#!/usr/bin/env python3
import re
import sys
import pyray as rl
from openpilot.system.hardware import HARDWARE, PC
from openpilot.system.ui.lib.text_measure import measure_text_cached
from openpilot.system.ui.lib.button import gui_button, ButtonStyle
from openpilot.system.ui.lib.scroll_panel import GuiScrollPanel
from openpilot.system.ui.lib.application import gui_app, Widget

MARGIN = 50
SPACING = 40
FONT_SIZE = 72
LINE_HEIGHT = 80
BUTTON_SIZE = rl.Vector2(310, 160)

DEMO_TEXT = """This is a sample text that will be wrapped and scrolled if necessary.
            The text is long enough to demonstrate scrolling and word wrapping.""" * 30


def wrap_text(text, font_size, max_width):
  lines = []
  font = gui_app.font()

  for paragraph in text.split("\n"):
    if not paragraph.strip():
      # Don't add empty lines first, ensuring wrap_text("") returns []
      if lines:
        lines.append("")
      continue
    indent = re.match(r"^\s*", paragraph).group()
    current_line = indent
    words = re.split(r"(\s+)", paragraph[len(indent):])
    while len(words):
      word = words.pop(0)
      test_line = current_line + word + (words.pop(0) if words else "")
      if measure_text_cached(font, test_line, font_size).x <= max_width:
        current_line = test_line
      else:
        lines.append(current_line)
        current_line = word + " "
    current_line = current_line.rstrip()
    if current_line:
      lines.append(current_line)

  return lines


class TextWindow(Widget):
  def __init__(self, text: str):
    super().__init__()
    self._textarea_rect = rl.Rectangle(MARGIN, MARGIN, gui_app.width - MARGIN * 2, gui_app.height - MARGIN * 2)
    self._wrapped_lines = wrap_text(text, FONT_SIZE, self._textarea_rect.width - 20)
    self._content_rect = rl.Rectangle(0, 0, self._textarea_rect.width - 20, len(self._wrapped_lines) * LINE_HEIGHT)
    self._scroll_panel = GuiScrollPanel(show_vertical_scroll_bar=True)
    self._scroll_panel._offset.y = -max(self._content_rect.height - self._textarea_rect.height, 0)

<<<<<<< HEAD
  def _render(self, rect: rl.Rectangle):
=======
  def render(self, rect: rl.Rectangle):
>>>>>>> 7875cc47
    scroll = self._scroll_panel.handle_scroll(self._textarea_rect, self._content_rect)
    rl.begin_scissor_mode(int(self._textarea_rect.x), int(self._textarea_rect.y), int(self._textarea_rect.width), int(self._textarea_rect.height))
    for i, line in enumerate(self._wrapped_lines):
      position = rl.Vector2(self._textarea_rect.x + scroll.x, self._textarea_rect.y + scroll.y + i * LINE_HEIGHT)
      if position.y + LINE_HEIGHT < self._textarea_rect.y or position.y > self._textarea_rect.y + self._textarea_rect.height:
        continue
      rl.draw_text_ex(gui_app.font(), line, position, FONT_SIZE, 0, rl.WHITE)
    rl.end_scissor_mode()

    button_bounds = rl.Rectangle(rect.width - MARGIN - BUTTON_SIZE.x - SPACING, rect.height - MARGIN - BUTTON_SIZE.y, BUTTON_SIZE.x, BUTTON_SIZE.y)
    ret = gui_button(button_bounds, "Exit" if PC else "Reboot", button_style=ButtonStyle.TRANSPARENT)
    if ret:
      if PC:
        gui_app.request_close()
      else:
        HARDWARE.reboot()
    return ret


if __name__ == "__main__":
  text = sys.argv[1] if len(sys.argv) > 1 else DEMO_TEXT
  gui_app.init_window("Text Viewer")
  text_window = TextWindow(text)
  for _ in gui_app.render():
    text_window.render(rl.Rectangle(0, 0, gui_app.width, gui_app.height))<|MERGE_RESOLUTION|>--- conflicted
+++ resolved
@@ -55,11 +55,7 @@
     self._scroll_panel = GuiScrollPanel(show_vertical_scroll_bar=True)
     self._scroll_panel._offset.y = -max(self._content_rect.height - self._textarea_rect.height, 0)
 
-<<<<<<< HEAD
   def _render(self, rect: rl.Rectangle):
-=======
-  def render(self, rect: rl.Rectangle):
->>>>>>> 7875cc47
     scroll = self._scroll_panel.handle_scroll(self._textarea_rect, self._content_rect)
     rl.begin_scissor_mode(int(self._textarea_rect.x), int(self._textarea_rect.y), int(self._textarea_rect.width), int(self._textarea_rect.height))
     for i, line in enumerate(self._wrapped_lines):
