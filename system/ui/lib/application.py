--- conflicted
+++ resolved
@@ -196,30 +196,15 @@
       return self._textures[cache_key]
 
     with as_file(ASSETS_DIR.joinpath(asset_path)) as fspath:
-      image_obj = self._load_image_from_path(fspath.as_posix(), width, height, alpha_premultiply, keep_aspect_ratio)
+      image_bj = self._load_image_from_path(fspath.as_posix(), width, height, alpha_premultiply, keep_aspect_ratio)
       texture_obj = self._load_texture_from_image(image_obj)
     self._textures[cache_key] = texture_obj
     return texture_obj
 
-<<<<<<< HEAD
-  def _load_texture_from_image(self, image: rl.Image):
-    texture = rl.load_texture_from_image(image)
-    # Set texture filtering to smooth the result
-    rl.set_texture_filter(texture, rl.TextureFilter.TEXTURE_FILTER_BILINEAR)
-
-    rl.unload_image(image)
-    return texture
-
   def _load_image_from_path(self, image_path: str, width: int | None = None, height: int | None = None,
-                            alpha_premultiply=False, keep_aspect_ratio=True):
-=======
-  def _load_texture_from_image(self, image_path: str, width: int | None = None, height: int | None = None,
-                               alpha_premultiply=False, keep_aspect_ratio=True):
->>>>>>> 8e3757ac
-    """Load and resize a texture, storing it for later automatic unloading."""
-    t = time.monotonic()
+                            alpha_premultiply: bool = False, keep_aspect_ratio: bool = True) -> rl.Image:
+    """Load and resize an image, storing it for later automatic unloading."""
     image = rl.load_image(image_path)
-    print(f'  GUI_APP: loaded image in {time.monotonic() - t:.3f}s')
 
     if alpha_premultiply:
       rl.image_alpha_premultiply(image)
@@ -241,14 +226,16 @@
         rl.image_resize(image, new_width, new_height)
       else:
         rl.image_resize(image, width, height)
-<<<<<<< HEAD
-    print(f'  GUI_APP: resized image in {time.monotonic() - t:.3f}s')
-=======
->>>>>>> 8e3757ac
-
     return image
 
-    # return self._load_texture_from_image(image)
+  def _load_texture_from_image(self, image: rl.Image) -> rl.Texture:
+    """Send image to GPU and unload original image."""
+    texture = rl.load_texture_from_image(image)
+    # Set texture filtering to smooth the result
+    rl.set_texture_filter(texture, rl.TextureFilter.TEXTURE_FILTER_BILINEAR)
+
+    rl.unload_image(image)
+    return texture
 
   def close(self):
     if not rl.is_window_ready():
