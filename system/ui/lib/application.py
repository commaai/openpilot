--- conflicted
+++ resolved
@@ -13,12 +13,8 @@
 from typing import NamedTuple
 from importlib.resources import as_file, files
 from openpilot.common.swaglog import cloudlog
-<<<<<<< HEAD
-from openpilot.system.hardware import HARDWARE, PC
+from openpilot.system.hardware import HARDWARE, PC, TICI
 from openpilot.system.ui.lib.multilang import Multilang
-=======
-from openpilot.system.hardware import HARDWARE, PC, TICI
->>>>>>> 3c957c6e
 from openpilot.common.realtime import Ratekeeper
 
 _DEFAULT_FPS = int(os.getenv("FPS", 20 if TICI else 60))
