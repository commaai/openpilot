--- conflicted
+++ resolved
@@ -20,15 +20,9 @@
 FPS_CRITICAL_THRESHOLD = 0.5  # Critical threshold for triggering strict actions
 
 ENABLE_VSYNC = os.getenv("ENABLE_VSYNC", "0") == "1"
-<<<<<<< HEAD
-SHOW_FPS = os.getenv("SHOW_FPS") == '1'
-SHOW_TOUCHES = os.getenv("SHOW_TOUCHES") == '1'
-STRICT_MODE = os.getenv("STRICT_MODE") == '1'
-=======
 SHOW_FPS = os.getenv("SHOW_FPS") == "1"
 SHOW_TOUCHES = os.getenv("SHOW_TOUCHES") == "1"
 STRICT_MODE = os.getenv("STRICT_MODE") == "1"
->>>>>>> 65381279
 SCALE = float(os.getenv("SCALE", "1.0"))
 
 DEFAULT_TEXT_SIZE = 60
