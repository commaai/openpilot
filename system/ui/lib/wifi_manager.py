import atexit
import threading
import time
import uuid
from collections.abc import Callable
from dataclasses import dataclass
from enum import IntEnum
from typing import Any

from jeepney import DBusAddress, new_method_call
from jeepney.bus_messages import MatchRule, message_bus
from jeepney.io.blocking import open_dbus_connection as open_dbus_connection_blocking
from jeepney.io.threading import DBusRouter, open_dbus_connection as open_dbus_connection_threading
from jeepney.low_level import MessageType
from jeepney.wrappers import Properties

from openpilot.common.swaglog import cloudlog
from openpilot.system.ui.lib.networkmanager import (NM, NM_WIRELESS_IFACE, NM_802_11_AP_SEC_PAIR_WEP40,
                                                    NM_802_11_AP_SEC_PAIR_WEP104, NM_802_11_AP_SEC_GROUP_WEP40,
                                                    NM_802_11_AP_SEC_GROUP_WEP104, NM_802_11_AP_SEC_KEY_MGMT_PSK,
                                                    NM_802_11_AP_SEC_KEY_MGMT_802_1X, NM_802_11_AP_FLAGS_NONE,
                                                    NM_802_11_AP_FLAGS_PRIVACY, NM_802_11_AP_FLAGS_WPS,
                                                    NM_PATH, NM_IFACE, NM_ACCESS_POINT_IFACE, NM_SETTINGS_PATH,
                                                    NM_SETTINGS_IFACE, NM_CONNECTION_IFACE, NM_DEVICE_IFACE,
                                                    NM_DEVICE_TYPE_WIFI, NM_DEVICE_STATE_REASON_SUPPLICANT_DISCONNECT,
                                                    NM_DEVICE_STATE_REASON_NEW_ACTIVATION,
                                                    NMDeviceState)

TETHERING_IP_ADDRESS = "192.168.43.1"
DEFAULT_TETHERING_PASSWORD = "swagswagcomma"
SIGNAL_QUEUE_SIZE = 10
SCAN_PERIOD_SECONDS = 10


class SecurityType(IntEnum):
  OPEN = 0
  WPA = 1
  WPA2 = 2
  WPA3 = 3
  UNSUPPORTED = 4


def get_security_type(flags: int, wpa_flags: int, rsn_flags: int) -> SecurityType:
  wpa_props = wpa_flags | rsn_flags

  # obtained by looking at flags of networks in the office as reported by an Android phone
  supports_wpa = (NM_802_11_AP_SEC_PAIR_WEP40 | NM_802_11_AP_SEC_PAIR_WEP104 | NM_802_11_AP_SEC_GROUP_WEP40 |
                  NM_802_11_AP_SEC_GROUP_WEP104 | NM_802_11_AP_SEC_KEY_MGMT_PSK)

  if (flags == NM_802_11_AP_FLAGS_NONE) or ((flags & NM_802_11_AP_FLAGS_WPS) and not (wpa_props & supports_wpa)):
    return SecurityType.OPEN
  elif (flags & NM_802_11_AP_FLAGS_PRIVACY) and (wpa_props & supports_wpa) and not (wpa_props & NM_802_11_AP_SEC_KEY_MGMT_802_1X):
    return SecurityType.WPA
  else:
    cloudlog.warning(f"Unsupported network! flags: {flags}, wpa_flags: {wpa_flags}, rsn_flags: {rsn_flags}")
    return SecurityType.UNSUPPORTED


@dataclass(frozen=True)
class Network:
  ssid: str
  strength: int
  is_connected: bool
  security_type: SecurityType
  is_saved: bool

  @classmethod
  def from_dbus(cls, ssid: str, aps: list["AccessPoint"], is_saved: bool) -> "Network":
    # we only want to show the strongest AP for each Network/SSID
    strongest_ap = max(aps, key=lambda ap: ap.strength)
    is_connected = any(ap.is_connected for ap in aps)
    security_type = get_security_type(strongest_ap.flags, strongest_ap.wpa_flags, strongest_ap.rsn_flags)

    return cls(
      ssid=ssid,
      strength=strongest_ap.strength,
      is_connected=is_connected and is_saved,
      security_type=security_type,
      is_saved=is_saved,
    )


@dataclass(frozen=True)
class AccessPoint:
  ssid: bytes
  bssid: str
  strength: int
  is_connected: bool
  flags: int
  wpa_flags: int
  rsn_flags: int
  ap_path: str

  @classmethod
  def from_dbus(cls, ap_props: dict[str, tuple[str, Any]], ap_path: str, active_ap_path: str) -> "AccessPoint":
    ssid = ap_props['Ssid'][1]
    bssid = str(ap_props['HwAddress'][1])
    strength = int(ap_props['Strength'][1])
    flags = int(ap_props['Flags'][1])
    wpa_flags = int(ap_props['WpaFlags'][1])
    rsn_flags = int(ap_props['RsnFlags'][1])

    return cls(
      ssid=ssid,
      bssid=bssid,
      strength=strength,
      is_connected=ap_path == active_ap_path,
      flags=flags,
      wpa_flags=wpa_flags,
      rsn_flags=rsn_flags,
      ap_path=ap_path,
    )


class WifiManager:
  def __init__(self):
    self._networks = []  # a network can be comprised of multiple APs
    self._active = True  # used to not run when not in settings
    self._exit = False

    # DBus connections
    try:
      self._router_main = DBusRouter(open_dbus_connection_threading(bus="SYSTEM"))  # used by scanner / general method calls
      self._conn_monitor = open_dbus_connection_blocking(bus="SYSTEM")  # used by state monitor thread
      self._nm = DBusAddress(NM_PATH, bus_name=NM, interface=NM_IFACE)
    except FileNotFoundError:
      cloudlog.exception("Failed to connect to system D-Bus")
      self._exit = True

    # Store wifi device path
    self._wifi_device: str | None = None

    # State
    self._connecting_to_ssid: str = ""
    self._last_network_update: float = 0.0
    self._callback_queue: list[Callable] = []

    # Callbacks
    self._need_auth: Callable[[str], None] | None = None
    self._activated: Callable[[], None] | None = None
    self._forgotten: Callable[[], None] | None = None
    self._networks_updated: Callable[[list[Network]], None] | None = None
    self._disconnected: Callable[[], None] | None = None

    self._lock = threading.Lock()

    self._scan_thread = threading.Thread(target=self._network_scanner, daemon=True)
    self._scan_thread.start()

    self._state_thread = threading.Thread(target=self._monitor_state, daemon=True)
    self._state_thread.start()

    atexit.register(self.stop)

  def set_callbacks(self, need_auth: Callable[[str], None],
                    activated: Callable[[], None] | None,
                    forgotten: Callable[[], None],
                    networks_updated: Callable[[list[Network]], None],
                    disconnected: Callable[[], None]):
    self._need_auth = need_auth
    self._activated = activated
    self._forgotten = forgotten
    self._networks_updated = networks_updated
    self._disconnected = disconnected

  def _enqueue_callback(self, cb: Callable, *args):
    self._callback_queue.append(lambda: cb(*args))

  def process_callbacks(self):
    # Call from UI thread to run any pending callbacks
    to_run, self._callback_queue = self._callback_queue, []
    for cb in to_run:
      cb()

  def set_active(self, active: bool):
    self._active = active

    # Scan immediately if we haven't scanned in a while
    if active and time.monotonic() - self._last_network_update > SCAN_PERIOD_SECONDS / 2:
      self._last_network_update = 0.0

  def _monitor_state(self):
    device_path = self._wait_for_wifi_device()
    if device_path is None:
      return

    rule = MatchRule(
      type="signal",
      interface=NM_DEVICE_IFACE,
      member="StateChanged",
      path=device_path,
    )

    # Filter for StateChanged signal
    self._conn_monitor.send_and_get_reply(message_bus.AddMatch(rule))

    with self._conn_monitor.filter(rule, bufsize=SIGNAL_QUEUE_SIZE) as q:
      while not self._exit:
        if not self._active:
          time.sleep(1)
          continue

        # Block until a matching signal arrives
        try:
          msg = self._conn_monitor.recv_until_filtered(q, timeout=1)
        except TimeoutError:
          continue

        new_state, previous_state, change_reason = msg.body

        # BAD PASSWORD
        if new_state == NMDeviceState.NEED_AUTH and change_reason == NM_DEVICE_STATE_REASON_SUPPLICANT_DISCONNECT and len(self._connecting_to_ssid):
          self.forget_connection(self._connecting_to_ssid, block=True)
          if self._need_auth is not None:
            self._enqueue_callback(self._need_auth, self._connecting_to_ssid)
          self._connecting_to_ssid = ""

        elif new_state == NMDeviceState.ACTIVATED:
          if self._activated is not None:
            with self._lock:
              self._update_networks()
            self._enqueue_callback(self._activated)
          self._connecting_to_ssid = ""

        elif new_state == NMDeviceState.DISCONNECTED and change_reason != NM_DEVICE_STATE_REASON_NEW_ACTIVATION:
          self._connecting_to_ssid = ""
          if self._disconnected is not None:
            self._enqueue_callback(self._disconnected)

  def _network_scanner(self):
    self._wait_for_wifi_device()

    while not self._exit:
      if self._active:
        if time.monotonic() - self._last_network_update > SCAN_PERIOD_SECONDS:
          # Scan for networks every 10 seconds
          # TODO: should update when scan is complete (PropertiesChanged), but this is more than good enough for now
          with self._lock:
            self._update_networks()
          self._request_scan()
          self._last_network_update = time.monotonic()
      time.sleep(1 / 2.)

  def _wait_for_wifi_device(self) -> str | None:
    with self._lock:
      device_path: str | None = None
      while not self._exit:
        device_path = self._get_wifi_device()
        if device_path is not None:
          break
        time.sleep(1)
      return device_path

  def _get_wifi_device(self) -> str | None:
    if self._wifi_device is not None:
      return self._wifi_device

    device_paths = self._router_main.send_and_get_reply(new_method_call(self._nm, 'GetDevices')).body[0]
    for device_path in device_paths:
      dev_addr = DBusAddress(device_path, bus_name=NM, interface=NM_DEVICE_IFACE)
      dev_type = self._router_main.send_and_get_reply(Properties(dev_addr).get('DeviceType')).body[0][1]

      if dev_type == NM_DEVICE_TYPE_WIFI:
        self._wifi_device = device_path
        break

    return self._wifi_device

  def _get_connections(self) -> dict[str, str]:
    settings_addr = DBusAddress(NM_SETTINGS_PATH, bus_name=NM, interface=NM_SETTINGS_IFACE)
    known_connections = self._router_main.send_and_get_reply(new_method_call(settings_addr, 'ListConnections')).body[0]

    conns: dict[str, str] = {}
    for conn_path in known_connections:
      conn_addr = DBusAddress(conn_path, bus_name=NM, interface=NM_CONNECTION_IFACE)
      reply = self._router_main.send_and_get_reply(new_method_call(conn_addr, "GetSettings"))

      # ignore connections removed during iteration (need auth, etc.)
      if reply.header.message_type == MessageType.error:
        cloudlog.warning(f"Failed to get connection properties for {conn_path}")
        continue

      settings = reply.body[0]
      if "802-11-wireless" in settings:
        ssid = settings['802-11-wireless']['ssid'][1].decode("utf-8", "replace")
<<<<<<< HEAD
        if len(ssid):
=======
        if ssid != "":
>>>>>>> 8059106c
          conns[ssid] = conn_path
    return conns

  def connect_to_network(self, ssid: str, password: str):
    def worker():
      # Clear all connections that may already exist to the network we are connecting to
      self._connecting_to_ssid = ssid
      self.forget_connection(ssid, block=True)

      is_hidden = False

      connection = {
        'connection': {
          'type': ('s', '802-11-wireless'),
          'uuid': ('s', str(uuid.uuid4())),
          'id': ('s', f'openpilot connection {ssid}'),
          'autoconnect-retries': ('i', 0),
        },
        '802-11-wireless': {
          'ssid': ('ay', ssid.encode("utf-8")),
          'hidden': ('b', is_hidden),
          'mode': ('s', 'infrastructure'),
        },
        'ipv4': {
          'method': ('s', 'auto'),
          'dns-priority': ('i', 600),
        },
        'ipv6': {'method': ('s', 'ignore')},
      }

      if password:
        connection['802-11-wireless-security'] = {
          'key-mgmt': ('s', 'wpa-psk'),
          'auth-alg': ('s', 'open'),
          'psk': ('s', password),
        }

      settings_addr = DBusAddress(NM_SETTINGS_PATH, bus_name=NM, interface=NM_SETTINGS_IFACE)
      self._router_main.send_and_get_reply(new_method_call(settings_addr, 'AddConnection', 'a{sa{sv}}', (connection,)))
      self.activate_connection(ssid, block=True)

    threading.Thread(target=worker, daemon=True).start()

  def forget_connection(self, ssid: str, block: bool = False):
    def worker():
      conn_path = self._get_connections().get(ssid, None)
      if conn_path is not None:
        conn_addr = DBusAddress(conn_path, bus_name=NM, interface=NM_CONNECTION_IFACE)
        self._router_main.send_and_get_reply(new_method_call(conn_addr, 'Delete'))

        if self._forgotten is not None:
          with self._lock:
            self._update_networks()
          self._enqueue_callback(self._forgotten)

    if block:
      worker()
    else:
      threading.Thread(target=worker, daemon=True).start()

  def activate_connection(self, ssid: str, block: bool = False):
    def worker():
      conn_path = self._get_connections().get(ssid, None)
      if conn_path is not None:
        if self._wifi_device is None:
          cloudlog.warning("No WiFi device found")
          return

        self._connecting_to_ssid = ssid
        self._router_main.send(new_method_call(self._nm, 'ActivateConnection', 'ooo',
                                               (conn_path, self._wifi_device, "/")))

    if block:
      worker()
    else:
      threading.Thread(target=worker, daemon=True).start()

  def _request_scan(self):
    if self._wifi_device is None:
      cloudlog.warning("No WiFi device found")
      return

    wifi_addr = DBusAddress(self._wifi_device, bus_name=NM, interface=NM_WIRELESS_IFACE)
    reply = self._router_main.send_and_get_reply(new_method_call(wifi_addr, 'RequestScan', 'a{sv}', ({},)))

    if reply.header.message_type == MessageType.error:
      cloudlog.warning(f"Failed to request scan: {reply}")

  def _update_networks(self):
    if self._wifi_device is None:
      cloudlog.warning("No WiFi device found")
      return

    t = time.monotonic()

    # returns '/' if no active AP
    wifi_addr = DBusAddress(self._wifi_device, NM, interface=NM_WIRELESS_IFACE)
    active_ap_path = self._router_main.send_and_get_reply(Properties(wifi_addr).get('ActiveAccessPoint')).body[0][1]
    ap_paths = self._router_main.send_and_get_reply(new_method_call(wifi_addr, 'GetAllAccessPoints')).body[0]
    print('ap paths', time.monotonic() - t, len(ap_paths))

    aps: dict[str, list[AccessPoint]] = {}

    for ap_path in ap_paths:
      ap_addr = DBusAddress(ap_path, NM, interface=NM_ACCESS_POINT_IFACE)
      ap_props = self._router_main.send_and_get_reply(Properties(ap_addr).get_all())

      # some APs have been seen dropping off during iteration
      if ap_props.header.message_type == MessageType.error:
        cloudlog.warning(f"Failed to get AP properties for {ap_path}")
        continue

      try:
        ap = AccessPoint.from_dbus(ap_props.body[0], ap_path, active_ap_path)
        # print('ssid', ap.ssid)
        if ap.ssid == b"":
          # print('skipping!')
          continue

        ssid = ap.ssid.decode("utf-8", "replace")

        if ssid not in aps:
          aps[ssid] = []

        aps[ssid].append(ap)
      except Exception:
        # catch all for parsing errors
        cloudlog.exception(f"Failed to parse AP properties for {ap_path}")

    print('built ap list', time.monotonic() - t)

    known_connections = self._get_connections()
<<<<<<< HEAD
    networks = [Network.from_dbus(ssid, ap_list, ssid in known_connections)
                for ssid, ap_list in aps.items()]
=======
    networks = [Network.from_dbus(ssid, ap_list, ssid in known_connections) for ssid, ap_list in aps.items()]
>>>>>>> 8059106c
    networks.sort(key=lambda n: (-n.is_connected, -n.strength, n.ssid.lower()))
    self._networks = networks
    print('built network list', time.monotonic() - t)

    if self._networks_updated is not None:
      self._enqueue_callback(self._networks_updated, self._networks)

  def __del__(self):
    self.stop()

  def stop(self):
    if not self._exit:
      self._exit = True
      self._scan_thread.join()
      self._state_thread.join()

      self._router_main.close()
      self._router_main.conn.close()
      self._conn_monitor.close()<|MERGE_RESOLUTION|>--- conflicted
+++ resolved
@@ -283,11 +283,7 @@
       settings = reply.body[0]
       if "802-11-wireless" in settings:
         ssid = settings['802-11-wireless']['ssid'][1].decode("utf-8", "replace")
-<<<<<<< HEAD
-        if len(ssid):
-=======
         if ssid != "":
->>>>>>> 8059106c
           conns[ssid] = conn_path
     return conns
 
@@ -420,12 +416,7 @@
     print('built ap list', time.monotonic() - t)
 
     known_connections = self._get_connections()
-<<<<<<< HEAD
-    networks = [Network.from_dbus(ssid, ap_list, ssid in known_connections)
-                for ssid, ap_list in aps.items()]
-=======
     networks = [Network.from_dbus(ssid, ap_list, ssid in known_connections) for ssid, ap_list in aps.items()]
->>>>>>> 8059106c
     networks.sort(key=lambda n: (-n.is_connected, -n.strength, n.ssid.lower()))
     self._networks = networks
     print('built network list', time.monotonic() - t)
