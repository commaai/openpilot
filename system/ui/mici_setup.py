#!/usr/bin/env python3
from abc import abstractmethod
import os
import re
import threading
import time
import urllib.request
import urllib.error
from urllib.parse import urlparse
from enum import IntEnum
import shutil
from collections.abc import Callable

import pyray as rl

from cereal import log
from openpilot.common.utils import run_cmd
from openpilot.system.hardware import HARDWARE
from openpilot.system.ui.lib.application import gui_app, FontWeight
from openpilot.system.ui.lib.wifi_manager import WifiManager
from openpilot.system.ui.lib.scroll_panel2 import GuiScrollPanel2
from openpilot.system.ui.widgets import Widget, DialogResult
from openpilot.system.ui.widgets.button import (IconButton, SmallButton, WideRoundedButton, SmallerRoundedButton,
                                                SmallCircleIconButton, WidishRoundedButton, SmallRedPillButton,
                                                FullRoundedButton)
from openpilot.system.ui.widgets.label import UnifiedLabel
from openpilot.system.ui.widgets.slider import LargerSlider
from openpilot.selfdrive.ui.mici.layouts.settings.network import WifiUIMici
from openpilot.selfdrive.ui.mici.widgets.dialog import BigInputDialog

NetworkType = log.DeviceState.NetworkType

OPENPILOT_URL = "https://openpilot.comma.ai"
USER_AGENT = f"AGNOSSetup-{HARDWARE.get_os_version()}"

CONTINUE_PATH = "/data/continue.sh"
TMP_CONTINUE_PATH = "/data/continue.sh.new"
INSTALL_PATH = "/data/openpilot"
VALID_CACHE_PATH = "/data/.openpilot_cache"
INSTALLER_SOURCE_PATH = "/usr/comma/installer"
INSTALLER_DESTINATION_PATH = "/tmp/installer"
INSTALLER_URL_PATH = "/tmp/installer_url"

CONTINUE = """#!/usr/bin/env bash

cd /data/openpilot
exec ./launch_openpilot.sh
"""


class NetworkConnectivityMonitor:
  def __init__(self, should_check: Callable[[], bool] | None = None, check_interval: float = 0.5):
    self.network_connected = threading.Event()
    self.wifi_connected = threading.Event()
    self._should_check = should_check or (lambda: True)
    self._check_interval = check_interval
    self._stop_event = threading.Event()
    self._thread: threading.Thread | None = None

  def start(self):
    self._stop_event.clear()
    if self._thread is None or not self._thread.is_alive():
      self._thread = threading.Thread(target=self._run, daemon=True)
      self._thread.start()

  def stop(self):
    if self._thread is not None:
      self._stop_event.set()
      self._thread.join()
      self._thread = None

  def reset(self):
    self.network_connected.clear()
    self.wifi_connected.clear()

  def _run(self):
    while not self._stop_event.is_set():
      if self._should_check():
        try:
          request = urllib.request.Request(OPENPILOT_URL, method="HEAD")
          urllib.request.urlopen(request, timeout=0.5)
          self.network_connected.set()
          if HARDWARE.get_network_type() == NetworkType.wifi:
            self.wifi_connected.set()
        except Exception:
          self.reset()
      else:
        self.reset()

      if self._stop_event.wait(timeout=self._check_interval):
        break


class SetupState(IntEnum):
  GETTING_STARTED = 0
  NETWORK_SETUP = 1
  NETWORK_SETUP_CUSTOM_SOFTWARE = 8
  SOFTWARE_SELECTION = 2
  CUSTOM_SOFTWARE = 3
  DOWNLOADING = 4
  DOWNLOAD_FAILED = 5
  CUSTOM_SOFTWARE_WARNING = 6


class StartPage(Widget):
  def __init__(self):
    super().__init__()

    self._title = UnifiedLabel("start", 64, text_color=rl.Color(255, 255, 255, int(255 * 0.9)),
                               font_weight=FontWeight.DISPLAY, alignment=rl.GuiTextAlignment.TEXT_ALIGN_CENTER,
                               alignment_vertical=rl.GuiTextAlignmentVertical.TEXT_ALIGN_MIDDLE)

    self._start_bg_txt = gui_app.texture("icons_mici/setup/green_button.png", 520, 224)
    self._start_bg_pressed_txt = gui_app.texture("icons_mici/setup/green_button_pressed.png", 520, 224)

  def _render(self, rect: rl.Rectangle):
    draw_x = rect.x + (rect.width - self._start_bg_txt.width) / 2
    draw_y = rect.y + (rect.height - self._start_bg_txt.height) / 2
    texture = self._start_bg_pressed_txt if self.is_pressed else self._start_bg_txt
    rl.draw_texture(texture, int(draw_x), int(draw_y), rl.WHITE)

    self._title.render(rect)


class SoftwareSelectionPage(Widget):
  def __init__(self, use_openpilot_callback: Callable,
               use_custom_software_callback: Callable):
    super().__init__()

    self._openpilot_slider = LargerSlider("slide to use\nopenpilot", use_openpilot_callback)
    self._custom_software_slider = LargerSlider("slide to use\ncustom software", use_custom_software_callback, green=False)

  def reset(self):
    self._openpilot_slider.reset()
    self._custom_software_slider.reset()

  def _render(self, rect: rl.Rectangle):
    self._openpilot_slider.set_opacity(1.0 - self._custom_software_slider.slider_percentage)
    self._custom_software_slider.set_opacity(1.0 - self._openpilot_slider.slider_percentage)

    openpilot_rect = rl.Rectangle(
      rect.x + (rect.width - self._openpilot_slider.rect.width) / 2,
      rect.y,
      self._openpilot_slider.rect.width,
      rect.height / 2,
    )
    self._openpilot_slider.render(openpilot_rect)

    custom_software_rect = rl.Rectangle(
      rect.x + (rect.width - self._custom_software_slider.rect.width) / 2,
      rect.y + rect.height / 2,
      self._custom_software_slider.rect.width,
      rect.height / 2,
    )
    self._custom_software_slider.render(custom_software_rect)


class TermsHeader(Widget):
  def __init__(self, text: str, icon_texture: rl.Texture):
    super().__init__()

    self._title = UnifiedLabel(text, 36, text_color=rl.Color(255, 255, 255, int(255 * 0.9)),
                               font_weight=FontWeight.BOLD, alignment_vertical=rl.GuiTextAlignmentVertical.TEXT_ALIGN_MIDDLE,
                               line_height=0.8)
    self._icon_texture = icon_texture

    self.set_rect(rl.Rectangle(0, 0, gui_app.width - 16 * 2, self._icon_texture.height))

  def set_title(self, text: str):
    self._title.set_text(text)

  def set_icon(self, icon_texture: rl.Texture):
    self._icon_texture = icon_texture

  def _render(self, _):
    rl.draw_texture_ex(self._icon_texture, rl.Vector2(self._rect.x, self._rect.y),
                       0.0, 1.0, rl.WHITE)

    # May expand outside parent rect
    title_content_height = self._title.get_content_height(int(self._rect.width - self._icon_texture.width - 16))
    title_rect = rl.Rectangle(
      self._rect.x + self._icon_texture.width + 16,
      self._rect.y + (self._rect.height - title_content_height) / 2,
      self._rect.width - self._icon_texture.width - 16,
      title_content_height,
    )
    self._title.render(title_rect)


class TermsPage(Widget):
  ITEM_SPACING = 20

  def __init__(self, continue_callback: Callable, back_callback: Callable | None = None,
               back_text: str = "back", continue_text: str = "accept"):
    super().__init__()

    # TODO: use Scroller
    self._scroll_panel = GuiScrollPanel2(horizontal=False)

    self._continue_text = continue_text
    self._continue_button: WideRoundedButton | FullRoundedButton
    if back_callback is not None:
      self._continue_button = WideRoundedButton(continue_text)
    else:
      self._continue_button = FullRoundedButton(continue_text)
    self._continue_button.set_enabled(False)
    self._continue_button.set_opacity(0.0)
    self._continue_button.set_touch_valid_callback(self._scroll_panel.is_touch_valid)
    self._continue_button.set_click_callback(continue_callback)

    self._enable_back = back_callback is not None
    self._back_button = SmallButton(back_text)
    self._back_button.set_opacity(0.0)
    self._back_button.set_touch_valid_callback(self._scroll_panel.is_touch_valid)
    self._back_button.set_click_callback(back_callback)

    self._scroll_down_indicator = IconButton(gui_app.texture("icons_mici/setup/scroll_down_indicator.png", 64, 78))
    self._scroll_down_indicator.set_enabled(False)

  def reset(self):
    self._scroll_panel.set_offset(0)
    self._continue_button.set_enabled(False)
    self._continue_button.set_opacity(0.0)
    self._back_button.set_enabled(False)
    self._back_button.set_opacity(0.0)
    self._scroll_down_indicator.set_opacity(1.0)

<<<<<<< HEAD
  def show_event(self):
    super().show_event()
    self.reset()
    device.reset_interactive_timeout(300)

=======
>>>>>>> a112e6e8
  @property
  @abstractmethod
  def _content_height(self):
    pass

  @property
  def _scrolled_down_offset(self):
    return -self._content_height + (self._continue_button.rect.height + 16 + 30)

  @abstractmethod
  def _render_content(self, scroll_offset):
    pass

  def _render(self, _):
    scroll_offset = round(self._scroll_panel.update(self._rect, self._content_height + self._continue_button.rect.height + 16))

    if scroll_offset <= self._scrolled_down_offset:
      # don't show back if not enabled
      if self._enable_back:
        self._back_button.set_enabled(True)
        self._back_button.set_opacity(1.0, smooth=True)
      self._continue_button.set_enabled(True)
      self._continue_button.set_opacity(1.0, smooth=True)
      self._scroll_down_indicator.set_opacity(0.0, smooth=True)
    else:
      self._back_button.set_enabled(False)
      self._back_button.set_opacity(0.0, smooth=True)
      self._continue_button.set_enabled(False)
      self._continue_button.set_opacity(0.0, smooth=True)
      self._scroll_down_indicator.set_opacity(1.0, smooth=True)

    # Render content
    self._render_content(scroll_offset)

    # black gradient at top and bottom for scrolling content
    rl.draw_rectangle_gradient_v(int(self._rect.x), int(self._rect.y),
                                 int(self._rect.width), 20, rl.BLACK, rl.BLANK)
    rl.draw_rectangle_gradient_v(int(self._rect.x), int(self._rect.y + self._rect.height - 20),
                                 int(self._rect.width), 20, rl.BLANK, rl.BLACK)

    self._back_button.render(rl.Rectangle(
      self._rect.x + 8,
      self._rect.y + self._rect.height - self._back_button.rect.height,
      self._back_button.rect.width,
      self._back_button.rect.height,
    ))

    continue_x = self._rect.x + 8
    if self._enable_back:
      continue_x = self._rect.x + self._rect.width - self._continue_button.rect.width - 8
    self._continue_button.render(rl.Rectangle(
      continue_x,
      self._rect.y + self._rect.height - self._continue_button.rect.height,
      self._continue_button.rect.width,
      self._continue_button.rect.height,
    ))

    self._scroll_down_indicator.render(rl.Rectangle(
      self._rect.x + self._rect.width - self._scroll_down_indicator.rect.width - 8,
      self._rect.y + self._rect.height - self._scroll_down_indicator.rect.height - 8,
      self._scroll_down_indicator.rect.width,
      self._scroll_down_indicator.rect.height,
    ))


class CustomSoftwareWarningPage(TermsPage):
  def __init__(self, continue_callback: Callable, back_callback: Callable):
    super().__init__(continue_callback, back_callback)

    self._title_header = TermsHeader("use caution installing\n3rd party software",
                                     gui_app.texture("icons_mici/setup/warning.png", 66, 60))
    self._body = UnifiedLabel("• It has not been tested by comma.\n" +
                              "• It may not comply with relevant safety standards.\n" +
                              "• It may cause damage to your device and/or vehicle.\n", 36, text_color=rl.Color(255, 255, 255, int(255 * 0.9)),
                              font_weight=FontWeight.ROMAN)

    self._restore_header = TermsHeader("how to backup &\nrestore", gui_app.texture("icons_mici/setup/restore.png", 60, 60))
    self._restore_body = UnifiedLabel("To restore your device to a factory state later, use https://flash.comma.ai",
                                      36, text_color=rl.Color(255, 255, 255, int(255 * 0.9)),
                                      font_weight=FontWeight.ROMAN)

  @property
  def _content_height(self):
    return self._restore_body.rect.y + self._restore_body.rect.height - self._scroll_panel.get_offset()

  def _render_content(self, scroll_offset):
    self._title_header.set_position(self._rect.x + 16, self._rect.y + 8 + scroll_offset)
    self._title_header.render()

    body_rect = rl.Rectangle(
      self._rect.x + 8,
      self._title_header.rect.y + self._title_header.rect.height + self.ITEM_SPACING,
      self._rect.width - 50,
      self._body.get_content_height(int(self._rect.width - 50)),
    )
    self._body.render(body_rect)

    self._restore_header.set_position(self._rect.x + 16, self._body.rect.y + self._body.rect.height + self.ITEM_SPACING)
    self._restore_header.render()

    self._restore_body.render(rl.Rectangle(
      self._rect.x + 8,
      self._restore_header.rect.y + self._restore_header.rect.height + self.ITEM_SPACING,
      self._rect.width - 50,
      self._restore_body.get_content_height(int(self._rect.width - 50)),
    ))


class DownloadingPage(Widget):
  def __init__(self):
    super().__init__()

    self._title_label = UnifiedLabel("downloading", 64, text_color=rl.Color(255, 255, 255, int(255 * 0.9)),
                                     font_weight=FontWeight.DISPLAY)
    self._progress_label = UnifiedLabel("", 128, text_color=rl.Color(255, 255, 255, int(255 * 0.9 * 0.35)),
                                        font_weight=FontWeight.ROMAN, alignment_vertical=rl.GuiTextAlignmentVertical.TEXT_ALIGN_BOTTOM)
    self._progress = 0

  def set_progress(self, progress: int):
    self._progress = progress
    self._progress_label.set_text(f"{progress}%")

  def _render(self, rect: rl.Rectangle):
    self._title_label.render(rl.Rectangle(
      rect.x + 20,
      rect.y + 10,
      rect.width,
      64,
    ))

    self._progress_label.render(rl.Rectangle(
      rect.x + 20,
      rect.y + 20,
      rect.width,
      rect.height,
    ))


class FailedPage(Widget):
  def __init__(self, reboot_callback: Callable, retry_callback: Callable, title: str = "download failed"):
    super().__init__()

    self._title_label = UnifiedLabel(title, 64, text_color=rl.Color(255, 255, 255, int(255 * 0.9)),
                                     font_weight=FontWeight.DISPLAY)
    self._reason_label = UnifiedLabel("", 36, text_color=rl.Color(255, 255, 255, int(255 * 0.9 * 0.65)),
                                      font_weight=FontWeight.ROMAN)

    self._reboot_button = SmallRedPillButton("reboot")
    self._reboot_button.set_click_callback(reboot_callback)

    self._retry_button = WideRoundedButton("retry")
    self._retry_button.set_click_callback(retry_callback)

  def set_reason(self, reason: str):
    self._reason_label.set_text(reason)

  def _render(self, rect: rl.Rectangle):
    self._title_label.render(rl.Rectangle(
      rect.x + 8,
      rect.y + 10,
      rect.width,
      64,
    ))

    self._reason_label.render(rl.Rectangle(
      rect.x + 8,
      rect.y + 10 + 64,
      rect.width,
      36,
    ))

    self._reboot_button.render(rl.Rectangle(
      rect.x + 8,
      rect.y + rect.height - self._reboot_button.rect.height,
      self._reboot_button.rect.width,
      self._reboot_button.rect.height,
    ))

    self._retry_button.render(rl.Rectangle(
      rect.x + 8 + self._reboot_button.rect.width + 8,
      rect.y + rect.height - self._retry_button.rect.height,
      self._retry_button.rect.width,
      self._retry_button.rect.height,
    ))


class NetworkSetupState(IntEnum):
  MAIN = 0
  WIFI_PANEL = 1


class NetworkSetupPage(Widget):
  def __init__(self, wifi_manager, continue_callback: Callable, back_callback: Callable):
    super().__init__()
    self._wifi_ui = WifiUIMici(wifi_manager, back_callback=lambda: self.set_state(NetworkSetupState.MAIN))

    self._no_wifi_txt = gui_app.texture("icons_mici/settings/network/wifi_strength_slash.png", 58, 50)
    self._wifi_full_txt = gui_app.texture("icons_mici/settings/network/wifi_strength_full.png", 58, 50)
    self._waiting_text = "waiting for internet..."
    self._network_header = TermsHeader(self._waiting_text, self._no_wifi_txt)

    back_txt = gui_app.texture("icons_mici/setup/back_new.png", 37, 32)
    self._back_button = SmallCircleIconButton(back_txt)
    self._back_button.set_click_callback(back_callback)

    self._wifi_button = SmallerRoundedButton("wifi")
    self._wifi_button.set_click_callback(lambda: self.set_state(NetworkSetupState.WIFI_PANEL))

    self._continue_button = WidishRoundedButton("continue")
    self._continue_button.set_enabled(False)
    self._continue_button.set_click_callback(continue_callback)

    self._state = NetworkSetupState.MAIN

  def set_state(self, state: NetworkSetupState):
    self._state = state

  def set_has_internet(self, has_internet: bool):
    if has_internet:
      self._network_header.set_title("connected to internet")
      self._network_header.set_icon(self._wifi_full_txt)
      self._continue_button.set_enabled(True)
    else:
      self._network_header.set_title(self._waiting_text)
      self._network_header.set_icon(self._no_wifi_txt)
      self._continue_button.set_enabled(False)

  def show_event(self):
    super().show_event()
    self._state = NetworkSetupState.MAIN
    self._wifi_ui.show_event()

  def hide_event(self):
    super().hide_event()
    self._wifi_ui.hide_event()

  def _render(self, _):
    if self._state == NetworkSetupState.MAIN:
      self._network_header.render(rl.Rectangle(
        self._rect.x + 16,
        self._rect.y + 16,
        self._rect.width - 32,
        self._network_header.rect.height,
      ))

      self._back_button.render(rl.Rectangle(
        self._rect.x + 8,
        self._rect.y + self._rect.height - self._back_button.rect.height,
        self._back_button.rect.width,
        self._back_button.rect.height,
      ))

      self._wifi_button.render(rl.Rectangle(
        self._rect.x + 8 + self._back_button.rect.width + 10,
        self._rect.y + self._rect.height - self._wifi_button.rect.height,
        self._wifi_button.rect.width,
        self._wifi_button.rect.height,
      ))

      self._continue_button.render(rl.Rectangle(
        self._rect.x + self._rect.width - self._continue_button.rect.width - 8,
        self._rect.y + self._rect.height - self._continue_button.rect.height,
        self._continue_button.rect.width,
        self._continue_button.rect.height,
      ))
    else:
      self._wifi_ui.render(self._rect)


class Setup(Widget):
  def __init__(self):
    super().__init__()
    self.state = SetupState.GETTING_STARTED
    self.failed_url = ""
    self.failed_reason = ""
    self.download_url = ""
    self.download_progress = 0
    self.download_thread = None
    self._wifi_manager = WifiManager()
    self._wifi_manager.set_active(True)
    self._network_monitor = NetworkConnectivityMonitor(
      lambda: self.state in (SetupState.NETWORK_SETUP, SetupState.NETWORK_SETUP_CUSTOM_SOFTWARE)
    )

    self._start_page = StartPage()
    self._start_page.set_click_callback(self._getting_started_button_callback)

    self._network_setup_page = NetworkSetupPage(self._wifi_manager, self._network_setup_continue_button_callback,
                                                self._network_setup_back_button_callback)

    self._software_selection_page = SoftwareSelectionPage(self._software_selection_continue_button_callback,
                                                          self._software_selection_custom_software_button_callback)

    self._download_failed_page = FailedPage(HARDWARE.reboot, self._download_failed_startover_button_callback)

    self._custom_software_warning_page = CustomSoftwareWarningPage(self._software_selection_custom_software_continue,
                                                                   self._custom_software_warning_back_button_callback)

    self._downloading_page = DownloadingPage()

  def _update_state(self):
    self._wifi_manager.process_callbacks()

  def _set_state(self, state: SetupState):
    self.state = state
    if self.state == SetupState.SOFTWARE_SELECTION:
      self._software_selection_page.reset()
    elif self.state == SetupState.CUSTOM_SOFTWARE_WARNING:
      self._custom_software_warning_page.reset()

    if self.state in (SetupState.NETWORK_SETUP, SetupState.NETWORK_SETUP_CUSTOM_SOFTWARE):
      self._network_setup_page.show_event()
      self._network_monitor.reset()
      self._network_monitor.start()
    else:
      self._network_setup_page.hide_event()
      self._network_monitor.stop()

  def _render(self, rect: rl.Rectangle):
    if self.state == SetupState.GETTING_STARTED:
      self._start_page.render(rect)
    elif self.state in (SetupState.NETWORK_SETUP, SetupState.NETWORK_SETUP_CUSTOM_SOFTWARE):
      self.render_network_setup(rect)
    elif self.state == SetupState.SOFTWARE_SELECTION:
      self._software_selection_page.render(rect)
    elif self.state == SetupState.CUSTOM_SOFTWARE_WARNING:
      self._custom_software_warning_page.render(rect)
    elif self.state == SetupState.CUSTOM_SOFTWARE:
      self.render_custom_software()
    elif self.state == SetupState.DOWNLOADING:
      self.render_downloading(rect)
    elif self.state == SetupState.DOWNLOAD_FAILED:
      self._download_failed_page.render(rect)

  def _custom_software_warning_back_button_callback(self):
    self._set_state(SetupState.SOFTWARE_SELECTION)

  def _custom_software_warning_continue_button_callback(self):
    self._set_state(SetupState.CUSTOM_SOFTWARE)

  def _getting_started_button_callback(self):
    self._set_state(SetupState.SOFTWARE_SELECTION)

  def _software_selection_back_button_callback(self):
    self._set_state(SetupState.GETTING_STARTED)

  def _software_selection_continue_button_callback(self):
    self.use_openpilot()

  def _software_selection_custom_software_button_callback(self):
    self._set_state(SetupState.CUSTOM_SOFTWARE_WARNING)

  def _software_selection_custom_software_continue(self):
    self._set_state(SetupState.NETWORK_SETUP_CUSTOM_SOFTWARE)

  def _download_failed_startover_button_callback(self):
    self._set_state(SetupState.GETTING_STARTED)

  def _network_setup_back_button_callback(self):
    self._set_state(SetupState.SOFTWARE_SELECTION)

  def _network_setup_continue_button_callback(self):
    self._network_monitor.stop()
    if self.state == SetupState.NETWORK_SETUP:
      self.download(OPENPILOT_URL)
    elif self.state == SetupState.NETWORK_SETUP_CUSTOM_SOFTWARE:
      self._set_state(SetupState.CUSTOM_SOFTWARE)

  def close(self):
    self._network_monitor.stop()

  def render_network_setup(self, rect: rl.Rectangle):
    self._network_setup_page.render(rect)
    self._network_setup_page.set_has_internet(self._network_monitor.network_connected.is_set())

  def render_downloading(self, rect: rl.Rectangle):
    self._downloading_page.set_progress(self.download_progress)
    self._downloading_page.render(rect)

  def render_custom_software(self):
    def handle_keyboard_result(text):
      url = text.strip()
      if url:
        self.download(url)

    def handle_keyboard_exit(result):
      if result == DialogResult.CANCEL:
        self._set_state(SetupState.SOFTWARE_SELECTION)

    keyboard = BigInputDialog("custom software URL", confirm_callback=handle_keyboard_result)
    gui_app.set_modal_overlay(keyboard, callback=handle_keyboard_exit)

  def use_openpilot(self):
    if os.path.isdir(INSTALL_PATH) and os.path.isfile(VALID_CACHE_PATH):
      os.remove(VALID_CACHE_PATH)
      with open(TMP_CONTINUE_PATH, "w") as f:
        f.write(CONTINUE)
      run_cmd(["chmod", "+x", TMP_CONTINUE_PATH])
      shutil.move(TMP_CONTINUE_PATH, CONTINUE_PATH)
      shutil.copyfile(INSTALLER_SOURCE_PATH, INSTALLER_DESTINATION_PATH)

      # give time for installer UI to take over
      time.sleep(0.1)
      gui_app.request_close()
    else:
      self._set_state(SetupState.NETWORK_SETUP)

  def download(self, url: str):
    # autocomplete incomplete URLs
    if re.match("^([^/.]+)/([^/]+)$", url):
      url = f"https://installer.comma.ai/{url}"

    parsed = urlparse(url, scheme='https')
    self.download_url = (urlparse(f"https://{url}") if not parsed.netloc else parsed).geturl()

    self._set_state(SetupState.DOWNLOADING)

    self.download_thread = threading.Thread(target=self._download_thread, daemon=True)
    self.download_thread.start()

  def _download_thread(self):
    try:
      import tempfile

      fd, tmpfile = tempfile.mkstemp(prefix="installer_")

      headers = {"User-Agent": USER_AGENT,
                 "X-openpilot-serial": HARDWARE.get_serial(),
                 "X-openpilot-device-type": HARDWARE.get_device_type()}
      req = urllib.request.Request(self.download_url, headers=headers)

      with open(tmpfile, 'wb') as f, urllib.request.urlopen(req, timeout=30) as response:
        total_size = int(response.headers.get('content-length', 0))
        downloaded = 0
        block_size = 8192

        while True:
          buffer = response.read(block_size)
          if not buffer:
            break

          downloaded += len(buffer)
          f.write(buffer)

          if total_size:
            self.download_progress = int(downloaded * 100 / total_size)
            self._downloading_page.set_progress(self.download_progress)

      is_elf = False
      with open(tmpfile, 'rb') as f:
        header = f.read(4)
        is_elf = header == b'\x7fELF'

      if not is_elf:
        self.download_failed(self.download_url, "No custom software found at this URL.")
        return

      # AGNOS might try to execute the installer before this process exits.
      # Therefore, important to close the fd before renaming the installer.
      os.close(fd)
      os.rename(tmpfile, INSTALLER_DESTINATION_PATH)

      with open(INSTALLER_URL_PATH, "w") as f:
        f.write(self.download_url)

      # give time for installer UI to take over
      time.sleep(0.1)
      gui_app.request_close()

    except urllib.error.HTTPError as e:
      if e.code == 409:
        error_msg = "Incompatible openpilot version"
        self.download_failed(self.download_url, error_msg)
    except Exception:
      error_msg = "Invalid URL"
      self.download_failed(self.download_url, error_msg)

  def download_failed(self, url: str, reason: str):
    self.failed_url = url
    self.failed_reason = reason
    self._download_failed_page.set_reason(reason)
    self._set_state(SetupState.DOWNLOAD_FAILED)


def main():
  try:
    gui_app.init_window("Setup")
    setup = Setup()
    for should_render in gui_app.render():
      if should_render:
        setup.render(rl.Rectangle(0, 0, gui_app.width, gui_app.height))
    setup.close()
  except Exception as e:
    print(f"Setup error: {e}")
  finally:
    gui_app.close()


if __name__ == "__main__":
  main()<|MERGE_RESOLUTION|>--- conflicted
+++ resolved
@@ -225,14 +225,10 @@
     self._back_button.set_opacity(0.0)
     self._scroll_down_indicator.set_opacity(1.0)
 
-<<<<<<< HEAD
   def show_event(self):
     super().show_event()
     self.reset()
-    device.reset_interactive_timeout(300)
-
-=======
->>>>>>> a112e6e8
+
   @property
   @abstractmethod
   def _content_height(self):
