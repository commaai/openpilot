--- conflicted
+++ resolved
@@ -76,26 +76,11 @@
       self._update_layout_rects()
 
   @property
-<<<<<<< HEAD
-  def _hit_rect(self):
-    # clip to parent rect
-    if self._parent_rect is None:
-      return self._rect
-
-    x = max(self._rect.x, self._parent_rect.x)
-    y = max(self._rect.y, self._parent_rect.y)
-    w = min(self._rect.x + self._rect.width, self._parent_rect.x + self._parent_rect.width) - x
-    h = min(self._rect.y + self._rect.height, self._parent_rect.y + self._parent_rect.height) - y
-    ret = rl.Rectangle(x, y, w, h)
-    rl.draw_rectangle_lines_ex(ret, 1, rl.RED)
-    return ret
-=======
   def _hit_rect(self) -> rl.Rectangle:
     # restrict touches to within parent rect if set, useful inside Scroller
     if self._parent_rect is None:
       return self._rect
     return rl.get_collision_rec(self._rect, self._parent_rect)
->>>>>>> 2c41dbc4
 
   def render(self, rect: rl.Rectangle = None) -> bool | int | None:
     if rect is not None:
