--- conflicted
+++ resolved
@@ -82,54 +82,37 @@
     ret = self._render(self._rect)
 
     # Keep track of whether mouse down started within the widget's rectangle
-<<<<<<< HEAD
     if self.enabled:
       for mouse_event in gui_app.mouse_events:
         if not self._multi_touch and mouse_event.slot != 0:
           continue
+
+        # Ignores touches/presses that start outside our rect
+        # Allows touch to leave the rect and come back in focus if mouse did not release
         if mouse_event.left_pressed and self._touch_valid():
           if rl.check_collision_point_rec(mouse_event.pos, self._rect):
             self._is_pressed[mouse_event.slot] = True
+            self._tracking_is_pressed[mouse_event.slot] = True
 
+        # Callback such as scroll panel signifies user is scrolling
         elif not self._touch_valid():
           self._is_pressed[mouse_event.slot] = False
+          self._tracking_is_pressed[mouse_event.slot] = False
 
         elif mouse_event.left_released:
           if self._is_pressed[mouse_event.slot] and rl.check_collision_point_rec(mouse_event.pos, self._rect):
             self._handle_mouse_release(mouse_event.pos)
           self._is_pressed[mouse_event.slot] = False
-=======
-    for mouse_event in gui_app.mouse_events:
-      if not self._multi_touch and mouse_event.slot != 0:
-        continue
+          self._tracking_is_pressed[mouse_event.slot] = False
 
-      # Ignores touches/presses that start outside our rect
-      # Allows touch to leave the rect and come back in focus if mouse did not release
-      if mouse_event.left_pressed and self._touch_valid():
-        if rl.check_collision_point_rec(mouse_event.pos, self._rect):
-          self._is_pressed[mouse_event.slot] = True
-          self._tracking_is_pressed[mouse_event.slot] = True
+        # Mouse/touch is still within our rect
+        elif rl.check_collision_point_rec(mouse_event.pos, self._rect):
+          if self._tracking_is_pressed[mouse_event.slot]:
+            self._is_pressed[mouse_event.slot] = True
 
-      # Callback such as scroll panel signifies user is scrolling
-      elif not self._touch_valid():
-        self._is_pressed[mouse_event.slot] = False
-        self._tracking_is_pressed[mouse_event.slot] = False
-
-      elif mouse_event.left_released:
-        if self._is_pressed[mouse_event.slot] and rl.check_collision_point_rec(mouse_event.pos, self._rect):
-          self._handle_mouse_release(mouse_event.pos)
-        self._is_pressed[mouse_event.slot] = False
-        self._tracking_is_pressed[mouse_event.slot] = False
-
-      # Mouse/touch is still within our rect
-      elif rl.check_collision_point_rec(mouse_event.pos, self._rect):
-        if self._tracking_is_pressed[mouse_event.slot]:
-          self._is_pressed[mouse_event.slot] = True
-
-      # Mouse/touch left our rect but may come back into focus later
-      elif not rl.check_collision_point_rec(mouse_event.pos, self._rect):
-        self._is_pressed[mouse_event.slot] = False
->>>>>>> a79a5e5a
+        # Mouse/touch left our rect but may come back into focus later
+        elif not rl.check_collision_point_rec(mouse_event.pos, self._rect):
+          self._is_pressed[mouse_event.slot] = False
 
     return ret
 
