--- conflicted
+++ resolved
@@ -210,10 +210,6 @@
     self.wifi_manager.forget_connection(network.ssid)
 
   def _on_network_updated(self, networks: list[Network]):
-<<<<<<< HEAD
-    print('networks updated', [n.ssid for n in networks])
-=======
->>>>>>> 23b4aaf2
     self._networks = networks
     for n in self._networks:
       self._networks_buttons[n.ssid] = Button(n.ssid, partial(self._networks_buttons_callback, n), font_size=55, text_alignment=TextAlignment.LEFT,
@@ -222,10 +218,6 @@
                                                      font_size=45)
 
   def _on_need_auth(self, ssid):
-<<<<<<< HEAD
-    print('need auth for', ssid)
-=======
->>>>>>> 23b4aaf2
     network = next((n for n in self._networks if n.ssid == ssid), None)
     if network:
       self.state = UIState.NEEDS_AUTH
@@ -233,18 +225,10 @@
       self._password_retry = True
 
   def _on_activated(self):
-<<<<<<< HEAD
-    print('_on_activated')
-=======
->>>>>>> 23b4aaf2
     if self.state == UIState.CONNECTING:
       self.state = UIState.IDLE
 
   def _on_forgotten(self):
-<<<<<<< HEAD
-    print('_on_forgotten')
-=======
->>>>>>> 23b4aaf2
     if self.state == UIState.FORGETTING:
       self.state = UIState.IDLE
 
