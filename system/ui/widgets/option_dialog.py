import pyray as rl
from openpilot.system.ui.lib.application import FontWeight, gui_app
from openpilot.system.ui.widgets import Widget
from openpilot.system.ui.widgets.button import Button, ButtonStyle
from openpilot.system.ui.widgets.label import gui_label
from openpilot.system.ui.widgets.scroller import Scroller

# Constants
MARGIN = 50
TITLE_FONT_SIZE = 70
ITEM_HEIGHT = 135
BUTTON_SPACING = 50
BUTTON_HEIGHT = 160
ITEM_SPACING = 50
LIST_ITEM_SPACING = 25


class MultiOptionDialog(Widget):
  def __init__(self, title, options, current=""):
    super().__init__()
    self.title = title
    self.options = options
    self.current = current
    self.selection = current

    # Create scroller with option buttons
    self.option_buttons = [Button(option, click_callback=lambda opt=option: self._on_option_clicked(opt),
                                  text_alignment=rl.GuiTextAlignment.TEXT_ALIGN_LEFT, button_style=ButtonStyle.NORMAL) for option in options]
    self.scroller = Scroller(self.option_buttons, spacing=LIST_ITEM_SPACING)

    self.cancel_button = Button("Cancel", click_callback=lambda: gui_app.set_modal_overlay(None))
    self.select_button = Button("Select", click_callback=lambda: gui_app.set_modal_overlay(None), button_style=ButtonStyle.PRIMARY)

  def _on_option_clicked(self, option):
    self.selection = option

  def _render(self, rect):
    dialog_rect = rl.Rectangle(rect.x + MARGIN, rect.y + MARGIN, rect.width - 2 * MARGIN, rect.height - 2 * MARGIN)
    rl.draw_rectangle_rounded(dialog_rect, 0.02, 20, rl.Color(30, 30, 30, 255))

    content_rect = rl.Rectangle(dialog_rect.x + MARGIN, dialog_rect.y + MARGIN,
                                dialog_rect.width - 2 * MARGIN, dialog_rect.height - 2 * MARGIN)

    gui_label(rl.Rectangle(content_rect.x, content_rect.y, content_rect.width, TITLE_FONT_SIZE), self.title, 70, font_weight=FontWeight.BOLD)

    # Options area
    options_y = content_rect.y + TITLE_FONT_SIZE + ITEM_SPACING
    options_h = content_rect.height - TITLE_FONT_SIZE - BUTTON_HEIGHT - 2 * ITEM_SPACING
<<<<<<< HEAD
    view_rect = rl.Rectangle(content_rect.x, options_y, content_rect.width, options_h)
    content_h = len(self.options) * (ITEM_HEIGHT + LIST_ITEM_SPACING)
    list_content_rect = rl.Rectangle(content_rect.x, options_y, content_rect.width, content_h)
=======
    options_rect = rl.Rectangle(content_rect.x, options_y, content_rect.width, options_h)
>>>>>>> 3c957c6e

    # Update button styles and set width based on selection
    for i, option in enumerate(self.options):
      selected = option == self.selection
      button = self.option_buttons[i]
      button.set_button_style(ButtonStyle.PRIMARY if selected else ButtonStyle.NORMAL)
      button.set_rect(rl.Rectangle(0, 0, options_rect.width, ITEM_HEIGHT))

    self.scroller.render(options_rect)

    # Buttons
    button_y = content_rect.y + content_rect.height - BUTTON_HEIGHT
    button_w = (content_rect.width - BUTTON_SPACING) / 2

    cancel_rect = rl.Rectangle(content_rect.x, button_y, button_w, BUTTON_HEIGHT)
    self.cancel_button.render(cancel_rect)

    select_rect = rl.Rectangle(content_rect.x + button_w + BUTTON_SPACING, button_y, button_w, BUTTON_HEIGHT)
    self.select_button.set_enabled(self.selection != self.current)
    self.select_button.render(select_rect)

    return -1<|MERGE_RESOLUTION|>--- conflicted
+++ resolved
@@ -46,13 +46,7 @@
     # Options area
     options_y = content_rect.y + TITLE_FONT_SIZE + ITEM_SPACING
     options_h = content_rect.height - TITLE_FONT_SIZE - BUTTON_HEIGHT - 2 * ITEM_SPACING
-<<<<<<< HEAD
-    view_rect = rl.Rectangle(content_rect.x, options_y, content_rect.width, options_h)
-    content_h = len(self.options) * (ITEM_HEIGHT + LIST_ITEM_SPACING)
-    list_content_rect = rl.Rectangle(content_rect.x, options_y, content_rect.width, content_h)
-=======
     options_rect = rl.Rectangle(content_rect.x, options_y, content_rect.width, options_h)
->>>>>>> 3c957c6e
 
     # Update button styles and set width based on selection
     for i, option in enumerate(self.options):
