--- conflicted
+++ resolved
@@ -109,16 +109,7 @@
     self.elements.append(element)
 
   def _render(self, rect: rl.Rectangle):
-<<<<<<< HEAD
-    # Pure content rendering inside given rect; no scrolling or buttons
-    self._render_content(rect, 0)
-    return -1
-
-  def _render_content(self, rect: rl.Rectangle, scroll_offset: float = 0) -> float:
-    current_y = rect.y + scroll_offset
-=======
     current_y = rect.y
->>>>>>> d5674421
     padding = 20
     content_width = rect.width - (padding * 2)
 
@@ -201,16 +192,10 @@
     total_height = self._content.get_total_height(int(scrollable_rect.width))
     scroll_content_rect = rl.Rectangle(scrollable_rect.x, scrollable_rect.y, scrollable_rect.width, total_height)
     scroll_offset = self._scroll_panel.update(scrollable_rect, scroll_content_rect)
-<<<<<<< HEAD
-
-    rl.begin_scissor_mode(int(scrollable_rect.x), int(scrollable_rect.y), int(scrollable_rect.width), int(scrollable_rect.height))
-    self._content._render_content(scrollable_rect, scroll_offset)
-=======
     scroll_content_rect.y += scroll_offset
 
     rl.begin_scissor_mode(int(scrollable_rect.x), int(scrollable_rect.y), int(scrollable_rect.width), int(scrollable_rect.height))
     self._content.render(scroll_content_rect)
->>>>>>> d5674421
     rl.end_scissor_mode()
 
     button_width = (rect.width - 3 * 50) // 3
