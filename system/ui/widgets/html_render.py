import re
import pyray as rl
from dataclasses import dataclass
from enum import Enum
from typing import Any
from openpilot.system.ui.lib.application import gui_app, FontWeight, FONT_SCALE
from openpilot.system.ui.lib.scroll_panel import GuiScrollPanel
from openpilot.system.ui.lib.wrap_text import wrap_text
from openpilot.system.ui.widgets import Widget
from openpilot.system.ui.widgets.button import Button, ButtonStyle
from openpilot.system.ui.lib.text_measure import measure_text_cached

LIST_INDENT_PX = 40


class ElementType(Enum):
  H1 = "h1"
  H2 = "h2"
  H3 = "h3"
  H4 = "h4"
  H5 = "h5"
  H6 = "h6"
  P = "p"
  B = "b"
  UL = "ul"
  LI = "li"
  BR = "br"


TAG_NAMES = '|'.join([t.value for t in ElementType])
START_TAG_RE = re.compile(f'<({TAG_NAMES})>')
END_TAG_RE = re.compile(f'</({TAG_NAMES})>')


def is_tag(token: str) -> tuple[bool, bool, ElementType | None]:
  supported_tag = bool(START_TAG_RE.fullmatch(token))
  supported_end_tag = bool(END_TAG_RE.fullmatch(token))
  tag = ElementType(token[1:-1].strip('/')) if supported_tag or supported_end_tag else None
  return supported_tag, supported_end_tag, tag


@dataclass
class HtmlElement:
  type: ElementType
  content: str
  font_size: int
  font_weight: FontWeight
  margin_top: int
  margin_bottom: int
  line_height: float = 0.9  # matches Qt visually, unsure why not default 1.2
  indent_level: int = 0


class HtmlRenderer(Widget):
  def __init__(self, file_path: str | None = None, text: str | None = None,
               text_size: dict | None = None, text_color: rl.Color = rl.WHITE, center_text: bool = False):
    super().__init__()
    self._text_color = text_color
    self._center_text = center_text
    self._normal_font = gui_app.font(FontWeight.NORMAL)
    self._bold_font = gui_app.font(FontWeight.BOLD)
    self._indent_level = 0

    if text_size is None:
      text_size = {}

    # Base paragraph size (Qt stylesheet default is 48px in offroad alerts)
    base_p_size = int(text_size.get(ElementType.P, 48))

    # Untagged text defaults to <p>
    self.styles: dict[ElementType, dict[str, Any]] = {
<<<<<<< HEAD
      ElementType.H1: {"size": 68, "weight": FontWeight.BOLD, "margin_top": 20, "margin_bottom": 16},
      ElementType.H2: {"size": 60, "weight": FontWeight.BOLD, "margin_top": 24, "margin_bottom": 12},
      ElementType.H3: {"size": 52, "weight": FontWeight.BOLD, "margin_top": 20, "margin_bottom": 10},
      ElementType.H4: {"size": 48, "weight": FontWeight.BOLD, "margin_top": 16, "margin_bottom": 8},
      ElementType.H5: {"size": 44, "weight": FontWeight.BOLD, "margin_top": 12, "margin_bottom": 6},
      ElementType.H6: {"size": 40, "weight": FontWeight.BOLD, "margin_top": 10, "margin_bottom": 4},
      ElementType.P: {"size": text_size.get(ElementType.P, 38), "weight": FontWeight.NORMAL, "margin_top": 8, "margin_bottom": 12},
      ElementType.B: {"size": text_size.get(ElementType.P, 38), "weight": FontWeight.BOLD, "margin_top": 8, "margin_bottom": 12},
      ElementType.LI: {"size": 38, "weight": FontWeight.NORMAL, "color": rl.Color(40, 40, 40, 255), "margin_top": 6, "margin_bottom": 6},
=======
      ElementType.H1: {"size": round(base_p_size * 2), "weight": FontWeight.BOLD, "margin_top": 20, "margin_bottom": 16},
      ElementType.H2: {"size": round(base_p_size * 1.50), "weight": FontWeight.BOLD, "margin_top": 24, "margin_bottom": 12},
      ElementType.H3: {"size": round(base_p_size * 1.17), "weight": FontWeight.BOLD, "margin_top": 20, "margin_bottom": 10},
      ElementType.H4: {"size": round(base_p_size * 1.00), "weight": FontWeight.BOLD, "margin_top": 16, "margin_bottom": 8},
      ElementType.H5: {"size": round(base_p_size * 0.83), "weight": FontWeight.BOLD, "margin_top": 12, "margin_bottom": 6},
      ElementType.H6: {"size": round(base_p_size * 0.67), "weight": FontWeight.BOLD, "margin_top": 10, "margin_bottom": 4},
      ElementType.P: {"size": base_p_size, "weight": FontWeight.NORMAL, "margin_top": 8, "margin_bottom": 12},
      ElementType.LI: {"size": base_p_size, "weight": FontWeight.NORMAL, "color": rl.Color(40, 40, 40, 255), "margin_top": 6, "margin_bottom": 6},
>>>>>>> b6dbb0fd
      ElementType.BR: {"size": 0, "weight": FontWeight.NORMAL, "margin_top": 0, "margin_bottom": 12},
    }

    self.elements: list[HtmlElement] = []
    if file_path is not None:
      self.parse_html_file(file_path)
    elif text is not None:
      self.parse_html_content(text)
    else:
      raise ValueError("Either file_path or text must be provided")

  def parse_html_file(self, file_path: str) -> None:
    with open(file_path, encoding='utf-8') as file:
      content = file.read()
    self.parse_html_content(content)

  def parse_html_content(self, html_content: str) -> None:
    self.elements.clear()

    # Remove HTML comments
    html_content = re.sub(r'<!--.*?-->', '', html_content, flags=re.DOTALL)

    # Remove DOCTYPE, html, head, body tags but keep their content
    html_content = re.sub(r'<!DOCTYPE[^>]*>', '', html_content)
    html_content = re.sub(r'</?(?:html|head|body)[^>]*>', '', html_content)

    # Parse HTML
    tokens = re.findall(r'</[^>]+>|<[^>]+>|[^<\s]+', html_content)

    def close_tag():
      nonlocal current_content
      nonlocal current_tag

      # If no tag is set, default to paragraph so we don't lose text
      if current_tag is None:
        current_tag = ElementType.P

      text = ' '.join(current_content).strip()
      current_content = []
      if text:
        if current_tag == ElementType.LI:
          text = '• ' + text
        self._add_element(current_tag, text)

    current_content: list[str] = []
    current_tag: ElementType | None = None
    for token in tokens:
      is_start_tag, is_end_tag, tag = is_tag(token)
      if tag is not None:
        if tag == ElementType.BR:
          # Close current tag and add a line break
          close_tag()
          self._add_element(ElementType.BR, "")

        elif is_start_tag or is_end_tag:
          # Always add content regardless of opening or closing tag
          close_tag()

          if is_start_tag:
            current_tag = tag
          else:
            current_tag = None

        # increment after we add the content for the current tag
        if tag == ElementType.UL:
          self._indent_level = self._indent_level + 1 if is_start_tag else max(0, self._indent_level - 1)

      else:
        current_content.append(token)

    if current_content:
      close_tag()

  def _add_element(self, element_type: ElementType, content: str) -> None:
    style = self.styles[element_type]

    element = HtmlElement(
      type=element_type,
      content=content,
      font_size=style["size"],
      font_weight=style["weight"],
      margin_top=style["margin_top"],
      margin_bottom=style["margin_bottom"],
      indent_level=self._indent_level,
    )

    self.elements.append(element)

  def _render(self, rect: rl.Rectangle):
    # TODO: speed up by removing duplicate calculations across renders
    current_y = rect.y
    padding = 20
    content_width = rect.width - (padding * 2)

    for element in self.elements:
      if element.type == ElementType.BR:
        current_y += element.margin_bottom
        continue

      current_y += element.margin_top
      if current_y > rect.y + rect.height:
        break

      if element.content:
        font = self._get_font(element.font_weight)
        wrapped_lines = wrap_text(font, element.content, element.font_size, int(content_width))

        for line in wrapped_lines:
          # Use FONT_SCALE from wrapped raylib text functions to match what is drawn
          if current_y < rect.y - element.font_size * FONT_SCALE:
            current_y += element.font_size * FONT_SCALE * element.line_height
            continue

          if current_y > rect.y + rect.height:
            break

          if self._center_text:
            text_width = measure_text_cached(font, line, element.font_size).x
            text_x = rect.x + (rect.width - text_width) / 2
          else:  # left align
            text_x = rect.x + (max(element.indent_level - 1, 0) * LIST_INDENT_PX)

          rl.draw_text_ex(font, line, rl.Vector2(text_x + padding, current_y), element.font_size, 0, self._text_color)

          current_y += element.font_size * FONT_SCALE * element.line_height

      # Apply bottom margin
      current_y += element.margin_bottom

    return current_y - rect.y

  def get_total_height(self, content_width: int) -> float:
    total_height = 0.0
    padding = 20
    usable_width = content_width - (padding * 2)

    for element in self.elements:
      if element.type == ElementType.BR:
        total_height += element.margin_bottom
        continue

      total_height += element.margin_top

      if element.content:
        font = self._get_font(element.font_weight)
        wrapped_lines = wrap_text(font, element.content, element.font_size, int(usable_width))

        for _ in wrapped_lines:
          total_height += element.font_size * FONT_SCALE * element.line_height

      total_height += element.margin_bottom

    return total_height

  def _get_font(self, weight: FontWeight):
    if weight == FontWeight.BOLD:
      return self._bold_font
    return self._normal_font


class HtmlModal(Widget):
  def __init__(self, file_path: str | None = None, text: str | None = None):
    super().__init__()
    self._content = HtmlRenderer(file_path=file_path, text=text)
    self._scroll_panel = GuiScrollPanel()
    self._ok_button = Button("OK", click_callback=lambda: gui_app.set_modal_overlay(None), button_style=ButtonStyle.PRIMARY)

  def _render(self, rect: rl.Rectangle):
    margin = 50
    content_rect = rl.Rectangle(rect.x + margin, rect.y + margin, rect.width - (margin * 2), rect.height - (margin * 2))

    button_height = 160
    button_spacing = 20
    scrollable_height = content_rect.height - button_height - button_spacing

    scrollable_rect = rl.Rectangle(content_rect.x, content_rect.y, content_rect.width, scrollable_height)

    total_height = self._content.get_total_height(int(scrollable_rect.width))
    scroll_content_rect = rl.Rectangle(scrollable_rect.x, scrollable_rect.y, scrollable_rect.width, total_height)
    scroll_offset = self._scroll_panel.update(scrollable_rect, scroll_content_rect)
    scroll_content_rect.y += scroll_offset

    rl.begin_scissor_mode(int(scrollable_rect.x), int(scrollable_rect.y), int(scrollable_rect.width), int(scrollable_rect.height))
    self._content.render(scroll_content_rect)
    rl.end_scissor_mode()

    button_width = (rect.width - 3 * 50) // 3
    button_x = content_rect.x + content_rect.width - button_width
    button_y = content_rect.y + content_rect.height - button_height
    button_rect = rl.Rectangle(button_x, button_y, button_width, button_height)
    self._ok_button.render(button_rect)

    return -1<|MERGE_RESOLUTION|>--- conflicted
+++ resolved
@@ -69,17 +69,6 @@
 
     # Untagged text defaults to <p>
     self.styles: dict[ElementType, dict[str, Any]] = {
-<<<<<<< HEAD
-      ElementType.H1: {"size": 68, "weight": FontWeight.BOLD, "margin_top": 20, "margin_bottom": 16},
-      ElementType.H2: {"size": 60, "weight": FontWeight.BOLD, "margin_top": 24, "margin_bottom": 12},
-      ElementType.H3: {"size": 52, "weight": FontWeight.BOLD, "margin_top": 20, "margin_bottom": 10},
-      ElementType.H4: {"size": 48, "weight": FontWeight.BOLD, "margin_top": 16, "margin_bottom": 8},
-      ElementType.H5: {"size": 44, "weight": FontWeight.BOLD, "margin_top": 12, "margin_bottom": 6},
-      ElementType.H6: {"size": 40, "weight": FontWeight.BOLD, "margin_top": 10, "margin_bottom": 4},
-      ElementType.P: {"size": text_size.get(ElementType.P, 38), "weight": FontWeight.NORMAL, "margin_top": 8, "margin_bottom": 12},
-      ElementType.B: {"size": text_size.get(ElementType.P, 38), "weight": FontWeight.BOLD, "margin_top": 8, "margin_bottom": 12},
-      ElementType.LI: {"size": 38, "weight": FontWeight.NORMAL, "color": rl.Color(40, 40, 40, 255), "margin_top": 6, "margin_bottom": 6},
-=======
       ElementType.H1: {"size": round(base_p_size * 2), "weight": FontWeight.BOLD, "margin_top": 20, "margin_bottom": 16},
       ElementType.H2: {"size": round(base_p_size * 1.50), "weight": FontWeight.BOLD, "margin_top": 24, "margin_bottom": 12},
       ElementType.H3: {"size": round(base_p_size * 1.17), "weight": FontWeight.BOLD, "margin_top": 20, "margin_bottom": 10},
@@ -87,8 +76,8 @@
       ElementType.H5: {"size": round(base_p_size * 0.83), "weight": FontWeight.BOLD, "margin_top": 12, "margin_bottom": 6},
       ElementType.H6: {"size": round(base_p_size * 0.67), "weight": FontWeight.BOLD, "margin_top": 10, "margin_bottom": 4},
       ElementType.P: {"size": base_p_size, "weight": FontWeight.NORMAL, "margin_top": 8, "margin_bottom": 12},
+      ElementType.B: {"size": base_p_size, "weight": FontWeight.BOLD, "margin_top": 8, "margin_bottom": 12},
       ElementType.LI: {"size": base_p_size, "weight": FontWeight.NORMAL, "color": rl.Color(40, 40, 40, 255), "margin_top": 6, "margin_bottom": 6},
->>>>>>> b6dbb0fd
       ElementType.BR: {"size": 0, "weight": FontWeight.NORMAL, "margin_top": 0, "margin_bottom": 12},
     }
 
