import os
import pyray as rl
from collections.abc import Callable
from abc import ABC
from openpilot.system.ui.lib.application import gui_app, FontWeight, MousePos
from openpilot.system.ui.lib.text_measure import measure_text_cached
from openpilot.system.ui.widgets import Widget
from openpilot.system.ui.widgets.button import Button, ButtonStyle
from openpilot.system.ui.widgets.toggle import Toggle, WIDTH as TOGGLE_WIDTH, HEIGHT as TOGGLE_HEIGHT
from openpilot.system.ui.widgets.label import gui_label
from openpilot.system.ui.widgets.html_render import HtmlRenderer, ElementType

ITEM_BASE_WIDTH = 600
ITEM_BASE_HEIGHT = 170
ITEM_PADDING = 20
ITEM_TEXT_FONT_SIZE = 50
ITEM_TEXT_COLOR = rl.WHITE
ITEM_TEXT_VALUE_COLOR = rl.Color(170, 170, 170, 255)
ITEM_DESC_TEXT_COLOR = rl.Color(128, 128, 128, 255)
ITEM_DESC_FONT_SIZE = 40
ITEM_DESC_V_OFFSET = 140
RIGHT_ITEM_PADDING = 20
ICON_SIZE = 80
BUTTON_WIDTH = 250
BUTTON_HEIGHT = 100
BUTTON_BORDER_RADIUS = 50
BUTTON_FONT_SIZE = 35
BUTTON_FONT_WEIGHT = FontWeight.MEDIUM

TEXT_PADDING = 20


def _resolve_value(value, default=""):
  if callable(value):
    return value()
  return value if value is not None else default


# Abstract base class for right-side items
class ItemAction(Widget, ABC):
  def __init__(self, width: int = BUTTON_HEIGHT, enabled: bool | Callable[[], bool] = True):
    super().__init__()
    self.set_rect(rl.Rectangle(0, 0, width, 0))
    self._enabled_source = enabled

  def get_width_hint(self) -> float:
<<<<<<< HEAD
=======
    # Return's action ideal width, 0 means use full width
>>>>>>> 3fd9e94a
    return self._rect.width

  def set_enabled(self, enabled: bool | Callable[[], bool]):
    self._enabled_source = enabled

  @property
  def enabled(self):
    return _resolve_value(self._enabled_source, False)


class ToggleAction(ItemAction):
  def __init__(self, initial_state: bool = False, width: int = TOGGLE_WIDTH, enabled: bool | Callable[[], bool] = True):
    super().__init__(width, enabled)
    self.toggle = Toggle(initial_state=initial_state)
    self.state = initial_state

  def set_touch_valid_callback(self, touch_callback: Callable[[], bool]) -> None:
    super().set_touch_valid_callback(touch_callback)
    self.toggle.set_touch_valid_callback(touch_callback)

  def _render(self, rect: rl.Rectangle) -> bool:
    self.toggle.set_enabled(self.enabled)
    clicked = self.toggle.render(rl.Rectangle(rect.x, rect.y + (rect.height - TOGGLE_HEIGHT) / 2, self._rect.width, TOGGLE_HEIGHT))
    self.state = self.toggle.get_state()
    return bool(clicked)

  def set_state(self, state: bool):
    self.state = state
    self.toggle.set_state(state)

  def get_state(self) -> bool:
    return self.state


class ButtonAction(ItemAction):
  def __init__(self, text: str | Callable[[], str], width: int = BUTTON_WIDTH, enabled: bool | Callable[[], bool] = True):
    super().__init__(width, enabled)
    self._text_source = text
    self._value_source: str | Callable[[], str] | None = None
    self._pressed = False
    self._font = gui_app.font(FontWeight.NORMAL)

    def pressed():
      self._pressed = True

    self._button = Button(
      self.text,
      font_size=BUTTON_FONT_SIZE,
      font_weight=BUTTON_FONT_WEIGHT,
      button_style=ButtonStyle.LIST_ACTION,
      border_radius=BUTTON_BORDER_RADIUS,
      click_callback=pressed,
    )
    self.set_enabled(enabled)

  def set_touch_valid_callback(self, touch_callback: Callable[[], bool]) -> None:
    super().set_touch_valid_callback(touch_callback)
    self._button.set_touch_valid_callback(touch_callback)

  def set_text(self, text: str | Callable[[], str]):
    self._text_source = text

  def set_value(self, value: str | Callable[[], str]):
    self._value_source = value

  @property
  def text(self):
    return _resolve_value(self._text_source, "Error")

  @property
  def value(self):
    return _resolve_value(self._value_source, "")

  def _render(self, rect: rl.Rectangle) -> bool:
    self._button.set_text(self.text)
    self._button.set_enabled(_resolve_value(self.enabled))
    button_rect = rl.Rectangle(rect.x, rect.y + (rect.height - BUTTON_HEIGHT) / 2, BUTTON_WIDTH, BUTTON_HEIGHT)
    self._button.render(button_rect)

    value_text = self.value
    if value_text:
      spacing = 20
      text_size = measure_text_cached(self._font, value_text, ITEM_TEXT_FONT_SIZE)
      text_x = button_rect.x - spacing - text_size.x
      text_y = rect.y + (rect.height - text_size.y) / 2
      rl.draw_text_ex(self._font, value_text, rl.Vector2(text_x, text_y), ITEM_TEXT_FONT_SIZE, 0, ITEM_TEXT_VALUE_COLOR)

    # TODO: just use the generic Widget click callbacks everywhere, no returning from render
    pressed = self._pressed
    self._pressed = False
    return pressed


class TextAction(ItemAction):
  def __init__(self, text: str | Callable[[], str], color: rl.Color = ITEM_TEXT_COLOR, enabled: bool | Callable[[], bool] = True):
    self._text_source = text
    self.color = color

    self._font = gui_app.font(FontWeight.NORMAL)
    initial_text = _resolve_value(text, "")
    text_width = measure_text_cached(self._font, initial_text, ITEM_TEXT_FONT_SIZE).x
    super().__init__(int(text_width + TEXT_PADDING), enabled)

  @property
  def text(self):
    return _resolve_value(self._text_source, "Error")

  def get_width_hint(self) -> float:
    text_width = measure_text_cached(self._font, self.text, ITEM_TEXT_FONT_SIZE).x
    return text_width + TEXT_PADDING

  def _render(self, rect: rl.Rectangle) -> bool:
    gui_label(self._rect, self.text, font_size=ITEM_TEXT_FONT_SIZE, color=self.color,
              font_weight=FontWeight.NORMAL, alignment=rl.GuiTextAlignment.TEXT_ALIGN_RIGHT,
              alignment_vertical=rl.GuiTextAlignmentVertical.TEXT_ALIGN_MIDDLE)
    return False

  def set_text(self, text: str | Callable[[], str]):
    self._text_source = text

  def get_width(self) -> int:
    text_width = measure_text_cached(self._font, self.text, ITEM_TEXT_FONT_SIZE).x
    return int(text_width + TEXT_PADDING)


class DualButtonAction(ItemAction):
  def __init__(self, left_text: str, right_text: str, left_callback: Callable = None,
               right_callback: Callable = None, enabled: bool | Callable[[], bool] = True):
    super().__init__(width=0, enabled=enabled)  # Width 0 means use full width
    self.left_text, self.right_text = left_text, right_text

    self.left_button = Button(left_text, click_callback=left_callback, button_style=ButtonStyle.LIST_ACTION)
    self.right_button = Button(right_text, click_callback=right_callback, button_style=ButtonStyle.DANGER)

  def set_touch_valid_callback(self, touch_callback: Callable[[], bool]) -> None:
    super().set_touch_valid_callback(touch_callback)
    self.left_button.set_touch_valid_callback(touch_callback)
    self.right_button.set_touch_valid_callback(touch_callback)

  def _render(self, rect: rl.Rectangle):
    button_spacing = 30
    button_height = 120
    button_width = (rect.width - button_spacing) / 2
    button_y = rect.y + (rect.height - button_height) / 2

    left_rect = rl.Rectangle(rect.x, button_y, button_width, button_height)
    right_rect = rl.Rectangle(rect.x + button_width + button_spacing, button_y, button_width, button_height)

    # Render buttons
    self.left_button.render(left_rect)
    self.right_button.render(right_rect)


class MultipleButtonAction(ItemAction):
  def __init__(self, buttons: list[str], button_width: int, selected_index: int = 0, callback: Callable = None):
    super().__init__(width=len(buttons) * button_width + (len(buttons) - 1) * RIGHT_ITEM_PADDING, enabled=True)
    self.buttons = buttons
    self.button_width = button_width
    self.selected_button = selected_index
    self.callback = callback
    self._font = gui_app.font(FontWeight.MEDIUM)

  def _render(self, rect: rl.Rectangle):
    spacing = RIGHT_ITEM_PADDING
    button_y = rect.y + (rect.height - BUTTON_HEIGHT) / 2

    for i, text in enumerate(self.buttons):
      button_x = rect.x + i * (self.button_width + spacing)
      button_rect = rl.Rectangle(button_x, button_y, self.button_width, BUTTON_HEIGHT)

      # Check button state
      mouse_pos = rl.get_mouse_position()
      is_pressed = rl.check_collision_point_rec(mouse_pos, button_rect) and self.enabled and self.is_pressed
      is_selected = i == self.selected_button

      # Button colors
      if is_selected:
        bg_color = rl.Color(51, 171, 76, 255)  # Green
      elif is_pressed:
        bg_color = rl.Color(74, 74, 74, 255)  # Dark gray
      else:
        bg_color = rl.Color(57, 57, 57, 255)  # Gray

      if not self.enabled:
        bg_color = rl.Color(bg_color.r, bg_color.g, bg_color.b, 150)  # Dim

      # Draw button
      rl.draw_rectangle_rounded(button_rect, 1.0, 20, bg_color)

      # Draw text
      text_size = measure_text_cached(self._font, text, 40)
      text_x = button_x + (self.button_width - text_size.x) / 2
      text_y = button_y + (BUTTON_HEIGHT - text_size.y) / 2
      text_color = rl.Color(228, 228, 228, 255) if self.enabled else rl.Color(150, 150, 150, 255)
      rl.draw_text_ex(self._font, text, rl.Vector2(text_x, text_y), 40, 0, text_color)

  def _handle_mouse_release(self, mouse_pos: MousePos):
    spacing = RIGHT_ITEM_PADDING
    button_y = self._rect.y + (self._rect.height - BUTTON_HEIGHT) / 2
    for i, _text in enumerate(self.buttons):
      button_x = self._rect.x + i * (self.button_width + spacing)
      button_rect = rl.Rectangle(button_x, button_y, self.button_width, BUTTON_HEIGHT)
      if rl.check_collision_point_rec(mouse_pos, button_rect):
        self.selected_button = i
        if self.callback:
          self.callback(i)


class ListItem(Widget):
  def __init__(self, title: str = "", icon: str | None = None, description: str | Callable[[], str] | None = None,
               description_visible: bool = False, callback: Callable | None = None,
               action_item: ItemAction | None = None):
    super().__init__()
    self.title = title
    self.icon = icon
    self._description = description
    self.description_visible = description_visible
    self.callback = callback
    self.action_item = action_item

    self.set_rect(rl.Rectangle(0, 0, ITEM_BASE_WIDTH, ITEM_BASE_HEIGHT))
    self._font = gui_app.font(FontWeight.NORMAL)
    self._icon_texture = gui_app.texture(os.path.join("icons", self.icon), ICON_SIZE, ICON_SIZE) if self.icon else None
    self._title_width = 0

    self._html_renderer = HtmlRenderer(text="", text_size={ElementType.P: ITEM_DESC_FONT_SIZE},
                                       text_color=ITEM_DESC_TEXT_COLOR)
    self.set_description(self.description)

    # Cached properties for performance
    self._prev_description: str | None = self.description

  def set_touch_valid_callback(self, touch_callback: Callable[[], bool]) -> None:
    super().set_touch_valid_callback(touch_callback)
    if self.action_item:
      self.action_item.set_touch_valid_callback(touch_callback)

  def set_parent_rect(self, parent_rect: rl.Rectangle):
    super().set_parent_rect(parent_rect)
    self._rect.width = parent_rect.width

  def _handle_mouse_release(self, mouse_pos: MousePos):
    if not self.is_visible:
      return

    # Check not in action rect
    if self.action_item:
      action_rect = self.get_right_item_rect(self._rect)
      if rl.check_collision_point_rec(mouse_pos, action_rect):
        # Click was on right item, don't toggle description
        return

    if self.description:
      self.description_visible = not self.description_visible
      content_width = int(self._rect.width - ITEM_PADDING * 2)
      self._rect.height = self.get_item_height(self._font, content_width)

  def _update_state(self):
    # Detect changes if description is callback
    new_description = self.description
    if new_description != self._prev_description:
      self.set_description(new_description)

  def _render(self, _):
    if not self.is_visible:
      return

    # Don't draw items that are not in parent's viewport
    if ((self._rect.y + self.rect.height) <= self._parent_rect.y or
      self._rect.y >= (self._parent_rect.y + self._parent_rect.height)):
      return

    content_x = self._rect.x + ITEM_PADDING
    text_x = content_x

    # Only draw title and icon for items that have them
    if self.title:
      # Draw icon if present
      if self.icon:
        rl.draw_texture(self._icon_texture, int(content_x), int(self._rect.y + (ITEM_BASE_HEIGHT - self._icon_texture.width) // 2), rl.WHITE)
        text_x += ICON_SIZE + ITEM_PADDING

      # Draw main text
      text_size = measure_text_cached(self._font, self.title, ITEM_TEXT_FONT_SIZE)
      item_y = self._rect.y + (ITEM_BASE_HEIGHT - text_size.y) // 2
      rl.draw_text_ex(self._font, self.title, rl.Vector2(text_x, item_y), ITEM_TEXT_FONT_SIZE, 0, ITEM_TEXT_COLOR)

    # Draw description if visible
    if self.description_visible:
      content_width = int(self._rect.width - ITEM_PADDING * 2)
      description_height = self._html_renderer.get_total_height(content_width)
      description_rect = rl.Rectangle(
        self._rect.x + ITEM_PADDING,
        self._rect.y + ITEM_DESC_V_OFFSET,
        content_width,
        description_height
      )
      self._html_renderer.render(description_rect)

    # Draw right item if present
    if self.action_item:
      right_rect = self.get_right_item_rect(self._rect)
      right_rect.y = self._rect.y
      if self.action_item.render(right_rect) and self.action_item.enabled:
        # Right item was clicked/activated
        if self.callback:
          self.callback()

  def set_description(self, description: str | Callable[[], str] | None):
    self._description = description
    new_desc = self.description
    self._html_renderer.parse_html_content(new_desc)
    self._prev_description = new_desc

  @property
  def description(self):
    return _resolve_value(self._description, "")

  def get_item_height(self, font: rl.Font, max_width: int) -> float:
    if not self.is_visible:
      return 0

    height = float(ITEM_BASE_HEIGHT)
    if self.description_visible:
      description_height = self._html_renderer.get_total_height(max_width)
      height += description_height - (ITEM_BASE_HEIGHT - ITEM_DESC_V_OFFSET) + ITEM_PADDING
    return height

  def get_right_item_rect(self, item_rect: rl.Rectangle) -> rl.Rectangle:
    if not self.action_item:
      return rl.Rectangle(0, 0, 0, 0)

<<<<<<< HEAD
    # right_width = self.action_item.rect.width
=======
>>>>>>> 3fd9e94a
    right_width = self.action_item.get_width_hint()
    if right_width == 0:  # Full width action (like DualButtonAction)
      return rl.Rectangle(item_rect.x + ITEM_PADDING, item_rect.y,
                          item_rect.width - (ITEM_PADDING * 2), ITEM_BASE_HEIGHT)

<<<<<<< HEAD
=======
    # Clip width to available space, never overlapping this Item's title
>>>>>>> 3fd9e94a
    content_width = item_rect.width - (ITEM_PADDING * 2)
    title_width = measure_text_cached(self._font, self.title, ITEM_TEXT_FONT_SIZE).x
    right_width = min(content_width - title_width, right_width)

    right_x = item_rect.x + item_rect.width - right_width
    right_y = item_rect.y
    return rl.Rectangle(right_x, right_y, right_width, ITEM_BASE_HEIGHT)


# Factory functions
def simple_item(title: str, callback: Callable | None = None) -> ListItem:
  return ListItem(title=title, callback=callback)


def toggle_item(title: str, description: str | Callable[[], str] | None = None, initial_state: bool = False,
                callback: Callable | None = None, icon: str = "", enabled: bool | Callable[[], bool] = True) -> ListItem:
  action = ToggleAction(initial_state=initial_state, enabled=enabled)
  return ListItem(title=title, description=description, action_item=action, icon=icon, callback=callback)


def button_item(title: str, button_text: str | Callable[[], str], description: str | Callable[[], str] | None = None,
                callback: Callable | None = None, enabled: bool | Callable[[], bool] = True) -> ListItem:
  action = ButtonAction(text=button_text, enabled=enabled)
  return ListItem(title=title, description=description, action_item=action, callback=callback)


def text_item(title: str, value: str | Callable[[], str], description: str | Callable[[], str] | None = None,
              callback: Callable | None = None, enabled: bool | Callable[[], bool] = True) -> ListItem:
  action = TextAction(text=value, color=ITEM_TEXT_VALUE_COLOR, enabled=enabled)
  return ListItem(title=title, description=description, action_item=action, callback=callback)


def dual_button_item(left_text: str, right_text: str, left_callback: Callable = None, right_callback: Callable = None,
                     description: str | Callable[[], str] | None = None, enabled: bool | Callable[[], bool] = True) -> ListItem:
  action = DualButtonAction(left_text, right_text, left_callback, right_callback, enabled)
  return ListItem(title="", description=description, action_item=action)


def multiple_button_item(title: str, description: str, buttons: list[str], selected_index: int,
                         button_width: int = BUTTON_WIDTH, callback: Callable = None, icon: str = ""):
  action = MultipleButtonAction(buttons, button_width, selected_index, callback=callback)
  return ListItem(title=title, description=description, icon=icon, action_item=action)<|MERGE_RESOLUTION|>--- conflicted
+++ resolved
@@ -44,10 +44,7 @@
     self._enabled_source = enabled
 
   def get_width_hint(self) -> float:
-<<<<<<< HEAD
-=======
     # Return's action ideal width, 0 means use full width
->>>>>>> 3fd9e94a
     return self._rect.width
 
   def set_enabled(self, enabled: bool | Callable[[], bool]):
@@ -380,19 +377,12 @@
     if not self.action_item:
       return rl.Rectangle(0, 0, 0, 0)
 
-<<<<<<< HEAD
-    # right_width = self.action_item.rect.width
-=======
->>>>>>> 3fd9e94a
     right_width = self.action_item.get_width_hint()
     if right_width == 0:  # Full width action (like DualButtonAction)
       return rl.Rectangle(item_rect.x + ITEM_PADDING, item_rect.y,
                           item_rect.width - (ITEM_PADDING * 2), ITEM_BASE_HEIGHT)
 
-<<<<<<< HEAD
-=======
     # Clip width to available space, never overlapping this Item's title
->>>>>>> 3fd9e94a
     content_width = item_rect.width - (ITEM_PADDING * 2)
     title_width = measure_text_cached(self._font, self.title, ITEM_TEXT_FONT_SIZE).x
     right_width = min(content_width - title_width, right_width)
