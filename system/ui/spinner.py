--- conflicted
+++ resolved
@@ -39,11 +39,7 @@
       self._progress = None
       self._wrapped_lines = wrap_text(text, FONT_SIZE, gui_app.width - MARGIN_H)
 
-<<<<<<< HEAD
-  def _render(self, _: rl.Rectangle = None):
-=======
-  def render(self, rect: rl.Rectangle):
->>>>>>> 7875cc47
+  def _render(self, rect: rl.Rectangle):
     if self._wrapped_lines:
       # Calculate total height required for spinner and text
       spacing = 50
