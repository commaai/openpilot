--- conflicted
+++ resolved
@@ -11,20 +11,11 @@
 # Constants
 PROGRESS_BAR_WIDTH = 1000
 PROGRESS_BAR_HEIGHT = 20
-<<<<<<< HEAD
-ROTATION_TIME_SECONDS = 1.0  # Time for one full circle
-MARGIN_H = 50
-MARGIN_V = 200
-TEXTURE_SIZE = 360
-FONT_SIZE = 96
-LINE_HEIGHT = 104
-=======
 DEGREES_PER_SECOND = 360.0  # one full rotation per second
 MARGIN_H = 100
 TEXTURE_SIZE = 360
 FONT_SIZE = 88
 LINE_HEIGHT = 96
->>>>>>> c9259a9b
 DARKGRAY = (55, 55, 55, 255)
 
 
@@ -38,13 +29,8 @@
     self._spinner_texture = gui_app.load_texture_from_image(os.path.join(BASEDIR, "selfdrive/assets/img_spinner_track.png"), TEXTURE_SIZE, TEXTURE_SIZE,
                                                             alpha_premultiply=True)
     self._rotation = 0.0
-<<<<<<< HEAD
-    self._progress: int | None = 0
-    self._wrapped_lines = []
-=======
     self._progress: int | None = None
     self._wrapped_lines: list[str] = []
->>>>>>> c9259a9b
     self._lock = threading.Lock()
 
   def set_text(self, text: str) -> None:
@@ -54,38 +40,6 @@
         self._wrapped_lines = []
       else:
         self._progress = None
-<<<<<<< HEAD
-        self._wrapped_lines = wrap_text(text, FONT_SIZE, gui_app.width - MARGIN_H * 2)
-
-  def render(self):
-    center = rl.Vector2(gui_app.width / 2.0, gui_app.height / 2.0)
-
-    # Display progress bar or text based on user input
-    with self._lock:
-      progress = self._progress
-      wrapped_lines = self._wrapped_lines.copy()
-
-    if progress is not None:
-      y_pos = rl.get_screen_height() - MARGIN_V - PROGRESS_BAR_HEIGHT
-      bar = rl.Rectangle(center.x - PROGRESS_BAR_WIDTH / 2.0, y_pos, PROGRESS_BAR_WIDTH, PROGRESS_BAR_HEIGHT)
-      rl.draw_rectangle_rounded(bar, 1, 10, DARKGRAY)
-
-      bar.width *= progress / 100.0
-      rl.draw_rectangle_rounded(bar, 1, 10, rl.WHITE)
-    else:
-      center.y -= MARGIN_V
-      y_pos = center.y + TEXTURE_SIZE / 2 + MARGIN_V / 2
-      for i, line in enumerate(wrapped_lines):
-        text_size = rl.measure_text_ex(gui_app.font(), line, FONT_SIZE, 1.0)
-        rl.draw_text_ex(gui_app.font(), line, rl.Vector2(center.x - text_size.x / 2, y_pos + i * LINE_HEIGHT),
-                        FONT_SIZE, 1.0, rl.WHITE)
-
-    # Draw rotating spinner and static comma logo
-    fps = rl.get_fps()
-    if fps > 0:
-      degrees_per_frame = 360.0 / (ROTATION_TIME_SECONDS * fps)
-      self._rotation = (self._rotation + degrees_per_frame) % 360.0
-=======
         self._wrapped_lines = wrap_text(text, FONT_SIZE, gui_app.width - MARGIN_H)
 
   def render(self):
@@ -110,7 +64,6 @@
 
     delta_time = rl.get_frame_time()
     self._rotation = (self._rotation + DEGREES_PER_SECOND * delta_time) % 360.0
->>>>>>> c9259a9b
 
     spinner_origin = rl.Vector2(TEXTURE_SIZE / 2.0, TEXTURE_SIZE / 2.0)
     comma_position = rl.Vector2(center.x - TEXTURE_SIZE / 2.0, center.y - TEXTURE_SIZE / 2.0)
@@ -120,19 +73,6 @@
                         spinner_origin, self._rotation, rl.WHITE)
     rl.draw_texture_v(self._comma_texture, comma_position, rl.WHITE)
 
-<<<<<<< HEAD
-
-class Spinner(Wrapper):
-  def __init__(self):
-    super().__init__("Spinner", SpinnerRenderer)
-
-  def update(self, spinner_text: str):
-    if self._renderer is not None:
-      self._renderer.set_text(spinner_text)
-
-  def update_progress(self, cur: float, total: float):
-    self.update(str(round(100 * cur / total)))
-=======
     # Display progress bar or text based on user input
     if progress is not None:
       bar = rl.Rectangle(center.x - PROGRESS_BAR_WIDTH / 2.0, y_pos, PROGRESS_BAR_WIDTH, PROGRESS_BAR_HEIGHT)
@@ -145,7 +85,18 @@
         text_size = rl.measure_text_ex(gui_app.font(), line, FONT_SIZE, 0.0)
         rl.draw_text_ex(gui_app.font(), line, rl.Vector2(center.x - text_size.x / 2, y_pos + i * LINE_HEIGHT),
                         FONT_SIZE, 0.0, rl.WHITE)
->>>>>>> c9259a9b
+
+
+class Spinner(Wrapper):
+  def __init__(self):
+    super().__init__("Spinner", SpinnerRenderer)
+
+  def update(self, spinner_text: str):
+    if self._renderer is not None:
+      self._renderer.set_text(spinner_text)
+
+  def update_progress(self, cur: float, total: float):
+    self.update(str(round(100 * cur / total)))
 
 
 if __name__ == "__main__":
