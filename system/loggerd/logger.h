#pragma once

<<<<<<< HEAD
#include <cassert>
=======
#include <pthread.h>

#include <cassert>
#include <cstdint>
#include <cstdio>
>>>>>>> 8b7004e6
#include <memory>
#include <string>

#include "cereal/messaging/messaging.h"
#include "common/util.h"
#include "system/hardware/hw.h"

const std::string LOG_ROOT = Path::log_root();

class RawFile {
 public:
  RawFile(const std::string &path) {
    file = util::safe_fopen(path.c_str(), "wb");
    assert(file != nullptr);
  }
  ~RawFile() {
    util::safe_fflush(file);
    int err = fclose(file);
    assert(err == 0);
  }
  inline void write(void* data, size_t size) {
    int written = util::safe_fwrite(data, 1, size, file);
    assert(written == size);
  }
  inline void write(kj::ArrayPtr<capnp::byte> array) { write(array.begin(), array.size()); }

 private:
  FILE* file = nullptr;
};

typedef cereal::Sentinel::SentinelType SentinelType;


class LoggerState {
public:
  LoggerState(const std::string& log_root = LOG_ROOT);
  ~LoggerState();
  bool next();
  void write(uint8_t* data, size_t size, bool in_qlog);
  inline int segment() const { return part; }
  inline const std::string& segmentPath() const { return segment_path; }
  inline const std::string& routeName() const { return route_name; }
  inline void write(kj::ArrayPtr<kj::byte> bytes, bool in_qlog) { write(bytes.begin(), bytes.size(), in_qlog); }
  inline void setExitSignal(int signal) { exit_signal = signal; }

protected:
  int part = -1, exit_signal = 0;
  std::string route_path, route_name, segment_path, lock_file;
  kj::Array<capnp::word> init_data;
  std::unique_ptr<RawFile> rlog, qlog;
};

kj::Array<capnp::word> logger_build_init_data();
std::string logger_get_route_name();<|MERGE_RESOLUTION|>--- conflicted
+++ resolved
@@ -1,14 +1,6 @@
 #pragma once
 
-<<<<<<< HEAD
 #include <cassert>
-=======
-#include <pthread.h>
-
-#include <cassert>
-#include <cstdint>
-#include <cstdio>
->>>>>>> 8b7004e6
 #include <memory>
 #include <string>
 
