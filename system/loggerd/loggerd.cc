--- conflicted
+++ resolved
@@ -112,12 +112,8 @@
         }
         // if we aren't actually recording, don't create the writer
         if (encoder_info.record) {
-<<<<<<< HEAD
+          assert(encoder_info.filename != NULL);
           re.writer.reset(new VideoWriter(s->logger.segmentPath().c_str(),
-=======
-          assert(encoder_info.filename != NULL);
-          re.writer.reset(new VideoWriter(s->segment_path,
->>>>>>> 001df431
             encoder_info.filename, idx.getType() != cereal::EncodeIndex::Type::FULL_H_E_V_C,
             encoder_info.frame_width, encoder_info.frame_height, encoder_info.fps, idx.getType()));
           // write the header
