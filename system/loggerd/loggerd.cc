#include "system/loggerd/loggerd.h"
#include "system/loggerd/video_writer.h"

ExitHandler do_exit;

struct LoggerdState {
  LoggerState logger = {};
  char segment_path[4096];
  std::atomic<int> rotate_segment;
  std::atomic<double> last_camera_seen_tms;
  std::atomic<int> ready_to_rotate;  // count of encoders ready to rotate
  int max_waiting = 0;
  double last_rotate_tms = 0.;      // last rotate time in ms
};

void logger_rotate(LoggerdState *s) {
  int segment = -1;
  int err = logger_next(&s->logger, LOG_ROOT.c_str(), s->segment_path, sizeof(s->segment_path), &segment);
  assert(err == 0);
  s->rotate_segment = segment;
  s->ready_to_rotate = 0;
  s->last_rotate_tms = millis_since_boot();
  LOGW((s->logger.part == 0) ? "logging to %s" : "rotated to %s", s->segment_path);
}

void rotate_if_needed(LoggerdState *s) {
  // all encoders ready, trigger rotation
  bool all_ready = s->ready_to_rotate == s->max_waiting;

  // fallback logic to prevent extremely long segments in the case of camera, encoder, etc. malfunctions
  bool timed_out = false;
  double tms = millis_since_boot();
  double seg_length_secs = (tms - s->last_rotate_tms) / 1000.;
  if ((seg_length_secs > SEGMENT_LENGTH) && !LOGGERD_TEST) {
    // TODO: might be nice to put these reasons in the sentinel
    if ((tms - s->last_camera_seen_tms) > NO_CAMERA_PATIENCE) {
      timed_out = true;
      LOGE("no camera packets seen. auto rotating");
    } else if (seg_length_secs > SEGMENT_LENGTH*1.2) {
      timed_out = true;
      LOGE("segment too long. auto rotating");
    }
  }

  if (all_ready || timed_out) {
    logger_rotate(s);
  }
}

struct RemoteEncoder {
  std::unique_ptr<VideoWriter> writer;
  int encoderd_segment_offset;
  int current_segment = -1;
  std::vector<Message *> q;
  int dropped_frames = 0;
  bool recording = false;
  bool marked_ready_to_rotate = false;
  bool seen_first_packet = false;
};

<<<<<<< HEAD
int handle_encoder_msg(LoggerdState *s, Message *msg_ptr, std::string &name, struct RemoteEncoder &re, EncoderInfo encoder_info) {
=======
int handle_encoder_msg(LoggerdState *s, Message *msg, std::string &name, struct RemoteEncoder &re, const EncoderInfo &encoder_info) {
>>>>>>> 124522e3
  int bytes_count = 0;
  std::unique_ptr<Message> msg(msg_ptr);

  // extract the message
  capnp::FlatArrayMessageReader cmsg(kj::ArrayPtr<capnp::word>((capnp::word *)msg->getData(), msg->getSize() / sizeof(capnp::word)));
  auto event = cmsg.getRoot<cereal::Event>();
  auto edata = (event.*(encoder_info.get_encode_data_func))();
  auto idx = edata.getIdx();
  auto flags = idx.getFlags();

  // encoderd can have started long before loggerd
  if (!re.seen_first_packet) {
    re.seen_first_packet = true;
    re.encoderd_segment_offset = idx.getSegmentNum();
    LOGD("%s: has encoderd offset %d", name.c_str(), re.encoderd_segment_offset);
  }
  int offset_segment_num = idx.getSegmentNum() - re.encoderd_segment_offset;

  if (offset_segment_num == s->rotate_segment) {
    // loggerd is now on the segment that matches this packet

    // if this is a new segment, we close any possible old segments, move to the new, and process any queued packets
    if (re.current_segment != s->rotate_segment) {
      if (re.recording) {
        re.writer.reset();
        re.recording = false;
      }
      re.current_segment = s->rotate_segment;
      re.marked_ready_to_rotate = false;
      // we are in this segment now, process any queued messages before this one
      if (!re.q.empty()) {
        for (auto &qmsg: re.q) {
          bytes_count += handle_encoder_msg(s, qmsg, name, re, encoder_info);
        }
        re.q.clear();
      }
    }

    // if we aren't recording yet, try to start, since we are in the correct segment
    if (!re.recording) {
      if (flags & V4L2_BUF_FLAG_KEYFRAME) {
        // only create on iframe
        if (re.dropped_frames) {
          // this should only happen for the first segment, maybe
          LOGW("%s: dropped %d non iframe packets before init", name.c_str(), re.dropped_frames);
          re.dropped_frames = 0;
        }
        // if we aren't actually recording, don't create the writer
        if (encoder_info.record) {
          re.writer.reset(new VideoWriter(s->segment_path,
            encoder_info.filename, idx.getType() != cereal::EncodeIndex::Type::FULL_H_E_V_C,
            encoder_info.frame_width, encoder_info.frame_height, encoder_info.fps, idx.getType()));
          // write the header
          auto header = edata.getHeader();
          re.writer->write((uint8_t *)header.begin(), header.size(), idx.getTimestampEof()/1000, true, false);
        }
        re.recording = true;
      } else {
        // this is a sad case when we aren't recording, but don't have an iframe
        // nothing we can do but drop the frame
        ++re.dropped_frames;
        return bytes_count;
      }
    }

    // we have to be recording if we are here
    assert(re.recording);

    // if we are actually writing the video file, do so
    if (re.writer) {
      auto data = edata.getData();
      re.writer->write((uint8_t *)data.begin(), data.size(), idx.getTimestampEof()/1000, false, flags & V4L2_BUF_FLAG_KEYFRAME);
    }

    // put it in log stream as the idx packet
    MessageBuilder bmsg;
    auto evt = bmsg.initEvent(event.getValid());
    evt.setLogMonoTime(event.getLogMonoTime());
    (evt.*(encoder_info.set_encode_idx_func))(idx);
    auto new_msg = bmsg.toBytes();
    logger_log(&s->logger, (uint8_t *)new_msg.begin(), new_msg.size(), true);   // always in qlog?
    bytes_count += new_msg.size();
  } else if (offset_segment_num > s->rotate_segment) {
    // encoderd packet has a newer segment, this means encoderd has rolled over
    if (!re.marked_ready_to_rotate) {
      re.marked_ready_to_rotate = true;
      ++s->ready_to_rotate;
      LOGD("rotate %d -> %d ready %d/%d for %s",
        s->rotate_segment.load(), offset_segment_num,
        s->ready_to_rotate.load(), s->max_waiting, name.c_str());
    }
    // queue up all the new segment messages, they go in after the rotate
    re.q.push_back(msg.release());
  } else {
    LOGE("%s: encoderd packet has a older segment!!! idx.getSegmentNum():%d s->rotate_segment:%d re.encoderd_segment_offset:%d",
      name.c_str(), idx.getSegmentNum(), s->rotate_segment.load(), re.encoderd_segment_offset);
    // free the message, it's useless. this should never happen
    // actually, this can happen if you restart encoderd
    re.encoderd_segment_offset = -s->rotate_segment.load();
  }

  return bytes_count;
}

void loggerd_thread() {
  // setup messaging
  typedef struct QlogState {
    std::string name;
    int counter, freq;
    bool encoder;
  } QlogState;
  std::unordered_map<SubSocket*, QlogState> qlog_states;
  std::unordered_map<SubSocket*, struct RemoteEncoder> remote_encoders;

  std::unique_ptr<Context> ctx(Context::create());
  std::unique_ptr<Poller> poller(Poller::create());

  // subscribe to all socks
  for (const auto& it : services) {
    const bool encoder = strcmp(it.name+strlen(it.name)-strlen("EncodeData"), "EncodeData") == 0;
    if (!it.should_log && !encoder) continue;
    LOGD("logging %s (on port %d)", it.name, it.port);

    SubSocket * sock = SubSocket::create(ctx.get(), it.name);
    assert(sock != NULL);
    poller->registerSocket(sock);
    qlog_states[sock] = {
      .name = it.name,
      .counter = 0,
      .freq = it.decimation,
      .encoder = encoder,
    };
  }

  LoggerdState s;
  // init logger
  logger_init(&s.logger, true);
  logger_rotate(&s);
  Params().put("CurrentRoute", s.logger.route_name);

  std::map<std::string, EncoderInfo> encoder_infos_dict;
  for (const auto &cam : cameras_logged) {
    for (const auto &encoder_info: cam.encoder_infos) {
      encoder_infos_dict[encoder_info.publish_name] = encoder_info;
      s.max_waiting++;
    }
  }

  uint64_t msg_count = 0, bytes_count = 0;
  double start_ts = millis_since_boot();
  while (!do_exit) {
    // poll for new messages on all sockets
    for (auto sock : poller->poll(1000)) {
      if (do_exit) break;

      // drain socket
      int count = 0;
      QlogState &qs = qlog_states[sock];
      Message *msg = nullptr;
      while (!do_exit && (msg = sock->receive(true))) {
        const bool in_qlog = qs.freq != -1 && (qs.counter++ % qs.freq == 0);

        if (qs.encoder) {
          s.last_camera_seen_tms = millis_since_boot();
          bytes_count += handle_encoder_msg(&s, msg, qs.name, remote_encoders[sock], encoder_infos_dict[qs.name]);
        } else {
          logger_log(&s.logger, (uint8_t *)msg->getData(), msg->getSize(), in_qlog);
          bytes_count += msg->getSize();
          delete msg;
        }

        rotate_if_needed(&s);

        if ((++msg_count % 1000) == 0) {
          double seconds = (millis_since_boot() - start_ts) / 1000.0;
          LOGD("%lu messages, %.2f msg/sec, %.2f KB/sec", msg_count, msg_count / seconds, bytes_count * 0.001 / seconds);
        }

        count++;
        if (count >= 200) {
          LOGD("large volume of '%s' messages", qs.name.c_str());
          break;
        }
      }
    }
  }

  LOGW("closing logger");
  logger_close(&s.logger, &do_exit);

  if (do_exit.power_failure) {
    LOGE("power failure");
    sync();
    LOGE("sync done");
  }

  // messaging cleanup
  for (auto &[sock, qs] : qlog_states) delete sock;
}

int main(int argc, char** argv) {
  if (!Hardware::PC()) {
    int ret;
    ret = util::set_core_affinity({0, 1, 2, 3});
    assert(ret == 0);
    // TODO: why does this impact camerad timings?
    //ret = util::set_realtime_priority(1);
    //assert(ret == 0);
  }

  loggerd_thread();

  return 0;
}<|MERGE_RESOLUTION|>--- conflicted
+++ resolved
@@ -58,11 +58,7 @@
   bool seen_first_packet = false;
 };
 
-<<<<<<< HEAD
-int handle_encoder_msg(LoggerdState *s, Message *msg_ptr, std::string &name, struct RemoteEncoder &re, EncoderInfo encoder_info) {
-=======
-int handle_encoder_msg(LoggerdState *s, Message *msg, std::string &name, struct RemoteEncoder &re, const EncoderInfo &encoder_info) {
->>>>>>> 124522e3
+int handle_encoder_msg(LoggerdState *s, Message *msg_ptr, std::string &name, struct RemoteEncoder &re, const EncoderInfo &encoder_info) {
   int bytes_count = 0;
   std::unique_ptr<Message> msg(msg_ptr);
 
