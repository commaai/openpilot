--- conflicted
+++ resolved
@@ -379,13 +379,8 @@
 
     # *** CPU config ***
 
-<<<<<<< HEAD
-    # offline big cluster, leave core 4 online for boardd
+    # offline big cluster, leave core 4 online for pandad
     for i in range(4, 8):
-=======
-    # offline big cluster, leave core 4 online for pandad
-    for i in range(5, 8):
->>>>>>> 877b810a
       val = '0' if powersave_enabled else '1'
       sudo_write(val, f'/sys/devices/system/cpu/cpu{i}/online')
 
@@ -397,15 +392,9 @@
 
     # *** IRQ config ***
 
-<<<<<<< HEAD
-    # boardd core
+    # pandad core
     affine_irq(3, "spi_geni")         # SPI
     affine_irq(3, "xhci-hcd:usb3")    # aux panda USB (or potentially anything else on USB)
-=======
-    # pandad core
-    affine_irq(4, "spi_geni")         # SPI
-    affine_irq(4, "xhci-hcd:usb3")    # aux panda USB (or potentially anything else on USB)
->>>>>>> 877b810a
     if "tici" in self.get_device_type():
       affine_irq(3, "xhci-hcd:usb1")  # internal panda USB (also modem)
     try:
