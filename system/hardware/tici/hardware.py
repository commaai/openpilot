--- conflicted
+++ resolved
@@ -445,12 +445,6 @@
 
     # pandad core
     affine_irq(3, "spi_geni")         # SPI
-<<<<<<< HEAD
-    if "tici" in self.get_device_type():
-      affine_irq(2, "xhci-hcd:usb3")  # aux panda USB (or potentially anything else on USB)
-      affine_irq(2, "xhci-hcd:usb1")  # internal panda USB (also modem)
-=======
->>>>>>> 3e2549f2
     try:
       pid = subprocess.check_output(["pgrep", "-f", "spi0"], encoding='utf8').strip()
       subprocess.call(["sudo", "chrt", "-f", "-p", "1", pid])
