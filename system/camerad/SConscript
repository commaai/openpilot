--- conflicted
+++ resolved
@@ -8,11 +8,7 @@
     camera_obj,
   ], LIBS=libs)
 
-<<<<<<< HEAD
-if GetOption("test") and target == "linux-x86_64":
-=======
-if GetOption("extras") and arch == "x86_64":
->>>>>>> c46965fc
+if GetOption("extras") and target == "linux-x86_64":
   env.Program('test/ae_gray_test',
               ['test/ae_gray_test.cc', camera_obj],
               LIBS=libs)