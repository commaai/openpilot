#include <cmath>

#include "system/camerad/sensors/sensor.h"

namespace {

const float sensor_analog_gains_OS04C10[] = {
    1.0, 1.0625, 1.125, 1.1875, 1.25, 1.3125, 1.375, 1.4375, 1.5, 1.5625, 1.6875,
    1.8125, 1.9375, 2.0, 2.125, 2.25, 2.375, 2.5, 2.625, 2.75, 2.875, 3.0,
    3.125, 3.375, 3.625, 3.875, 4.0, 4.25, 4.5, 4.75, 5.0, 5.25, 5.5,
    5.75, 6.0, 6.25, 6.5, 7.0, 7.5, 8.0, 8.5, 9.0, 9.5, 10.0,
    10.5, 11.0, 11.5, 12.0, 12.5, 13.0, 13.5, 14.0, 14.5, 15.0, 15.5};

const uint32_t os04c10_analog_gains_reg[] = {
    0x080, 0x088, 0x090, 0x098, 0x0A0, 0x0A8, 0x0B0, 0x0B8, 0x0C0, 0x0C8, 0x0D8,
    0x0E8, 0x0F8, 0x100, 0x110, 0x120, 0x130, 0x140, 0x150, 0x160, 0x170, 0x180,
    0x190, 0x1B0, 0x1D0, 0x1F0, 0x200, 0x220, 0x240, 0x260, 0x280, 0x2A0, 0x2C0,
    0x2E0, 0x300, 0x320, 0x340, 0x380, 0x3C0, 0x400, 0x440, 0x480, 0x4C0, 0x500,
    0x540, 0x580, 0x5C0, 0x600, 0x640, 0x680, 0x6C0, 0x700, 0x740, 0x780, 0x7C0};

}  // namespace

OS04C10::OS04C10() {
  image_sensor = cereal::FrameData::ImageSensor::OS04C10;
  pixel_size_mm = 0.004;
  data_word = false;

  // hdr_offset = 64 * 2 + 8; // stagger
  frame_width = 1344;
  frame_height = 760; //760 * 2 + hdr_offset;
  frame_stride = (frame_width * 12 / 8); // no alignment

  extra_height = 0;
  frame_offset = 0;

  start_reg_array.assign(std::begin(start_reg_array_os04c10), std::end(start_reg_array_os04c10));
  init_reg_array.assign(std::begin(init_array_os04c10), std::end(init_array_os04c10));
  probe_reg_addr = 0x300a;
  probe_expected_data = 0x5304;
<<<<<<< HEAD
  mipi_format = CAM_FORMAT_MIPI_RAW_12;
  frame_data_type = 0x2c;
=======
  bits_per_pixel = 10;
  mipi_format = CAM_FORMAT_MIPI_RAW_10;
  frame_data_type = 0x2b;
>>>>>>> 67ced42a
  mclk_frequency = 24000000; // Hz

  dc_gain_factor = 1;
  dc_gain_min_weight = 1;  // always on is fine
  dc_gain_max_weight = 1;
  dc_gain_on_grey = 0.9;
  dc_gain_off_grey = 1.0;
  exposure_time_min = 2;
  exposure_time_max = 2400;
  analog_gain_min_idx = 0x0;
  analog_gain_rec_idx = 0x0;  // 1x
  analog_gain_max_idx = 0x36;
  analog_gain_cost_delta = -1;
  analog_gain_cost_low = 0.4;
  analog_gain_cost_high = 6.4;
  for (int i = 0; i <= analog_gain_max_idx; i++) {
    sensor_analog_gains[i] = sensor_analog_gains_OS04C10[i];
  }
  min_ev = (exposure_time_min) * sensor_analog_gains[analog_gain_min_idx];
  max_ev = exposure_time_max * dc_gain_factor * sensor_analog_gains[analog_gain_max_idx];
  target_grey_factor = 0.01;

  black_level = 64;
  color_correct_matrix = {
    0x000000c2, 0x00000fe0, 0x00000fde,
    0x00000fa7, 0x000000d9, 0x00001000,
    0x00000fca, 0x00000fef, 0x000000c7,
  };
}

std::vector<i2c_random_wr_payload> OS04C10::getExposureRegisters(int exposure_time, int new_exp_g, bool dc_gain_enabled) const {
  uint32_t long_time = exposure_time;
  uint32_t real_gain = os04c10_analog_gains_reg[new_exp_g];

  return {
    {0x3501, long_time>>8}, {0x3502, long_time&0xFF},
    {0x3508, real_gain>>8}, {0x3509, real_gain&0xFF},
    {0x350c, real_gain>>8}, {0x350d, real_gain&0xFF},
  };
}

int OS04C10::getSlaveAddress(int port) const {
  assert(port >= 0 && port <= 2);
  return (int[]){0x6C, 0x20, 0x6C}[port];
}

float OS04C10::getExposureScore(float desired_ev, int exp_t, int exp_g_idx, float exp_gain, int gain_idx) const {
  float score = std::abs(desired_ev - (exp_t * exp_gain));
  float m = exp_g_idx > analog_gain_rec_idx ? analog_gain_cost_high : analog_gain_cost_low;
  score += std::abs(exp_g_idx - (int)analog_gain_rec_idx) * m;
  score += ((1 - analog_gain_cost_delta) +
            analog_gain_cost_delta * (exp_g_idx - analog_gain_min_idx) / (analog_gain_max_idx - analog_gain_min_idx)) *
           std::abs(exp_g_idx - gain_idx) * 3.0;
  return score;
}<|MERGE_RESOLUTION|>--- conflicted
+++ resolved
@@ -37,14 +37,9 @@
   init_reg_array.assign(std::begin(init_array_os04c10), std::end(init_array_os04c10));
   probe_reg_addr = 0x300a;
   probe_expected_data = 0x5304;
-<<<<<<< HEAD
+  bits_per_pixel = 12;
   mipi_format = CAM_FORMAT_MIPI_RAW_12;
   frame_data_type = 0x2c;
-=======
-  bits_per_pixel = 10;
-  mipi_format = CAM_FORMAT_MIPI_RAW_10;
-  frame_data_type = 0x2b;
->>>>>>> 67ced42a
   mclk_frequency = 24000000; // Hz
 
   dc_gain_factor = 1;
