--- conflicted
+++ resolved
@@ -40,12 +40,8 @@
 
 }  // namespace
 
-<<<<<<< HEAD
-CameraOx03c10::CameraOx03c10() {
+OX03C10::OX03C10() {
   data_word = false;
-=======
-OX03C10::OX03C10() {
->>>>>>> e757d9ba
   frame_width = FRAME_WIDTH;
   frame_height = FRAME_HEIGHT;
   frame_stride = FRAME_STRIDE;  // (0xa80*12//8)
