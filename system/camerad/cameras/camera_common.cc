#include "system/camerad/cameras/camera_common.h"

#include <unistd.h>

#include <cassert>
#include <cstdio>
#include <chrono>
#include <thread>

#include "libyuv.h"
#include <jpeglib.h>

#include "system/camerad/imgproc/utils.h"
#include "common/clutil.h"
#include "common/modeldata.h"
#include "common/swaglog.h"
#include "common/util.h"
#include "system/hardware/hw.h"
#include "msm_media_info.h"

#include "system/camerad/cameras/camera_qcom2.h"
#ifdef QCOM2
#include "CL/cl_ext_qcom.h"
#endif

ExitHandler do_exit;

class Debayer {
public:
  Debayer(cl_device_id device_id, cl_context context, const CameraBuf *b, const CameraState *s, int buf_width, int uv_offset) {
    char args[4096];
    const CameraInfo *ci = &s->camera->ci;
    snprintf(args, sizeof(args),
             "-cl-fast-relaxed-math -cl-denorms-are-zero "
             "-DFRAME_WIDTH=%d -DFRAME_HEIGHT=%d -DFRAME_STRIDE=%d -DFRAME_OFFSET=%d "
             "-DRGB_WIDTH=%d -DRGB_HEIGHT=%d -DRGB_STRIDE=%d -DYUV_STRIDE=%d -DUV_OFFSET=%d "
             "-DIS_OX=%d -DCAM_NUM=%d%s",
             ci->frame_width, ci->frame_height, ci->frame_stride, ci->frame_offset,
             b->rgb_width, b->rgb_height, b->rgb_stride, buf_width, uv_offset,
             s->camera->id==CAMERA_ID_OX03C10 ? 1 : 0, s->camera_num, s->camera_num==1 ? " -DVIGNETTING" : "");
    const char *cl_file = "cameras/real_debayer.cl";
    cl_program prg_debayer = cl_program_from_file(context, device_id, cl_file, args);
    krnl_ = CL_CHECK_ERR(clCreateKernel(prg_debayer, "debayer10", &err));
    CL_CHECK(clReleaseProgram(prg_debayer));
  }

  void queue(cl_command_queue q, cl_mem cam_buf_cl, cl_mem buf_cl, int width, int height, cl_event *debayer_event) {
    CL_CHECK(clSetKernelArg(krnl_, 0, sizeof(cl_mem), &cam_buf_cl));
    CL_CHECK(clSetKernelArg(krnl_, 1, sizeof(cl_mem), &buf_cl));

    const size_t globalWorkSize[] = {size_t(width / 2), size_t(height / 2)};
    const int debayer_local_worksize = 16;
    const size_t localWorkSize[] = {debayer_local_worksize, debayer_local_worksize};
    CL_CHECK(clEnqueueNDRangeKernel(q, krnl_, 2, NULL, globalWorkSize, localWorkSize, 0, 0, debayer_event));
  }

  ~Debayer() {
    CL_CHECK(clReleaseKernel(krnl_));
  }

private:
  cl_kernel krnl_;
};

void CameraBuf::init(cl_device_id device_id, cl_context context, CameraState *s, VisionIpcServer * v, int frame_cnt, VisionStreamType init_yuv_type) {
  vipc_server = v;
  this->yuv_type = init_yuv_type;
  frame_buf_count = frame_cnt;

  const CameraInfo *ci = &s->camera->ci;
  // RAW frame
  const int frame_size = (ci->frame_height + ci->extra_height) * ci->frame_stride;
  camera_bufs = std::make_unique<VisionBuf[]>(frame_buf_count);
  camera_bufs_metadata = std::make_unique<FrameMetadata[]>(frame_buf_count);

  for (int i = 0; i < frame_buf_count; i++) {
    camera_bufs[i].allocate(frame_size);
    camera_bufs[i].init_cl(device_id, context);
  }
  LOGD("allocated %d CL buffers", frame_buf_count);

  rgb_width = ci->frame_width;
  rgb_height = ci->frame_height;

  yuv_transform = get_model_yuv_transform();

  int nv12_width = VENUS_Y_STRIDE(COLOR_FMT_NV12, rgb_width);
  int nv12_height = VENUS_Y_SCANLINES(COLOR_FMT_NV12, rgb_height);
  assert(nv12_width == VENUS_UV_STRIDE(COLOR_FMT_NV12, rgb_width));
  assert(nv12_height/2 == VENUS_UV_SCANLINES(COLOR_FMT_NV12, rgb_height));
  size_t nv12_size = 2346 * nv12_width;  // comes from v4l2_format.fmt.pix_mp.plane_fmt[0].sizeimage
  size_t nv12_uv_offset = nv12_width * nv12_height;
  vipc_server->create_buffers_with_sizes(yuv_type, YUV_BUFFER_COUNT, false, rgb_width, rgb_height, nv12_size, nv12_width, nv12_uv_offset);
  LOGD("created %d YUV vipc buffers with size %dx%d", YUV_BUFFER_COUNT, nv12_width, nv12_height);

  debayer = new Debayer(device_id, context, this, s, nv12_width, nv12_uv_offset);

#ifdef __APPLE__
  q = CL_CHECK_ERR(clCreateCommandQueue(context, device_id, 0, &err));
#else
  const cl_queue_properties props[] = {0};  //CL_QUEUE_PRIORITY_KHR, CL_QUEUE_PRIORITY_HIGH_KHR, 0};
  q = CL_CHECK_ERR(clCreateCommandQueueWithProperties(context, device_id, props, &err));
#endif
}

CameraBuf::~CameraBuf() {
  for (int i = 0; i < frame_buf_count; i++) {
    camera_bufs[i].free();
  }
  if (debayer) delete debayer;
  if (q) CL_CHECK(clReleaseCommandQueue(q));
}

bool CameraBuf::acquire() {
  if (!safe_queue.try_pop(cur_buf_idx, 50)) return false;

  if (camera_bufs_metadata[cur_buf_idx].frame_id == -1) {
    LOGE("no frame data? wtf");
    return false;
  }

  cur_frame_data = camera_bufs_metadata[cur_buf_idx];
  cur_yuv_buf = vipc_server->get_buffer(yuv_type);
  cur_camera_buf = &camera_bufs[cur_buf_idx];

  double start_time = millis_since_boot();
  cl_event event;
  debayer->queue(q, camera_bufs[cur_buf_idx].buf_cl, cur_yuv_buf->buf_cl, rgb_width, rgb_height, &event);
  clWaitForEvents(1, &event);
  CL_CHECK(clReleaseEvent(event));
  cur_frame_data.processing_time = (millis_since_boot() - start_time) / 1000.0;

  VisionIpcBufExtra extra = {
    cur_frame_data.frame_id,
    cur_frame_data.timestamp_sof,
    cur_frame_data.timestamp_eof,
  };
  cur_yuv_buf->set_frame_id(cur_frame_data.frame_id);
  vipc_server->send(cur_yuv_buf, &extra);

  return true;
}

void CameraBuf::queue(size_t buf_idx) {
  safe_queue.push(buf_idx);
}

// common functions

void fill_frame_data(cereal::FrameData::Builder &framed, const FrameMetadata &frame_data, CameraState *c) {
  framed.setFrameId(frame_data.frame_id);
  framed.setTimestampEof(frame_data.timestamp_eof);
  framed.setTimestampSof(frame_data.timestamp_sof);
  framed.setFrameLength(frame_data.frame_length);
  framed.setIntegLines(frame_data.integ_lines);
  framed.setGain(frame_data.gain);
  framed.setHighConversionGain(frame_data.high_conversion_gain);
  framed.setMeasuredGreyFraction(frame_data.measured_grey_fraction);
  framed.setTargetGreyFraction(frame_data.target_grey_fraction);
  framed.setLensPos(frame_data.lens_pos);
  framed.setLensErr(frame_data.lens_err);
  framed.setLensTruePos(frame_data.lens_true_pos);
  framed.setProcessingTime(frame_data.processing_time);

<<<<<<< HEAD
  if (c->camera->id == CAMERA_ID_AR0231) {
=======
  const float ev = c->cur_ev[frame_data.frame_id % 3];
  const float perc = util::map_val(ev, c->min_ev, c->max_ev, 0.0f, 100.0f);
  framed.setExposureValPercent(perc);

  if (c->camera_id == CAMERA_ID_AR0231) {
>>>>>>> 47de20ff
    framed.setSensor(cereal::FrameData::ImageSensor::AR0321);
  } else if (c->camera->id == CAMERA_ID_OX03C10) {
    framed.setSensor(cereal::FrameData::ImageSensor::OX03C10);
  }
}

kj::Array<uint8_t> get_raw_frame_image(const CameraBuf *b) {
  const uint8_t *dat = (const uint8_t *)b->cur_camera_buf->addr;

  kj::Array<uint8_t> frame_image = kj::heapArray<uint8_t>(b->cur_camera_buf->len);
  uint8_t *resized_dat = frame_image.begin();

  memcpy(resized_dat, dat, b->cur_camera_buf->len);

  return kj::mv(frame_image);
}

static kj::Array<capnp::byte> yuv420_to_jpeg(const CameraBuf *b, int thumbnail_width, int thumbnail_height) {
  int downscale = b->cur_yuv_buf->width / thumbnail_width;
  assert(downscale * thumbnail_height == b->cur_yuv_buf->height);
  int in_stride = b->cur_yuv_buf->stride;

  // make the buffer big enough. jpeg_write_raw_data requires 16-pixels aligned height to be used.
  std::unique_ptr<uint8[]> buf(new uint8_t[(thumbnail_width * ((thumbnail_height + 15) & ~15) * 3) / 2]);
  uint8_t *y_plane = buf.get();
  uint8_t *u_plane = y_plane + thumbnail_width * thumbnail_height;
  uint8_t *v_plane = u_plane + (thumbnail_width * thumbnail_height) / 4;
  {
    // subsampled conversion from nv12 to yuv
    for (int hy = 0; hy < thumbnail_height/2; hy++) {
      for (int hx = 0; hx < thumbnail_width/2; hx++) {
        int ix = hx * downscale + (downscale-1)/2;
        int iy = hy * downscale + (downscale-1)/2;
        y_plane[(hy*2 + 0)*thumbnail_width + (hx*2 + 0)] = b->cur_yuv_buf->y[(iy*2 + 0) * in_stride + ix*2 + 0];
        y_plane[(hy*2 + 0)*thumbnail_width + (hx*2 + 1)] = b->cur_yuv_buf->y[(iy*2 + 0) * in_stride + ix*2 + 1];
        y_plane[(hy*2 + 1)*thumbnail_width + (hx*2 + 0)] = b->cur_yuv_buf->y[(iy*2 + 1) * in_stride + ix*2 + 0];
        y_plane[(hy*2 + 1)*thumbnail_width + (hx*2 + 1)] = b->cur_yuv_buf->y[(iy*2 + 1) * in_stride + ix*2 + 1];
        u_plane[hy*thumbnail_width/2 + hx] = b->cur_yuv_buf->uv[iy*in_stride + ix*2 + 0];
        v_plane[hy*thumbnail_width/2 + hx] = b->cur_yuv_buf->uv[iy*in_stride + ix*2 + 1];
      }
    }
  }

  struct jpeg_compress_struct cinfo;
  struct jpeg_error_mgr jerr;
  cinfo.err = jpeg_std_error(&jerr);
  jpeg_create_compress(&cinfo);

  uint8_t *thumbnail_buffer = nullptr;
  size_t thumbnail_len = 0;
  jpeg_mem_dest(&cinfo, &thumbnail_buffer, &thumbnail_len);

  cinfo.image_width = thumbnail_width;
  cinfo.image_height = thumbnail_height;
  cinfo.input_components = 3;

  jpeg_set_defaults(&cinfo);
  jpeg_set_colorspace(&cinfo, JCS_YCbCr);
  // configure sampling factors for yuv420.
  cinfo.comp_info[0].h_samp_factor = 2;  // Y
  cinfo.comp_info[0].v_samp_factor = 2;
  cinfo.comp_info[1].h_samp_factor = 1;  // U
  cinfo.comp_info[1].v_samp_factor = 1;
  cinfo.comp_info[2].h_samp_factor = 1;  // V
  cinfo.comp_info[2].v_samp_factor = 1;
  cinfo.raw_data_in = TRUE;

  jpeg_set_quality(&cinfo, 50, TRUE);
  jpeg_start_compress(&cinfo, TRUE);

  JSAMPROW y[16], u[8], v[8];
  JSAMPARRAY planes[3]{y, u, v};

  for (int line = 0; line < cinfo.image_height; line += 16) {
    for (int i = 0; i < 16; ++i) {
      y[i] = y_plane + (line + i) * cinfo.image_width;
      if (i % 2 == 0) {
        int offset = (cinfo.image_width / 2) * ((i + line) / 2);
        u[i / 2] = u_plane + offset;
        v[i / 2] = v_plane + offset;
      }
    }
    jpeg_write_raw_data(&cinfo, planes, 16);
  }

  jpeg_finish_compress(&cinfo);
  jpeg_destroy_compress(&cinfo);

  kj::Array<capnp::byte> dat = kj::heapArray<capnp::byte>(thumbnail_buffer, thumbnail_len);
  free(thumbnail_buffer);
  return dat;
}

static void publish_thumbnail(PubMaster *pm, const CameraBuf *b) {
  auto thumbnail = yuv420_to_jpeg(b, b->rgb_width / 4, b->rgb_height / 4);
  if (thumbnail.size() == 0) return;

  MessageBuilder msg;
  auto thumbnaild = msg.initEvent().initThumbnail();
  thumbnaild.setFrameId(b->cur_frame_data.frame_id);
  thumbnaild.setTimestampEof(b->cur_frame_data.timestamp_eof);
  thumbnaild.setThumbnail(thumbnail);

  pm->send("thumbnail", msg);
}

float set_exposure_target(const CameraBuf *b, int x_start, int x_end, int x_skip, int y_start, int y_end, int y_skip) {
  int lum_med;
  uint32_t lum_binning[256] = {0};
  const uint8_t *pix_ptr = b->cur_yuv_buf->y;

  unsigned int lum_total = 0;
  for (int y = y_start; y < y_end; y += y_skip) {
    for (int x = x_start; x < x_end; x += x_skip) {
      uint8_t lum = pix_ptr[(y * b->rgb_width) + x];
      lum_binning[lum]++;
      lum_total += 1;
    }
  }


  // Find mean lumimance value
  unsigned int lum_cur = 0;
  for (lum_med = 255; lum_med >= 0; lum_med--) {
    lum_cur += lum_binning[lum_med];

    if (lum_cur >= lum_total / 2) {
      break;
    }
  }

  return lum_med / 256.0;
}

void *processing_thread(MultiCameraState *cameras, CameraState *cs, process_thread_cb callback) {
  const char *thread_name = nullptr;
  if (cs == &cameras->road_cam) {
    thread_name = "RoadCamera";
  } else if (cs == &cameras->driver_cam) {
    thread_name = "DriverCamera";
  } else {
    thread_name = "WideRoadCamera";
  }
  util::set_thread_name(thread_name);

  uint32_t cnt = 0;
  while (!do_exit) {
    if (!cs->buf.acquire()) continue;

    callback(cameras, cs, cnt);

    if (cs == &(cameras->road_cam) && cameras->pm && cnt % 100 == 3) {
      // this takes 10ms???
      publish_thumbnail(cameras->pm, &(cs->buf));
    }
    ++cnt;
  }
  return NULL;
}

std::thread start_process_thread(MultiCameraState *cameras, CameraState *cs, process_thread_cb callback) {
  return std::thread(processing_thread, cameras, cs, callback);
}

void camerad_thread() {
  cl_device_id device_id = cl_get_device_id(CL_DEVICE_TYPE_DEFAULT);
#ifdef QCOM2
  const cl_context_properties props[] = {CL_CONTEXT_PRIORITY_HINT_QCOM, CL_PRIORITY_HINT_HIGH_QCOM, 0};
  cl_context context = CL_CHECK_ERR(clCreateContext(props, 1, &device_id, NULL, NULL, &err));
#else
  cl_context context = CL_CHECK_ERR(clCreateContext(NULL, 1, &device_id, NULL, NULL, &err));
#endif

  {
    MultiCameraState cameras = {};
    VisionIpcServer vipc_server("camerad", device_id, context);

    cameras_open(&cameras);
    cameras_init(&vipc_server, &cameras, device_id, context);

    vipc_server.start_listener();

    cameras_run(&cameras);
  }

  CL_CHECK(clReleaseContext(context));
}

int open_v4l_by_name_and_index(const char name[], int index, int flags) {
  for (int v4l_index = 0; /**/; ++v4l_index) {
    std::string v4l_name = util::read_file(util::string_format("/sys/class/video4linux/v4l-subdev%d/name", v4l_index));
    if (v4l_name.empty()) return -1;
    if (v4l_name.find(name) == 0) {
      if (index == 0) {
        return HANDLE_EINTR(open(util::string_format("/dev/v4l-subdev%d", v4l_index).c_str(), flags));
      }
      index--;
    }
  }
}<|MERGE_RESOLUTION|>--- conflicted
+++ resolved
@@ -162,15 +162,11 @@
   framed.setLensTruePos(frame_data.lens_true_pos);
   framed.setProcessingTime(frame_data.processing_time);
 
-<<<<<<< HEAD
+  const float ev = c->cur_ev[frame_data.frame_id % 3];
+  const float perc = util::map_val(ev, c->camera->min_ev, c->camera->max_ev, 0.0f, 100.0f);
+  framed.setExposureValPercent(perc);
+
   if (c->camera->id == CAMERA_ID_AR0231) {
-=======
-  const float ev = c->cur_ev[frame_data.frame_id % 3];
-  const float perc = util::map_val(ev, c->min_ev, c->max_ev, 0.0f, 100.0f);
-  framed.setExposureValPercent(perc);
-
-  if (c->camera_id == CAMERA_ID_AR0231) {
->>>>>>> 47de20ff
     framed.setSensor(cereal::FrameData::ImageSensor::AR0321);
   } else if (c->camera->id == CAMERA_ID_OX03C10) {
     framed.setSensor(cereal::FrameData::ImageSensor::OX03C10);
