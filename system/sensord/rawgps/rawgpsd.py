#!/usr/bin/env python3
import os
import sys
import signal
import itertools
import math
import time
import pycurl
import subprocess
from datetime import datetime
from typing import NoReturn
from struct import unpack_from, calcsize, pack

from cereal import log
import cereal.messaging as messaging
from common.gpio import gpio_init, gpio_set
from laika.gps_time import GPSTime
from system.hardware.tici.pins import GPIO
from system.swaglog import cloudlog
from system.sensord.rawgps.modemdiag import ModemDiag, DIAG_LOG_F, setup_logs, send_recv
from system.sensord.rawgps.structs import (dict_unpacker, position_report, relist,
                                              gps_measurement_report, gps_measurement_report_sv,
                                              glonass_measurement_report, glonass_measurement_report_sv,
                                              oemdre_measurement_report, oemdre_measurement_report_sv, oemdre_svpoly_report,
                                              LOG_GNSS_GPS_MEASUREMENT_REPORT, LOG_GNSS_GLONASS_MEASUREMENT_REPORT,
                                              LOG_GNSS_POSITION_REPORT, LOG_GNSS_OEMDRE_MEASUREMENT_REPORT,
                                              LOG_GNSS_OEMDRE_SVPOLY_REPORT)

DEBUG = int(os.getenv("DEBUG", "0"))==1

LOG_TYPES = [
  LOG_GNSS_GPS_MEASUREMENT_REPORT,
  LOG_GNSS_GLONASS_MEASUREMENT_REPORT,
  LOG_GNSS_OEMDRE_MEASUREMENT_REPORT,
  LOG_GNSS_POSITION_REPORT,
  LOG_GNSS_OEMDRE_SVPOLY_REPORT,
]


miscStatusFields = {
  "multipathEstimateIsValid": 0,
  "directionIsValid": 1,
}

measurementStatusFields = {
  "subMillisecondIsValid": 0,
  "subBitTimeIsKnown": 1,
  "satelliteTimeIsKnown": 2,
  "bitEdgeConfirmedFromSignal": 3,
  "measuredVelocity": 4,
  "fineOrCoarseVelocity": 5,
  "lockPointValid": 6,
  "lockPointPositive": 7,

  "lastUpdateFromDifference": 9,
  "lastUpdateFromVelocityDifference": 10,
  "strongIndicationOfCrossCorelation": 11,
  "tentativeMeasurement": 12,
  "measurementNotUsable": 13,
  "sirCheckIsNeeded": 14,
  "probationMode": 15,

  "multipathIndicator": 24,
  "imdJammingIndicator": 25,
  "lteB13TxJammingIndicator": 26,
  "freshMeasurementIndicator": 27,
}

measurementStatusGPSFields = {
  "gpsRoundRobinRxDiversity": 18,
  "gpsRxDiversity": 19,
  "gpsLowBandwidthRxDiversityCombined": 20,
  "gpsHighBandwidthNu4": 21,
  "gpsHighBandwidthNu8": 22,
  "gpsHighBandwidthUniform": 23,
}

measurementStatusGlonassFields = {
  "glonassMeanderBitEdgeValid": 16,
  "glonassTimeMarkValid": 17
}


def try_setup_logs(diag, log_types):
  for _ in range(5):
    try:
      setup_logs(diag, log_types)
      break
    except Exception:
      cloudlog.exception("setup logs failed, trying again")
  else:
    raise Exception(f"setup logs failed, {log_types=}")

def at_cmd(cmd: str) -> None:
  for _ in range(5):
    try:
      subprocess.check_call(f"mmcli -m any --timeout 30 --command='{cmd}'", shell=True)
      break
    except subprocess.CalledProcessError:
      cloudlog.exception("rawgps.mmcli_command_failed")
  else:
    raise Exception(f"failed to execute mmcli command {cmd=}")


def gps_enabled() -> bool:
  try:
    p = subprocess.check_output("mmcli -m any --command=\"AT+QGPS?\"", shell=True)
    return b"QGPS: 1" in p
  except subprocess.CalledProcessError as exc:
    raise Exception("failed to execute QGPS mmcli command") from exc

def download_and_inject_assistance():
  assist_data_file = '/tmp/xtra3grc.bin'
  assistance_url = 'http://xtrapath3.izatcloud.net/xtra3grc.bin'

  try:
<<<<<<< HEAD
    c = pycurl.Curl()
    c.setopt(pycurl.URL, assistance_url)
    c.setopt(pycurl.NOBODY, 1)
    c.setopt(pycurl.CONNECTTIMEOUT, 2)
    c.perform()
    c.close()
    bytes_n = c.getinfo(pycurl.CONTENT_LENGTH_DOWNLOAD)
    if bytes_n > 1e5:
      cloudlog.exception("Qcom assistance data larger than expected")
      return
    with open(assist_data_file, "wb") as fp:
=======
    # download assistance
    try:
>>>>>>> 8bfc78c2
      c = pycurl.Curl()
      c.setopt(c.URL, assistance_url)
      c.setopt(c.NOBODY, 1)
      c.setopt(pycurl.CONNECTTIMEOUT, 2)
      c.perform()
      bytes_n = c.getinfo(c.CONTENT_LENGTH_DOWNLOAD)
      c.close()
      if bytes_n > 1e5:
        cloudlog.error("Qcom assistance data larger than expected")
        return

      with open(assist_data_file, 'wb') as fp:
        c = pycurl.Curl()
        c.setopt(pycurl.URL, assistance_url)
        c.setopt(pycurl.CONNECTTIMEOUT, 5)

        c.setopt(pycurl.WRITEDATA, fp)
        c.perform()
        c.close()
    except pycurl.error:
      cloudlog.exception("Failed to download assistance file")
      return

    # inject into module
    try:
      cmd = f"mmcli -m any --timeout 30 --location-inject-assistance-data={assist_data_file}"
      subprocess.check_output(cmd, stderr=subprocess.PIPE, shell=True)
      cloudlog.info("successfully loaded assistance data")
    except subprocess.CalledProcessError as e:
      cloudlog.event(
        "rawgps.assistance_loading_failed",
        error=True,
        cmd=e.cmd,
        output=e.output,
        returncode=e.returncode
      )
  finally:
    if os.path.exists(assist_data_file):
      os.remove(assist_data_file)


def setup_quectel(diag: ModemDiag):
  # enable OEMDRE in the NV
  # TODO: it has to reboot for this to take effect
  DIAG_NV_READ_F = 38
  DIAG_NV_WRITE_F = 39
  NV_GNSS_OEM_FEATURE_MASK = 7165
  send_recv(diag, DIAG_NV_WRITE_F, pack('<HI', NV_GNSS_OEM_FEATURE_MASK, 1))
  send_recv(diag, DIAG_NV_READ_F, pack('<H', NV_GNSS_OEM_FEATURE_MASK))

  setup_logs(diag, LOG_TYPES)

  if gps_enabled():
    at_cmd("AT+QGPSEND")
  #at_cmd("AT+QGPSDEL=0")

  # disable DPO power savings for more accuracy
  at_cmd("AT+QGPSCFG=\"dpoenable\",0")
  # don't automatically turn on GNSS on powerup
  at_cmd("AT+QGPSCFG=\"autogps\",0")

  # Do internet assistance
  at_cmd("AT+QGPSXTRA=1")
  download_and_inject_assistance()
  #at_cmd("AT+QGPSXTRADATA?")
  time_str = datetime.utcnow().strftime("%Y/%m/%d,%H:%M:%S")
  at_cmd(f"AT+QGPSXTRATIME=0,\"{time_str}\",1,1,1000")
  
  at_cmd("AT+QGPSCFG=\"outport\",\"usbnmea\"")
  at_cmd("AT+QGPS=1")

  # enable OEMDRE mode
  DIAG_SUBSYS_CMD_F = 75
  DIAG_SUBSYS_GPS = 13
  CGPS_DIAG_PDAPI_CMD = 0x64
  CGPS_OEM_CONTROL = 202
  GPSDIAG_OEMFEATURE_DRE = 1
  GPSDIAG_OEM_DRE_ON = 1

  # gpsdiag_OemControlReqType
  send_recv(diag, DIAG_SUBSYS_CMD_F, pack('<BHBBIIII',
    DIAG_SUBSYS_GPS,           # Subsystem Id
    CGPS_DIAG_PDAPI_CMD,       # Subsystem Command Code
    CGPS_OEM_CONTROL,          # CGPS Command Code
    0,                         # Version
    GPSDIAG_OEMFEATURE_DRE,
    GPSDIAG_OEM_DRE_ON,
    0,0
  ))

def teardown_quectel(diag):
  at_cmd("AT+QGPSCFG=\"outport\",\"none\"")
  if gps_enabled():
    at_cmd("AT+QGPSEND")
  try_setup_logs(diag, [])


def main() -> NoReturn:
  unpack_gps_meas, size_gps_meas = dict_unpacker(gps_measurement_report, True)
  unpack_gps_meas_sv, size_gps_meas_sv = dict_unpacker(gps_measurement_report_sv, True)

  unpack_glonass_meas, size_glonass_meas = dict_unpacker(glonass_measurement_report, True)
  unpack_glonass_meas_sv, size_glonass_meas_sv = dict_unpacker(glonass_measurement_report_sv, True)

  unpack_oemdre_meas, size_oemdre_meas = dict_unpacker(oemdre_measurement_report, True)
  unpack_oemdre_meas_sv, size_oemdre_meas_sv = dict_unpacker(oemdre_measurement_report_sv, True)

  unpack_svpoly, _ = dict_unpacker(oemdre_svpoly_report, True)
  unpack_position, _ = dict_unpacker(position_report)

  unpack_position, _ = dict_unpacker(position_report)

  # wait for ModemManager to come up
  cloudlog.warning("waiting for modem to come up")
  while True:
    ret = subprocess.call("mmcli -m any --timeout 10 --command=\"AT+QGPS?\"", stdout=subprocess.DEVNULL, stderr=subprocess.DEVNULL, shell=True)
    if ret == 0:
      break
    time.sleep(0.1)

  # connect to modem
  diag = ModemDiag()

  def cleanup(sig, frame):
    cloudlog.warning(f"caught sig {sig}, disabling quectel gps")
    gpio_set(GPIO.UBLOX_PWR_EN, False)
    teardown_quectel(diag)
    cloudlog.warning("quectel cleanup done")
    sys.exit(0)
  signal.signal(signal.SIGINT, cleanup)
  signal.signal(signal.SIGTERM, cleanup)

  setup_quectel(diag)
  cloudlog.warning("quectel setup done")
  gpio_init(GPIO.UBLOX_PWR_EN, True)
  gpio_set(GPIO.UBLOX_PWR_EN, True)

  pm = messaging.PubMaster(['qcomGnss', 'gpsLocation'])

  while 1:
    opcode, payload = diag.recv()
    if opcode != DIAG_LOG_F:
      cloudlog.error(f"Unhandled opcode: {opcode}")
      continue

    (pending_msgs, log_outer_length), inner_log_packet = unpack_from('<BH', payload), payload[calcsize('<BH'):]
    if pending_msgs > 0:
      cloudlog.debug("have %d pending messages" % pending_msgs)
    assert log_outer_length == len(inner_log_packet)

    (log_inner_length, log_type, log_time), log_payload = unpack_from('<HHQ', inner_log_packet), inner_log_packet[calcsize('<HHQ'):]
    assert log_inner_length == len(inner_log_packet)

    if log_type not in LOG_TYPES:
      continue

    if DEBUG:
      print("%.4f: got log: %x len %d" % (time.time(), log_type, len(log_payload)))

    if log_type == LOG_GNSS_OEMDRE_MEASUREMENT_REPORT:
      msg = messaging.new_message('qcomGnss')

      gnss = msg.qcomGnss
      gnss.logTs = log_time
      gnss.init('drMeasurementReport')
      report = gnss.drMeasurementReport

      dat = unpack_oemdre_meas(log_payload)
      for k,v in dat.items():
        if k in ["gpsTimeBias", "gpsClockTimeUncertainty"]:
          k += "Ms"
        if k == "version":
          assert v == 2
        elif k == "svCount" or k.startswith("cdmaClockInfo["):
          # TODO: should we save cdmaClockInfo?
          pass
        elif k == "systemRtcValid":
          setattr(report, k, bool(v))
        else:
          setattr(report, k, v)

      report.init('sv', dat['svCount'])
      sats = log_payload[size_oemdre_meas:]
      for i in range(dat['svCount']):
        sat = unpack_oemdre_meas_sv(sats[size_oemdre_meas_sv*i:size_oemdre_meas_sv*(i+1)])
        sv = report.sv[i]
        sv.init('measurementStatus')
        for k,v in sat.items():
          if k in ["unkn", "measurementStatus2"]:
            pass
          elif k == "multipathEstimateValid":
            sv.measurementStatus.multipathEstimateIsValid = bool(v)
          elif k == "directionValid":
            sv.measurementStatus.directionIsValid = bool(v)
          elif k == "goodParity":
            setattr(sv, k, bool(v))
          elif k == "measurementStatus":
            for kk,vv in measurementStatusFields.items():
              setattr(sv.measurementStatus, kk, bool(v & (1<<vv)))
          else:
            setattr(sv, k, v)
      pm.send('qcomGnss', msg)
    elif log_type == LOG_GNSS_POSITION_REPORT:
      report = unpack_position(log_payload)
      if report["u_PosSource"] != 2:
        continue
      vNED = [report["q_FltVelEnuMps[1]"], report["q_FltVelEnuMps[0]"], -report["q_FltVelEnuMps[2]"]]
      vNEDsigma = [report["q_FltVelSigmaMps[1]"], report["q_FltVelSigmaMps[0]"], -report["q_FltVelSigmaMps[2]"]]

      msg = messaging.new_message('gpsLocation')
      gps = msg.gpsLocation
      gps.latitude = report["t_DblFinalPosLatLon[0]"] * 180/math.pi
      gps.longitude = report["t_DblFinalPosLatLon[1]"] * 180/math.pi
      gps.altitude = report["q_FltFinalPosAlt"]
      gps.speed = math.sqrt(sum([x**2 for x in vNED]))
      gps.bearingDeg = report["q_FltHeadingRad"] * 180/math.pi
      gps.unixTimestampMillis = GPSTime(report['w_GpsWeekNumber'],
                                        1e-3*report['q_GpsFixTimeMs']).as_unix_timestamp()*1e3
      gps.source = log.GpsLocationData.SensorSource.qcomdiag
      gps.vNED = vNED
      gps.verticalAccuracy = report["q_FltVdop"]
      gps.bearingAccuracyDeg = report["q_FltHeadingUncRad"] * 180/math.pi
      gps.speedAccuracy = math.sqrt(sum([x**2 for x in vNEDsigma]))
      # quectel gps verticalAccuracy is clipped to 500, set invalid if so
      gps.flags = 1 if gps.verticalAccuracy != 500 else 0

      pm.send('gpsLocation', msg)

    elif log_type == LOG_GNSS_OEMDRE_SVPOLY_REPORT:
      msg = messaging.new_message('qcomGnss')
      dat = unpack_svpoly(log_payload)
      dat = relist(dat)
      gnss = msg.qcomGnss
      gnss.logTs = log_time
      gnss.init('drSvPoly')
      poly = gnss.drSvPoly
      for k,v in dat.items():
        if k == "version":
          assert v == 2
        elif k == "flags":
          pass
        else:
          setattr(poly, k, v)
      pm.send('qcomGnss', msg)

    elif log_type in [LOG_GNSS_GPS_MEASUREMENT_REPORT, LOG_GNSS_GLONASS_MEASUREMENT_REPORT]:
      msg = messaging.new_message('qcomGnss')

      gnss = msg.qcomGnss
      gnss.logTs = log_time
      gnss.init('measurementReport')
      report = gnss.measurementReport

      if log_type == LOG_GNSS_GPS_MEASUREMENT_REPORT:
        dat = unpack_gps_meas(log_payload)
        sats = log_payload[size_gps_meas:]
        unpack_meas_sv, size_meas_sv = unpack_gps_meas_sv, size_gps_meas_sv
        report.source = 0  # gps
        measurement_status_fields = (measurementStatusFields.items(), measurementStatusGPSFields.items())
      elif log_type == LOG_GNSS_GLONASS_MEASUREMENT_REPORT:
        dat = unpack_glonass_meas(log_payload)
        sats = log_payload[size_glonass_meas:]
        unpack_meas_sv, size_meas_sv = unpack_glonass_meas_sv, size_glonass_meas_sv
        report.source = 1  # glonass
        measurement_status_fields = (measurementStatusFields.items(), measurementStatusGlonassFields.items())
      else:
        assert False

      for k,v in dat.items():
        if k == "version":
          assert v == 0
        elif k == "week":
          report.gpsWeek = v
        elif k == "svCount":
          pass
        else:
          setattr(report, k, v)
      report.init('sv', dat['svCount'])
      if dat['svCount'] > 0:
        assert len(sats)//dat['svCount'] == size_meas_sv
        for i in range(dat['svCount']):
          sv = report.sv[i]
          sv.init('measurementStatus')
          sat = unpack_meas_sv(sats[size_meas_sv*i:size_meas_sv*(i+1)])
          for k,v in sat.items():
            if k == "parityErrorCount":
              sv.gpsParityErrorCount = v
            elif k == "frequencyIndex":
              sv.glonassFrequencyIndex = v
            elif k == "hemmingErrorCount":
              sv.glonassHemmingErrorCount = v
            elif k == "measurementStatus":
              for kk,vv in itertools.chain(*measurement_status_fields):
                setattr(sv.measurementStatus, kk, bool(v & (1<<vv)))
            elif k == "miscStatus":
              for kk,vv in miscStatusFields.items():
                setattr(sv.measurementStatus, kk, bool(v & (1<<vv)))
            elif k == "pad":
              pass
            else:
              setattr(sv, k, v)

      pm.send('qcomGnss', msg)

if __name__ == "__main__":
  main()<|MERGE_RESOLUTION|>--- conflicted
+++ resolved
@@ -114,28 +114,14 @@
   assistance_url = 'http://xtrapath3.izatcloud.net/xtra3grc.bin'
 
   try:
-<<<<<<< HEAD
-    c = pycurl.Curl()
-    c.setopt(pycurl.URL, assistance_url)
-    c.setopt(pycurl.NOBODY, 1)
-    c.setopt(pycurl.CONNECTTIMEOUT, 2)
-    c.perform()
-    c.close()
-    bytes_n = c.getinfo(pycurl.CONTENT_LENGTH_DOWNLOAD)
-    if bytes_n > 1e5:
-      cloudlog.exception("Qcom assistance data larger than expected")
-      return
-    with open(assist_data_file, "wb") as fp:
-=======
     # download assistance
     try:
->>>>>>> 8bfc78c2
       c = pycurl.Curl()
-      c.setopt(c.URL, assistance_url)
-      c.setopt(c.NOBODY, 1)
+      c.setopt(pycurl.URL, assistance_url)
+      c.setopt(pycurl.NOBODY, 1)
       c.setopt(pycurl.CONNECTTIMEOUT, 2)
       c.perform()
-      bytes_n = c.getinfo(c.CONTENT_LENGTH_DOWNLOAD)
+      bytes_n = c.getinfo(pycurl.CONTENT_LENGTH_DOWNLOAD)
       c.close()
       if bytes_n > 1e5:
         cloudlog.error("Qcom assistance data larger than expected")
