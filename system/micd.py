--- conflicted
+++ resolved
@@ -51,25 +51,10 @@
     self.sound_pressure_weighted = 0
     self.sound_pressure_level_weighted = 0
 
-<<<<<<< HEAD
     self.spl_filter_weighted = FirstOrderFilter(0, 2.5, DT_MIC, initialized=False)
-=======
-    Logged A-weighted equivalents are rough approximations of the human-perceived loudness.
-    """
-
-    if len(self.measurements) > 0:
-      sound_pressure, _ = calculate_spl(self.measurements)
-      measurements_weighted = apply_a_weighting(self.measurements)
-      sound_pressure_weighted, sound_pressure_level_weighted = calculate_spl(measurements_weighted)
-      self.spl_filter_weighted.update(sound_pressure_level_weighted)
-    else:
-      sound_pressure = 0
-      sound_pressure_weighted = 0
-      sound_pressure_level_weighted = 0
->>>>>>> 060b69ee
 
   def update(self):
-    if not HARDWARE.is_sound_playing() and self.sound_pressure_level_weighted != 0:
+    if self.sound_pressure_level_weighted != 0:
       self.spl_filter_weighted.update(self.sound_pressure_level_weighted)
 
     msg = messaging.new_message('microphone')
