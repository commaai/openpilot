--- conflicted
+++ resolved
@@ -61,13 +61,8 @@
   --all )   shift 1; ALL="1" ;;
 esac
 
-<<<<<<< HEAD
 if [[ -n $FILES ]]; then
   run_tests $FILES
 else
   run_tests $(git diff --name-only --cached --diff-filter=AM $(git merge-base HEAD master))
-fi
-=======
-ruff check .
-lint-imports
->>>>>>> 5909bcde
+fi