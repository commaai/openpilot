--- conflicted
+++ resolved
@@ -10,18 +10,13 @@
 source_modules =
     openpilot.selfdrive.car
 forbidden_modules =
-<<<<<<< HEAD
     cereal
     capnp
-    openpilot.common
-    openpilot.common.params
-=======
     openpilot.common
     openpilot.selfdrive.controls
     openpilot.selfdrive.debug
     openpilot.selfdrive.pandad
     openpilot.selfdrive.test
->>>>>>> 9880b139
     openpilot.system
     openpilot.body
     openpilot.tools
@@ -64,10 +59,13 @@
     openpilot.selfdrive.car.tests.test_car_interfaces -> openpilot.selfdrive.controls.lib.latcontrol_pid
     openpilot.selfdrive.car.card -> openpilot.common.params
     openpilot.selfdrive.car.tests.test_models -> openpilot.common.params
-<<<<<<< HEAD
-    # these two will still live in openpilot, but require some modification
-    openpilot.selfdrive.car.fw_versions -> openpilot.common.params
-    openpilot.selfdrive.car.ecu_addrs -> openpilot.common.params
+    openpilot.selfdrive.car.tests.test_models -> openpilot.common.basedir
+    openpilot.selfdrive.car.card -> openpilot.selfdrive.pandad
+    openpilot.selfdrive.car.tests.test_docs -> openpilot.selfdrive.debug.dump_car_docs
+    openpilot.selfdrive.car.tests.test_docs -> openpilot.selfdrive.debug.print_docs_diff
+    openpilot.selfdrive.car.tests.test_car_interfaces -> openpilot.selfdrive.pandad
+    openpilot.selfdrive.car.tests.test_models -> openpilot.selfdrive.pandad
+    openpilot.selfdrive.car.tests.test_car_interfaces -> openpilot.selfdrive.test.fuzzy_generation
     openpilot.selfdrive.car.tests.test_models -> capnp
     openpilot.selfdrive.car.tests.test_car_interfaces -> cereal
     openpilot.selfdrive.car.tests.test_car_interfaces -> cereal.messaging
@@ -77,13 +75,4 @@
     openpilot.selfdrive.car.card -> cereal
     openpilot.selfdrive.car.card -> cereal.messaging
     openpilot.selfdrive.car.vin -> cereal.messaging
-=======
-    openpilot.selfdrive.car.tests.test_models -> openpilot.common.basedir
-    openpilot.selfdrive.car.card -> openpilot.selfdrive.pandad
-    openpilot.selfdrive.car.tests.test_docs -> openpilot.selfdrive.debug.dump_car_docs
-    openpilot.selfdrive.car.tests.test_docs -> openpilot.selfdrive.debug.print_docs_diff
-    openpilot.selfdrive.car.tests.test_car_interfaces -> openpilot.selfdrive.pandad
-    openpilot.selfdrive.car.tests.test_models -> openpilot.selfdrive.pandad
-    openpilot.selfdrive.car.tests.test_car_interfaces -> openpilot.selfdrive.test.fuzzy_generation
->>>>>>> 9880b139
 unmatched_ignore_imports_alerting = warn