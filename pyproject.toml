--- conflicted
+++ resolved
@@ -164,12 +164,7 @@
 polyline = "*"
 pre-commit = "*"
 pyautogui = "*"
-<<<<<<< HEAD
-pytools = "<=2024.1.3" # pyopencl does not pin pytools and currently use a "broken" version
-pyopencl = "==2023.1.4"  # 2024.1 is broken on arm64
-=======
 pyopencl = { version = "*", markers = "platform_machine != 'aarch64'" }  # broken on arm64
->>>>>>> 4684651d
 pygame = "*"
 pywinctl = "*"
 pyprof2calltree = "*"
