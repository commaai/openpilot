[project]
name = "openpilot"
requires-python = ">= 3.11"
readme = "README.md"
license = {text = "MIT License"}

[project.urls]
Homepage = "https://comma.ai"

[tool.pytest.ini_options]
minversion = "6.0"
addopts = "--ignore=cereal/ --ignore=opendbc/ --ignore=panda/ --ignore=rednose_repo/ --ignore=tinygrad_repo/ --ignore=teleoprtc_repo/ -Werror --strict-config --strict-markers --durations=10 -n auto --dist=loadgroup"
cpp_files = "test_*"
cpp_harness = "selfdrive/test/cpp_harness.py"
python_files = "test_*.py"
#timeout = "30"  # you get this long by default
markers = [
  "slow: tests that take awhile to run and can be skipped with -m 'not slow'",
  "tici: tests that are only meant to run on the C3/C3X",
]
testpaths = [
<<<<<<< HEAD
  "openpilot",
=======
  "common",
  "selfdrive/boardd",
  "selfdrive/car",
  "selfdrive/controls",
  "selfdrive/locationd",
  "selfdrive/monitoring",
  "selfdrive/navd/tests",
  "selfdrive/test/longitudinal_maneuvers",
  "selfdrive/test/process_replay/test_fuzzy.py",
  "system/updated",
  "system/thermald",
  "system/athena",
  "system/camerad",
  "system/hardware/tici",
  "system/loggerd",
  "system/proclogd",
  "system/tests",
  "system/ubloxd",
  "system/webrtc",
  "tools/lib/tests",
  "tools/replay",
  "tools/cabana"
>>>>>>> 6b3d2b5a
]

[tool.mypy]
python_version = "3.11"
plugins = [
  "numpy.typing.mypy_plugin",
]
exclude = [
  "body/",
  "cereal/",
  "opendbc/",
  "panda/",
  "rednose/",
  "rednose_repo/",
  "tinygrad/",
  "tinygrad_repo/",
  "teleoprtc/",
  "teleoprtc_repo/",
  "third_party/",
]

# third-party packages
ignore_missing_imports=true

# helpful warnings
warn_redundant_casts=true
warn_unreachable=true
warn_unused_ignores=true

# restrict dynamic typing
warn_return_any=true

# allow implicit optionals for default args
implicit_optional = true


[tool.poetry]
name = "openpilot"
version = "0.1.0"
description = "an open source driver assistance system"
authors = ["Vehicle Researcher <user@comma.ai>"]
license = "MIT"
readme = "README.md"
repository = "https://github.com/commaai/openpilot"
documentation = "https://docs.comma.ai"


[tool.poetry.dependencies]
python = "~3.11"
aiohttp = "*"
aiortc = "*"
cffi = "*"
crcmod = "*"
Cython = "*"
json-rpc = "*"
libusb1 = "*"
numpy = "*"
onnx = ">=1.14.0"
onnxruntime = { version = ">=1.16.3", platform = "linux", markers = "platform_machine == 'aarch64'" }
onnxruntime-gpu = { version = ">=1.16.3", platform = "linux", markers = "platform_machine == 'x86_64'" }
psutil = "*"
pyaudio = "*"
pycapnp = "*"
pycryptodome = "*"
PyJWT = "*"
pyserial = "*"
pyzmq = "*"
requests = "*"
scons = "*"
sentry-sdk = "*"
smbus2 = "*"
sounddevice = "*"
spidev = { version = "*", platform = "linux" }
sympy = "*"
websocket_client = "*"

# acados deps
casadi = "*"
future-fstrings = "*"

# these should be removed
markdown-it-py = "*"
timezonefinder = "*"
setproctitle = "*"

[tool.poetry.group.dev.dependencies]
av = "*"
azure-identity = "*"
azure-storage-blob = "*"
breathe = "*"
control = "*"
coverage = "*"
dictdiffer = "*"
flaky = "*"
hypothesis = "~6.47"
inputs = "*"
Jinja2 = "*"
lru-dict = "*"
matplotlib = "*"
metadrive-simulator = { version = "0.4.2.3", markers = "platform_machine != 'aarch64'" } # no linux/aarch64 wheels for certain dependencies
mpld3 = "*"
mypy = "*"
myst-parser = "*"
natsort = "*"
opencv-python-headless = "*"
parameterized = "^0.8"
pprofile = "*"
polyline = "*"
pre-commit = "*"
pyautogui = "*"
pyopencl = "==2023.1.4"  # 2024.1 is broken on arm64
pygame = "*"
pywinctl = "*"
pyprof2calltree = "*"
pytest = "*"
pytest-cov = "*"
pytest-cpp = "*"
pytest-subtests = "*"
pytest-xdist = "*"
pytest-timeout = "*"
pytest-randomly = "*"
pytest-asyncio = "*"
pytest-mock = "*"
rerun-sdk = "*"
ruff = "*"
sphinx = "*"
sphinx-rtd-theme = "*"
sphinx-sitemap = "*"
tabulate = "*"
types-requests = "*"
types-tabulate = "*"
tqdm = "*"

# this is only pinned since 5.15.11 is broken
pyqt5 = { version = "==5.15.2", markers = "platform_machine == 'x86_64'" } # no aarch64 wheels for macOS/linux

[build-system]
requires = ["poetry-core"]
build-backend = "poetry.core.masonry.api"

# https://beta.ruff.rs/docs/configuration/#using-pyprojecttoml
[tool.ruff]
indent-width = 2
lint.select = [
  "E", "F", "W", "PIE", "C4", "ISC", "A", "B",
  "NPY", # numpy
  "UP",  # pyupgrade
  "TRY302", "TRY400", "TRY401", # try/excepts
  "RUF008", "RUF100",
  "TID251"
]
lint.ignore = [
  "E741",
  "E402",
  "C408",
  "ISC003",
  "B027",
  "B024",
  "NPY002",  # new numpy random syntax is worse
  "UP038",   # (x, y) -> x|y for isinstance
]
line-length = 160
target-version="py311"
exclude = [
  "body",
  "cereal",
  "panda",
  "opendbc",
  "rednose_repo",
  "tinygrad_repo",
  "teleoprtc",
  "teleoprtc_repo",
  "third_party",
]
lint.flake8-implicit-str-concat.allow-multiline=false
[tool.ruff.lint.flake8-tidy-imports.banned-api]
"selfdrive".msg = "Use openpilot.selfdrive"
"common".msg = "Use openpilot.common"
"system".msg = "Use openpilot.system"
"third_party".msg = "Use openpilot.third_party"
"tools".msg = "Use openpilot.tools"
"pytest.main".msg = "pytest.main requires special handling that is easy to mess up!"
"unittest".msg = "Use pytest"

[tool.coverage.run]
concurrency = ["multiprocessing", "thread"]
[tool.ruff.format]
quote-style = "preserve"<|MERGE_RESOLUTION|>--- conflicted
+++ resolved
@@ -19,32 +19,7 @@
   "tici: tests that are only meant to run on the C3/C3X",
 ]
 testpaths = [
-<<<<<<< HEAD
   "openpilot",
-=======
-  "common",
-  "selfdrive/boardd",
-  "selfdrive/car",
-  "selfdrive/controls",
-  "selfdrive/locationd",
-  "selfdrive/monitoring",
-  "selfdrive/navd/tests",
-  "selfdrive/test/longitudinal_maneuvers",
-  "selfdrive/test/process_replay/test_fuzzy.py",
-  "system/updated",
-  "system/thermald",
-  "system/athena",
-  "system/camerad",
-  "system/hardware/tici",
-  "system/loggerd",
-  "system/proclogd",
-  "system/tests",
-  "system/ubloxd",
-  "system/webrtc",
-  "tools/lib/tests",
-  "tools/replay",
-  "tools/cabana"
->>>>>>> 6b3d2b5a
 ]
 
 [tool.mypy]
