--- conflicted
+++ resolved
@@ -1,11 +1,7 @@
 [tool.pytest.ini_options]
 minversion = "6.0"
-<<<<<<< HEAD
-addopts = "--ignore=openpilot/ --ignore=cereal/ --ignore=opendbc/ --ignore=panda/ --ignore=rednose_repo/ --ignore=tinygrad_repo/ --ignore=laika_repo/ -Werror --strict-config --strict-markers --random-order"
-=======
 addopts = "--ignore=openpilot/ --ignore=cereal/ --ignore=opendbc/ --ignore=panda/ --ignore=rednose_repo/ --ignore=tinygrad_repo/ --ignore=laika_repo/ -Werror --strict-config --strict-markers --durations=10"
 #cpp_files = "test_*" # uncomment when agnos has pytest-cpp and remove from CI
->>>>>>> efa9d738
 python_files = "test_*.py"
 #timeout = "30"  # you get this long by default
 markers = [
@@ -155,11 +151,8 @@
 pytest-xdist = "*"
 pytest-timeout = "*"
 pytest-timeouts = "*"
-<<<<<<< HEAD
 pytest-random-order = "*"
-=======
 ruff = "*"
->>>>>>> efa9d738
 scipy = "*"
 sphinx = "*"
 sphinx-rtd-theme = "*"
