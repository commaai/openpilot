--- conflicted
+++ resolved
@@ -197,13 +197,8 @@
 
 # https://beta.ruff.rs/docs/configuration/#using-pyprojecttoml
 [tool.ruff]
-<<<<<<< HEAD
-select = ["E", "F", "W", "PIE", "A"]
-ignore = ["W292", "E741", "E402"]
-=======
-select = ["E", "F", "W", "PIE", "C4", "ISC"]
+select = ["E", "F", "W", "PIE", "C4", "ISC", "A"]
 ignore = ["W292", "E741", "E402", "C408", "ISC003"]
->>>>>>> 69deed1f
 line-length = 160
 target-version="py311"
 exclude = [
