--- conflicted
+++ resolved
@@ -135,147 +135,6 @@
   "tools/cabana"
 ]
 
-<<<<<<< HEAD
-=======
-[tool.mypy]
-python_version = "3.11"
-plugins = [
-  "numpy.typing.mypy_plugin",
-]
-exclude = [
-  "body/",
-  "cereal/",
-  "opendbc/",
-  "panda/",
-  "rednose/",
-  "rednose_repo/",
-  "tinygrad/",
-  "tinygrad_repo/",
-  "teleoprtc/",
-  "teleoprtc_repo/",
-  "third_party/",
-]
-
-# third-party packages
-ignore_missing_imports=true
-
-# helpful warnings
-warn_redundant_casts=true
-warn_unreachable=true
-warn_unused_ignores=true
-
-# restrict dynamic typing
-warn_return_any=true
-
-# allow implicit optionals for default args
-implicit_optional = true
-
-
-[tool.poetry]
-name = "openpilot"
-version = "0.1.0"
-description = "an open source driver assistance system"
-authors = ["Vehicle Researcher <user@comma.ai>"]
-license = "MIT"
-readme = "README.md"
-repository = "https://github.com/commaai/openpilot"
-documentation = "https://docs.comma.ai"
-
-
-[tool.poetry.dependencies]
-python = "~3.11"
-aiohttp = "*"
-aiortc = "*"
-cffi = "*"
-crcmod = "*"
-Cython = "*"
-json-rpc = "*"
-libusb1 = "*"
-numpy = "*"
-onnx = ">=1.14.0"
-onnxruntime = { version = ">=1.16.3", platform = "linux", markers = "platform_machine == 'aarch64'" }
-onnxruntime-gpu = { version = ">=1.16.3", platform = "linux", markers = "platform_machine == 'x86_64'" }
-psutil = "*"
-pyaudio = "*"
-pycapnp = "*"
-pycryptodome = "*"
-PyJWT = "*"
-pyserial = "*"
-pyzmq = "*"
-requests = "*"
-scons = "*"
-sentry-sdk = "*"
-smbus2 = "*"
-sounddevice = "*"
-spidev = { version = "*", platform = "linux" }
-sympy = "*"
-websocket_client = "*"
-
-# acados deps
-casadi = "*"
-future-fstrings = "*"
-
-# these should be removed
-markdown-it-py = "*"
-timezonefinder = "*"
-setproctitle = "*"
-
-[tool.poetry.group.dev.dependencies]
-av = "*"
-azure-identity = "*"
-azure-storage-blob = "*"
-breathe = "*"
-control = "*"
-coverage = "*"
-dictdiffer = "*"
-flaky = "*"
-hypothesis = "~6.47"
-inputs = "*"
-Jinja2 = "*"
-lru-dict = "*"
-matplotlib = "*"
-metadrive-simulator = { version = "0.4.2.3", markers = "platform_machine != 'aarch64'" } # no linux/aarch64 wheels for certain dependencies
-mpld3 = "*"
-mypy = "*"
-myst-parser = "*"
-natsort = "*"
-opencv-python-headless = "*"
-parameterized = "^0.8"
-pprofile = "*"
-polyline = "*"
-pre-commit = "*"
-pyautogui = "*"
-pyopencl = "==2023.1.4"  # 2024.1 is broken on arm64
-pygame = "*"
-pywinctl = "*"
-pyprof2calltree = "*"
-pytest = "*"
-pytest-cov = "*"
-pytest-cpp = "*"
-pytest-subtests = "*"
-pytest-xdist = "*"
-pytest-timeout = "*"
-pytest-randomly = "*"
-pytest-asyncio = "*"
-pytest-mock = "*"
-rerun-sdk = "*"
-ruff = "*"
-sphinx = "*"
-sphinx-rtd-theme = "*"
-sphinx-sitemap = "*"
-tabulate = "*"
-types-requests = "*"
-types-tabulate = "*"
-tqdm = "*"
-
-# this is only pinned since 5.15.11 is broken
-pyqt5 = { version = "==5.15.2", markers = "platform_machine == 'x86_64'" } # no aarch64 wheels for macOS/linux
-
-[build-system]
-requires = ["poetry-core"]
-build-backend = "poetry.core.masonry.api"
-
->>>>>>> 93963207
 # https://beta.ruff.rs/docs/configuration/#using-pyprojecttoml
 [tool.ruff]
 indent-width = 2
