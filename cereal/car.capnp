using Cxx = import "./include/c++.capnp";
$Cxx.namespace("cereal");

@0x8e2af1e708af8b8d;

# ******* events causing controls state machine transition *******

# FIXME: OnroadEvent shouldn't be in car.capnp, but can't immediately
#        move due to being referenced by structs in this file
struct OnroadEvent @0x9b1657f34caf3ad3 {
  name @0 :EventName;

  # event types
  enable @1 :Bool;
  noEntry @2 :Bool;
  warning @3 :Bool;   # alerts presented only when  enabled or soft disabling
  userDisable @4 :Bool;
  softDisable @5 :Bool;
  immediateDisable @6 :Bool;
  preEnable @7 :Bool;
  permanent @8 :Bool; # alerts presented regardless of openpilot state
  overrideLateral @10 :Bool;
  overrideLongitudinal @9 :Bool;

  enum EventName @0xbaa8c5d505f727de {
    canError @0;
    steerUnavailable @1;
    wrongGear @4;
    doorOpen @5;
    seatbeltNotLatched @6;
    espDisabled @7;
    wrongCarMode @8;
    steerTempUnavailable @9;
    reverseGear @10;
    buttonCancel @11;
    buttonEnable @12;
    pedalPressed @13;  # exits active state
    preEnableStandstill @73;  # added during pre-enable state with brake
    gasPressedOverride @108;  # added when user is pressing gas with no disengage on gas
    steerOverride @114;
    cruiseDisabled @14;
    speedTooLow @17;
    outOfSpace @18;
    overheat @19;
    calibrationIncomplete @20;
    calibrationInvalid @21;
    calibrationRecalibrating @117;
    controlsMismatch @22;
    pcmEnable @23;
    pcmDisable @24;
    radarFault @26;
    brakeHold @28;
    parkBrake @29;
    manualRestart @30;
    joystickDebug @34;
    longitudinalManeuver @124;
    steerTempUnavailableSilent @35;
    resumeRequired @36;
    preDriverDistracted @37;
    promptDriverDistracted @38;
    driverDistracted @39;
    preDriverUnresponsive @43;
    promptDriverUnresponsive @44;
    driverUnresponsive @45;
    belowSteerSpeed @46;
    lowBattery @48;
    accFaulted @51;
    sensorDataInvalid @52;
    commIssue @53;
    commIssueAvgFreq @109;
    tooDistracted @54;
    posenetInvalid @55;
    soundsUnavailable @56;
    preLaneChangeLeft @57;
    preLaneChangeRight @58;
    laneChange @59;
    lowMemory @63;
    stockAeb @64;
    ldw @65;
    carUnrecognized @66;
    invalidLkasSetting @69;
    speedTooHigh @70;
    laneChangeBlocked @71;
    relayMalfunction @72;
    stockFcw @74;
    startup @75;
    startupNoCar @76;
    startupNoControl @77;
    startupNoSecOcKey @125;
    startupMaster @78;
    fcw @79;
    steerSaturated @80;
    belowEngageSpeed @84;
    noGps @85;
    wrongCruiseMode @87;
    modeldLagging @89;
    deviceFalling @90;
    fanMalfunction @91;
    cameraMalfunction @92;
    cameraFrameRate @110;
    processNotRunning @95;
    dashcamMode @96;
    selfdriveInitializing @98;
    usbError @99;
    cruiseMismatch @106;
    canBusMissing @111;
    selfdrivedLagging @112;
    resumeBlocked @113;
    steerTimeLimit @115;
    vehicleSensorsInvalid @116;
    locationdTemporaryError @103;
    locationdPermanentError @118;
    paramsdTemporaryError @50;
    paramsdPermanentError @119;
    actuatorsApiUnavailable @120;
    espActive @121;
    personalityChanged @122;
    aeb @123;

    radarCanErrorDEPRECATED @15;
    communityFeatureDisallowedDEPRECATED @62;
    radarCommIssueDEPRECATED @67;
    driverMonitorLowAccDEPRECATED @68;
    gasUnavailableDEPRECATED @3;
    dataNeededDEPRECATED @16;
    modelCommIssueDEPRECATED @27;
    ipasOverrideDEPRECATED @33;
    geofenceDEPRECATED @40;
    driverMonitorOnDEPRECATED @41;
    driverMonitorOffDEPRECATED @42;
    calibrationProgressDEPRECATED @47;
    invalidGiraffeHondaDEPRECATED @49;
    invalidGiraffeToyotaDEPRECATED @60;
    internetConnectivityNeededDEPRECATED @61;
    whitePandaUnsupportedDEPRECATED @81;
    commIssueWarningDEPRECATED @83;
    focusRecoverActiveDEPRECATED @86;
    neosUpdateRequiredDEPRECATED @88;
    modelLagWarningDEPRECATED @93;
    startupOneplusDEPRECATED @82;
    startupFuzzyFingerprintDEPRECATED @97;
    noTargetDEPRECATED @25;
    brakeUnavailableDEPRECATED @2;
    plannerErrorDEPRECATED @32;
    gpsMalfunctionDEPRECATED @94;
    roadCameraErrorDEPRECATED @100;
    driverCameraErrorDEPRECATED @101;
    wideRoadCameraErrorDEPRECATED @102;
    highCpuUsageDEPRECATED @105;
    startupNoFwDEPRECATED @104;
    lowSpeedLockoutDEPRECATED @31;
    lkasDisabledDEPRECATED @107;
  }
}

# ******* main car state @ 100hz *******
# all speeds in m/s

struct CarState {
  events @13 :List(OnroadEvent);

  # CAN health
  canValid @26 :Bool;       # invalid counter/checksums
  canTimeout @40 :Bool;     # CAN bus dropped out
  canErrorCounter @48 :UInt32;

  # car speed
  vEgo @1 :Float32;            # best estimate of speed
  aEgo @16 :Float32;           # best estimate of aCAN cceleration
  vEgoRaw @17 :Float32;        # unfiltered speed from wheel speed sensors
  vEgoCluster @44 :Float32;    # best estimate of speed shown on car's instrument cluster, used for UI

  vCruise @53 :Float32;        # actual set speed
  vCruiseCluster @54 :Float32; # set speed to display in the UI

  yawRate @22 :Float32;     # best estimate of yaw rate
  standstill @18 :Bool;
  wheelSpeeds @2 :WheelSpeeds;

  # gas pedal, 0.0-1.0
  gas @3 :Float32;        # this is user pedal only
  gasPressed @4 :Bool;    # this is user pedal only

  engineRpm @46 :Float32;

  # brake pedal, 0.0-1.0
  brake @5 :Float32;      # this is user pedal only
  brakePressed @6 :Bool;  # this is user pedal only
  regenBraking @45 :Bool; # this is user pedal only
  parkingBrake @39 :Bool;
  brakeHoldActive @38 :Bool;

  # steering wheel
  steeringAngleDeg @7 :Float32;
  steeringAngleOffsetDeg @37 :Float32; # Offset betweens sensors in case there multiple
  steeringRateDeg @15 :Float32;
  steeringTorque @8 :Float32;      # TODO: standardize units
  steeringTorqueEps @27 :Float32;  # TODO: standardize units
  steeringPressed @9 :Bool;        # if the user is using the steering wheel
  steerFaultTemporary @35 :Bool;   # temporary EPS fault
  steerFaultPermanent @36 :Bool;   # permanent EPS fault
<<<<<<< HEAD
  invalidLkasSetting @56 :Bool;    # stock LKAS is incorrectly configured (i.e. on or off)
=======
  invalidLkasSetting @55 :Bool;    # stock LKAS is incorrectly configured (i.e. on or off)
>>>>>>> 98e1d840
  stockAeb @30 :Bool;
  stockFcw @31 :Bool;
  espDisabled @32 :Bool;
  accFaulted @42 :Bool;
  carFaultedNonCritical @47 :Bool;  # some ECU is faulted, but car remains controllable
  espActive @51 :Bool;
  vehicleSensorsInvalid @52 :Bool;  # invalid steering angle readings, etc.
  lowSpeedAlert @57 :Bool;

  # cruise state
  cruiseState @10 :CruiseState;

  # gear
  gearShifter @14 :GearShifter;

  # button presses
  buttonEvents @11 :List(ButtonEvent);
  leftBlinker @20 :Bool;
  rightBlinker @21 :Bool;
  genericToggle @23 :Bool;

  # lock info
  doorOpen @24 :Bool;
  seatbeltUnlatched @25 :Bool;

  # clutch (manual transmission only)
  clutchPressed @28 :Bool;

  # blindspot sensors
  leftBlindspot @33 :Bool; # Is there something blocking the left lane change
  rightBlindspot @34 :Bool; # Is there something blocking the right lane change

  fuelGauge @41 :Float32; # battery or fuel tank level from 0.0 to 1.0
  charging @43 :Bool;

  # process meta
  cumLagMs @50 :Float32;

  struct WheelSpeeds {
    # optional wheel speeds
    fl @0 :Float32;
    fr @1 :Float32;
    rl @2 :Float32;
    rr @3 :Float32;
  }

  struct CruiseState {
    enabled @0 :Bool;
    speed @1 :Float32;
    speedCluster @6 :Float32;  # Set speed as shown on instrument cluster
    available @2 :Bool;
    speedOffset @3 :Float32;
    standstill @4 :Bool;
    nonAdaptive @5 :Bool;
  }

  enum GearShifter {
    unknown @0;
    park @1;
    drive @2;
    neutral @3;
    reverse @4;
    sport @5;
    low @6;
    brake @7;
    eco @8;
    manumatic @9;
  }

  # send on change
  struct ButtonEvent {
    pressed @0 :Bool;
    type @1 :Type;

    enum Type {
      unknown @0;
      leftBlinker @1;
      rightBlinker @2;
      accelCruise @3;
      decelCruise @4;
      cancel @5;
      altButton1 @6;
      altButton2 @7;
      mainCruise @8;
      setCruise @9;
      resumeCruise @10;
      gapAdjustCruise @11;
    }
  }

  # deprecated
  errorsDEPRECATED @0 :List(OnroadEvent.EventName);
  brakeLightsDEPRECATED @19 :Bool;
  steeringRateLimitedDEPRECATED @29 :Bool;
  canMonoTimesDEPRECATED @12: List(UInt64);
  canRcvTimeoutDEPRECATED @49 :Bool;
}

# ******* radar state @ 20hz *******

struct RadarData @0x888ad6581cf0aacb {
  errors @0 :List(Error);
  points @1 :List(RadarPoint);

  enum Error {
    canError @0;
    fault @1;
    wrongConfig @2;
  }

  # similar to LiveTracks
  # is one timestamp valid for all? I think so
  struct RadarPoint {
    trackId @0 :UInt64;  # no trackId reuse

    # these 3 are the minimum required
    dRel @1 :Float32; # m from the front bumper of the car
    yRel @2 :Float32; # m
    vRel @3 :Float32; # m/s

    # these are optional and valid if they are not NaN
    aRel @4 :Float32; # m/s^2
    yvRel @5 :Float32; # m/s

    # some radars flag measurements VS estimates
    measured @6 :Bool;
  }

  # deprecated
  canMonoTimesDEPRECATED @2 :List(UInt64);
}

# ******* car controls @ 100hz *******

struct CarControl {
  # must be true for any actuator commands to work
  enabled @0 :Bool;
  latActive @11: Bool;
  longActive @12: Bool;

  # Final actuator commands
  actuators @6 :Actuators;

  # Blinker controls
  leftBlinker @15: Bool;
  rightBlinker @16: Bool;

  orientationNED @13 :List(Float32);
  angularVelocity @14 :List(Float32);

  cruiseControl @4 :CruiseControl;
  hudControl @5 :HUDControl;

  struct Actuators {
    # lateral commands, mutually exclusive
    steer @2: Float32;  # [0.0, 1.0]
    steeringAngleDeg @3: Float32;
    curvature @7: Float32;

    # longitudinal commands
    accel @4: Float32;  # m/s^2
    longControlState @5: LongControlState;

    # these are only for logging the actual values sent to the car over CAN
    gas @0: Float32;   # [0.0, 1.0]
    brake @1: Float32; # [0.0, 1.0]
    steerOutputCan @8: Float32;   # value sent over can to the car
    speed @6: Float32;  # m/s

    enum LongControlState @0xe40f3a917d908282{
      off @0;
      pid @1;
      stopping @2;
      starting @3;
    }
  }

  struct CruiseControl {
    cancel @0: Bool;
    resume @1: Bool;
    override @4: Bool;
    speedOverrideDEPRECATED @2: Float32;
    accelOverrideDEPRECATED @3: Float32;
  }

  struct HUDControl {
    speedVisible @0: Bool;
    setSpeed @1: Float32;
    lanesVisible @2: Bool;
    leadVisible @3: Bool;
    visualAlert @4: VisualAlert;
    audibleAlert @5: AudibleAlert;
    rightLaneVisible @6: Bool;
    leftLaneVisible @7: Bool;
    rightLaneDepart @8: Bool;
    leftLaneDepart @9: Bool;
    leadDistanceBars @10: Int8;  # 1-3: 1 is closest, 3 is farthest. some ports may utilize 2-4 bars instead

    enum VisualAlert {
      # these are the choices from the Honda
      # map as good as you can for your car
      none @0;
      fcw @1;
      steerRequired @2;
      brakePressed @3;
      wrongGear @4;
      seatbeltUnbuckled @5;
      speedTooHigh @6;
      ldw @7;
    }

    enum AudibleAlert {
      none @0;

      engage @1;
      disengage @2;
      refuse @3;

      warningSoft @4;
      warningImmediate @5;

      prompt @6;
      promptRepeat @7;
      promptDistracted @8;
    }
  }

  gasDEPRECATED @1 :Float32;
  brakeDEPRECATED @2 :Float32;
  steeringTorqueDEPRECATED @3 :Float32;
  activeDEPRECATED @7 :Bool;
  rollDEPRECATED @8 :Float32;
  pitchDEPRECATED @9 :Float32;
  actuatorsOutputDEPRECATED @10 :Actuators;
}

struct CarOutput {
  # Any car specific rate limits or quirks applied by
  # the CarController are reflected in actuatorsOutput
  # and matches what is sent to the car
  actuatorsOutput @0 :CarControl.Actuators;
}

# ****** car param ******

struct CarParams {
  carName @0 :Text;
  carFingerprint @1 :Text;
  fuzzyFingerprint @55 :Bool;

  notCar @66 :Bool;  # flag for non-car robotics platforms

  pcmCruise @3 :Bool;        # is openpilot's state tied to the PCM's cruise state?
  enableDsu @5 :Bool;        # driving support unit
  enableBsm @56 :Bool;       # blind spot monitoring
  flags @64 :UInt32;         # flags for car specific quirks
  experimentalLongitudinalAvailable @71 :Bool;

  minEnableSpeed @7 :Float32;
  minSteerSpeed @8 :Float32;
  safetyConfigs @62 :List(SafetyConfig);
  alternativeExperience @65 :Int16;      # panda flag for features like no disengage on gas

  # Car docs fields
  maxLateralAccel @68 :Float32;
  autoResumeSng @69 :Bool;               # describes whether car can resume from a stop automatically

  # things about the car in the manual
  mass @17 :Float32;            # [kg] curb weight: all fluids no cargo
  wheelbase @18 :Float32;       # [m] distance from rear axle to front axle
  centerToFront @19 :Float32;   # [m] distance from center of mass to front axle
  steerRatio @20 :Float32;      # [] ratio of steering wheel angle to front wheel angle
  steerRatioRear @21 :Float32;  # [] ratio of steering wheel angle to rear wheel angle (usually 0)

  # things we can derive
  rotationalInertia @22 :Float32;    # [kg*m2] body rotational inertia
  tireStiffnessFactor @72 :Float32;  # scaling factor used in calculating tireStiffness[Front,Rear]
  tireStiffnessFront @23 :Float32;   # [N/rad] front tire coeff of stiff
  tireStiffnessRear @24 :Float32;    # [N/rad] rear tire coeff of stiff

  longitudinalTuning @25 :LongitudinalPIDTuning;
  lateralParams @48 :LateralParams;
  lateralTuning :union {
    pid @26 :LateralPIDTuning;
    indiDEPRECATED @27 :LateralINDITuning;
    lqrDEPRECATED @40 :LateralLQRTuning;
    torque @67 :LateralTorqueTuning;
  }

  steerLimitAlert @28 :Bool;
  steerLimitTimer @47 :Float32;  # time before steerLimitAlert is issued

  vEgoStopping @29 :Float32; # Speed at which the car goes into stopping state
  vEgoStarting @59 :Float32; # Speed at which the car goes into starting state
  stoppingControl @31 :Bool; # Does the car allow full control even at lows speeds when stopping
  steerControlType @34 :SteerControlType;
  radarUnavailable @35 :Bool; # True when radar objects aren't visible on CAN or aren't parsed out
  stopAccel @60 :Float32; # Required acceleration to keep vehicle stationary
  stoppingDecelRate @52 :Float32; # m/s^2/s while trying to stop
  startAccel @32 :Float32; # Required acceleration to get car moving
  startingState @70 :Bool; # Does this car make use of special starting state

  steerActuatorDelay @36 :Float32; # Steering wheel actuator delay in seconds
  longitudinalActuatorDelay @58 :Float32; # Gas/Brake actuator delay in seconds
  openpilotLongitudinalControl @37 :Bool; # is openpilot doing the longitudinal control?
  carVin @38 :Text; # VIN number queried during fingerprinting
  dashcamOnly @41: Bool;
  passive @73: Bool;   # is openpilot in control?
  transmissionType @43 :TransmissionType;
  carFw @44 :List(CarFw);

  radarTimeStep @45: Float32 = 0.05;  # time delta between radar updates, 20Hz is very standard
  radarDelay @74 :Float32;
  fingerprintSource @49: FingerprintSource;
  networkLocation @50 :NetworkLocation;  # Where Panda/C2 is integrated into the car's CAN network

  wheelSpeedFactor @63 :Float32; # Multiplier on wheels speeds to computer actual speeds

  secOcRequired @75 :Bool;  # Car requires SecOC message authentication to operate
  secOcKeyAvailable @76 :Bool;  # Stored SecOC key loaded from params

  struct SafetyConfig {
    safetyModel @0 :SafetyModel;
    safetyParam @3 :UInt16;
    safetyParamDEPRECATED @1 :Int16;
    safetyParam2DEPRECATED @2 :UInt32;
  }

  struct LateralParams {
    torqueBP @0 :List(Int32);
    torqueV @1 :List(Int32);
  }

  struct LateralPIDTuning {
    kpBP @0 :List(Float32);
    kpV @1 :List(Float32);
    kiBP @2 :List(Float32);
    kiV @3 :List(Float32);
    kf @4 :Float32;
  }

  struct LateralTorqueTuning {
    useSteeringAngle @0 :Bool;
    kp @1 :Float32;
    ki @2 :Float32;
    friction @3 :Float32;
    kf @4 :Float32;
    steeringAngleDeadzoneDeg @5 :Float32;
    latAccelFactor @6 :Float32;
    latAccelOffset @7 :Float32;
  }

  struct LongitudinalPIDTuning {
    kpBP @0 :List(Float32);
    kpV @1 :List(Float32);
    kiBP @2 :List(Float32);
    kiV @3 :List(Float32);
    kf @6 :Float32;
    deadzoneBPDEPRECATED @4 :List(Float32);
    deadzoneVDEPRECATED @5 :List(Float32);
  }

  struct LateralINDITuning {
    outerLoopGainBP @4 :List(Float32);
    outerLoopGainV @5 :List(Float32);
    innerLoopGainBP @6 :List(Float32);
    innerLoopGainV @7 :List(Float32);
    timeConstantBP @8 :List(Float32);
    timeConstantV @9 :List(Float32);
    actuatorEffectivenessBP @10 :List(Float32);
    actuatorEffectivenessV @11 :List(Float32);

    outerLoopGainDEPRECATED @0 :Float32;
    innerLoopGainDEPRECATED @1 :Float32;
    timeConstantDEPRECATED @2 :Float32;
    actuatorEffectivenessDEPRECATED @3 :Float32;
  }

  struct LateralLQRTuning {
    scale @0 :Float32;
    ki @1 :Float32;
    dcGain @2 :Float32;

    # State space system
    a @3 :List(Float32);
    b @4 :List(Float32);
    c @5 :List(Float32);

    k @6 :List(Float32);  # LQR gain
    l @7 :List(Float32);  # Kalman gain
  }

  enum SafetyModel {
    silent @0;
    hondaNidec @1;
    toyota @2;
    elm327 @3;
    gm @4;
    hondaBoschGiraffe @5;
    ford @6;
    cadillac @7;
    hyundai @8;
    chrysler @9;
    tesla @10;
    subaru @11;
    gmPassive @12;
    mazda @13;
    nissan @14;
    volkswagen @15;
    toyotaIpas @16;
    allOutput @17;
    gmAscm @18;
    noOutput @19;  # like silent but without silent CAN TXs
    hondaBosch @20;
    volkswagenPq @21;
    subaruPreglobal @22;  # pre-Global platform
    hyundaiLegacy @23;
    hyundaiCommunity @24;
    volkswagenMlb @25;
    hongqi @26;
    body @27;
    hyundaiCanfd @28;
    volkswagenMqbEvo @29;
    chryslerCusw @30;
    psa @31;
    fcaGiorgio @32;
  }

  enum SteerControlType {
    torque @0;
    angle @1;

    curvatureDEPRECATED @2;
  }

  enum TransmissionType {
    unknown @0;
    automatic @1;  # Traditional auto, including DSG
    manual @2;  # True "stick shift" only
    direct @3;  # Electric vehicle or other direct drive
    cvt @4;
  }

  struct CarFw {
    ecu @0 :Ecu;
    fwVersion @1 :Data;
    address @2 :UInt32;
    subAddress @3 :UInt8;
    responseAddress @4 :UInt32;
    request @5 :List(Data);
    brand @6 :Text;
    bus @7 :UInt8;
    logging @8 :Bool;
    obdMultiplexing @9 :Bool;
  }

  enum Ecu {
    eps @0;
    abs @1;
    fwdRadar @2;
    fwdCamera @3;
    engine @4;
    unknown @5;
    transmission @8; # Transmission Control Module
    hybrid @18; # hybrid control unit, e.g. Chrysler's HCP, Honda's IMA Control Unit, Toyota's hybrid control computer
    srs @9; # airbag
    gateway @10; # can gateway
    hud @11; # heads up display
    combinationMeter @12; # instrument cluster
    electricBrakeBooster @15;
    shiftByWire @16;
    adas @19;
    cornerRadar @21;
    hvac @20;
    parkingAdas @7;  # parking assist system ECU, e.g. Toyota's IPAS, Hyundai's RSPA, etc.
    epb @22;  # electronic parking brake
    telematics @23;
    body @24;  # body control module

    # Toyota only
    dsu @6;

    # Honda only
    vsa @13; # Vehicle Stability Assist
    programmedFuelInjection @14;

    debug @17;
  }

  enum FingerprintSource {
    can @0;
    fw @1;
    fixed @2;
  }

  enum NetworkLocation {
    fwdCamera @0;  # Standard/default integration at LKAS camera
    gateway @1;    # Integration at vehicle's CAN gateway
  }

  enableGasInterceptorDEPRECATED @2 :Bool;
  enableCameraDEPRECATED @4 :Bool;
  enableApgsDEPRECATED @6 :Bool;
  steerRateCostDEPRECATED @33 :Float32;
  isPandaBlackDEPRECATED @39 :Bool;
  hasStockCameraDEPRECATED @57 :Bool;
  safetyParamDEPRECATED @10 :Int16;
  safetyModelDEPRECATED @9 :SafetyModel;
  safetyModelPassiveDEPRECATED @42 :SafetyModel = silent;
  minSpeedCanDEPRECATED @51 :Float32;
  communityFeatureDEPRECATED @46: Bool;
  startingAccelRateDEPRECATED @53 :Float32;
  steerMaxBPDEPRECATED @11 :List(Float32);
  steerMaxVDEPRECATED @12 :List(Float32);
  gasMaxBPDEPRECATED @13 :List(Float32);
  gasMaxVDEPRECATED @14 :List(Float32);
  brakeMaxBPDEPRECATED @15 :List(Float32);
  brakeMaxVDEPRECATED @16 :List(Float32);
  directAccelControlDEPRECATED @30 :Bool;
  maxSteeringAngleDegDEPRECATED @54 :Float32;
  longitudinalActuatorDelayLowerBoundDEPRECATED @61 :Float32;
}<|MERGE_RESOLUTION|>--- conflicted
+++ resolved
@@ -199,11 +199,7 @@
   steeringPressed @9 :Bool;        # if the user is using the steering wheel
   steerFaultTemporary @35 :Bool;   # temporary EPS fault
   steerFaultPermanent @36 :Bool;   # permanent EPS fault
-<<<<<<< HEAD
-  invalidLkasSetting @56 :Bool;    # stock LKAS is incorrectly configured (i.e. on or off)
-=======
   invalidLkasSetting @55 :Bool;    # stock LKAS is incorrectly configured (i.e. on or off)
->>>>>>> 98e1d840
   stockAeb @30 :Bool;
   stockFcw @31 :Bool;
   espDisabled @32 :Bool;
@@ -211,7 +207,7 @@
   carFaultedNonCritical @47 :Bool;  # some ECU is faulted, but car remains controllable
   espActive @51 :Bool;
   vehicleSensorsInvalid @52 :Bool;  # invalid steering angle readings, etc.
-  lowSpeedAlert @57 :Bool;
+  lowSpeedAlert @56 :Bool;
 
   # cruise state
   cruiseState @10 :CruiseState;
