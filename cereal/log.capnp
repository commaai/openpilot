--- conflicted
+++ resolved
@@ -128,11 +128,7 @@
     personalityChanged @91;
     aeb @92;
     userFlag @95;
-<<<<<<< HEAD
-    lateralIsoViolation @96;
-=======
     excessiveActuation @96;
->>>>>>> ff223260
 
     soundsUnavailableDEPRECATED @47;
   }
