def device(String ip, String step_label, String cmd) {
  withCredentials([file(credentialsId: 'id_rsa', variable: 'key_file')]) {
    def ssh_cmd = """
ssh -tt -o StrictHostKeyChecking=no -i ${key_file} 'comma@${ip}' /usr/bin/bash <<'END'

set -e

export CI=1
export PYTHONWARNINGS=error
export LOGPRINT=debug
export TEST_DIR=${env.TEST_DIR}
export SOURCE_DIR=${env.SOURCE_DIR}
export GIT_BRANCH=${env.GIT_BRANCH}
export GIT_COMMIT=${env.GIT_COMMIT}
export AZURE_TOKEN='${env.AZURE_TOKEN}'
export MAPBOX_TOKEN='${env.MAPBOX_TOKEN}'
# only use 1 thread for tici tests since most require HIL
export PYTEST_ADDOPTS="-n 0"


export GIT_SSH_COMMAND="ssh -i /data/gitkey"

source ~/.bash_profile
if [ -f /TICI ]; then
  source /etc/profile

  rm -rf ~/.commacache

  if ! systemctl is-active --quiet systemd-resolved; then
    echo "restarting resolved"
    sudo systemctl start systemd-resolved
    sleep 3
  fi

  # restart aux USB
  if [ -e /sys/bus/usb/drivers/hub/3-0:1.0 ]; then
    echo "restarting aux usb"
    echo "3-0:1.0" | sudo tee /sys/bus/usb/drivers/hub/unbind
    sleep 0.5
    echo "3-0:1.0" | sudo tee /sys/bus/usb/drivers/hub/bind
  fi
fi
if [ -f /data/openpilot/launch_env.sh ]; then
  source /data/openpilot/launch_env.sh
fi

ln -snf ${env.TEST_DIR} /data/pythonpath

cd ${env.TEST_DIR} || true
${cmd}
exit 0

END"""

    sh script: ssh_cmd, label: step_label
  }
}

def deviceStage(String stageName, String deviceType, List env, def steps) {
  stage(stageName) {
    if (currentBuild.result != null) {
        return
    }

    def extra = env.collect { "export ${it}" }.join('\n');

    docker.image('ghcr.io/commaai/alpine-ssh').inside('--user=root') {
      lock(resource: "", label: deviceType, inversePrecedence: true, variable: 'device_ip', quantity: 1) {
        timeout(time: 20, unit: 'MINUTES') {
          retry (3) {
            device(device_ip, "git checkout", extra + "\n" + readFile("selfdrive/test/setup_device_ci.sh"))
          }
          steps.each { item ->
            device(device_ip, item[0], item[1])
          }
        }
      }
    }
  }
}

def pcStage(String stageName, Closure body) {
  node {
  stage(stageName) {
    if (currentBuild.result != null) {
        return
    }

    checkout scm

    def dockerArgs = "--user=batman -v /tmp/comma_download_cache:/tmp/comma_download_cache -v /tmp/scons_cache:/tmp/scons_cache -e PYTHONPATH=${env.WORKSPACE}";
    docker.build("openpilot-base:build-${env.GIT_COMMIT}", "-f Dockerfile.openpilot_base .").inside(dockerArgs) {
      timeout(time: 20, unit: 'MINUTES') {
        try {
          // TODO: remove these after all jenkins jobs are running as batman (merged with master)
          sh "sudo chown -R batman:batman /tmp/scons_cache"
          sh "sudo chown -R batman:batman /tmp/comma_download_cache"

          sh "git config --global --add safe.directory '*'"
          sh "git submodule update --init --recursive"
          sh "git lfs pull"
          body()
        } finally {
          sh "rm -rf ${env.WORKSPACE}/* || true"
          sh "rm -rf .* || true"
        }
      }
    }
  }
  }
}

def setupCredentials() {
  withCredentials([
    string(credentialsId: 'azure_token', variable: 'AZURE_TOKEN'),
    string(credentialsId: 'mapbox_token', variable: 'MAPBOX_TOKEN')
  ]) {
    env.AZURE_TOKEN = "${AZURE_TOKEN}"
    env.MAPBOX_TOKEN = "${MAPBOX_TOKEN}"
  }
}

node {
  env.CI = "1"
  env.PYTHONWARNINGS = "error"
  env.TEST_DIR = "/data/openpilot"
  env.SOURCE_DIR = "/data/openpilot_source/"
  setupCredentials()

  env.GIT_BRANCH = checkout(scm).GIT_BRANCH
  env.GIT_COMMIT = checkout(scm).GIT_COMMIT

  def excludeBranches = ['master-ci', 'devel', 'devel-staging', 'release3', 'release3-staging',
                         'dashcam3', 'dashcam3-staging', 'testing-closet*', 'hotfix-*']
  def excludeRegex = excludeBranches.join('|').replaceAll('\\*', '.*')

  if (env.BRANCH_NAME != 'master') {
    properties([
        disableConcurrentBuilds(abortPrevious: true)
    ])
  }

  try {
    if (env.BRANCH_NAME == 'devel-staging') {
      deviceStage("build release3-staging", "tici-needs-can", [], [
        ["build release3-staging & dashcam3-staging", "RELEASE_BRANCH=release3-staging DASHCAM_BRANCH=dashcam3-staging $SOURCE_DIR/release/build_release.sh"],
      ])
    }

    if (env.BRANCH_NAME == 'master-ci') {
      deviceStage("build nightly", "tici-needs-can", [], [
        ["build nightly", "RELEASE_BRANCH=nightly $SOURCE_DIR/release/build_release.sh"],
      ])
    }

    if (!env.BRANCH_NAME.matches(excludeRegex)) {
    parallel (
      // tici tests
      'onroad tests': {
        deviceStage("onroad", "tici-needs-can", ["SKIP_COPY=1"], [
          ["build master-ci", "cd $SOURCE_DIR/release && TARGET_DIR=$TEST_DIR $SOURCE_DIR/scripts/retry.sh ./build_devel.sh"],
          ["build openpilot", "cd selfdrive/manager && ./build.py"],
          ["check dirty", "release/check-dirty.sh"],
          ["onroad tests", "pytest selfdrive/test/test_onroad.py -s"],
          ["time to onroad", "pytest selfdrive/test/test_time_to_onroad.py"],
        ])
      },
      'HW + Unit Tests': {
        deviceStage("tici", "tici-common", ["UNSAFE=1"], [
          ["build", "cd selfdrive/manager && ./build.py"],
          ["test pandad", "pytest selfdrive/boardd/tests/test_pandad.py"],
          ["test power draw", "./system/hardware/tici/tests/test_power_draw.py"],
          ["test encoder", "LD_LIBRARY_PATH=/usr/local/lib pytest system/loggerd/tests/test_encoder.py"],
          ["test pigeond", "pytest system/sensord/tests/test_pigeond.py"],
          ["test manager", "pytest selfdrive/manager/test/test_manager.py"],
          ["test nav", "pytest selfdrive/navd/tests/"],
        ])
      },
      'loopback': {
        deviceStage("tici", "tici-loopback", ["UNSAFE=1"], [
          ["build openpilot", "cd selfdrive/manager && ./build.py"],
          ["test boardd loopback", "pytest selfdrive/boardd/tests/test_boardd_loopback.py"],
        ])
      },
      'camerad': {
        deviceStage("AR0231", "tici-ar0231", ["UNSAFE=1"], [
          ["build", "cd selfdrive/manager && ./build.py"],
          ["test camerad", "pytest system/camerad/test/test_camerad.py"],
          ["test exposure", "pytest system/camerad/test/test_exposure.py"],
        ])
        deviceStage("OX03C10", "tici-ox03c10", ["UNSAFE=1"], [
          ["build", "cd selfdrive/manager && ./build.py"],
          ["test camerad", "pytest system/camerad/test/test_camerad.py"],
          ["test exposure", "pytest system/camerad/test/test_exposure.py"],
        ])
      },
      'sensord': {
        deviceStage("LSM + MMC", "tici-lsmc", ["UNSAFE=1"], [
          ["build", "cd selfdrive/manager && ./build.py"],
          ["test sensord", "pytest system/sensord/tests/test_sensord.py"],
        ])
        deviceStage("BMX + LSM", "tici-bmx-lsm", ["UNSAFE=1"], [
          ["build", "cd selfdrive/manager && ./build.py"],
          ["test sensord", "pytest system/sensord/tests/test_sensord.py"],
        ])
      },
      'replay': {
        deviceStage("tici", "tici-replay", ["UNSAFE=1"], [
          ["build", "cd selfdrive/manager && ./build.py"],
          ["model replay", "selfdrive/test/process_replay/model_replay.py"],
        ])
      },
      'tizi': {
        deviceStage("tizi", "tizi", ["UNSAFE=1"], [
          ["build openpilot", "cd selfdrive/manager && ./build.py"],
          ["test boardd loopback", "SINGLE_PANDA=1 pytest selfdrive/boardd/tests/test_boardd_loopback.py"],
          ["test pandad", "pytest selfdrive/boardd/tests/test_pandad.py"],
          ["test amp", "pytest system/hardware/tici/tests/test_amplifier.py"],
          ["test hw", "pytest system/hardware/tici/tests/test_hardware.py"],
          ["test qcomgpsd", "pytest system/qcomgpsd/tests/test_qcomgpsd.py"],
        ])
      },

      // *** PC tests ***
      'PC tests': {
        pcStage("PC tests") {
          // tests that our build system's dependencies are configured properly,
          // needs a machine with lots of cores
          sh label: "test multi-threaded build",
             script: '''#!/bin/bash
                        scons --no-cache --random -j$(nproc)'''
        }
      },
      'car tests': {
        pcStage("car tests") {
          sh label: "build", script: "selfdrive/manager/build.py"
<<<<<<< HEAD
          sh label: "run car tests", script: "cd selfdrive/car/tests && MAX_EXAMPLES=100 INTERNAL_SEG_CNT=250 FILEREADER_CACHE=1 \
            INTERNAL_SEG_LIST=selfdrive/car/tests/test_models_segs.txt pytest test_models.py test_car_interfaces.py"
=======
          sh label: "test_models.py", script: "INTERNAL_SEG_CNT=250 INTERNAL_SEG_LIST=selfdrive/car/tests/test_models_segs.txt FILEREADER_CACHE=1 \
              pytest selfdrive/car/tests/test_models.py"
          sh label: "test_car_interfaces.py", script: "MAX_EXAMPLES=100 pytest selfdrive/car/tests/test_car_interfaces.py"
>>>>>>> 17d71d28
        }
      },

    )
    }
  } catch (Exception e) {
    currentBuild.result = 'FAILED'
    throw e
  }
}<|MERGE_RESOLUTION|>--- conflicted
+++ resolved
@@ -234,14 +234,8 @@
       'car tests': {
         pcStage("car tests") {
           sh label: "build", script: "selfdrive/manager/build.py"
-<<<<<<< HEAD
           sh label: "run car tests", script: "cd selfdrive/car/tests && MAX_EXAMPLES=100 INTERNAL_SEG_CNT=250 FILEREADER_CACHE=1 \
-            INTERNAL_SEG_LIST=selfdrive/car/tests/test_models_segs.txt pytest test_models.py test_car_interfaces.py"
-=======
-          sh label: "test_models.py", script: "INTERNAL_SEG_CNT=250 INTERNAL_SEG_LIST=selfdrive/car/tests/test_models_segs.txt FILEREADER_CACHE=1 \
-              pytest selfdrive/car/tests/test_models.py"
-          sh label: "test_car_interfaces.py", script: "MAX_EXAMPLES=100 pytest selfdrive/car/tests/test_car_interfaces.py"
->>>>>>> 17d71d28
+              INTERNAL_SEG_LIST=selfdrive/car/tests/test_models_segs.txt pytest test_models.py test_car_interfaces.py"
         }
       },
 
