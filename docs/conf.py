--- conflicted
+++ resolved
@@ -26,13 +26,10 @@
 project = 'openpilot docs'
 copyright = '2021, comma.ai'
 author = 'comma.ai'
-<<<<<<< HEAD
 version = VERSION
 release = VERSION
-=======
 language = 'en'
 
->>>>>>> c95202bd
 
 # -- General configuration ---------------------------------------------------
 
@@ -93,8 +90,6 @@
 # relative to this directory. They are copied after the builtin static files,
 # so a file named "default.css" will overwrite the builtin "default.css".
 html_static_path = ['_static']
-<<<<<<< HEAD
-
 html_logo = '_static/logo.png'
 html_favicon = '_static/favicon.ico'
 html_theme_options = {
@@ -103,6 +98,4 @@
     'vcs_pageview_mode': 'blob',
     'style_nav_header_background': '#000000',
 }
-=======
-html_extra_path = ['_static']
->>>>>>> c95202bd
+html_extra_path = ['_static']