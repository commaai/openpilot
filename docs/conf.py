# type: ignore
# pylint: skip-file

# Configuration file for the Sphinx documentation builder.
#
# This file only contains a selection of the most common options. For a full
# list see the documentation:
# https://www.sphinx-doc.org/en/master/usage/configuration.html

# -- Path setup --------------------------------------------------------------

# If extensions (or modules to document with autodoc) are in another directory,
# add these directories to sys.path here. If the directory is relative to the
# documentation root, use os.path.abspath to make it absolute, like shown here.
#
import os
from os.path import exists
import sys
from selfdrive.version import get_version 
sys.path.insert(0, os.path.abspath('.'))
sys.path.insert(0, os.path.abspath('..'))
<<<<<<< HEAD
OPENPILOT_ROOT = os.path.abspath(r'../../') # from openpilot/build/docs
=======
VERSION = get_version()
>>>>>>> a6aa0944


# -- Project information -----------------------------------------------------

project = 'openpilot docs'
copyright = '2021, comma.ai'
author = 'comma.ai'
version = VERSION
release = VERSION
language = 'en'


# -- General configuration ---------------------------------------------------

# Add any Sphinx extension module names here, as strings. They can be
# extensions coming with Sphinx (named 'sphinx.ext.*') or your custom
# ones.
extensions = [
        'sphinx.ext.autodoc',   # Auto-generate docs
        'sphinx.ext.viewcode',  # Add view code link to modules
        'sphinx_rtd_theme',     # Read The Docs theme
        'myst_parser',          # Markdown parsing
<<<<<<< HEAD
        'breathe',              # Doxygen C/C++ integration
=======
        'sphinx_sitemap',       # sitemap generation for SEO
>>>>>>> a6aa0944
]

myst_html_meta = {
   "description": "openpilot docs",
   "keywords": "op, openpilot, docs, documentation",
   "robots": "all,follow",
   "googlebot": "index,follow,snippet,archive",
   "property=og:locale": "en_US",
   "property=og:site_name": "docs.comma.ai",
   "property=og:url": "https://docs.comma.ai",
   "property=og:title": "openpilot Docuemntation",
   "property=og:type": "website",
   "property=og:image:type": "image/jpeg",
   "property=og:image:width": "400",
   "property=og:image": "https://docs.comma.ai/_static/logo.png",
   "property=og:image:url": "https://docs.comma.ai/_static/logo.png",
   "property=og:image:secure_url": "https://docs.comma.ai/_static/logo.png",
   "property=og:description": "openpilot Documentation",
   "property=twitter:card": "summary_large_image",
   "property=twitter:logo": "https://docs.comma.ai/_static/logo.png",
   "property=twitter:title": "openpilot Documentation",
   "property=twitter:description": "openpilot Documentation"
}

html_baseurl = 'https://docs.comma.ai/'
sitemap_filename = "sitemap.xml"

# Add any paths that contain templates here, relative to this directory.
templates_path = ['_templates']

# List of patterns, relative to source directory, that match files and
# directories to ignore when looking for source files.
# This pattern also affects html_static_path and html_extra_path.
exclude_patterns = []


# -- c docs configuration ---------------------------------------------------

# Breathe Configuration
# breathe_default_project = "c_docs"
breathe_build_directory = f"{OPENPILOT_ROOT}/build/docs/html/xml"
breathe_separate_member_pages = True
breathe_default_members = ('members', 'private-members', 'undoc-members')
breathe_domain_by_extension = {
        "h" : "cc",
        }
breathe_implementation_filename_extensions = ['.c', '.cc', '.cpp']
breathe_doxygen_config_options = {}
breathe_projects_source  = {
        # "loggerd" : ("../../../selfdrive/loggerd", ["logger.h"])
        }

# only document files that have accompanying .cc files next to them
print("searching for c_docs...")
for root, dirs, files in os.walk(OPENPILOT_ROOT):
        found = False
        breath_src = {}
        breathe_srcs_list = []

        for file in files:
                ccFile = os.path.join(root, file)[:-2] +".cc"

                if file.endswith(".h") and exists(ccFile):
                        f = os.path.join(root, file)
                        parent_dir = os.path.basename(os.path.dirname(f))
                        parent_dir_abs = os.path.dirname(f)
                        print(f"\tFOUND: {f} in {parent_dir} ({parent_dir_abs})")

                        breathe_srcs_list.append(file)
                        # breathe_srcs_list.append(ccFile)
                        found = True

                # print(f"\tbreathe_srcs_list: {breathe_srcs_list}")

                if found:
                        breath_src[parent_dir] = (parent_dir_abs, breathe_srcs_list)
                        breathe_projects_source.update(breath_src)

print(f"breathe_projects_source: {breathe_projects_source.keys()}")
# input("Press Enter to continue...")

# -- Options for HTML output -------------------------------------------------

# The theme to use for HTML and HTML Help pages.  See the documentation for
# a list of builtin themes.
#
html_theme = 'sphinx_rtd_theme'
html_show_copyright = True

# Add any paths that contain custom static files (such as style sheets) here,
# relative to this directory. They are copied after the builtin static files,
# so a file named "default.css" will overwrite the builtin "default.css".
html_static_path = ['_static']
html_logo = '_static/logo.png'
html_favicon = '_static/favicon.ico'
html_theme_options = {
    'logo_only': False,
    'display_version': True,
    'vcs_pageview_mode': 'blob',
    'style_nav_header_background': '#000000',
}
html_extra_path = ['_static']<|MERGE_RESOLUTION|>--- conflicted
+++ resolved
@@ -16,14 +16,12 @@
 import os
 from os.path import exists
 import sys
-from selfdrive.version import get_version 
+from selfdrive.version import get_version
+from common.basedir import BASEDIR
 sys.path.insert(0, os.path.abspath('.'))
 sys.path.insert(0, os.path.abspath('..'))
-<<<<<<< HEAD
-OPENPILOT_ROOT = os.path.abspath(r'../../') # from openpilot/build/docs
-=======
+
 VERSION = get_version()
->>>>>>> a6aa0944
 
 
 # -- Project information -----------------------------------------------------
@@ -46,11 +44,8 @@
         'sphinx.ext.viewcode',  # Add view code link to modules
         'sphinx_rtd_theme',     # Read The Docs theme
         'myst_parser',          # Markdown parsing
-<<<<<<< HEAD
         'breathe',              # Doxygen C/C++ integration
-=======
         'sphinx_sitemap',       # sitemap generation for SEO
->>>>>>> a6aa0944
 ]
 
 myst_html_meta = {
@@ -91,43 +86,38 @@
 
 # Breathe Configuration
 # breathe_default_project = "c_docs"
-breathe_build_directory = f"{OPENPILOT_ROOT}/build/docs/html/xml"
+breathe_build_directory = f"{BASEDIR}/build/docs/html/xml"
 breathe_separate_member_pages = True
 breathe_default_members = ('members', 'private-members', 'undoc-members')
 breathe_domain_by_extension = {
-        "h" : "cc",
-        }
+  "h": "cc",
+}
 breathe_implementation_filename_extensions = ['.c', '.cc', '.cpp']
 breathe_doxygen_config_options = {}
-breathe_projects_source  = {
-        # "loggerd" : ("../../../selfdrive/loggerd", ["logger.h"])
-        }
+breathe_projects_source = {}
 
 # only document files that have accompanying .cc files next to them
 print("searching for c_docs...")
-for root, dirs, files in os.walk(OPENPILOT_ROOT):
-        found = False
-        breath_src = {}
-        breathe_srcs_list = []
+for root, dirs, files in os.walk(BASEDIR):
+  found = False
+  breath_src = {}
+  breathe_srcs_list = []
 
-        for file in files:
-                ccFile = os.path.join(root, file)[:-2] +".cc"
+  for file in files:
+    ccFile = os.path.join(root, file)[:-2] + ".cc"
 
-                if file.endswith(".h") and exists(ccFile):
-                        f = os.path.join(root, file)
-                        parent_dir = os.path.basename(os.path.dirname(f))
-                        parent_dir_abs = os.path.dirname(f)
-                        print(f"\tFOUND: {f} in {parent_dir} ({parent_dir_abs})")
+    if file.endswith(".h") and exists(ccFile):
+      f = os.path.join(root, file)
+      parent_dir = os.path.basename(os.path.dirname(f))
+      parent_dir_abs = os.path.dirname(f)
+      print(f"\tFOUND: {f} in {parent_dir} ({parent_dir_abs})")
 
-                        breathe_srcs_list.append(file)
-                        # breathe_srcs_list.append(ccFile)
-                        found = True
+      breathe_srcs_list.append(file)
+      found = True
 
-                # print(f"\tbreathe_srcs_list: {breathe_srcs_list}")
-
-                if found:
-                        breath_src[parent_dir] = (parent_dir_abs, breathe_srcs_list)
-                        breathe_projects_source.update(breath_src)
+    if found:
+      breath_src[parent_dir] = (parent_dir_abs, breathe_srcs_list)
+      breathe_projects_source.update(breath_src)
 
 print(f"breathe_projects_source: {breathe_projects_source.keys()}")
 # input("Press Enter to continue...")
@@ -147,9 +137,9 @@
 html_logo = '_static/logo.png'
 html_favicon = '_static/favicon.ico'
 html_theme_options = {
-    'logo_only': False,
-    'display_version': True,
-    'vcs_pageview_mode': 'blob',
-    'style_nav_header_background': '#000000',
+  'logo_only': False,
+  'display_version': True,
+  'vcs_pageview_mode': 'blob',
+  'style_nav_header_background': '#000000',
 }
 html_extra_path = ['_static']