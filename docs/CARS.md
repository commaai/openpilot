--- conflicted
+++ resolved
@@ -65,12 +65,7 @@
 | Toyota    | Prius 2016-20                 | TSS-P             | Stock<sup>3</sup>| 0mph               | 0mph              |
 | Toyota    | Prius 2021-22                 | All               | openpilot        | 0mph               | 0mph              |
 | Toyota    | Prius Prime 2017-20           | All               | Stock<sup>3</sup>| 0mph               | 0mph              |
-<<<<<<< HEAD
-| Toyota    | Prius Prime 2021              | All               | openpilot        | 0mph               | 0mph              |
-| Toyota    | Prius Alpha 2017-21           | TSS-P             | Stock<sup>3</sup>| 20mph<sup>1</sup>  | 0mph              |
-=======
 | Toyota    | Prius Prime 2021-22           | All               | openpilot        | 0mph               | 0mph              |
->>>>>>> 33c8468e
 | Toyota    | Rav4 2016-18                  | TSS-P             | Stock<sup>3</sup>| 20mph<sup>1</sup>  | 0mph              |
 | Toyota    | Rav4 2019-21                  | All               | openpilot        | 0mph               | 0mph              |
 | Toyota    | Rav4 Hybrid 2016-18           | TSS-P             | Stock<sup>3</sup>| 0mph               | 0mph              |
