--- conflicted
+++ resolved
@@ -17,13 +17,9 @@
 ENV LC_ALL en_US.UTF-8
 
 COPY tools/install_ubuntu_dependencies.sh /tmp/tools/
-<<<<<<< HEAD
-RUN INSTALL_RUNTIME_PACKAGES=yes INSTALL_DEV_PACKAGES=yes INSTALL_EXTRA_PACKAGES=no /tmp/tools/install_ubuntu_dependencies.sh && \
-=======
 RUN --mount=type=cache,target=/var/cache/apt,sharing=locked \
     --mount=type=cache,target=/var/lib/apt,sharing=locked \
     INSTALL_EXTRA_PACKAGES=no /tmp/tools/install_ubuntu_dependencies.sh && \
->>>>>>> fb36eecb
     rm -rf /var/lib/apt/lists/* /tmp/* && \
     cd /usr/lib/gcc/arm-none-eabi/9.2.1 && \
     rm -rf arm/ thumb/nofp thumb/v6* thumb/v8* thumb/v7+fp thumb/v7-r+fp.sp
