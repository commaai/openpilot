name: docs

on:
  push:
    branches:
      - master
  pull_request:
  workflow_call:
    inputs:
      run_number:
        default: '1'
        required: true
        type: string
concurrency:
  group: docs-tests-ci-run-${{ inputs.run_number }}-${{ github.event_name == 'push' && github.ref == 'refs/heads/master' && github.run_id || github.head_ref || github.ref }}-${{ github.workflow }}-${{ github.event_name }}
  cancel-in-progress: true

jobs:
  docs:
    name: build docs
    runs-on: ubuntu-latest
    timeout-minutes: 1
    steps:
    - uses: actions/checkout@v4
      with:
        submodules: false

    # Build
<<<<<<< HEAD
    - uses: oven-sh/setup-bun@v2
      with:
        bun-version: 1.1.18
    - uses: actions/cache@v4
      with:
        path: |
          ~/.bun/install/cache
          ${{ github.workspace }}/docs/.next/cache
        key: ${{ runner.os }}-nextjs-${{ hashFiles('**/bun.lockb') }}-${{ hashFiles('**.[jt]s', '**.[jt]sx') }}
        restore-keys: |
          ${{ runner.os }}-nextjs-${{ hashFiles('**/bun.lockb') }}-
    - run: bun install
      working-directory: ./docs
    - name: Build standalone docs
      run: bun run build
      working-directory: ./docs
      env:
        GITHUB_REPOSITORY: ${{ github.repository }}
=======
    - name: Build docs
      run: |
        # TODO: can we install just the "docs" dependency group without the normal deps?
        pip install mkdocs==1.4.3 mkdocs-terminal mkdocs-plugin-commonmark
        cd docs
        mkdocs build
>>>>>>> e68bb26e

    # Push to docs.comma.ai
    - uses: actions/checkout@v4
      if: github.ref == 'refs/heads/master' && github.repository == 'commaai/openpilot'
      with:
        path: openpilot-docs
        ssh-key: ${{ secrets.OPENPILOT_DOCS_KEY }}
        repository: commaai/openpilot-docs
    - name: Push
      if: github.ref == 'refs/heads/master' && github.repository == 'commaai/openpilot'
      run: |
        set -x

        source release/identity.sh

        cd openpilot-docs
        git checkout --orphan tmp
        git rm -rf .

        # copy over docs
        cp -r ../docs/.next/standalone/ docs/

        # GitHub pages config
        touch docs/.nojekyll
        echo -n docs.comma.ai > docs/CNAME

        git add -f .
        git commit -m "build docs"

        # docs live in different repo to not bloat openpilot's full clone size
        git push -f origin tmp:gh-pages<|MERGE_RESOLUTION|>--- conflicted
+++ resolved
@@ -26,7 +26,6 @@
         submodules: false
 
     # Build
-<<<<<<< HEAD
     - uses: oven-sh/setup-bun@v2
       with:
         bun-version: 1.1.18
@@ -44,15 +43,7 @@
       run: bun run build
       working-directory: ./docs
       env:
-        GITHUB_REPOSITORY: ${{ github.repository }}
-=======
-    - name: Build docs
-      run: |
-        # TODO: can we install just the "docs" dependency group without the normal deps?
-        pip install mkdocs==1.4.3 mkdocs-terminal mkdocs-plugin-commonmark
-        cd docs
-        mkdocs build
->>>>>>> e68bb26e
+        GITHUB_REPOSITORY: ${{ github.repository }
 
     # Push to docs.comma.ai
     - uses: actions/checkout@v4
