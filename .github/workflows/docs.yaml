name: docs

on:
  push:
    branches:
      - master
  pull_request:

concurrency:
  group: ${{ github.event_name == 'push' && github.ref == 'refs/heads/master' && github.run_id || github.head_ref || github.ref }}-${{ github.workflow }}-${{ github.event_name }}
  cancel-in-progress: true

env:
  BASE_IMAGE: openpilot-base

  BUILD: selfdrive/test/docker_build.sh base

<<<<<<< HEAD
  RUN: docker run --shm-size 1G -v $GITHUB_WORKSPACE:/home/batman/openpilot -w /home/batman/openpilot -e FILEREADER_CACHE=1 -e PYTHONPATH=/home/batman/openpilot -e NUM_JOBS -e JOB_ID -e GITHUB_ACTION -e GITHUB_REF -e GITHUB_HEAD_REF -e GITHUB_SHA -e GITHUB_REPOSITORY -e GITHUB_RUN_ID -v $GITHUB_WORKSPACE/.ci_cache/scons_cache:/tmp/scons_cache -v $GITHUB_WORKSPACE/.ci_cache/comma_download_cache:/tmp/comma_download_cache -v $GITHUB_WORKSPACE/.ci_cache/openpilot_cache:/tmp/openpilot_cache $BASE_IMAGE /bin/bash -c
=======
  WORKSPACE: /tmp/openpilot/

  RUN: docker run --shm-size 1G -v $GITHUB_WORKSPACE:$WORKSPACE -w $WORKSPACE -e FILEREADER_CACHE=1 -e PYTHONPATH=$WORKSPACE -e NUM_JOBS -e JOB_ID -e GITHUB_ACTION -e GITHUB_REF -e GITHUB_HEAD_REF -e GITHUB_SHA -e GITHUB_REPOSITORY -e GITHUB_RUN_ID -v $GITHUB_WORKSPACE/.ci_cache/scons_cache:/tmp/scons_cache -v $GITHUB_WORKSPACE/.ci_cache/comma_download_cache:/tmp/comma_download_cache -v $GITHUB_WORKSPACE/.ci_cache/openpilot_cache:/tmp/openpilot_cache $BASE_IMAGE /bin/bash -c
>>>>>>> ec20a42d

jobs:
  docs:
    name: build docs
    runs-on: ubuntu-20.04
    timeout-minutes: 45
    steps:
    - uses: actions/checkout@v4
      with:
        submodules: true
    - uses: ./.github/workflows/setup-with-retry
    - name: Build openpilot
      run: |
        {
        echo 'BUILD_LOG<<EOF'
        echo $(${{ env.RUN }} "scons -j$(nproc) --cache-show")
        echo EOF
        } >> $GITHUB_OUTPUT
      id: build_openpilot
    - name: unit test - if cached by abspath
      if: contains(${{ steps.build_openpilot.outputs.BUILD_LOG }}, ${{ env.WORKSPACE }})
      run: |
        echo "Failed - contains abspath while building"
        exit 1
    - name: Build docs
      run: |
        ${{ env.RUN }} "apt update && apt install -y doxygen && cd docs && make -j$(nproc) html"

    - uses: actions/checkout@v4
      if: github.ref == 'refs/heads/master' && github.repository == 'commaai/openpilot'
      with:
        path: openpilot-docs
        ssh-key: ${{ secrets.OPENPILOT_DOCS_KEY }}
        repository: commaai/openpilot-docs
    - name: Push
      if: github.ref == 'refs/heads/master' && github.repository == 'commaai/openpilot'
      run: |
        set -x

        source release/identity.sh

        cd openpilot-docs

        git checkout --orphan tmp
        git rm -rf .

        cp -r ../build/docs/html/ docs/
        cp -r ../docs/README.md .
        touch docs/.nojekyll
        echo -n docs.comma.ai > docs/CNAME
        git add -f .

        git commit -m "build docs"

        # docs live in different repo to not bloat openpilot's full clone size
        git push -f origin tmp:gh-pages<|MERGE_RESOLUTION|>--- conflicted
+++ resolved
@@ -15,13 +15,9 @@
 
   BUILD: selfdrive/test/docker_build.sh base
 
-<<<<<<< HEAD
-  RUN: docker run --shm-size 1G -v $GITHUB_WORKSPACE:/home/batman/openpilot -w /home/batman/openpilot -e FILEREADER_CACHE=1 -e PYTHONPATH=/home/batman/openpilot -e NUM_JOBS -e JOB_ID -e GITHUB_ACTION -e GITHUB_REF -e GITHUB_HEAD_REF -e GITHUB_SHA -e GITHUB_REPOSITORY -e GITHUB_RUN_ID -v $GITHUB_WORKSPACE/.ci_cache/scons_cache:/tmp/scons_cache -v $GITHUB_WORKSPACE/.ci_cache/comma_download_cache:/tmp/comma_download_cache -v $GITHUB_WORKSPACE/.ci_cache/openpilot_cache:/tmp/openpilot_cache $BASE_IMAGE /bin/bash -c
-=======
   WORKSPACE: /tmp/openpilot/
 
   RUN: docker run --shm-size 1G -v $GITHUB_WORKSPACE:$WORKSPACE -w $WORKSPACE -e FILEREADER_CACHE=1 -e PYTHONPATH=$WORKSPACE -e NUM_JOBS -e JOB_ID -e GITHUB_ACTION -e GITHUB_REF -e GITHUB_HEAD_REF -e GITHUB_SHA -e GITHUB_REPOSITORY -e GITHUB_RUN_ID -v $GITHUB_WORKSPACE/.ci_cache/scons_cache:/tmp/scons_cache -v $GITHUB_WORKSPACE/.ci_cache/comma_download_cache:/tmp/comma_download_cache -v $GITHUB_WORKSPACE/.ci_cache/openpilot_cache:/tmp/openpilot_cache $BASE_IMAGE /bin/bash -c
->>>>>>> ec20a42d
 
 jobs:
   docs:
@@ -44,6 +40,7 @@
     - name: unit test - if cached by abspath
       if: contains(${{ steps.build_openpilot.outputs.BUILD_LOG }}, ${{ env.WORKSPACE }})
       run: |
+        echo "${{ steps.build_openpilot.outputs.BUILD_LOG }}"
         echo "Failed - contains abspath while building"
         exit 1
     - name: Build docs
