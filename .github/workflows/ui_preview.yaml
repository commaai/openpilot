--- conflicted
+++ resolved
@@ -16,11 +16,7 @@
     if: github.repository == 'commaai/openpilot'
     name: preview
     runs-on: ubuntu-latest
-<<<<<<< HEAD
-    timeout-minutes: 15
-=======
     timeout-minutes: 20
->>>>>>> 9d5eab96
     permissions:
       contents: read
       pull-requests: write
