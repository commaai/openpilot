name: openpilot tests
on:
  push:
  pull_request:

env:
  RUN: docker run --shm-size 1G --rm tmppilot /bin/sh -c
<<<<<<< HEAD
  RUN_WEBCAM: docker run --shm-size 1G --rm tmppilotwebcam /bin/sh -c
=======
  PERSIST_WITH_CACHE: docker run --shm-size 1G -v /tmp/comma_download_cache:/tmp/comma_download_cache  --name tmppilot tmppilot /bin/sh -c
>>>>>>> 72a996a8
  PERSIST: docker run --shm-size 1G --name tmppilot tmppilot /bin/sh -c
  CI_RUN: docker run -e GITHUB_ACTION -e GITHUB_REF -e GITHUB_HEAD_REF -e GITHUB_SHA -e GITHUB_REPOSITORY -e GITHUB_RUN_ID --rm tmppilotci /bin/bash -c
  UNIT_TEST: coverage run --append -m unittest discover
  BUILD_BASE: |
      docker pull $(grep -ioP '(?<=^from)\s+\S+' Dockerfile.openpilot_base) || true
      docker pull docker.io/commaai/openpilot-base:latest || true
      docker build --cache-from docker.io/commaai/openpilot-base:latest -t commaai/openpilot-base:latest -f Dockerfile.openpilot_base .
  BUILD: |
      eval "$BUILD_BASE"
      docker pull docker.io/commaai/openpilotci:latest || true
      docker build --cache-from docker.io/commaai/openpilotci:latest -t tmppilot -f Dockerfile.openpilotci .
  BUILD_WEBCAM: |
      eval "$BUILD"
      docker build --cache-from docker.io/commaai/openpilotwebcamci:latest -t tmppilotwebcam -f tools/webcam/Dockerfile .


jobs:
  build_release:
    name: build release
    runs-on: ubuntu-16.04
    timeout-minutes: 50
    env:
      TEST_DIR: tmppilot
    steps:
    - uses: actions/checkout@v2
      with:
        submodules: true
    - name: Strip non-release files
      run: |
        mkdir $TEST_DIR
        cp -pR --parents $(cat release/files_common) $TEST_DIR
        cp Dockerfile.openpilot_base Dockerfile.openpilotci $TEST_DIR

        # need this to build on x86
        cp -pR --parents phonelibs/libyuv phonelibs/snpe \
                          external/bin selfdrive/modeld/runners $TEST_DIR

        # need these so docker copy won't fail
        cp Pipfile Pipfile.lock .pylintrc .pre-commit-config.yaml $TEST_DIR
        cd $TEST_DIR
        mkdir laika laika_repo tools
    - name: Build Docker image
      run: cd $TEST_DIR && eval "$BUILD"
    - name: Build openpilot and run quick check
      run: |
          $RUN "cd /tmp/openpilot && \
                scons -j$(nproc) && \
                $UNIT_TEST selfdrive/car"

  build_mac:
    name: build macos
    runs-on: macos-10.15
    timeout-minutes: 60
    steps:
    - uses: actions/checkout@v2
      with:
        submodules: true
    - name: Cache dependencies
      id: dependency-cache
      uses: actions/cache@v2
      with:
        path: |
          ~/.pyenv
          ~/Library/Caches/pip
          ~/Library/Caches/pipenv
          ~/Library/Caches/Homebrew
        key: ${{ hashFiles('tools/mac_setup.sh') }}
    - name: Install dependencies
      run: ./tools/mac_setup.sh
    - name: Build openpilot
      run: eval "$(pyenv init -)" && scons -j$(nproc)
    - name: Brew cleanup
      run: brew cleanup || true # keeps our cache small

  build_webcam:
    name: build webcam
    runs-on: ubuntu-16.04
    timeout-minutes: 90
    steps:
    - uses: actions/checkout@v2
      with:
        submodules: true
    - name: Build Docker image
      run: |
        eval "$BUILD_WEBCAM"
    - name: Build openpilot
      run: $RUN_WEBCAM "cd /tmp/openpilot && USE_WEBCAM=1 scons -j$(nproc)"

  docker_push:
    name: docker push
    runs-on: ubuntu-16.04
    timeout-minutes: 50
    if: github.ref == 'refs/heads/master' && github.event_name != 'pull_request' && github.repository == 'commaai/openpilot'
    needs: static_analysis # hack to ensure slow tests run first since this and static_analysis are fast
    steps:
      - uses: actions/checkout@v2
        with:
          submodules: true
      - name: Build Docker image
        run: eval "$BUILD_WEBCAM"
      - name: Push to dockerhub
        run: |
          docker login -u wmelching -p ${{ secrets.COMMA_DOCKERHUB_TOKEN}}
          docker tag commaai/openpilot-base:latest docker.io/commaai/openpilot-base:latest
          docker push docker.io/commaai/openpilot-base:latest
          docker tag tmppilot docker.io/commaai/openpilotci:latest
          docker push docker.io/commaai/openpilotci:latest
          docker tag tmppilotwebcam docker.io/commaai/openpilotwebcamci:latest
          docker push docker.io/commaai/openpilotwebcamci:latest

  docker_push_prebuilt:
    name: docker push prebuilt
    runs-on: ubuntu-16.04
    timeout-minutes: 50
    if: github.event_name == 'status' && github.repository == 'commaai/openpilot'
    needs: [static_analysis, unit_tests, process_replay, test_longitudinal, test_car_models]
    steps:
      - uses: actions/checkout@v2
        with:
          submodules: true
      - name: Build Docker image
        run: echo "RUN cd /tmp/openpilot && scons -c && scons -j\$(nproc)" >> Dockerfile.openpilotci && eval "$BUILD"
      - name: Push to dockerhub
        run: |
          docker login -u wmelching -p ${{ secrets.COMMA_DOCKERHUB_TOKEN}}
          docker tag tmppilot docker.io/commaai/openpilot:latest
          docker push docker.io/commaai/openpilot:latest

  static_analysis:
    name: static analysis
    runs-on: ubuntu-16.04
    timeout-minutes: 50
    steps:
      - uses: actions/checkout@v2
        with:
          submodules: true
      - name: Build Docker image
        run: eval "$BUILD"
      - name: pre-commit
        run: $RUN "cd /tmp/openpilot/ && git init && git add -A && pre-commit run --all"

  valgrind:
    name: valgrind
    runs-on: ubuntu-16.04
    timeout-minutes: 50
    steps:
      - uses: actions/checkout@v2
        with:
          submodules: true
      - name: Cache dependencies
        id: dependency-cache
        uses: actions/cache@v2
        with:
          path: |
            /tmp/comma_download_cache
          key: ${{ hashFiles('.github/workflows/test.yaml', 'selfdrive/test/test_valgrind_replay.py') }}
      - name: Build Docker image
        run: eval "$BUILD"
      - name: Run valgrind
        run: |
          $PERSIST_WITH_CACHE "cd /tmp/openpilot && \
                    scons -j$(nproc) && \
                    FILEREADER_CACHE=1 python selfdrive/test/test_valgrind_replay.py"
      - name: Print logs
        if: always()
        run: |
          docker cp tmppilot:/tmp/openpilot/selfdrive/test/valgrind_logs.txt valgrind_logs.txt
          cat valgrind_logs.txt
      - uses: actions/upload-artifact@v2
        if: always()
        with:
          name: valgrind_logs.txt
          path: valgrind_logs.txt

  unit_tests:
    name: unit tests
    runs-on: ubuntu-16.04
    timeout-minutes: 50
    steps:
      - uses: actions/checkout@v2
        with:
          submodules: true
      - name: Build Docker image
        run: eval "$BUILD"
      - name: Run unit tests
        run: |
          $PERSIST "cd /tmp/openpilot && \
                    scons -j$(nproc) && \
                    coverage run selfdrive/test/test_fingerprints.py && \
                    $UNIT_TEST common && \
                    $UNIT_TEST opendbc/can && \
                    $UNIT_TEST selfdrive/boardd && \
                    $UNIT_TEST selfdrive/controls && \
                    $UNIT_TEST selfdrive/monitoring && \
                    $UNIT_TEST selfdrive/loggerd && \
                    $UNIT_TEST selfdrive/car && \
                    $UNIT_TEST selfdrive/locationd && \
                    $UNIT_TEST selfdrive/athena && \
                    $UNIT_TEST selfdrive/thermald && \
                    $UNIT_TEST tools/lib/tests"
      - name: Upload coverage to Codecov
        run: |
          docker commit tmppilot tmppilotci
          $CI_RUN "cd /tmp/openpilot && bash <(curl -s https://codecov.io/bash) -v -F unit_tests"

  process_replay:
    name: process replay
    runs-on: ubuntu-16.04
    timeout-minutes: 50
    steps:
      - uses: actions/checkout@v2
        with:
          submodules: true
      - name: Cache dependencies
        id: dependency-cache
        uses: actions/cache@v2
        with:
          path: |
            /tmp/comma_download_cache
          key: ${{ hashFiles('.github/workflows/test.yaml', 'selfdrive/test/process_replay/test_processes.py') }}
      - name: Build Docker image
        run: eval "$BUILD"
      - name: Run replay
        run: |
          $PERSIST_WITH_CACHE  "cd /tmp/openpilot && \
          scons -j$(nproc) && \
          FILEREADER_CACHE=1 CI=1 coverage run selfdrive/test/process_replay/test_processes.py"
      - name: Upload coverage to Codecov
        run: |
          docker commit tmppilot tmppilotci
          $CI_RUN "cd /tmp/openpilot && bash <(curl -s https://codecov.io/bash) -v -F process_replay"
      - name: Print diff
        if: always()
        run: |
          docker cp tmppilot:/tmp/openpilot/selfdrive/test/process_replay/diff.txt diff.txt
          cat diff.txt
      - uses: actions/upload-artifact@v2
        if: always()
        with:
          name: process_replay_diff.txt
          path: diff.txt

  test_longitudinal:
    name: longitudinal
    runs-on: ubuntu-16.04
    timeout-minutes: 50
    steps:
      - uses: actions/checkout@v2
        with:
          submodules: true
      - name: Build Docker image
        run: eval "$BUILD"
      - name: Test longitudinal
        run: |
          $PERSIST "mkdir -p /tmp/openpilot/selfdrive/test/out && \
                    cd /tmp/openpilot/ && \
                    scons -j$(nproc) && \
                    cd selfdrive/test/longitudinal_maneuvers && \
                    OPTEST=1 ./test_longitudinal.py"
      - name: Copy artifacts
        if: always()
        run: |
          mkdir out
          docker cp tmppilot:/tmp/openpilot/selfdrive/test/longitudinal_maneuvers/out/longitudinal/ out/
      - uses: actions/upload-artifact@v2
        if: always()
        with:
          name: longitudinal
          path: out

  test_car_models:
    name: test car models
    runs-on: ubuntu-16.04
    timeout-minutes: 50
    steps:
      - uses: actions/checkout@v2
        with:
          submodules: true
      - name: Cache dependencies
        id: dependency-cache
        uses: actions/cache@v2
        with:
          path: |
            /tmp/comma_download_cache
          key: ${{ hashFiles('.github/workflows/test.yaml', 'selfdrive/test/test_car_models.py') }}
      - name: Build Docker image
        run: eval "$BUILD"
      - name: Test car models
        run: |
          $PERSIST_WITH_CACHE "cd /tmp/openpilot && \
                    scons -j$(nproc) && \
                    FILEREADER_CACHE=1 coverage run --parallel-mode -m nose --processes=4 --process-timeout=60 \
                                 selfdrive/test/test_models.py && \
                    coverage combine"
      - name: Upload coverage to Codecov
        run: |
          docker commit tmppilot tmppilotci
          $CI_RUN "cd /tmp/openpilot && bash <(curl -s https://codecov.io/bash) -v -F test_car_models"<|MERGE_RESOLUTION|>--- conflicted
+++ resolved
@@ -5,11 +5,8 @@
 
 env:
   RUN: docker run --shm-size 1G --rm tmppilot /bin/sh -c
-<<<<<<< HEAD
   RUN_WEBCAM: docker run --shm-size 1G --rm tmppilotwebcam /bin/sh -c
-=======
   PERSIST_WITH_CACHE: docker run --shm-size 1G -v /tmp/comma_download_cache:/tmp/comma_download_cache  --name tmppilot tmppilot /bin/sh -c
->>>>>>> 72a996a8
   PERSIST: docker run --shm-size 1G --name tmppilot tmppilot /bin/sh -c
   CI_RUN: docker run -e GITHUB_ACTION -e GITHUB_REF -e GITHUB_HEAD_REF -e GITHUB_SHA -e GITHUB_REPOSITORY -e GITHUB_RUN_ID --rm tmppilotci /bin/bash -c
   UNIT_TEST: coverage run --append -m unittest discover
