--- conflicted
+++ resolved
@@ -87,7 +87,7 @@
       if: github.ref == 'refs/heads/master' && github.event_name != 'pull_request' && github.repository == 'commaai/openpilot'
       run: |
         $DOCKER_LOGIN
-<<<<<<< HEAD
+        docker push $DOCKER_REGISTRY/openpilot-docs-base:latest
         docker push $DOCKER_REGISTRY/openpilot-docs:latest
 
   devcontainer:
@@ -103,8 +103,4 @@
     - name: Build dev container image
       run: devcontainer build --workspace-folder .
     - name: Run dev container
-      run: devcontainer up --workspace-folder .
-=======
-        docker push $DOCKER_REGISTRY/openpilot-docs-base:latest
-        docker push $DOCKER_REGISTRY/openpilot-docs:latest
->>>>>>> 766b5e6e
+      run: devcontainer up --workspace-folder .