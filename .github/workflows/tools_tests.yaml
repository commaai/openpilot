--- conflicted
+++ resolved
@@ -92,8 +92,6 @@
       if: github.ref == 'refs/heads/master' && github.event_name != 'pull_request' && github.repository == 'commaai/openpilot'
       run: |
         $DOCKER_LOGIN
-<<<<<<< HEAD
-        docker push $DOCKER_REGISTRY/openpilot-docs-base:latest
         docker push $DOCKER_REGISTRY/openpilot-docs:latest
 
   devcontainer:
@@ -110,7 +108,4 @@
     - name: Run dev container
       run: devcontainer up --workspace-folder .
     - name: Test environment
-      run: devcontainer exec --workspace-folder . scons --dry-run
-=======
-        docker push $DOCKER_REGISTRY/openpilot-docs:latest
->>>>>>> b24bbe46
+      run: devcontainer exec --workspace-folder . scons --dry-run