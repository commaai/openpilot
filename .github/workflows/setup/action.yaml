--- conflicted
+++ resolved
@@ -42,17 +42,10 @@
       run: |
         cp selfdrive/test/Dockerfile.scons_cache ~
         cd ~
-<<<<<<< HEAD
         DOCKER_BUILDKIT=1 docker build -t scons-cache -f Dockerfile.scons_cache .
     # as suggested here: https://github.com/moby/moby/issues/32816#issuecomment-910030001
     - id: normalize-file-permissions
       name: Normalize file permissions to ensure a consistent docker build cache
       run: |
         find . -type f -executable -not -perm 755 -exec chmod 755 {} \;
-        find . -type f -not -executable -not -perm 644 -exec chmod 644 {} \;
-    # build our docker image
-    - shell: bash
-      run: eval ${{ env.BUILD }}
-=======
-        DOCKER_BUILDKIT=1 docker build -t scons-cache -f Dockerfile.scons_cache .
->>>>>>> ac939029
+        find . -type f -not -executable -not -perm 644 -exec chmod 644 {} \;