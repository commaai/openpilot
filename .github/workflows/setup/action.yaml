name: "openpilot env setup"

env:
  UV_SYSTEM_PYTHON: 1

permissions:
  contents: read
  actions: write

runs:
  using: "composite"
  steps:
    - shell: bash
      run: |
        git lfs pull

    - name: Read APT packages list
      id: apt-packages
      shell: bash
      run: |
        PACKAGES=$(tr '\n' ' ' <.github/workflows/setup/apt-packages.txt)
        echo "packages=${PACKAGES}" >> $GITHUB_OUTPUT

    - name: Cache APT packages
      id: cache-apt
      uses: awalsh128/cache-apt-pkgs-action@v1.4.0
      with:
        packages: ${{ steps.apt-packages.outputs.packages }}
        version: 1.0
        debug: true

    - name: Install APT Dependencies
      if: steps.cache-apt.outputs.cache-hit != 'true'
      shell: bash
      run: |
        sudo apt-get update 
        sudo apt-get install -y --no-install-recommends \
          ${{ steps.apt-packages.outputs.packages }}

    - uses: astral-sh/setup-uv@v4
      with:
        enable-cache: true
        cache-dependency-glob: "uv.lock"

    - shell: bash
      run: uv sync --frozen --all-extras

    # build cache
    - id: date
      shell: bash
      run: echo "CACHE_COMMIT_DATE=$(git log -1 --pretty='format:%cd' --date=format:'%Y-%m-%d-%H:%M')" >> $GITHUB_ENV
    - shell: bash
      run: echo "$CACHE_COMMIT_DATE"
    - id: scons-cache
      uses: ./.github/workflows/auto-cache
      with:
        path: .ci_cache/scons_cache
        key: scons-${{ runner.arch }}-${{ env.CACHE_COMMIT_DATE }}-${{ github.sha }}
        restore-keys: |
          scons-${{ runner.arch }}-${{ env.CACHE_COMMIT_DATE }}
          scons-${{ runner.arch }}
    # as suggested here: https://github.com/moby/moby/issues/32816#issuecomment-910030001
    - id: normalize-file-permissions
      shell: bash
      name: Normalize file permissions to ensure a consistent docker build cache
      run: |
        find . -type f -executable -not -perm 755 -exec chmod 755 {} \;
<<<<<<< HEAD
        find . -type f -not -executable -not -perm 644 -exec chmod 644 {} \;
    # build our docker image
    - name: Read APT packages list
      id: apt-packages
      shell: bash
      run: |
        PACKAGES=$(tr '\n' ' ' <.github/workflows/setup/apt-packages.txt)
        echo "packages=${PACKAGES}" >> $GITHUB_OUTPUT

    - name: Cache APT packages
      id: cache-apt
      uses: awalsh128/cache-apt-pkgs-action@v1.4.0
      with:
        packages: ${{ steps.apt-packages.outputs.packages }}
        version: 1.0
        debug: true

    - name: Install APT Dependencies
      if: steps.cache-apt.outputs.cache-hit != 'true'
      shell: bash
      run: |
        sudo apt-get update
        sudo apt-get install -y --no-install-recommends \
          ${{ steps.apt-packages.outputs.packages }}

    - uses: astral-sh/setup-uv@v4
      with:
        enable-cache: true
        cache-dependency-glob: "uv.lock"

    - shell: bash
      run: uv sync --frozen --all-extras
=======
        find . -type f -not -executable -not -perm 644 -exec chmod 644 {} \;
>>>>>>> 6814b804
<|MERGE_RESOLUTION|>--- conflicted
+++ resolved
@@ -1,49 +1,34 @@
 name: "openpilot env setup"
 
-env:
-  UV_SYSTEM_PYTHON: 1
-
-permissions:
-  contents: read
-  actions: write
+inputs:
+  is_retried:
+    description: "A mock param that asserts that we use the setup-with-retry instead of this action directly"
+    required: false
+    default: "false"
 
 runs:
   using: "composite"
   steps:
+    # assert that this action is retried using the setup-with-retry
     - shell: bash
+      if: ${{ inputs.is_retried == 'false' }}
       run: |
-        git lfs pull
-
-    - name: Read APT packages list
-      id: apt-packages
-      shell: bash
-      run: |
-        PACKAGES=$(tr '\n' ' ' <.github/workflows/setup/apt-packages.txt)
-        echo "packages=${PACKAGES}" >> $GITHUB_OUTPUT
-
-    - name: Cache APT packages
-      id: cache-apt
-      uses: awalsh128/cache-apt-pkgs-action@v1.4.0
-      with:
-        packages: ${{ steps.apt-packages.outputs.packages }}
-        version: 1.0
-        debug: true
-
-    - name: Install APT Dependencies
-      if: steps.cache-apt.outputs.cache-hit != 'true'
-      shell: bash
-      run: |
-        sudo apt-get update 
-        sudo apt-get install -y --no-install-recommends \
-          ${{ steps.apt-packages.outputs.packages }}
-
-    - uses: astral-sh/setup-uv@v4
-      with:
-        enable-cache: true
-        cache-dependency-glob: "uv.lock"
+        echo "You should not run this action directly. Use setup-with-retry instead"
+        exit 1
 
     - shell: bash
-      run: uv sync --frozen --all-extras
+      name: No retries!
+      run: |
+        if [ "${{ github.run_attempt }}" -gt 1 ]; then
+          echo -e "\033[0;31m##################################################"
+          echo -e "\033[0;31m    Retries not allowed! Fix the flaky test!      "
+          echo -e "\033[0;31m##################################################\033[0m"
+          exit 1
+        fi
+
+    # do this after checkout to ensure our custom LFS config is used to pull from GitLab
+    - shell: bash
+      run: git lfs pull
 
     # build cache
     - id: date
@@ -65,10 +50,10 @@
       name: Normalize file permissions to ensure a consistent docker build cache
       run: |
         find . -type f -executable -not -perm 755 -exec chmod 755 {} \;
-<<<<<<< HEAD
         find . -type f -not -executable -not -perm 644 -exec chmod 644 {} \;
-    # build our docker image
+    # install dependencies
     - name: Read APT packages list
+      if: github.ref == 'refs/heads/master' && contains(github.event.commits.*.modified, '.github/workflows/setup/apt-packages.txt')
       id: apt-packages
       shell: bash
       run: |
@@ -76,6 +61,7 @@
         echo "packages=${PACKAGES}" >> $GITHUB_OUTPUT
 
     - name: Cache APT packages
+      if: github.ref == 'refs/heads/master' && contains(github.event.commits.*.modified, '.github/workflows/setup/apt-packages.txt')
       id: cache-apt
       uses: awalsh128/cache-apt-pkgs-action@v1.4.0
       with:
@@ -84,7 +70,7 @@
         debug: true
 
     - name: Install APT Dependencies
-      if: steps.cache-apt.outputs.cache-hit != 'true'
+      if: steps.cache-apt.outputs.cache-hit != 'true' || contains(github.event.commits.*.modified, '.github/workflows/setup/apt-packages.txt')
       shell: bash
       run: |
         sudo apt-get update
@@ -97,7 +83,4 @@
         cache-dependency-glob: "uv.lock"
 
     - shell: bash
-      run: uv sync --frozen --all-extras
-=======
-        find . -type f -not -executable -not -perm 644 -exec chmod 644 {} \;
->>>>>>> 6814b804
+      run: uv sync --frozen --all-extras