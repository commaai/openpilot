--- conflicted
+++ resolved
@@ -1,19 +1,16 @@
 name: 'openpilot env setup'
 
 inputs:
-<<<<<<< HEAD
   setup_docker_scons_cache:
     description: 'Whether or not to build the scons-cache docker image'
     type: boolean
     required: false
     default: false
-=======
   git_lfs:
     description: 'Whether or not to pull the git lfs'
     type: boolean
     required: false
     default: true
->>>>>>> ed338c3c
 
 runs:
   using: "composite"
