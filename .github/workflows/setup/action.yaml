name: 'openpilot env setup'

inputs:
  git_lfs:
    description: 'Whether or not to pull the git lfs'
    required: false
    default: 'true'
<<<<<<< HEAD
  cache_key_prefix:
    description: 'Prefix for caching key'
    required: false
    default: 'scons'
=======
  is_retried:
    description: 'A mock param that asserts that we use the setup-with-retry instead of this action directly'
    required: false
    default: 'false'
>>>>>>> 2487db14

runs:
  using: "composite"
  steps:
    # assert that this action is retried using the setup-with-retry
    - shell: bash
      if: ${{ inputs.is_retried == 'false' }}
      run: |
        echo "You should not run this action directly. Use setup-with-retry instead"
        exit 1

    # do this after checkout to ensure our custom LFS config is used to pull from GitLab
    - shell: bash
      if: ${{ inputs.git_lfs == 'true' }}
      run: git lfs pull

    # build cache
    - id: date
      shell: bash
      run: echo "CACHE_COMMIT_DATE=$(git log -1 --pretty='format:%cd' --date=format:'%Y-%m-%d-%H:%M')" >> $GITHUB_ENV
    - shell: bash
      run: echo "$CACHE_COMMIT_DATE"
    - id: restore-scons-cache
      uses: actions/cache/restore@v3
      with:
        path: .ci_cache/scons_cache
        key: ${{ inputs.cache_key_prefix }}-${{ env.CACHE_COMMIT_DATE }}-${{ github.sha }}
        restore-keys: |
          ${{ inputs.cache_key_prefix }}-${{ env.CACHE_COMMIT_DATE }}-
          ${{ inputs.cache_key_prefix }}-
    # if we didn't get a cache hit, make the directory manually so it doesn't fail on future steps
    - id: scons-cache-setup
      shell: bash
      if: steps.restore-scons-cache.outputs.cache-hit != 'true'
      run: mkdir -p $GITHUB_WORKSPACE/.ci_cache/scons_cache
    # as suggested here: https://github.com/moby/moby/issues/32816#issuecomment-910030001
    - id: normalize-file-permissions
      shell: bash
      name: Normalize file permissions to ensure a consistent docker build cache
      run: |
        find . -type f -executable -not -perm 755 -exec chmod 755 {} \;
        find . -type f -not -executable -not -perm 644 -exec chmod 644 {} \;
    - id: setup-buildx-action
      if: contains(runner.name, 'buildjet')
      name: Set up Docker Buildx on buildjet to ensure a consistent cache
      uses: docker/setup-buildx-action@v2
      with:
        driver: docker-container
    # build our docker image
    - shell: bash
      run: eval ${{ env.BUILD }}<|MERGE_RESOLUTION|>--- conflicted
+++ resolved
@@ -5,17 +5,14 @@
     description: 'Whether or not to pull the git lfs'
     required: false
     default: 'true'
-<<<<<<< HEAD
   cache_key_prefix:
     description: 'Prefix for caching key'
     required: false
     default: 'scons'
-=======
   is_retried:
     description: 'A mock param that asserts that we use the setup-with-retry instead of this action directly'
     required: false
     default: 'false'
->>>>>>> 2487db14
 
 runs:
   using: "composite"
