name: selfdrive

on:
  push:
    branches-ignore:
      - 'testing-closet*'
  pull_request:

concurrency:
  group: ${{ github.event_name == 'push' && github.ref == 'refs/heads/master' && github.run_id || github.head_ref || github.ref }}-${{ github.workflow }}-${{ github.event_name }}
  cancel-in-progress: true

env:
  BASE_IMAGE: openpilot-base
  CL_BASE_IMAGE: openpilot-base-cl
  DOCKER_REGISTRY: ghcr.io/commaai
  AZURE_TOKEN: ${{ secrets.AZURE_COMMADATACI_OPENPILOTCI_TOKEN }}

  DOCKER_LOGIN: docker login ghcr.io -u ${{ github.actor }} -p ${{ secrets.GITHUB_TOKEN }}
  BUILD: |
      DOCKER_BUILDKIT=1 docker build --pull --build-arg BUILDKIT_INLINE_CACHE=1 --cache-from $DOCKER_REGISTRY/$BASE_IMAGE:latest -t $DOCKER_REGISTRY/$BASE_IMAGE:latest -t $BASE_IMAGE:latest -f Dockerfile.openpilot_base .

  RUN: docker run --shm-size 1G -v $PWD:/tmp/openpilot -w /tmp/openpilot -e FILEREADER_CACHE=1 -e PYTHONPATH=/tmp/openpilot -e NUM_JOBS -e JOB_ID -e GITHUB_ACTION -e GITHUB_REF -e GITHUB_HEAD_REF -e GITHUB_SHA -e GITHUB_REPOSITORY -e GITHUB_RUN_ID -v /tmp/scons_cache:/tmp/scons_cache -v /tmp/comma_download_cache:/tmp/comma_download_cache -v /tmp/openpilot_cache:/tmp/openpilot_cache $BASE_IMAGE /bin/sh -c

  BUILD_CL: |
      DOCKER_BUILDKIT=1 docker build --build-arg BUILDKIT_INLINE_CACHE=1 --cache-from $DOCKER_REGISTRY/$CL_BASE_IMAGE:latest -t $DOCKER_REGISTRY/$CL_BASE_IMAGE:latest -t $CL_BASE_IMAGE:latest -f Dockerfile.openpilot_base_cl .
  RUN_CL: docker run --shm-size 1G -v $PWD:/tmp/openpilot -w /tmp/openpilot -e PYTHONPATH=/tmp/openpilot -e NUM_JOBS -e JOB_ID -e GITHUB_ACTION -e GITHUB_REF -e GITHUB_HEAD_REF -e GITHUB_SHA -e GITHUB_REPOSITORY -e GITHUB_RUN_ID -v /tmp/scons_cache:/tmp/scons_cache -v /tmp/comma_download_cache:/tmp/comma_download_cache -v /tmp/openpilot_cache:/tmp/openpilot_cache $CL_BASE_IMAGE /bin/sh -c

  UNIT_TEST: coverage run --append -m unittest discover

jobs:
  build_release:
    name: build release
    runs-on: ubuntu-20.04
    env:
      STRIPPED_DIR: /tmp/releasepilot
    steps:
    - uses: actions/checkout@v3
      with:
        submodules: true
    - name: Build devel
      run: TARGET_DIR=$STRIPPED_DIR release/build_devel.sh
    - uses: ./.github/workflows/setup
    - name: Check submodules
      if: github.ref == 'refs/heads/master' && github.repository == 'commaai/openpilot'
      run: release/check-submodules.sh
    - name: Build openpilot and run checks
      run: |
        cd $STRIPPED_DIR
        ${{ env.RUN }} "CI=1 python selfdrive/manager/build.py"
    - name: Run tests
      run: |
        cd $STRIPPED_DIR
        ${{ env.RUN }} "release/check-dirty.sh && \
                        python -m unittest discover selfdrive/car"
    - name: pre-commit
      run: |
        cd $GITHUB_WORKSPACE
        cp .pre-commit-config.yaml $STRIPPED_DIR
        cp .pylintrc $STRIPPED_DIR
        cp mypy.ini $STRIPPED_DIR
        cp pyproject.toml $STRIPPED_DIR
        cp poetry.lock $STRIPPED_DIR
        cd $STRIPPED_DIR
        ${{ env.RUN }} "pre-commit run --all"

  build_all:
    name: build all
    runs-on: ubuntu-20.04
    steps:
    - uses: actions/checkout@v3
      with:
        submodules: true
    - uses: ./.github/workflows/setup
      with:
        save-cache: true
    - name: Build openpilot with all flags
      run: ${{ env.RUN }} "scons -j$(nproc) --extras && release/check-dirty.sh"
    - name: Cleanup scons cache
      run: |
          ${{ env.RUN }} "rm -rf /tmp/scons_cache/* && \
                          scons -j$(nproc) --cache-populate"

  build_mac:
    name: build macos
    runs-on: macos-latest
    steps:
    - uses: actions/checkout@v3
      with:
        submodules: true
    - name: Determine pre-existing Homebrew packages
      if: steps.dependency-cache.outputs.cache-hit != 'true'
      run: |
        echo 'EXISTING_CELLAR<<EOF' >> $GITHUB_ENV
        brew list --formula -1 >> $GITHUB_ENV
        echo 'EOF' >> $GITHUB_ENV
    - name: Restore scons cache
      id: scons-restore-cache
      uses: actions/cache/restore@v3
      with:
        path: /tmp/scons_cache
        key: macos_scons-${{ github.sha }}
        restore-keys: macos_scons-
    - name: Cache dependencies
      id: dependency-cache
      uses: actions/cache@v2
      with:
        path: |
          ~/github_brew_cache_entries.txt
          ~/.pyenv
          ~/Library/Caches/pypoetry
          /usr/local/Cellar
          /usr/local/opt
          /usr/local/Caskroom/gcc-arm-*
          /opt/homebrew/Cellar
          /opt/homebrew/opt
          /opt/homebrew/Caskroom/gcc-arm-*
          /Applications/ArmGNUToolchain/*/*/*
        key: macos_deps-${{ hashFiles('tools/mac_setup.sh', 'update_requirements.sh', 'poetry.lock') }}
        restore-keys: macos_deps-
    - name: Brew link restored dependencies
      run: |
        if [ -f ~/github_brew_cache_entries.txt ]; then
          brew link --force --overwrite $(cat ~/github_brew_cache_entries.txt) # `--force` for keg-only packages
          if [ -d /Applications/ArmGNUToolchain ]; then # link gcc-arm-embedded manually
            GCC_TOOLCHAIN="$(echo /Applications/ArmGNUToolchain/**/**/bin)"
            echo "$GCC_TOOLCHAIN" >> $GITHUB_PATH
          fi
        else
          echo "Cache entries not found"
        fi
    - name: Install dependencies
      if: steps.dependency-cache.outputs.cache-hit != 'true'
      run: ./tools/mac_setup.sh
    - name: Build openpilot
      run: |
        source tools/openpilot_env.sh
        poetry run scons -j$(nproc)
    - name: Run tests
      run: |
        source tools/openpilot_env.sh
        export PYTHONPATH=$PWD
        poetry run tools/plotjuggler/test_plotjuggler.py
    - name: Pre Cache - Cleanup scons cache
      if: github.ref == 'refs/heads/master'
      run: |
        source tools/openpilot_env.sh
        rm -rf /tmp/scons_cache/*
        poetry run scons -j$(nproc) --cache-populate
    - name: Save scons cache
      id: scons-save-cache
      uses: actions/cache/save@v3
      if: github.ref == 'refs/heads/master'
      with:
        path: /tmp/scons_cache
        key: macos_scons-${{ github.sha }}
    - name: Pre Cache - Remove pre-existing Homebrew packages
      if: steps.dependency-cache.outputs.cache-hit != 'true'
      run: |
        new_cellar=$(brew list --formula -1)
        comm -12 <(echo "$EXISTING_CELLAR") <(echo "$new_cellar") | while read pkg; do
          if [[ $pkg != "zstd" ]]; then # caching step needs zstd
            rm -rf "$(brew --cellar)/$pkg"
          fi
        done
        comm -13 <(echo "$EXISTING_CELLAR") <(echo "$new_cellar") | tee ~/github_brew_cache_entries.txt
        # .fseventsd directory causes permission errors in dep caching step
        # its used by the system to observe changes within the directory - toolchain works without it, just remove it
        sudo rm -rf /Applications/ArmGNUToolchain/*/*/.fseventsd

  docker_push:
    name: docker push
    runs-on: ubuntu-20.04
    if: github.ref == 'refs/heads/master' && github.event_name != 'pull_request' && github.repository == 'commaai/openpilot'
    steps:
    - uses: actions/checkout@v3
      with:
        submodules: true
    - name: Build Docker image
      run: eval "$BUILD"
    - name: Push to container registry
      run: |
        $DOCKER_LOGIN
        docker push $DOCKER_REGISTRY/$BASE_IMAGE:latest
        docker tag $DOCKER_REGISTRY/$BASE_IMAGE:latest $DOCKER_REGISTRY/$BASE_IMAGE:$GITHUB_SHA
        docker push $DOCKER_REGISTRY/$BASE_IMAGE:$GITHUB_SHA
    - name: Build CL Docker image
      run: eval "$BUILD_CL"
    - name: Push to container registry
      run: |
        $DOCKER_LOGIN
        docker push $DOCKER_REGISTRY/$CL_BASE_IMAGE:latest
        docker tag $DOCKER_REGISTRY/$CL_BASE_IMAGE:latest $DOCKER_REGISTRY/$CL_BASE_IMAGE:$GITHUB_SHA
        docker push $DOCKER_REGISTRY/$CL_BASE_IMAGE:$GITHUB_SHA

  static_analysis:
    name: static analysis
    runs-on: ubuntu-20.04
    steps:
    - uses: actions/checkout@v3
      with:
        submodules: true
    - name: Build Docker image
      run: eval "$BUILD"
    - name: pre-commit
      run: ${{ env.RUN }} "pre-commit run --all"

  valgrind:
    name: valgrind
    runs-on: ubuntu-20.04
    steps:
    - uses: actions/checkout@v3
      with:
        submodules: true
    - uses: ./.github/workflows/setup
    - name: Build openpilot
      run: ${{ env.RUN }} "scons -j$(nproc)"
    - name: Run valgrind
      run: |
        ${{ env.RUN }} "python selfdrive/test/test_valgrind_replay.py"
    - name: Print logs
      if: always()
      run: cat selfdrive/test/valgrind_logs.txt

  unit_tests:
    name: unit tests
    runs-on: ubuntu-20.04
    steps:
    - uses: actions/checkout@v3
      with:
        submodules: true
    - uses: ./.github/workflows/setup
    - name: Build openpilot
      run: ${{ env.RUN }} "scons -j$(nproc)"
    - name: Run unit tests
      run: |
        ${{ env.RUN }} "export SKIP_LONG_TESTS=1 && \
                        $UNIT_TEST common && \
                        $UNIT_TEST opendbc/can && \
                        $UNIT_TEST selfdrive/boardd && \
                        $UNIT_TEST selfdrive/controls && \
                        $UNIT_TEST selfdrive/monitoring && \
                        $UNIT_TEST system/loggerd && \
                        $UNIT_TEST selfdrive/car && \
                        $UNIT_TEST selfdrive/locationd && \
                        $UNIT_TEST system/tests && \
                        $UNIT_TEST system/ubloxd && \
                        selfdrive/locationd/test/_test_locationd_lib.py && \
                        ./system/ubloxd/tests/test_glonass_runner && \
                        $UNIT_TEST selfdrive/athena && \
                        $UNIT_TEST selfdrive/thermald && \
                        $UNIT_TEST system/hardware/tici && \
                        $UNIT_TEST tools/lib/tests && \
                        ./selfdrive/ui/tests/create_test_translations.sh && \
                        QT_QPA_PLATFORM=offscreen ./selfdrive/ui/tests/test_translations && \
                        ./selfdrive/ui/tests/test_translations.py && \
                        ./common/tests/test_util && \
                        ./common/tests/test_swaglog && \
                        ./selfdrive/boardd/tests/test_boardd_usbprotocol && \
                        ./system/loggerd/tests/test_logger &&\
                        ./system/proclogd/tests/test_proclog && \
                        ./tools/replay/tests/test_replay && \
                        ./tools/cabana/tests/test_cabana && \
                        ./system/camerad/test/ae_gray_test && \
                        ./selfdrive/test/process_replay/test_fuzzy.py && \
                        coverage xml"
    - name: "Upload coverage to Codecov"
      uses: codecov/codecov-action@v3

  process_replay:
    name: process replay
    runs-on: ubuntu-20.04
    steps:
    - uses: actions/checkout@v3
      with:
        submodules: true
    - uses: ./.github/workflows/setup
    - name: Cache test routes
      id: dependency-cache
      uses: actions/cache@v3
      with:
        path: /tmp/comma_download_cache
        key: proc-replay-${{ hashFiles('.github/workflows/selfdrive_tests.yaml', 'selfdrive/test/process_replay/ref_commit') }}
    - name: Build openpilot
      run: |
        ${{ env.RUN }} "scons -j$(nproc)"
    - name: Run replay
      run: |
        ${{ env.RUN }} "CI=1 coverage run selfdrive/test/process_replay/test_processes.py -j$(nproc) && \
                        coverage xml"
    - name: Print diff
      id: print-diff
      if: always()
      run: cat selfdrive/test/process_replay/diff.txt
    - uses: actions/upload-artifact@v2
      if: always()
      continue-on-error: true
      with:
        name: process_replay_diff.txt
        path: selfdrive/test/process_replay/diff.txt
    - name: Upload reference logs
      if: ${{ failure() && steps.print-diff.outcome == 'success' && github.repository == 'commaai/openpilot' && env.AZURE_TOKEN != '' }}
      run: |
        ${{ env.RUN }} "CI=1 AZURE_TOKEN='$AZURE_TOKEN' python selfdrive/test/process_replay/test_processes.py -j$(nproc) --upload-only"
    - name: "Upload coverage to Codecov"
      uses: codecov/codecov-action@v3

  test_modeld:
    name: model tests
    runs-on: ubuntu-20.04
    steps:
    - uses: actions/checkout@v3
      with:
        submodules: true
    - uses: ./.github/workflows/setup
    - name: Build base Docker image
      run: eval "$BUILD"
    - name: Build Docker image
      # Sim docker is needed to get the OpenCL drivers
      run: eval "$BUILD_CL"
    - name: Build openpilot
      run: |
        ${{ env.RUN }} "scons -j$(nproc)"
    - name: Run model replay with ONNX
      run: |
        ${{ env.RUN_CL }} "ONNXCPU=1 CI=1 NO_NAV=1 coverage run selfdrive/test/process_replay/model_replay.py && \
                           coverage xml"
    - name: Run unit tests
      run: |
        ${{ env.RUN_CL }} "$UNIT_TEST selfdrive/modeld && \
                           coverage xml"
    - name: "Upload coverage to Codecov"
      uses: codecov/codecov-action@v3

  test_longitudinal:
    name: longitudinal
    runs-on: ubuntu-20.04
    steps:
    - uses: actions/checkout@v3
      with:
        submodules: true
    - uses: ./.github/workflows/setup
    - name: Build openpilot
      run: |
        ${{ env.RUN }} "scons -j$(nproc)"
    - name: Test longitudinal
      run: |
        ${{ env.RUN }} "mkdir -p selfdrive/test/out && \
                        cd selfdrive/test/longitudinal_maneuvers && \
                        coverage run ./test_longitudinal.py && \
                        coverage xml"
    - name: "Upload coverage to Codecov"
      uses: codecov/codecov-action@v3
    - uses: actions/upload-artifact@v2
      if: always()
      continue-on-error: true
      with:
        name: longitudinal
        path: selfdrive/test/longitudinal_maneuvers/out/longitudinal/

  test_cars:
    name: cars
    runs-on: ubuntu-20.04
    strategy:
      fail-fast: false
      matrix:
        job: [0, 1, 2, 3, 4]
    steps:
    - uses: actions/checkout@v3
      with:
        submodules: true
    - uses: ./.github/workflows/setup
    - name: Cache test routes
      id: dependency-cache
      uses: actions/cache@03e00da99d75a2204924908e1cca7902cafce66b
      with:
        path: /tmp/comma_download_cache
        key: car_models-${{ hashFiles('selfdrive/car/tests/test_models.py', 'selfdrive/car/tests/routes.py') }}-${{ matrix.job }}
    - name: Build openpilot
      run: ${{ env.RUN }} "scons -j$(nproc)"
    - name: Test car models
      run: |
        ${{ env.RUN }} "coverage run -m pytest selfdrive/car/tests/test_models.py && \
                        coverage xml && \
                        chmod -R 777 /tmp/comma_download_cache"
      env:
        NUM_JOBS: 5
        JOB_ID: ${{ matrix.job }}
    - name: "Upload coverage to Codecov"
      uses: codecov/codecov-action@v3

  car_docs_diff:
    name: PR comments
    runs-on: ubuntu-20.04
    if: github.event_name == 'pull_request'
    steps:
      - uses: actions/checkout@v3
        with:
          submodules: true
          ref: ${{ github.event.pull_request.base.ref }}
      - uses: ./.github/workflows/setup
      - name: Get base car info
        run: |
          ${{ env.RUN }} "scons -j$(nproc) && python selfdrive/debug/dump_car_info.py --path /tmp/openpilot_cache/base_car_info"
          sudo chown -R $USER:$USER ${{ github.workspace }}
      - uses: actions/checkout@v3
        with:
          submodules: true
      - name: Save car docs diff
        id: save_diff
        run: |
          ${{ env.RUN }} "scons -j$(nproc)"
<<<<<<< HEAD
          output=$(${{ env.RUN }} "python selfdrive/debug/print_docs_diff.py --github --path /tmp/openpilot_cache/base_car_info")
=======
          output=$(${{ env.RUN }} "python selfdrive/debug/print_docs_diff.py --path /tmp/openpilot_cache/base_car_info")
>>>>>>> 6ad6191e
          output="${output//$'\n'/'%0A'}"
          echo "::set-output name=diff::$output"
      - name: Find comment
        if: ${{ env.AZURE_TOKEN != '' }}
        uses: peter-evans/find-comment@1769778a0c5bd330272d749d12c036d65e70d39d
        id: fc
        with:
          issue-number: ${{ github.event.pull_request.number }}
          body-includes: This PR makes changes to
      - name: Update comment
        if: ${{ steps.save_diff.outputs.diff != '' && env.AZURE_TOKEN != '' }}
        uses: peter-evans/create-or-update-comment@b95e16d2859ad843a14218d1028da5b2c4cbc4b4
        with:
          comment-id: ${{ steps.fc.outputs.comment-id }}
          issue-number: ${{ github.event.pull_request.number }}
          body: "${{ steps.save_diff.outputs.diff }}"
          edit-mode: replace
      - name: Delete comment
        if: ${{ steps.fc.outputs.comment-id != '' && steps.save_diff.outputs.diff == '' && env.AZURE_TOKEN != '' }}
        uses: actions/github-script@v6
        with:
          script: |
            github.rest.issues.deleteComment({
              owner: context.repo.owner,
              repo: context.repo.repo,
              comment_id: ${{ steps.fc.outputs.comment-id }}
            })<|MERGE_RESOLUTION|>--- conflicted
+++ resolved
@@ -410,11 +410,7 @@
         id: save_diff
         run: |
           ${{ env.RUN }} "scons -j$(nproc)"
-<<<<<<< HEAD
           output=$(${{ env.RUN }} "python selfdrive/debug/print_docs_diff.py --github --path /tmp/openpilot_cache/base_car_info")
-=======
-          output=$(${{ env.RUN }} "python selfdrive/debug/print_docs_diff.py --path /tmp/openpilot_cache/base_car_info")
->>>>>>> 6ad6191e
           output="${output//$'\n'/'%0A'}"
           echo "::set-output name=diff::$output"
       - name: Find comment
