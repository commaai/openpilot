name: selfdrive

on:
  push:
    branches:
      - master
  pull_request:

concurrency:
  group: ${{ github.event_name == 'push' && github.ref == 'refs/heads/master' && github.run_id || github.head_ref || github.ref }}-${{ github.workflow }}-${{ github.event_name }}
  cancel-in-progress: true

env:
  PYTHONWARNINGS: error
  BASE_IMAGE: openpilot-base
  CL_BASE_IMAGE: openpilot-base-cl
  AZURE_TOKEN: ${{ secrets.AZURE_COMMADATACI_OPENPILOTCI_TOKEN }}

  DOCKER_LOGIN: docker login ghcr.io -u ${{ github.actor }} -p ${{ secrets.GITHUB_TOKEN }}
  BUILD: selfdrive/test/docker_build.sh base

  RUN: docker run --shm-size 1G -v $PWD:/tmp/openpilot -w /tmp/openpilot -e PYTHONWARNINGS=error -e FILEREADER_CACHE=1 -e PYTHONPATH=/tmp/openpilot -e NUM_JOBS -e JOB_ID -e GITHUB_ACTION -e GITHUB_REF -e GITHUB_HEAD_REF -e GITHUB_SHA -e GITHUB_REPOSITORY -e GITHUB_RUN_ID -v $GITHUB_WORKSPACE/.ci_cache/scons_cache:/tmp/scons_cache -v $GITHUB_WORKSPACE/.ci_cache/comma_download_cache:/tmp/comma_download_cache -v $GITHUB_WORKSPACE/.ci_cache/openpilot_cache:/tmp/openpilot_cache $BASE_IMAGE /bin/sh -c

  BUILD_CL: selfdrive/test/docker_build.sh cl

  RUN_CL: docker run --shm-size 1G -v $PWD:/tmp/openpilot -w /tmp/openpilot -e PYTHONWARNINGS=error -e PYTHONPATH=/tmp/openpilot -e NUM_JOBS -e JOB_ID -e GITHUB_ACTION -e GITHUB_REF -e GITHUB_HEAD_REF -e GITHUB_SHA -e GITHUB_REPOSITORY -e GITHUB_RUN_ID -v $GITHUB_WORKSPACE/.ci_cache/scons_cache:/tmp/scons_cache -v $GITHUB_WORKSPACE/.ci_cache/comma_download_cache:/tmp/comma_download_cache -v $GITHUB_WORKSPACE/.ci_cache/openpilot_cache:/tmp/openpilot_cache $CL_BASE_IMAGE /bin/sh -c

  UNIT_TEST: coverage run --append -m unittest discover
  PYTEST: pytest --continue-on-collection-errors --cov --cov-report=xml --cov-append --durations=0 --durations-min=5

jobs:
  build_release:
    name: build release
    runs-on: ubuntu-20.04
    env:
      STRIPPED_DIR: /tmp/releasepilot
    steps:
    - uses: actions/checkout@v3
      with:
        submodules: true
    - name: Build devel
      timeout-minutes: 1
      run: TARGET_DIR=$STRIPPED_DIR release/build_devel.sh
    - uses: ./.github/workflows/setup-with-retry
    - name: Check submodules
      if: github.ref == 'refs/heads/master' && github.repository == 'commaai/openpilot'
      timeout-minutes: 1
      run: release/check-submodules.sh
    - name: Build openpilot and run checks
      timeout-minutes: ${{ ((steps.restore-scons-cache.outputs.cache-hit == 'true') && 10 || 30) }} # allow more time when we missed the scons cache
      run: |
        cd $STRIPPED_DIR
        ${{ env.RUN }} "CI=1 python selfdrive/manager/build.py"
    - name: Run tests
      timeout-minutes: 2
      run: |
        cd $STRIPPED_DIR
        ${{ env.RUN }} "release/check-dirty.sh && \
                        python -m unittest discover selfdrive/car"
    - name: pre-commit
      timeout-minutes: 3
      run: |
        cd $GITHUB_WORKSPACE
        cp .pre-commit-config.yaml $STRIPPED_DIR
        cp pyproject.toml $STRIPPED_DIR
        cp poetry.lock $STRIPPED_DIR
        cd $STRIPPED_DIR
        ${{ env.RUN }} "unset PYTHONWARNINGS && pre-commit run --all"

  build_all:
    name: build all
    runs-on: ubuntu-20.04
    steps:
    - uses: actions/checkout@v3
      with:
        submodules: true
    - uses: ./.github/workflows/setup-with-retry
    - name: Build openpilot with all flags
      timeout-minutes: ${{ ((steps.restore-scons-cache.outputs.cache-hit == 'true') && 12 || 30) }} # allow more time when we missed the scons cache
      run: |
        ${{ env.RUN }} "scons -j$(nproc)"
        ${{ env.RUN }} "release/check-dirty.sh"
    - name: Cleanup scons cache and rebuild
      timeout-minutes: ${{ ((steps.restore-scons-cache.outputs.cache-hit == 'true') && 2 || 30) }} # allow more time when we missed the scons cache
      run: |
          ${{ env.RUN }} "rm -rf /tmp/scons_cache/* && \
                          scons -j$(nproc) --cache-populate"
    - name: Save scons cache
      uses: actions/cache/save@v3
      if: github.ref == 'refs/heads/master'
      with:
        path: .ci_cache/scons_cache
        key: scons-${{ env.CACHE_COMMIT_DATE }}-${{ github.sha }}

  build_mac:
    name: build macos
    runs-on: macos-latest
    steps:
    - uses: actions/checkout@v3
      with:
        submodules: true
    - name: Determine pre-existing Homebrew packages
      if: steps.dependency-cache.outputs.cache-hit != 'true'
      run: |
        echo 'EXISTING_CELLAR<<EOF' >> $GITHUB_ENV
        brew list --formula -1 >> $GITHUB_ENV
        echo 'EOF' >> $GITHUB_ENV
    - name: Restore scons cache
      id: scons-restore-cache
      uses: actions/cache/restore@v3
      with:
        path: /tmp/scons_cache
        key: macos_scons-${{ github.sha }}
        restore-keys: macos_scons-
    - name: Cache dependencies
      id: dependency-cache
      uses: actions/cache@v3
      with:
        path: |
          .env
          .venv
          ~/github_brew_cache_entries.txt
          ~/.pyenv
          ~/Library/Caches/pypoetry
          /usr/local/Cellar
          /usr/local/opt
          /usr/local/Caskroom/gcc-arm-*
          /opt/homebrew/Cellar
          /opt/homebrew/opt
          /opt/homebrew/Caskroom/gcc-arm-*
          /Applications/ArmGNUToolchain/*/*/*
        key: macos_deps-${{ hashFiles('tools/mac_setup.sh', 'tools/install_python_dependencies.sh', 'poetry.lock') }}
        restore-keys: macos_deps-
    - name: Brew link restored dependencies
      run: |
        if [ -f ~/github_brew_cache_entries.txt ]; then
          brew link --force --overwrite $(cat ~/github_brew_cache_entries.txt) # `--force` for keg-only packages
          if [ -d /Applications/ArmGNUToolchain ]; then # link gcc-arm-embedded manually
            GCC_TOOLCHAIN="$(echo /Applications/ArmGNUToolchain/**/**/bin)"
            echo "$GCC_TOOLCHAIN" >> $GITHUB_PATH
          fi
        else
          echo "Cache entries not found"
        fi
    - name: Install dependencies
      if: steps.dependency-cache.outputs.cache-hit != 'true'
      run: ./tools/mac_setup.sh
      env:
        # package install has DeprecationWarnings
        PYTHONWARNINGS: default
    - name: Build openpilot
      run: |
        eval "$(pyenv init --path)"
        poetry run scons -j$(nproc)
    - name: Run tests
      run: |
        eval "$(pyenv init --path)"
        poetry run tools/plotjuggler/test_plotjuggler.py
    - name: Pre Cache - Cleanup scons cache
      if: github.ref == 'refs/heads/master'
      run: |
        rm -rf /tmp/scons_cache/*
        eval "$(pyenv init --path)"
        poetry run scons -j$(nproc) --cache-populate
    - name: Save scons cache
      id: scons-save-cache
      uses: actions/cache/save@v3
      if: github.ref == 'refs/heads/master'
      with:
        path: /tmp/scons_cache
        key: macos_scons-${{ github.sha }}
    - name: Pre Cache - Remove pre-existing Homebrew packages
      if: steps.dependency-cache.outputs.cache-hit != 'true'
      run: |
        new_cellar=$(brew list --formula -1)
        exceptions="zstd lz4 xz" # caching step needs zstd
        comm -12 <(echo "$EXISTING_CELLAR") <(echo "$new_cellar") | while read pkg; do
          if [[ " $exceptions " != *" $pkg "* ]]; then
            rm -rf "$(brew --cellar)/$pkg"
          fi
        done
        comm -13 <(echo "$EXISTING_CELLAR") <(echo "$new_cellar") | tee ~/github_brew_cache_entries.txt
        # .fseventsd directory causes permission errors in dep caching step
        # its used by the system to observe changes within the directory - toolchain works without it, just remove it
        sudo rm -rf /Applications/ArmGNUToolchain/*/*/.fseventsd

  docker_push:
    name: docker push
    runs-on: ubuntu-20.04
    if: github.ref == 'refs/heads/master' && github.event_name != 'pull_request' && github.repository == 'commaai/openpilot'
    steps:
    - uses: actions/checkout@v3
      with:
        submodules: true
    - name: Setup to push to repo
      run: |
        echo "PUSH_IMAGE=true" >> "$GITHUB_ENV"
        $DOCKER_LOGIN
    - uses: ./.github/workflows/setup-with-retry
      with:
        git-lfs: false
    - name: Build and push CL Docker image
      run: |
        eval "$BUILD_CL"

  static_analysis:
    name: static analysis
    runs-on: ubuntu-20.04
    steps:
    - uses: actions/checkout@v3
      with:
        submodules: true
    - name: Build Docker image
      run: eval "$BUILD"
    - name: pre-commit
      timeout-minutes: 4
      run: ${{ env.RUN }} "unset PYTHONWARNINGS && pre-commit run --all"

  valgrind:
    name: valgrind
    runs-on: ubuntu-20.04
    steps:
    - uses: actions/checkout@v3
      with:
        submodules: true
    - uses: ./.github/workflows/setup-with-retry
    - name: Build openpilot
      run: ${{ env.RUN }} "scons -j$(nproc)"
    - name: Run valgrind
      timeout-minutes: 1
      run: |
        ${{ env.RUN }} "python selfdrive/test/test_valgrind_replay.py"
    - name: Print logs
      if: always()
      run: cat selfdrive/test/valgrind_logs.txt

  unit_tests:
    name: unit tests
    runs-on: ubuntu-20.04
    steps:
    - uses: actions/checkout@v3
      with:
        submodules: true
    - uses: ./.github/workflows/setup-with-retry
    - name: Build openpilot
      timeout-minutes: ${{ ((steps.restore-scons-cache.outputs.cache-hit == 'true') && 10 || 30) }} # allow more time when we missed the scons cache
      run: ${{ env.RUN }} "scons -j$(nproc)"
    - name: Run unit tests
      timeout-minutes: 40
      run: |
        ${{ env.RUN }} "export SKIP_LONG_TESTS=1 && \
                        $PYTEST && \
                        selfdrive/locationd/test/_test_locationd_lib.py && \
                        ./system/ubloxd/tests/test_glonass_runner && \
                        ./selfdrive/ui/tests/create_test_translations.sh && \
                        QT_QPA_PLATFORM=offscreen ./selfdrive/ui/tests/test_translations && \
                        ./selfdrive/ui/tests/test_translations.py && \
                        ./common/tests/test_common && \
                        ./selfdrive/boardd/tests/test_boardd_usbprotocol && \
                        ./system/loggerd/tests/test_logger &&\
                        ./system/proclogd/tests/test_proclog && \
                        ./tools/replay/tests/test_replay && \
                        ./tools/cabana/tests/test_cabana && \
                        ./system/camerad/test/ae_gray_test && \
                        ./selfdrive/test/process_replay/test_fuzzy.py"
    - name: "Upload coverage to Codecov"
      uses: codecov/codecov-action@v3

  process_replay:
    name: process replay
    runs-on: ${{ ((github.event.pull_request.head.repo.full_name == 'commaai/openpilot') || (github.repository == 'commaai/openpilot')) && 'buildjet-8vcpu-ubuntu-2004' || 'ubuntu-20.04' }}
    steps:
    - uses: actions/checkout@v3
      with:
        submodules: true
    - uses: ./.github/workflows/setup-with-retry
    - name: Cache test routes
      id: dependency-cache
      uses: actions/cache@v3
      with:
        path: .ci_cache/comma_download_cache
        key: proc-replay-${{ hashFiles('.github/workflows/selfdrive_tests.yaml', 'selfdrive/test/process_replay/ref_commit') }}
    - name: Build openpilot
      run: |
        ${{ env.RUN }} "scons -j$(nproc)"
    - name: Run replay
      timeout-minutes: 30
      run: |
        ${{ env.RUN }} "CI=1 coverage run selfdrive/test/process_replay/test_processes.py -j$(nproc) && \
                        chmod -R 777 /tmp/comma_download_cache && \
                        coverage xml"
    - name: Print diff
      id: print-diff
      if: always()
      run: cat selfdrive/test/process_replay/diff.txt
    - uses: actions/upload-artifact@v2
      if: always()
      continue-on-error: true
      with:
        name: process_replay_diff.txt
        path: selfdrive/test/process_replay/diff.txt
    - name: Upload reference logs
      if: ${{ failure() && steps.print-diff.outcome == 'success' && github.repository == 'commaai/openpilot' && env.AZURE_TOKEN != '' }}
      run: |
        ${{ env.RUN }} "unset PYTHONWARNINGS && CI=1 AZURE_TOKEN='$AZURE_TOKEN' python selfdrive/test/process_replay/test_processes.py -j$(nproc) --upload-only"
    - name: "Upload coverage to Codecov"
      uses: codecov/codecov-action@v3

  test_modeld:
    name: model tests
    runs-on: ubuntu-20.04
    steps:
    - uses: actions/checkout@v3
      with:
        submodules: true
    - uses: ./.github/workflows/setup-with-retry
    - name: Build base Docker image
      run: eval "$BUILD"
    - name: Build Docker image
      # Sim docker is needed to get the OpenCL drivers
      run: eval "$BUILD_CL"
    - name: Build openpilot
      run: |
        ${{ env.RUN }} "scons -j$(nproc)"
    # PYTHONWARNINGS triggers a SyntaxError in onnxruntime
    - name: Run model replay with ONNX
      timeout-minutes: 2
      run: |
        ${{ env.RUN_CL }} "unset PYTHONWARNINGS && \
                           ONNXCPU=1 CI=1 NO_NAV=1 coverage run selfdrive/test/process_replay/model_replay.py && \
                           coverage xml"
    - name: Run unit tests
      timeout-minutes: 4
      run: |
        ${{ env.RUN_CL }} "unset PYTHONWARNINGS && \
                           $UNIT_TEST selfdrive/modeld && \
                           coverage xml"
    - name: "Upload coverage to Codecov"
      uses: codecov/codecov-action@v3

  test_cars:
    name: cars
    runs-on: ubuntu-20.04
    strategy:
      fail-fast: false
      matrix:
        job: [0, 1, 2, 3, 4]
    steps:
    - uses: actions/checkout@v3
      with:
        submodules: true
    - uses: ./.github/workflows/setup-with-retry
    - name: Cache test routes
      id: dependency-cache
      uses: actions/cache@v3
      with:
        path: .ci_cache/comma_download_cache
        key: car_models-${{ hashFiles('selfdrive/car/tests/test_models.py', 'selfdrive/car/tests/routes.py') }}-${{ matrix.job }}
    - name: Build openpilot
      run: ${{ env.RUN }} "scons -j$(nproc)"
    - name: Test car models
      timeout-minutes: 25
      run: |
        ${{ env.RUN }} "$PYTEST -n auto --dist=loadscope selfdrive/car/tests/test_models.py && \
                        chmod -R 777 /tmp/comma_download_cache"
      env:
        NUM_JOBS: 5
        JOB_ID: ${{ matrix.job }}
    - name: "Upload coverage to Codecov"
      uses: codecov/codecov-action@v3

  car_docs_diff:
    name: PR comments
    runs-on: ubuntu-20.04
    if: github.event_name == 'pull_request'
    steps:
      - uses: actions/checkout@v3
        with:
          submodules: true
<<<<<<< HEAD
      - uses: ./.github/workflows/setup
      - uses: actions/checkout@v3
        with:
          submodules: true
          ref: ${{ github.event.pull_request.base.ref }}
=======
          ref: ${{ github.event.pull_request.base.ref }}
      - uses: ./.github/workflows/setup-with-retry
>>>>>>> 917f71d4
      - name: Get base car info
        run: |
          ${{ env.RUN }} "scons -j$(nproc) && python selfdrive/debug/dump_car_info.py --path /tmp/openpilot_cache/base_car_info"
          sudo chown -R $USER:$USER ${{ github.workspace }}
      - uses: actions/checkout@v3
        with:
          submodules: true
      - name: Save car docs diff
        id: save_diff
        run: |
          ${{ env.RUN }} "scons -j$(nproc)"
          output=$(${{ env.RUN }} "python selfdrive/debug/print_docs_diff.py --path /tmp/openpilot_cache/base_car_info")
          output="${output//$'\n'/'%0A'}"
          echo "::set-output name=diff::$output"
      - name: Find comment
        if: ${{ env.AZURE_TOKEN != '' }}
        uses: peter-evans/find-comment@1769778a0c5bd330272d749d12c036d65e70d39d
        id: fc
        with:
          issue-number: ${{ github.event.pull_request.number }}
          body-includes: This PR makes changes to
      - name: Update comment
        if: ${{ steps.save_diff.outputs.diff != '' && env.AZURE_TOKEN != '' }}
        uses: peter-evans/create-or-update-comment@b95e16d2859ad843a14218d1028da5b2c4cbc4b4
        with:
          comment-id: ${{ steps.fc.outputs.comment-id }}
          issue-number: ${{ github.event.pull_request.number }}
          body: "${{ steps.save_diff.outputs.diff }}"
          edit-mode: replace
      - name: Delete comment
        if: ${{ steps.fc.outputs.comment-id != '' && steps.save_diff.outputs.diff == '' && env.AZURE_TOKEN != '' }}
        uses: actions/github-script@v6
        with:
          script: |
            github.rest.issues.deleteComment({
              owner: context.repo.owner,
              repo: context.repo.repo,
              comment_id: ${{ steps.fc.outputs.comment-id }}
            })<|MERGE_RESOLUTION|>--- conflicted
+++ resolved
@@ -377,16 +377,11 @@
       - uses: actions/checkout@v3
         with:
           submodules: true
-<<<<<<< HEAD
-      - uses: ./.github/workflows/setup
+      - uses: ./.github/workflows/setup-with-retry
       - uses: actions/checkout@v3
         with:
           submodules: true
           ref: ${{ github.event.pull_request.base.ref }}
-=======
-          ref: ${{ github.event.pull_request.base.ref }}
-      - uses: ./.github/workflows/setup-with-retry
->>>>>>> 917f71d4
       - name: Get base car info
         run: |
           ${{ env.RUN }} "scons -j$(nproc) && python selfdrive/debug/dump_car_info.py --path /tmp/openpilot_cache/base_car_info"
