--- conflicted
+++ resolved
@@ -180,11 +180,7 @@
       run: |
         ${{ env.RUN }} "source selfdrive/test/setup_xvfb.sh && \
                         export MAPBOX_TOKEN='pk.eyJ1Ijoiam5ld2IiLCJhIjoiY2xxNW8zZXprMGw1ZzJwbzZneHd2NHljbSJ9.gV7VPRfbXFetD-1OVF0XZg' && \
-<<<<<<< HEAD
-                        $PYTEST --timeout 30 -m 'not slow' -n $(nproc) && \
-=======
-                        $PYTEST --timeout 40 -m 'not slow' && \
->>>>>>> d98b33ad
+                        $PYTEST --timeout 40 -m 'not slow' -n $(nproc) && \
                         ./selfdrive/ui/tests/create_test_translations.sh && \
                         QT_QPA_PLATFORM=offscreen ./selfdrive/ui/tests/test_translations && \
                         ./selfdrive/ui/tests/test_translations.py"
