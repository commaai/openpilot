name: selfdrive
on:
  push:
    branches-ignore:
      - 'testing-closet*'
  pull_request:

env:
  BASE_IMAGE: openpilot-base
  DOCKER_REGISTRY: ghcr.io/commaai

  DOCKER_LOGIN: docker login ghcr.io -u adeebshihadeh -p ${{ secrets.CONTAINER_TOKEN }}
  BUILD: |
      docker pull $(grep -iohP '(?<=^from)\s+\S+' Dockerfile.openpilot_base) || true
      docker pull $DOCKER_REGISTRY/$BASE_IMAGE:latest || true
      docker build --cache-from $DOCKER_REGISTRY/$BASE_IMAGE:latest -t $DOCKER_REGISTRY/$BASE_IMAGE:latest -t $BASE_IMAGE:latest -f Dockerfile.openpilot_base .

  RUN: docker run --shm-size 1G -v $PWD:/tmp/openpilot -w /tmp/openpilot -e PYTHONPATH=/tmp/openpilot -e GITHUB_ACTION -e GITHUB_REF -e GITHUB_HEAD_REF -e GITHUB_SHA -e GITHUB_REPOSITORY -e GITHUB_RUN_ID -v /tmp/scons_cache:/tmp/scons_cache -v /tmp/comma_download_cache:/tmp/comma_download_cache $BASE_IMAGE /bin/sh -c
  UNIT_TEST: coverage run --append -m unittest discover

jobs:
  # TODO: once actions/cache supports read only mode, use the cache for all jobs
  build_release:
    name: build release
    runs-on: ubuntu-20.04
    timeout-minutes: 50
    env:
      STRIPPED_DIR: tmppilot
    steps:
    - uses: actions/checkout@v2
      with:
        submodules: true
    - name: Check submodules
      if: github.ref == 'refs/heads/master' && github.repository == 'commaai/openpilot'
      run: release/check-submodules.sh
    - name: Cache scons
      id: scons-cache
      # TODO: Change the version to the released version when https://github.com/actions/cache/pull/489 (or 571) is merged.
      uses: actions/cache@03e00da99d75a2204924908e1cca7902cafce66b
      env:
        CACHE_SKIP_SAVE: true
      with:
        path: /tmp/scons_cache
        key: scons-cache-${{ steps.stamps.outputs.time }}
        restore-keys: scons-cache-
    - name: Strip non-release files
      run: |
        mkdir $STRIPPED_DIR
        cp -pR --parents $(cat release/files_common) $STRIPPED_DIR
        cp -pR --parents $(cat release/files_tici) $STRIPPED_DIR
        cp -pR --parents $(cat release/files_pc) $STRIPPED_DIR
        cp Dockerfile.openpilot_base $STRIPPED_DIR

        # need this to build on x86
        cp -pR --parents third_party/libyuv third_party/snpe selfdrive/modeld/runners $STRIPPED_DIR
    - name: Build Docker image
      run: eval "$BUILD"
    - name: Build openpilot and run checks
      run: |
          cd $STRIPPED_DIR
          ${{ env.RUN }} "CI=1 python selfdrive/manager/build.py && \
                          python -m unittest discover selfdrive/car"
    - name: Cleanup scons cache
      run: |
          cd $STRIPPED_DIR
          ${{ env.RUN }} "scons -j$(nproc) && \
                          rm -rf /tmp/scons_cache/* && \
                          scons -j$(nproc) --cache-populate"

  #build_mac:
  #  name: build macos
  #  runs-on: macos-10.15
  #  timeout-minutes: 60
  #  steps:
  #  - uses: actions/checkout@v2
  #    with:
  #      submodules: true
  #  - name: Determine pre-existing Homebrew packages
  #    if: steps.dependency-cache.outputs.cache-hit != 'true'
  #    run: |
  #      echo 'EXISTING_CELLAR<<EOF' >> $GITHUB_ENV
  #      ls -1 /usr/local/Cellar >> $GITHUB_ENV
  #      echo 'EOF' >> $GITHUB_ENV
  #  - name: Cache dependencies
  #    id: dependency-cache
  #    uses: actions/cache@v2
  #    with:
  #      path: |
  #        ~/.pyenv
  #        ~/Library/Caches/pip
  #        ~/Library/Caches/pipenv
  #        /usr/local/Cellar
  #        ~/github_brew_cache_entries.txt
  #      key: macos-cache-${{ hashFiles('tools/mac_setup.sh') }}
  #  - name: Brew link restored dependencies
  #    if: steps.dependency-cache.outputs.cache-hit == 'true'
  #    run: |
  #      while read pkg; do
  #        brew link --force "$pkg" # `--force` for keg-only packages
  #      done < ~/github_brew_cache_entries.txt
  #  - name: Install dependencies
  #    run: ./tools/mac_setup.sh
  #  - name: Build openpilot
  #    run: eval "$(pyenv init -)" && scons -j$(nproc)
  #  - name: Remove pre-existing Homebrew packages for caching
  #    if: steps.dependency-cache.outputs.cache-hit != 'true'
  #    run: |
  #      cd /usr/local/Cellar
  #      new_cellar=$(ls -1)
  #      comm -12 <(echo "$EXISTING_CELLAR") <(echo "$new_cellar") | while read pkg; do
  #        if [[ $pkg != "zstd" ]]; then # caching step needs zstd
  #          rm -rf "$pkg"
  #        fi
  #      done
  #      comm -13 <(echo "$EXISTING_CELLAR") <(echo "$new_cellar") | tee ~/github_brew_cache_entries.txt

  build_webcam:
    name: build webcam
    runs-on: ubuntu-20.04
    timeout-minutes: 90
    env:
      IMAGE_NAME: openpilotwebcamci
    steps:
    - uses: actions/checkout@v2
      with:
        submodules: true
    - name: Build Docker image
      run: |
        eval "$BUILD"
        docker pull $DOCKER_REGISTRY/$IMAGE_NAME:latest || true
        docker build --cache-from $DOCKER_REGISTRY/$IMAGE_NAME:latest -t $DOCKER_REGISTRY/$IMAGE_NAME:latest -f tools/webcam/Dockerfile .
    - name: Build openpilot
      run: docker run --shm-size 1G --rm -v $PWD:/tmp/openpilot -e PYTHONPATH=/tmp/openpilot $DOCKER_REGISTRY/$IMAGE_NAME /bin/sh -c "cd /tmp/openpilot && USE_WEBCAM=1 scons -j$(nproc)"
    - name: Push to container registry
      if: github.ref == 'refs/heads/master' && github.repository == 'commaai/openpilot'
      run: |
        $DOCKER_LOGIN
        docker push $DOCKER_REGISTRY/$IMAGE_NAME:latest

  docker_push:
    name: docker push
    runs-on: ubuntu-20.04
    timeout-minutes: 50
    if: github.ref == 'refs/heads/master' && github.event_name != 'pull_request' && github.repository == 'commaai/openpilot'
    needs: static_analysis # hack to ensure slow tests run first since this and static_analysis are fast
    steps:
    - uses: actions/checkout@v2
      with:
        submodules: true
    - name: Cache scons
      id: scons-cache
      # TODO: Change the version to the released version when https://github.com/actions/cache/pull/489 (or 571) is merged.
      uses: actions/cache@03e00da99d75a2204924908e1cca7902cafce66b
      env:
        CACHE_SKIP_SAVE: ${{ github.ref == 'refs/heads/master' && github.repository == 'commaai/openpilot' }}
      with:
        path: /tmp/scons_cache
        key: scons-cache-${{ steps.stamps.outputs.time }}
        restore-keys: scons-cache-
    - name: Build Docker image
      run: eval "$BUILD"
    - name: Push to container registry
      run: |
        $DOCKER_LOGIN
        docker push $DOCKER_REGISTRY/$BASE_IMAGE:latest

  static_analysis:
    name: static analysis
    runs-on: ubuntu-20.04
    timeout-minutes: 50
    steps:
    - uses: actions/checkout@v2
      with:
        submodules: true
    - name: Cache scons
      id: scons-cache
      # TODO: Change the version to the released version when https://github.com/actions/cache/pull/489 (or 571) is merged.
      uses: actions/cache@03e00da99d75a2204924908e1cca7902cafce66b
      env:
        CACHE_SKIP_SAVE: true
      with:
        path: /tmp/scons_cache
        key: scons-cache-${{ steps.stamps.outputs.time }}
        restore-keys: scons-cache-
    - name: Build Docker image
      run: eval "$BUILD"
    - name: pre-commit
      run: ${{ env.RUN }} "git init && git add -A && pre-commit run --all"

  valgrind:
    name: valgrind
    runs-on: ubuntu-20.04
    timeout-minutes: 50
    steps:
    - uses: actions/checkout@v2
      with:
        submodules: true
    - name: Cache dependencies
      id: dependency-cache
      uses: actions/cache@v2
      with:
        path: /tmp/comma_download_cache
        key: ${{ hashFiles('.github/workflows/test.yaml', 'selfdrive/test/test_valgrind_replay.py') }}
    - name: Cache scons
      id: scons-cache
      # TODO: Change the version to the released version when https://github.com/actions/cache/pull/489 (or 571) is merged.
      uses: actions/cache@03e00da99d75a2204924908e1cca7902cafce66b
      env:
        CACHE_SKIP_SAVE: true
      with:
        path: /tmp/scons_cache
        key: scons-cache-${{ steps.stamps.outputs.time }}
        restore-keys: scons-cache-
    - name: Build Docker image
      run: eval "$BUILD"
    - name: Run valgrind
      run: |
        ${{ env.RUN }} "scons -j$(nproc) && \
                        FILEREADER_CACHE=1 python selfdrive/test/test_valgrind_replay.py"
    - name: Print logs
      if: always()
      run: cat selfdrive/test/valgrind_logs.txt

  unit_tests:
    name: unit tests
    runs-on: ubuntu-20.04
    timeout-minutes: 50
    steps:
    - uses: actions/checkout@v2
      with:
        submodules: true
    - name: Cache scons
      id: scons-cache
      # TODO: Change the version to the released version when https://github.com/actions/cache/pull/489 (or 571) is merged.
      uses: actions/cache@03e00da99d75a2204924908e1cca7902cafce66b
      env:
        CACHE_SKIP_SAVE: true
      with:
        path: /tmp/scons_cache
        key: scons-cache-${{ steps.stamps.outputs.time }}
        restore-keys: scons-cache-
    - name: Build Docker image
      run: eval "$BUILD"
    - name: Run unit tests
      run: |
        ${{ env.RUN }} "scons -j$(nproc) --test && \
                        coverage run selfdrive/test/test_fingerprints.py && \
                        $UNIT_TEST common && \
                        $UNIT_TEST opendbc/can && \
                        $UNIT_TEST selfdrive/boardd && \
                        $UNIT_TEST selfdrive/controls && \
                        $UNIT_TEST selfdrive/monitoring && \
                        $UNIT_TEST selfdrive/loggerd && \
                        $UNIT_TEST selfdrive/car && \
                        $UNIT_TEST selfdrive/locationd && \
                        $UNIT_TEST selfdrive/athena && \
                        $UNIT_TEST selfdrive/thermald && \
                        $UNIT_TEST tools/lib/tests && \
                        ./selfdrive/common/tests/test_util && \
                        ./selfdrive/loggerd/tests/test_logger &&\
                        ./selfdrive/proclogd/tests/test_proclog && \
                        ./selfdrive/ui/replay/tests/test_replay && \
                        ./selfdrive/camerad/test/ae_gray_test"
    - name: Upload coverage to Codecov
      run: bash <(curl -s https://codecov.io/bash) -v -F unit_tests

  process_replay:
    name: process replay
    runs-on: ubuntu-20.04
    timeout-minutes: 50
    steps:
    - uses: actions/checkout@v2
      with:
        submodules: true
    - name: Cache dependencies
      id: dependency-cache
      uses: actions/cache@v2
      with:
        path: /tmp/comma_download_cache
        key: ${{ hashFiles('.github/workflows/test.yaml', 'selfdrive/test/process_replay/test_processes.py') }}
    - name: Cache scons
      id: scons-cache
      # TODO: Change the version to the released version when https://github.com/actions/cache/pull/489 (or 571) is merged.
      uses: actions/cache@03e00da99d75a2204924908e1cca7902cafce66b
      env:
        CACHE_SKIP_SAVE: true
      with:
        path: /tmp/scons_cache
        key: scons-cache-${{ steps.stamps.outputs.time }}
        restore-keys: scons-cache-
    - name: Build Docker image
      run: eval "$BUILD"
    - name: Run replay
      run: |
        ${{ env.RUN }} "scons -j$(nproc) && \
                        FILEREADER_CACHE=1 CI=1 coverage run selfdrive/test/process_replay/test_processes.py"
    - name: Upload coverage to Codecov
      run: bash <(curl -s https://codecov.io/bash) -v -F process_replay
    - name: Print diff
      if: always()
      run: cat selfdrive/test/process_replay/diff.txt
    - uses: actions/upload-artifact@v2
      if: always()
      continue-on-error: true
      with:
        name: process_replay_diff.txt
        path: selfdrive/test/process_replay/diff.txt

  #model_replay:
  #  name: model replay
  #  runs-on: ubuntu-20.04
  #  timeout-minutes: 50
  #  steps:
  #  - uses: actions/checkout@v2
  #    with:
  #      submodules: true
  #  - name: Build Docker image
  #    run: eval "$BUILD"
  #  - name: Run replay
  #    run: |
  #      ${{ env.RUN }} "scons -j$(nproc) && \
  #                      selfdrive/test/process_replay/model_replay.py"

  test_longitudinal:
    name: longitudinal
    runs-on: ubuntu-20.04
    timeout-minutes: 50
    steps:
    - uses: actions/checkout@v2
      with:
        submodules: true
    - name: Cache scons
      id: scons-cache
      # TODO: Change the version to the released version when https://github.com/actions/cache/pull/489 (or 571) is merged.
      uses: actions/cache@03e00da99d75a2204924908e1cca7902cafce66b
      env:
        CACHE_SKIP_SAVE: true
      with:
        path: /tmp/scons_cache
        key: scons-cache-${{ steps.stamps.outputs.time }}
        restore-keys: scons-cache-
    - name: Build Docker image
      run: eval "$BUILD"
    - name: Test longitudinal
      run: |
        ${{ env.RUN }} "mkdir -p selfdrive/test/out && \
                        scons -j$(nproc) && \
                        cd selfdrive/test/longitudinal_maneuvers && \
                        ./test_longitudinal.py"
    - uses: actions/upload-artifact@v2
      if: always()
      continue-on-error: true
      with:
        name: longitudinal
        path: selfdrive/test/longitudinal_maneuvers/out/longitudinal/

  test_car_models:
    name: car models
    runs-on: ubuntu-20.04
    timeout-minutes: 50
    strategy:
      matrix:
        job: [0, 1, 2, 3]
    steps:
    - uses: actions/checkout@v2
      with:
        submodules: true
    - name: Cache dependencies
      id: dependency-cache
      uses: actions/cache@v2
      with:
        path: /tmp/comma_download_cache
<<<<<<< HEAD
        key: car-models-${{ hashFiles('selfdrive/test/test_models.py', 'selfdrive/test/test_routes.py') }}-${{ matrix.job }}
=======
        key: ${{ hashFiles('.github/workflows/test.yaml', 'selfdrive/test/test_routes.py') }}
    - name: Cache scons
      id: scons-cache
      # TODO: Change the version to the released version when https://github.com/actions/cache/pull/489 (or 571) is merged.
      uses: actions/cache@03e00da99d75a2204924908e1cca7902cafce66b
      env:
        CACHE_SKIP_SAVE: true
      with:
        path: /tmp/scons_cache
        key: scons-cache-${{ steps.stamps.outputs.time }}
        restore-keys: scons-cache-
>>>>>>> b213e225
    - name: Build Docker image
      run: eval "$BUILD"
    - name: Test car models
      run: |
        ${{ env.RUN }} "scons -j$(nproc) --test && \
                        FILEREADER_CACHE=1 coverage run selfdrive/test/test_models.py"
      env:
        NUM_JOBS: 4
        JOB_ID: ${{ matrix.job }}
    - name: Upload coverage to Codecov
      run: bash <(curl -s https://codecov.io/bash) -v -F test_car_models

  docs:
    name: build docs
    runs-on: ubuntu-20.04
    timeout-minutes: 50
    steps:
    - uses: actions/checkout@v2
      with:
        submodules: true
    - name: Build docker container
      run: |
        docker pull $DOCKER_REGISTRY/$BASE_IMAGE:latest || true
        docker pull $DOCKER_REGISTRY/openpilot-docs:latest || true
        DOCKER_BUILDKIT=1 docker build --cache-from $DOCKER_REGISTRY/openpilot-docs:latest -t $DOCKER_REGISTRY/openpilot-docs:latest -f docs/docker/Dockerfile .
    - name: Push docker container
      if: github.ref == 'refs/heads/master' && github.event_name != 'pull_request' && github.repository == 'commaai/openpilot'
      run: |
        $DOCKER_LOGIN
        docker push $DOCKER_REGISTRY/openpilot-docs:latest<|MERGE_RESOLUTION|>--- conflicted
+++ resolved
@@ -370,21 +370,17 @@
       uses: actions/cache@v2
       with:
         path: /tmp/comma_download_cache
-<<<<<<< HEAD
         key: car-models-${{ hashFiles('selfdrive/test/test_models.py', 'selfdrive/test/test_routes.py') }}-${{ matrix.job }}
-=======
-        key: ${{ hashFiles('.github/workflows/test.yaml', 'selfdrive/test/test_routes.py') }}
-    - name: Cache scons
-      id: scons-cache
-      # TODO: Change the version to the released version when https://github.com/actions/cache/pull/489 (or 571) is merged.
-      uses: actions/cache@03e00da99d75a2204924908e1cca7902cafce66b
-      env:
-        CACHE_SKIP_SAVE: true
-      with:
-        path: /tmp/scons_cache
-        key: scons-cache-${{ steps.stamps.outputs.time }}
-        restore-keys: scons-cache-
->>>>>>> b213e225
+    - name: Cache scons
+      id: scons-cache
+      # TODO: Change the version to the released version when https://github.com/actions/cache/pull/489 (or 571) is merged.
+      uses: actions/cache@03e00da99d75a2204924908e1cca7902cafce66b
+      env:
+        CACHE_SKIP_SAVE: true
+      with:
+        path: /tmp/scons_cache
+        key: scons-cache-${{ steps.stamps.outputs.time }}
+        restore-keys: scons-cache-
     - name: Build Docker image
       run: eval "$BUILD"
     - name: Test car models
