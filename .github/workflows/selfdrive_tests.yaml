--- conflicted
+++ resolved
@@ -377,11 +377,7 @@
       uses: actions/cache@v2
       with:
         path: /tmp/comma_download_cache
-<<<<<<< HEAD
         key: car-models-${{ hashFiles('selfdrive/test/test_models.py', 'selfdrive/test/test_routes.py') }}-${{ matrix.job }}
-=======
-        key: ${{ hashFiles('.github/workflows/selfdrive_tests.yaml', 'selfdrive/test/test_routes.py') }}
->>>>>>> d98c73ad
     - name: Cache scons
       id: scons-cache
       # TODO: Change the version to the released version when https://github.com/actions/cache/pull/489 (or 571) is merged.
