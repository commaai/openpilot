--- conflicted
+++ resolved
@@ -31,7 +31,6 @@
     env:
       STRIPPED_DIR: /.ci_cache/releasepilot
     steps:
-<<<<<<< HEAD
       - uses: actions/checkout@v4
         with:
           submodules: true
@@ -67,43 +66,6 @@
           cp pyproject.toml $STRIPPED_DIR
           cd $STRIPPED_DIR
           scripts/lint/lint.sh --skip check_added_large_files
-=======
-    - uses: actions/checkout@v4
-      with:
-        submodules: true
-    - name: Getting LFS files
-      uses: nick-fields/retry@7152eba30c6575329ac0576536151aca5a72780e
-      with:
-        timeout_minutes: 2
-        max_attempts: 3
-        command: git lfs pull
-    - name: Build devel
-      timeout-minutes: 1
-      run: TARGET_DIR=$STRIPPED_DIR release/build_devel.sh
-    - uses: ./.github/workflows/setup-with-retry
-    - name: Check submodules
-      if: github.repository == 'commaai/openpilot'
-      timeout-minutes: 3
-      run: release/check-submodules.sh
-    - name: Build openpilot and run checks
-      timeout-minutes: ${{ ((steps.restore-scons-cache.outputs.cache-hit == 'true') && 10 || 30) }} # allow more time when we missed the scons cache
-      run: |
-        cd $STRIPPED_DIR
-        ${{ env.RUN }} "python3 system/manager/build.py"
-    - name: Run tests
-      timeout-minutes: 1
-      run: |
-        cd $STRIPPED_DIR
-        ${{ env.RUN }} "release/check-dirty.sh && \
-                        MAX_EXAMPLES=5 $PYTEST -m 'not slow' selfdrive/car system/manager"
-    - name: Static analysis
-      timeout-minutes: 1
-      run: |
-        cd $GITHUB_WORKSPACE
-        cp pyproject.toml $STRIPPED_DIR
-        cd $STRIPPED_DIR
-        ${{ env.RUN }} "scripts/lint/lint.sh --skip check_added_large_files"
->>>>>>> 863d86c1
 
   build:
     strategy:
@@ -192,7 +154,6 @@
       ((github.event_name != 'pull_request') ||
       (github.event.pull_request.head.repo.full_name == 'commaai/openpilot'))) && 'namespace-profile-amd64-8x16' || 'ubuntu-latest' }}
     steps:
-<<<<<<< HEAD
       - uses: actions/checkout@v4
         with:
           submodules: true
@@ -217,36 +178,6 @@
           name: ${{ github.job }}
         env:
           CODECOV_TOKEN: ${{ secrets.CODECOV_TOKEN }}
-=======
-    - uses: actions/checkout@v4
-      with:
-        submodules: true
-    - uses: ./.github/workflows/setup-with-retry
-      with:
-        docker_hub_pat: ${{ secrets.DOCKER_HUB_PAT }}
-    - name: Build openpilot
-      timeout-minutes: ${{ ((steps.restore-scons-cache.outputs.cache-hit == 'true') && 10 || 30) }} # allow more time when we missed the scons cache
-      run: ${{ env.RUN }} "scons -j$(nproc)"
-    - name: Setup cache
-      uses: ./.github/workflows/auto-cache
-      with:
-        path: .ci_cache/comma_download_cache
-        key: unit_tests_${{ hashFiles('.github/workflows/selfdrive_tests.yaml') }}
-    - name: Run unit tests
-      timeout-minutes: ${{ contains(runner.name, 'nsc') && 1 || 20 }}
-      run: |
-        ${{ env.RUN }} "$PYTEST --collect-only -m 'not slow' &> /dev/null && \
-                        MAX_EXAMPLES=1 $PYTEST -m 'not slow' && \
-                        ./selfdrive/ui/tests/create_test_translations.sh && \
-                        QT_QPA_PLATFORM=offscreen ./selfdrive/ui/tests/test_translations && \
-                        chmod -R 777 /tmp/comma_download_cache"
-    - name: "Upload coverage to Codecov"
-      uses: codecov/codecov-action@v4
-      with:
-        name: ${{ github.job }}
-      env:
-        CODECOV_TOKEN: ${{ secrets.CODECOV_TOKEN }}
->>>>>>> 863d86c1
 
   process_replay:
     name: process replay
@@ -254,7 +185,6 @@
       ((github.event_name != 'pull_request') ||
       (github.event.pull_request.head.repo.full_name == 'commaai/openpilot'))) && 'namespace-profile-amd64-8x16' || 'ubuntu-latest' }}
     steps:
-<<<<<<< HEAD
       - uses: actions/checkout@v4
         with:
           submodules: true
@@ -304,56 +234,6 @@
           name: ${{ github.job }}
         env:
           CODECOV_TOKEN: ${{ secrets.CODECOV_TOKEN }}
-=======
-    - uses: actions/checkout@v4
-      with:
-        submodules: true
-    - uses: ./.github/workflows/setup-with-retry
-      with:
-        docker_hub_pat: ${{ secrets.DOCKER_HUB_PAT }}
-    - name: Cache test routes
-      id: dependency-cache
-      uses: actions/cache@v4
-      with:
-        path: .ci_cache/comma_download_cache
-        key: proc-replay-${{ hashFiles('.github/workflows/selfdrive_tests.yaml', 'selfdrive/test/process_replay/ref_commit', 'selfdrive/test/process_replay/test_regen.py') }}
-    - name: Build openpilot
-      run: |
-        ${{ env.RUN }} "scons -j$(nproc)"
-    - name: Run replay
-      timeout-minutes: ${{ contains(runner.name, 'nsc') && 1 || 20 }}
-      run: |
-        ${{ env.RUN }} "coverage run selfdrive/test/process_replay/test_processes.py -j$(nproc) && \
-                        chmod -R 777 /tmp/comma_download_cache && \
-                        coverage combine && \
-                        coverage xml"
-    - name: Print diff
-      id: print-diff
-      if: always()
-      run: cat selfdrive/test/process_replay/diff.txt
-    - uses: actions/upload-artifact@v4
-      if: always()
-      continue-on-error: true
-      with:
-        name: process_replay_diff.txt
-        path: selfdrive/test/process_replay/diff.txt
-    - name: Upload reference logs
-      if: ${{ failure() && steps.print-diff.outcome == 'success' && github.repository == 'commaai/openpilot' && env.AZURE_TOKEN != '' }}
-      run: |
-        ${{ env.RUN }} "unset PYTHONWARNINGS && AZURE_TOKEN='$AZURE_TOKEN' python3 selfdrive/test/process_replay/test_processes.py -j$(nproc) --upload-only"
-    - name: Run regen
-      if: false
-      timeout-minutes: 4
-      run: |
-        ${{ env.RUN }} "ONNXCPU=1 $PYTEST selfdrive/test/process_replay/test_regen.py && \
-                        chmod -R 777 /tmp/comma_download_cache"
-    - name: "Upload coverage to Codecov"
-      uses: codecov/codecov-action@v4
-      with:
-        name: ${{ github.job }}
-      env:
-        CODECOV_TOKEN: ${{ secrets.CODECOV_TOKEN }}
->>>>>>> 863d86c1
 
   test_cars:
     name: cars
@@ -365,7 +245,6 @@
       matrix:
         job: [0, 1]
     steps:
-<<<<<<< HEAD
       - uses: actions/checkout@v4
         with:
           submodules: true
@@ -395,34 +274,6 @@
           name: ${{ github.job }}-${{ matrix.job }}
         env:
           CODECOV_TOKEN: ${{ secrets.CODECOV_TOKEN }}
-=======
-    - uses: actions/checkout@v4
-      with:
-        submodules: true
-    - uses: ./.github/workflows/setup-with-retry
-    - name: Cache test routes
-      id: dependency-cache
-      uses: ./.github/workflows/auto-cache
-      with:
-        path: .ci_cache/comma_download_cache
-        key: car_models-${{ hashFiles('selfdrive/car/tests/test_models.py', 'selfdrive/car/tests/routes.py') }}-${{ matrix.job }}
-    - name: Build openpilot
-      run: ${{ env.RUN }} "scons -j$(nproc)"
-    - name: Test car models
-      timeout-minutes: ${{ contains(runner.name, 'nsc') && 1 || 20 }}
-      run: |
-        ${{ env.RUN }} "MAX_EXAMPLES=1 $PYTEST selfdrive/car/tests/test_models.py && \
-                        chmod -R 777 /tmp/comma_download_cache"
-      env:
-        NUM_JOBS: 4
-        JOB_ID: ${{ matrix.job }}
-    - name: "Upload coverage to Codecov"
-      uses: codecov/codecov-action@v4
-      with:
-        name: ${{ github.job }}-${{ matrix.job }}
-      env:
-        CODECOV_TOKEN: ${{ secrets.CODECOV_TOKEN }}
->>>>>>> 863d86c1
 
   car_docs_diff:
     name: PR comments
