--- conflicted
+++ resolved
@@ -74,26 +74,9 @@
     - uses: actions/checkout@v3
       with:
         submodules: true
-<<<<<<< HEAD
-    - uses: ./.github/workflows/setup
+    - uses: ./.github/workflows/setup-with-retry
     - uses: ./.github/workflows/build
       timeout-minutes: ${{ ((steps.restore-scons-cache.outputs.cache-hit == 'true') && 15 || 30) }} # allow more time when we missed the scons cache
-=======
-    - uses: ./.github/workflows/setup-with-retry
-    - name: Build openpilot with all flags
-      timeout-minutes: ${{ ((steps.restore-scons-cache.outputs.cache-hit == 'true') && 12 || 30) }} # allow more time when we missed the scons cache
-      run: |
-        ${{ env.RUN }} "scons -j$(nproc)"
-        ${{ env.RUN }} "release/check-dirty.sh"
-    - name: Cleanup scons cache and rebuild
-      timeout-minutes: ${{ ((steps.restore-scons-cache.outputs.cache-hit == 'true') && 2 || 30) }} # allow more time when we missed the scons cache
-      run: |
-          ${{ env.RUN }} "rm -rf /tmp/scons_cache/* && \
-                          scons -j$(nproc) --cache-populate"
-    - name: Save scons cache
-      uses: actions/cache/save@v3
-      if: github.ref == 'refs/heads/master'
->>>>>>> 2487db14
       with:
         cache_key_prefix: scons
 
@@ -105,7 +88,7 @@
     - uses: actions/checkout@v3
       with:
         submodules: true
-    - uses: ./.github/workflows/setup
+    - uses: ./.github/workflows/setup-with-retry
     - uses: ./.github/workflows/build
       timeout-minutes: ${{ ((steps.restore-scons-cache.outputs.cache-hit == 'true') && 15 || 30) }} # allow more time when we missed the scons cache
       with:
