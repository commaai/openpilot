--- conflicted
+++ resolved
@@ -26,10 +26,6 @@
         branch: auto-bump-submodules
         base: master
         delete-branch: true
-<<<<<<< HEAD
-        body: 'Bump Submodules'
-=======
->>>>>>> eff7e446
   package_updates:
     name: package_updates
     runs-on: ubuntu-20.04
