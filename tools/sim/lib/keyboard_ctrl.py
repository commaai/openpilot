--- conflicted
+++ resolved
@@ -61,32 +61,6 @@
   while True:
     c = getch()
     if c == '1':
-<<<<<<< HEAD
-      message = control_cmd_gen("cruise_up")
-    elif c == '2':
-      message = control_cmd_gen("cruise_down")
-    elif c == '3':
-      message = control_cmd_gen("cruise_cancel")
-    elif c == 'w':
-      message = control_cmd_gen(f"throttle_{1.0}")
-    elif c == 'a':
-      message = control_cmd_gen(f"steer_{-0.15}")
-    elif c == 's':
-      message = control_cmd_gen(f"brake_{1.0}")
-    elif c == 'd':
-      message = control_cmd_gen(f"steer_{0.15}")
-    elif c == 'z':
-      message = control_cmd_gen("blinker_left")
-    elif c == 'x':
-      message = control_cmd_gen("blinker_right")
-    elif c == 'i':
-      message = control_cmd_gen("ignition")
-    elif c == 'r':
-      message = control_cmd_gen("reset")
-    elif c == 'q':
-      message = control_cmd_gen("quit")
-      q.put(message)
-=======
       q.put(control_cmd_gen("cruise_up"))
     elif c == '2':
       q.put(control_cmd_gen("cruise_down"))
@@ -110,12 +84,9 @@
       q.put(control_cmd_gen("reset"))
     elif c == 'q':
       q.put(control_cmd_gen("quit"))
->>>>>>> 985b22d4
       break
     else:
       print_keyboard_help()
-      continue
-    q.put(message)
 
 def test(q: 'Queue[str]') -> NoReturn:
   while True:
@@ -124,11 +95,7 @@
 
 if __name__ == '__main__':
   from multiprocessing import Process, Queue
-<<<<<<< HEAD
-  q: Queue[QueueMessage] = Queue()
-=======
   q: 'Queue[QueueMessage]' = Queue()
->>>>>>> 985b22d4
   p = Process(target=test, args=(q,))
   p.daemon = True
   p.start()
