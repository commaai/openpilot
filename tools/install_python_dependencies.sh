--- conflicted
+++ resolved
@@ -13,7 +13,6 @@
   RC_FILE="$HOME/.bash_profile"
 fi
 
-<<<<<<< HEAD
 if ! command -v "poetry" > /dev/null 2>&1; then
   echo "installing poetry..."
   curl -sSL https://install.python-poetry.org | python3 -
@@ -26,59 +25,6 @@
 echo "creating virtualenv..."
 python3 -m venv .venv --prompt openpilot_env
 source .venv/bin/activate
-=======
-if ! command -v "pyenv" > /dev/null 2>&1; then
-  echo "pyenv install ..."
-  curl -L https://github.com/pyenv/pyenv-installer/raw/master/bin/pyenv-installer | bash
-  PYENV_PATH_SETUP="export PATH=\$HOME/.pyenv/bin:\$HOME/.pyenv/shims:\$HOME/.pyenv/versions/${PYENV_PYTHON_VERSION}/bin:\$PATH"
-fi
-
-if [ -z "$PYENV_SHELL" ] || [ -n "$PYENV_PATH_SETUP" ]; then
-  echo "pyenvrc setup ..."
-  cat <<EOF > "${HOME}/.pyenvrc"
-if [ -z "\$PYENV_ROOT" ]; then
-  $PYENV_PATH_SETUP
-  export PYENV_ROOT="\$HOME/.pyenv"
-  eval "\$(pyenv init -)"
-  eval "\$(pyenv virtualenv-init -)"
-fi
-EOF
-
-  SOURCE_PYENVRC="source ~/.pyenvrc"
-  if ! grep "^$SOURCE_PYENVRC$" $RC_FILE > /dev/null; then
-    printf "\n$SOURCE_PYENVRC\n" >> $RC_FILE
-  fi
-
-  eval "$SOURCE_PYENVRC"
-  # $(pyenv init -) produces a function which is broken on bash 3.2 which ships on macOS
-  if [ $(uname) == "Darwin" ]; then
-    unset -f pyenv
-  fi
-fi
-
-export MAKEFLAGS="-j$(nproc)"
-
-PYENV_PYTHON_VERSION="3.12.4"
-if ! pyenv prefix ${PYENV_PYTHON_VERSION} &> /dev/null; then
-  # no pyenv update on mac
-  if [ "$(uname)" == "Linux" ]; then
-    echo "pyenv update ..."
-    pyenv update
-  fi
-  echo "python ${PYENV_PYTHON_VERSION} install ..."
-  CONFIGURE_OPTS="--enable-shared" pyenv install -f ${PYENV_PYTHON_VERSION}
-fi
-
-eval "$(pyenv init --path)"
-eval "$(pyenv init -)"
-eval "$(pyenv virtualenv-init -)"
-pyenv local ${PYENV_PYTHON_VERSION}
-pyenv rehash
-
-echo "update pip"
-pip install pip==24.0
-pip install poetry==1.7.0
->>>>>>> 987b0d9e
 
 poetry config virtualenvs.prefer-active-python true --local
 poetry config virtualenvs.in-project true --local
