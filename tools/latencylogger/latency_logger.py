--- conflicted
+++ resolved
@@ -146,15 +146,9 @@
   ax.set_xlim(0, 150 if relative else 750)
   ax.set_ylim(0, 15)
   ax.set_xlabel('milliseconds')
-<<<<<<< HEAD
-  ax.set_ylabel('Frame id')
+  ax.set_ylabel('Frame ID')
   colors = ['blue', 'green', 'red', 'yellow', 'purple']
   assert len(colors) == len(SERVICES), 'Each service needs a color'
-=======
-  ax.set_ylabel('Frame ID')
-  colors = ["blue", 'green', 'red', 'yellow', 'purple']
-  assert len(colors) == len(SERVICES), "Each service needs a color"
->>>>>>> 0f505636
 
   points = {"x": [], "y": [], "labels": []}
   for frame_id, services in timestamps.items():
