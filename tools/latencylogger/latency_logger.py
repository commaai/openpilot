--- conflicted
+++ resolved
@@ -174,7 +174,7 @@
 def get_timestamps(lr):
   data, frame_mismatches = read_logs(lr)
   lr.reset()
-  insert_cloudlogs(lr, data['timestamp'])
+  insert_cloudlogs(lr, data['timestamp'], data['start'], data['end'])
   return data, frame_mismatches
 
 if __name__ == "__main__":
@@ -192,16 +192,7 @@
 
   r = DEMO_ROUTE if args.demo else args.route_or_segment_name.strip()
   lr = logreader_from_route_or_segment(r, sort_by_time=True)
-<<<<<<< HEAD
-  data, frame_mismatches = read_logs(lr)
-  lr.reset()
-  insert_cloudlogs(lr, data['timestamp'], data['start'], data['end'])
+  data, _ = get_timestamps(lr)
   print_timestamps(data['timestamp'], data['duration'], data['start'], args.relative)
   if args.plot:
-    graph_timestamps(data['timestamp'], data['start'], data['end'], args.relative)
-=======
-  data, _ = get_timestamps(lr)
-  print_timestamps(data['timestamp'], data['duration'], args.relative)
-  if args.plot:
-    mpld3.show(graph_timestamps(data['timestamp'], args.relative))
->>>>>>> 7034888c
+    mpld3.show(graph_timestamps(data['timestamp'], data['start'], data['end'], args.relative))