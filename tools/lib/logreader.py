#!/usr/bin/env python3
import bz2
from functools import partial
import multiprocessing
import capnp
import enum
import os
import pathlib
import sys
import tqdm
import urllib.parse
import warnings
import zstandard as zstd

from collections.abc import Callable, Iterable, Iterator
from typing import cast
from urllib.parse import parse_qs, urlparse

from cereal import log as capnp_log
from openpilot.common.swaglog import cloudlog
from openpilot.tools.lib.comma_car_segments import get_url as get_comma_segments_url
from openpilot.tools.lib.openpilotci import get_url
from openpilot.tools.lib.filereader import DATA_ENDPOINT, FileReader, file_exists, internal_source_available
from openpilot.tools.lib.route import Route, SegmentRange
from openpilot.tools.lib.log_time_series import msgs_to_time_series

LogMessage = type[capnp._DynamicStructReader]
LogIterable = Iterable[LogMessage]
RawLogIterable = Iterable[bytes]


def save_log(dest, log_msgs, compress=True):
  dat = b"".join(msg.as_builder().to_bytes() for msg in log_msgs)

  if compress and dest.endswith(".bz2"):
    dat = bz2.compress(dat)
  elif compress and dest.endswith(".zst"):
    dat = zstd.compress(dat, 10)

  with open(dest, "wb") as f:
    f.write(dat)

def decompress_stream(data: bytes):
  dctx = zstd.ZstdDecompressor()
  decompressed_data = b""

  with dctx.stream_reader(data) as reader:
    decompressed_data = reader.read()

  return decompressed_data

class _LogFileReader:
  def __init__(self, fn, canonicalize=True, only_union_types=False, sort_by_time=False, dat=None):
    self.data_version = None
    self._only_union_types = only_union_types

    ext = None
    if not dat:
      _, ext = os.path.splitext(urllib.parse.urlparse(fn).path)
      if ext not in ('', '.bz2', '.zst'):
        # old rlogs weren't compressed
        raise ValueError(f"unknown extension {ext}")

      with FileReader(fn) as f:
        dat = f.read()

    if ext == ".bz2" or dat.startswith(b'BZh9'):
      dat = bz2.decompress(dat)
    elif ext == ".zst" or dat.startswith(b'\x28\xB5\x2F\xFD'):
      # https://github.com/facebook/zstd/blob/dev/doc/zstd_compression_format.md#zstandard-frames
      dat = decompress_stream(dat)

    ents = capnp_log.Event.read_multiple_bytes(dat)

    self._ents = []
    try:
      for e in ents:
        self._ents.append(e)
    except capnp.KjException:
      warnings.warn("Corrupted events detected", RuntimeWarning, stacklevel=1)

    if sort_by_time:
      self._ents.sort(key=lambda x: x.logMonoTime)

  def __iter__(self) -> Iterator[capnp._DynamicStructReader]:
    for ent in self._ents:
      if self._only_union_types:
        try:
          ent.which()
          yield ent
        except capnp.lib.capnp.KjException:
          pass
      else:
        yield ent


class ReadMode(enum.StrEnum):
  RLOG = "r"  # only read rlogs
  QLOG = "q"  # only read qlogs
  AUTO = "a"  # default to rlogs, fallback to qlogs
  AUTO_INTERACTIVE = "i"  # default to rlogs, fallback to qlogs with a prompt from the user


class FileName(enum.Enum):
  RLOG = ("rlog.zst", "rlog.bz2")
  QLOG = ("qlog.zst", "qlog.bz2")


LogPath = str | None
Source = Callable[[str, FileName], list[LogPath]]

InternalUnavailableException = Exception("Internal source not available")


class LogsUnavailable(Exception):
  pass


def comma_api_source(identifier: str, fns: FileName) -> list[LogPath]:
  sr = SegmentRange(identifier)
  route = Route(sr.route_name)

  # comma api will have already checked if the file exists
  if fns == FileName.RLOG:
    return [route.log_paths()[seg] for seg in sr.seg_idxs]
  else:
    return [route.qlog_paths()[seg] for seg in sr.seg_idxs]


def internal_source(identifier: str, fns: FileName, endpoint_url: str = DATA_ENDPOINT) -> list[LogPath]:
  if not internal_source_available(endpoint_url):
    raise InternalUnavailableException

  sr = SegmentRange(identifier)
  def get_internal_url(sr: SegmentRange, seg, file):
    return f"{endpoint_url.rstrip('/')}/{sr.dongle_id}/{sr.log_id}/{seg}/{file}"

  return eval_source([[get_internal_url(sr, seg, fn) for fn in fns.value] for seg in sr.seg_idxs])


def openpilotci_source(identifier: str, fns: FileName) -> list[LogPath]:
  sr = SegmentRange(identifier)
  return eval_source([[get_url(sr.route_name, seg, fn) for fn in fns.value] for seg in sr.seg_idxs])


def comma_car_segments_source(identifier: str, fns: FileName) -> list[LogPath]:
  sr = SegmentRange(identifier)
  return eval_source([get_comma_segments_url(sr.route_name, seg) for seg in sr.seg_idxs])


def testing_closet_source(identifier: str, fns: FileName) -> list[LogPath]:
  if not internal_source_available('http://testing.comma.life'):
    raise InternalUnavailableException
  sr = SegmentRange(identifier)
  return eval_source([f"http://testing.comma.life/download/{sr.route_name.replace('|', '/')}/{seg}/rlog" for seg in sr.seg_idxs])


def parse_indirect(identifier: str) -> str:
  if "useradmin.comma.ai" in identifier:
    query = parse_qs(urlparse(identifier).query)
    identifier = query["onebox"][0]

  elif "connect.comma.ai" in identifier:
    # use parse_qs
    # https://connect.comma.ai/d9b97c1d3b8c39b2/00000161--2c3b03f304
    identifier = urlparse(identifier).path.strip("/")

  return identifier


def direct_source(identifier: str, fns: FileName) -> list[LogPath]:
  return eval_source([identifier])


def eval_source(files: list[list[str] | str]) -> list[LogPath]:
  # Returns valid file URLs given a list of possible file URLs for each segment (e.g. rlog.bz2, rlog.zst)
  valid_files: list[LogPath] = []

  for urls in files:
    if isinstance(urls, str):
      urls = [urls]

    for url in urls:
      if file_exists(url):
        valid_files.append(url)
        break
    else:
      valid_files.append(None)

  return valid_files


def auto_source(identifier: str, sources: list[Source], default_mode: ReadMode) -> list[str]:
  mode = default_mode
  try:
    sr = SegmentRange(identifier)
    if sr.selector is not None:
      mode = ReadMode(sr.selector)
  except AssertionError:
    pass

  exceptions = {}

  if mode == ReadMode.QLOG:
    try_fns = [FileName.QLOG]
  else:
    try_fns = [FileName.RLOG]

  # If selector allows it, fallback to qlogs
  if mode in (ReadMode.AUTO, ReadMode.AUTO_INTERACTIVE):
    try_fns.append(FileName.QLOG)

  # Build a dict of valid files as we evaluate each source. May contain mix of rlogs, qlogs, and None.
  # This function only returns when we've sourced all files, or throws an exception
  valid_files: dict[int, LogPath] = {}
  for fn in try_fns:
    for source in sources:
      try:
        files = source(identifier, fn)

        # Check every source returns an expected number of files
        assert len(files) == len(valid_files) or len(valid_files) == 0, f"Source {source.__name__} returned unexpected number of files"

        # Build a dict of valid files
        for idx, f in enumerate(files):
          if valid_files.get(idx) is None:
            valid_files[idx] = f

        # We've found all files, return them
        if all(f is not None for f in valid_files.values()):
          return cast(list[str], list(valid_files.values()))

      except Exception as e:
        exceptions[source.__name__] = e

    if fn == try_fns[0]:
      missing_logs = list(valid_files.values()).count(None)
      if mode == ReadMode.AUTO:
        cloudlog.warning(f"{missing_logs}/{len(valid_files)} rlogs were not found, falling back to qlogs for those segments...")
      elif mode == ReadMode.AUTO_INTERACTIVE:
        if input(f"{missing_logs}/{len(valid_files)} rlogs were not found, would you like to fallback to qlogs for those segments? (y/N) ").lower() != "y":
          break

  missing_logs = list(valid_files.values()).count(None)
  raise LogsUnavailable(f"{missing_logs}/{len(valid_files)} logs were not found, please ensure all logs " +
                        "are uploaded. You can fall back to qlogs with '/a' selector at the end of the route name.\n\n" +
                        "Exceptions for sources:\n  - " + "\n  - ".join([f"{k}: {repr(v)}" for k, v in exceptions.items()]))


<<<<<<< HEAD
=======
def parse_indirect(identifier: str) -> str:
  if "useradmin.comma.ai" in identifier:
    query = parse_qs(urlparse(identifier).query)
    identifier = query["onebox"][0]
  elif "connect.comma.ai" in identifier:
    path = urlparse(identifier).path.strip("/").split("/")
    path = ['/'.join(path[:2]), *path[2:]]  # recombine log id

    identifier = path[0]
    if len(path) > 2:
      # convert url with seconds to segments
      start, end = int(path[1]) // 60, int(path[2]) // 60 + 1
      identifier = f"{identifier}/{start}:{end}"

      # add selector if it exists
      if len(path) > 3:
        identifier += f"/{path[3]}"
    else:
      # add selector if it exists
      identifier = "/".join(path)

  return identifier


def parse_direct(identifier: str):
  if identifier.startswith(("http://", "https://", "cd:/")) or pathlib.Path(identifier).exists():
    return identifier
  return None


>>>>>>> 43ad1754
class LogReader:
  def _parse_identifier(self, identifier: str) -> list[str]:
    # useradmin, etc.
    identifier = parse_indirect(identifier)
    print('new identifier:', identifier)
    return auto_source(identifier, self.sources, self.default_mode)

  def __init__(self, identifier: str | list[str], default_mode: ReadMode = ReadMode.RLOG,
               sources: list[Source] = None, sort_by_time=False, only_union_types=False):
    if sources is None:
      sources = [direct_source, internal_source, openpilotci_source, comma_api_source,
                 comma_car_segments_source, testing_closet_source]

    self.default_mode = default_mode
    self.sources = sources
    self.identifier = identifier
    if isinstance(identifier, str):
      self.identifier = [identifier]

    self.sort_by_time = sort_by_time
    self.only_union_types = only_union_types

    self.__lrs: dict[int, _LogFileReader] = {}
    self.reset()

  def _get_lr(self, i):
    if i not in self.__lrs:
      self.__lrs[i] = _LogFileReader(self.logreader_identifiers[i], sort_by_time=self.sort_by_time, only_union_types=self.only_union_types)
    return self.__lrs[i]

  def __iter__(self):
    for i in range(len(self.logreader_identifiers)):
      yield from self._get_lr(i)

  def _run_on_segment(self, func, i):
    return func(self._get_lr(i))

  def run_across_segments(self, num_processes, func, disable_tqdm=False, desc=None):
    with multiprocessing.Pool(num_processes) as pool:
      ret = []
      num_segs = len(self.logreader_identifiers)
      for p in tqdm.tqdm(pool.imap(partial(self._run_on_segment, func), range(num_segs)), total=num_segs, disable=disable_tqdm, desc=desc):
        ret.extend(p)
      return ret

  def reset(self):
    self.logreader_identifiers = []
    for identifier in self.identifier:
      self.logreader_identifiers.extend(self._parse_identifier(identifier))

  @staticmethod
  def from_bytes(dat):
    return _LogFileReader("", dat=dat)

  def filter(self, msg_type: str):
    return (getattr(m, m.which()) for m in filter(lambda m: m.which() == msg_type, self))

  def first(self, msg_type: str):
    return next(self.filter(msg_type), None)

  @property
  def time_series(self):
    return msgs_to_time_series(self)

if __name__ == "__main__":
  import codecs

  # capnproto <= 0.8.0 throws errors converting byte data to string
  # below line catches those errors and replaces the bytes with \x__
  codecs.register_error("strict", codecs.backslashreplace_errors)
  log_path = sys.argv[1]
  lr = LogReader(log_path, sort_by_time=True)
  for msg in lr:
    print(msg)<|MERGE_RESOLUTION|>--- conflicted
+++ resolved
@@ -247,44 +247,10 @@
                         "Exceptions for sources:\n  - " + "\n  - ".join([f"{k}: {repr(v)}" for k, v in exceptions.items()]))
 
 
-<<<<<<< HEAD
-=======
-def parse_indirect(identifier: str) -> str:
-  if "useradmin.comma.ai" in identifier:
-    query = parse_qs(urlparse(identifier).query)
-    identifier = query["onebox"][0]
-  elif "connect.comma.ai" in identifier:
-    path = urlparse(identifier).path.strip("/").split("/")
-    path = ['/'.join(path[:2]), *path[2:]]  # recombine log id
-
-    identifier = path[0]
-    if len(path) > 2:
-      # convert url with seconds to segments
-      start, end = int(path[1]) // 60, int(path[2]) // 60 + 1
-      identifier = f"{identifier}/{start}:{end}"
-
-      # add selector if it exists
-      if len(path) > 3:
-        identifier += f"/{path[3]}"
-    else:
-      # add selector if it exists
-      identifier = "/".join(path)
-
-  return identifier
-
-
-def parse_direct(identifier: str):
-  if identifier.startswith(("http://", "https://", "cd:/")) or pathlib.Path(identifier).exists():
-    return identifier
-  return None
-
-
->>>>>>> 43ad1754
 class LogReader:
   def _parse_identifier(self, identifier: str) -> list[str]:
     # useradmin, etc.
     identifier = parse_indirect(identifier)
-    print('new identifier:', identifier)
     return auto_source(identifier, self.sources, self.default_mode)
 
   def __init__(self, identifier: str | list[str], default_mode: ReadMode = ReadMode.RLOG,
