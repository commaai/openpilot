#!/usr/bin/env python3
import bz2
from functools import partial
import multiprocessing
import capnp
import enum
import os
import pathlib
import sys
import tqdm
import urllib.parse
import warnings
import zstandard as zstd

from collections.abc import Callable, Iterable, Iterator
from typing import cast
from urllib.parse import parse_qs, urlparse

from cereal import log as capnp_log
from openpilot.common.swaglog import cloudlog
from openpilot.tools.lib.comma_car_segments import get_url as get_comma_segments_url
from openpilot.tools.lib.openpilotci import get_url
from openpilot.tools.lib.filereader import DATA_ENDPOINT, FileReader, file_exists, internal_source_available
from openpilot.tools.lib.route import Route, SegmentRange, FileName
from openpilot.tools.lib.log_time_series import msgs_to_time_series

LogMessage = type[capnp._DynamicStructReader]
LogIterable = Iterable[LogMessage]
RawLogIterable = Iterable[bytes]


def save_log(dest, log_msgs, compress=True):
  dat = b"".join(msg.as_builder().to_bytes() for msg in log_msgs)

  if compress and dest.endswith(".bz2"):
    dat = bz2.compress(dat)
  elif compress and dest.endswith(".zst"):
    dat = zstd.compress(dat, 10)

  with open(dest, "wb") as f:
    f.write(dat)

def decompress_stream(data: bytes):
  dctx = zstd.ZstdDecompressor()
  decompressed_data = b""

  with dctx.stream_reader(data) as reader:
    decompressed_data = reader.read()

  return decompressed_data


class CachedEventReader:
  __slots__ = ('_evt', '_enum')

  def __init__(self, evt: capnp._DynamicStructReader, _enum: str | None = None):
    """All capnp attribute accesses are expensive, and which() is often called multiple times"""
    self._evt = evt
    self._enum: str | None = _enum

  # fast pickle support
  def __reduce__(self):
    return CachedEventReader._reducer, (self._evt.as_builder().to_bytes(), self._enum)

  @staticmethod
  def _reducer(data: bytes, _enum: str | None = None):
    with capnp_log.Event.from_bytes(data) as evt:
      return CachedEventReader(evt, _enum)

  def __repr__(self):
    return self._evt.__repr__()

  def __str__(self):
    return self._evt.__str__()

  def __dir__(self):
    return dir(self._evt)

  def which(self) -> str:
    if self._enum is None:
      self._enum = self._evt.which()
    return self._enum

  def __getattr__(self, name: str):
    if name.startswith("__") and name.endswith("__"):
      return getattr(self, name)
    return getattr(self._evt, name)


class _LogFileReader:
  def __init__(self, fn, only_union_types=False, sort_by_time=False, dat=None):
    self.data_version = None
    self._only_union_types = only_union_types

    ext = None
    if not dat:
      _, ext = os.path.splitext(urllib.parse.urlparse(fn).path)
      if ext not in ('', '.bz2', '.zst'):
        # old rlogs weren't compressed
        raise ValueError(f"unknown extension {ext}")

      with FileReader(fn) as f:
        dat = f.read()

    if ext == ".bz2" or dat.startswith(b'BZh9'):
      dat = bz2.decompress(dat)
    elif ext == ".zst" or dat.startswith(b'\x28\xB5\x2F\xFD'):
      # https://github.com/facebook/zstd/blob/dev/doc/zstd_compression_format.md#zstandard-frames
      dat = decompress_stream(dat)

    ents = capnp_log.Event.read_multiple_bytes(dat)

    self._ents = []
    try:
      for e in ents:
        self._ents.append(CachedEventReader(e))
    except capnp.KjException:
      warnings.warn("Corrupted events detected", RuntimeWarning, stacklevel=1)

    if sort_by_time:
      self._ents.sort(key=lambda x: x.logMonoTime)

  def __iter__(self) -> Iterator[capnp._DynamicStructReader]:
    for ent in self._ents:
      if self._only_union_types:
        try:
          ent.which()
          yield ent
        except capnp.lib.capnp.KjException:
          pass
      else:
        yield ent


class ReadMode(enum.StrEnum):
  RLOG = "r"  # only read rlogs
  QLOG = "q"  # only read qlogs
  AUTO = "a"  # default to rlogs, fallback to qlogs
  AUTO_INTERACTIVE = "i"  # default to rlogs, fallback to qlogs with a prompt from the user


LogPath = str | None
LogFileName = tuple[str, ...]
<<<<<<< HEAD
Source = Callable[[SegmentRange, list[int], LogFileName], dict[int, LogPath]]
=======
Source = Callable[[SegmentRange, LogFileName], dict[int, LogPath]]
>>>>>>> 1eef956c

InternalUnavailableException = Exception("Internal source not available")


class LogsUnavailable(Exception):
  pass


<<<<<<< HEAD
def comma_api_source(sr: SegmentRange, seg_idxs: list[int], fns: LogFileName) -> dict[int, LogPath]:
=======
def comma_api_source(sr: SegmentRange, fns: LogFileName) -> dict[int, LogPath]:
>>>>>>> 1eef956c
  route = Route(sr.route_name)

  # comma api will have already checked if the file exists
  if fns == FileName.RLOG:
<<<<<<< HEAD
    return {seg: route.log_paths()[seg] for seg in seg_idxs}
  else:
    return {seg: route.qlog_paths()[seg] for seg in seg_idxs}


def internal_source(sr: SegmentRange, seg_idxs: list[int], fns: LogFileName, endpoint_url: str = DATA_ENDPOINT) -> dict[int, LogPath]:
=======
    return {seg: route.log_paths()[seg] for seg in sr.seg_idxs}
  else:
    return {seg: route.qlog_paths()[seg] for seg in sr.seg_idxs}


def internal_source(sr: SegmentRange, fns: LogFileName, endpoint_url: str = DATA_ENDPOINT) -> dict[int, LogPath]:
>>>>>>> 1eef956c
  if not internal_source_available(endpoint_url):
    raise InternalUnavailableException

  def get_internal_url(sr: SegmentRange, seg, file):
    return f"{endpoint_url.rstrip('/')}/{sr.dongle_id}/{sr.log_id}/{seg}/{file}"

<<<<<<< HEAD
  return eval_source({seg: [get_internal_url(sr, seg, fn) for fn in fns] for seg in seg_idxs})


def openpilotci_source(sr: SegmentRange, seg_idxs: list[int], fns: LogFileName) -> dict[int, LogPath]:
  return eval_source({seg: [get_url(sr.route_name, seg, fn) for fn in fns] for seg in seg_idxs})


def comma_car_segments_source(sr: SegmentRange, seg_idxs: list[int], fns: LogFileName) -> dict[int, LogPath]:
  return eval_source({seg: get_comma_segments_url(sr.route_name, seg) for seg in seg_idxs})
=======
  return eval_source({seg: [get_internal_url(sr, seg, fn) for fn in fns] for seg in sr.seg_idxs})


def openpilotci_source(sr: SegmentRange, fns: LogFileName) -> dict[int, LogPath]:
  return eval_source({seg: [get_url(sr.route_name, seg, fn) for fn in fns] for seg in sr.seg_idxs})


def comma_car_segments_source(sr: SegmentRange, fns: LogFileName) -> dict[int, LogPath]:
  return eval_source({seg: get_comma_segments_url(sr.route_name, seg) for seg in sr.seg_idxs})
>>>>>>> 1eef956c


def direct_source(file_or_url: str) -> list[str]:
  return [file_or_url]


def eval_source(files: dict[int, list[str] | str]) -> dict[int, LogPath]:
  # Returns valid file URLs given a list of possible file URLs for each segment (e.g. rlog.bz2, rlog.zst)
  valid_files: dict[int, LogPath] = {}

<<<<<<< HEAD
  for seg, urls in files.items():
=======
  for seg_idx, urls in files.items():
>>>>>>> 1eef956c
    if isinstance(urls, str):
      urls = [urls]

    # Add first valid file URL or None
    for url in urls:
      if file_exists(url):
<<<<<<< HEAD
        valid_files[seg] = url
        break
    else:
      valid_files[seg] = None
=======
        valid_files[seg_idx] = url
        break
    else:
      valid_files[seg_idx] = None
>>>>>>> 1eef956c

  return valid_files


def auto_source(identifier: str, sources: list[Source], default_mode: ReadMode) -> list[str]:
  exceptions = {}

  sr = SegmentRange(identifier)
  needed_seg_idxs = sr.seg_idxs

  mode = default_mode if sr.selector is None else ReadMode(sr.selector)
  if mode == ReadMode.QLOG:
    try_fns = [FileName.QLOG]
  else:
    try_fns = [FileName.RLOG]

  # If selector allows it, fallback to qlogs
  if mode in (ReadMode.AUTO, ReadMode.AUTO_INTERACTIVE):
    try_fns.append(FileName.QLOG)

  # Build a dict of valid files as we evaluate each source. May contain mix of rlogs, qlogs, and None.
  # This function only returns when we've sourced all files, or throws an exception
  valid_files: dict[int, LogPath] = {}
  for fn in try_fns:
    for source in sources:
      try:
        files = source(sr, needed_seg_idxs, fn)

        # Build a dict of valid files
        for idx, f in files.items():
          if valid_files.get(idx) is None:
            valid_files[idx] = f

        # Don't check for segment files that have already been found
        needed_seg_idxs = [idx for idx in needed_seg_idxs if valid_files.get(idx) is None]

        # We've found all files, return them
        if all(f is not None for f in valid_files.values()):
          return cast(list[str], list(valid_files.values()))

      except Exception as e:
        exceptions[source.__name__] = e

    if fn == try_fns[0]:
      missing_logs = list(valid_files.values()).count(None)
      if mode == ReadMode.AUTO:
        cloudlog.warning(f"{missing_logs}/{len(valid_files)} rlogs were not found, falling back to qlogs for those segments...")
      elif mode == ReadMode.AUTO_INTERACTIVE:
        if input(f"{missing_logs}/{len(valid_files)} rlogs were not found, would you like to fallback to qlogs for those segments? (y/N) ").lower() != "y":
          break

  missing_logs = list(valid_files.values()).count(None)
  raise LogsUnavailable(f"{missing_logs}/{len(valid_files)} logs were not found, please ensure all logs " +
                        "are uploaded. You can fall back to qlogs with '/a' selector at the end of the route name.\n\n" +
                        "Exceptions for sources:\n  - " + "\n  - ".join([f"{k}: {repr(v)}" for k, v in exceptions.items()]))


def parse_indirect(identifier: str) -> str:
  if "useradmin.comma.ai" in identifier:
    query = parse_qs(urlparse(identifier).query)
    identifier = query["onebox"][0]
  elif "connect.comma.ai" in identifier:
    path = urlparse(identifier).path.strip("/").split("/")
    path = ['/'.join(path[:2]), *path[2:]]  # recombine log id

    identifier = path[0]
    if len(path) > 2:
      # convert url with seconds to segments
      start, end = int(path[1]) // 60, int(path[2]) // 60 + 1
      identifier = f"{identifier}/{start}:{end}"

      # add selector if it exists
      if len(path) > 3:
        identifier += f"/{path[3]}"
    else:
      # add selector if it exists
      identifier = "/".join(path)

  return identifier


def parse_direct(identifier: str):
  if identifier.startswith(("http://", "https://", "cd:/")) or pathlib.Path(identifier).exists():
    return identifier
  return None


class LogReader:
  def _parse_identifier(self, identifier: str) -> list[str]:
    # useradmin, etc.
    identifier = parse_indirect(identifier)

    # direct url or file
    direct_parsed = parse_direct(identifier)
    if direct_parsed is not None:
      return direct_source(identifier)

    identifiers = auto_source(identifier, self.sources, self.default_mode)
    return identifiers

  def __init__(self, identifier: str | list[str], default_mode: ReadMode = ReadMode.RLOG,
               sources: list[Source] = None, sort_by_time=False, only_union_types=False):
    if sources is None:
      sources = [internal_source, comma_api_source, openpilotci_source, comma_car_segments_source]

    self.default_mode = default_mode
    self.sources = sources
    self.identifier = identifier
    if isinstance(identifier, str):
      self.identifier = [identifier]

    self.sort_by_time = sort_by_time
    self.only_union_types = only_union_types

    self.__lrs: dict[int, _LogFileReader] = {}
    self.reset()

  def _get_lr(self, i):
    if i not in self.__lrs:
      self.__lrs[i] = _LogFileReader(self.logreader_identifiers[i], sort_by_time=self.sort_by_time, only_union_types=self.only_union_types)
    return self.__lrs[i]

  def __iter__(self):
    for i in range(len(self.logreader_identifiers)):
      yield from self._get_lr(i)

  def _run_on_segment(self, func, i):
    return func(self._get_lr(i))

  def run_across_segments(self, num_processes, func, disable_tqdm=False, desc=None):
    with multiprocessing.Pool(num_processes) as pool:
      ret = []
      num_segs = len(self.logreader_identifiers)
      for p in tqdm.tqdm(pool.imap(partial(self._run_on_segment, func), range(num_segs)), total=num_segs, disable=disable_tqdm, desc=desc):
        ret.extend(p)
      return ret

  def reset(self):
    self.logreader_identifiers = []
    for identifier in self.identifier:
      self.logreader_identifiers.extend(self._parse_identifier(identifier))

  @staticmethod
  def from_bytes(dat):
    return _LogFileReader("", dat=dat)

  def filter(self, msg_type: str):
    return (getattr(m, m.which()) for m in filter(lambda m: m.which() == msg_type, self))

  def first(self, msg_type: str):
    return next(self.filter(msg_type), None)

  @property
  def time_series(self):
    return msgs_to_time_series(self)

if __name__ == "__main__":
  import codecs

  # capnproto <= 0.8.0 throws errors converting byte data to string
  # below line catches those errors and replaces the bytes with \x__
  codecs.register_error("strict", codecs.backslashreplace_errors)
  log_path = sys.argv[1]
  lr = LogReader(log_path, sort_by_time=True)
  for msg in lr:
    print(msg)<|MERGE_RESOLUTION|>--- conflicted
+++ resolved
@@ -141,11 +141,7 @@
 
 LogPath = str | None
 LogFileName = tuple[str, ...]
-<<<<<<< HEAD
 Source = Callable[[SegmentRange, list[int], LogFileName], dict[int, LogPath]]
-=======
-Source = Callable[[SegmentRange, LogFileName], dict[int, LogPath]]
->>>>>>> 1eef956c
 
 InternalUnavailableException = Exception("Internal source not available")
 
@@ -154,37 +150,23 @@
   pass
 
 
-<<<<<<< HEAD
 def comma_api_source(sr: SegmentRange, seg_idxs: list[int], fns: LogFileName) -> dict[int, LogPath]:
-=======
-def comma_api_source(sr: SegmentRange, fns: LogFileName) -> dict[int, LogPath]:
->>>>>>> 1eef956c
   route = Route(sr.route_name)
 
   # comma api will have already checked if the file exists
   if fns == FileName.RLOG:
-<<<<<<< HEAD
     return {seg: route.log_paths()[seg] for seg in seg_idxs}
   else:
     return {seg: route.qlog_paths()[seg] for seg in seg_idxs}
 
 
 def internal_source(sr: SegmentRange, seg_idxs: list[int], fns: LogFileName, endpoint_url: str = DATA_ENDPOINT) -> dict[int, LogPath]:
-=======
-    return {seg: route.log_paths()[seg] for seg in sr.seg_idxs}
-  else:
-    return {seg: route.qlog_paths()[seg] for seg in sr.seg_idxs}
-
-
-def internal_source(sr: SegmentRange, fns: LogFileName, endpoint_url: str = DATA_ENDPOINT) -> dict[int, LogPath]:
->>>>>>> 1eef956c
   if not internal_source_available(endpoint_url):
     raise InternalUnavailableException
 
   def get_internal_url(sr: SegmentRange, seg, file):
     return f"{endpoint_url.rstrip('/')}/{sr.dongle_id}/{sr.log_id}/{seg}/{file}"
 
-<<<<<<< HEAD
   return eval_source({seg: [get_internal_url(sr, seg, fn) for fn in fns] for seg in seg_idxs})
 
 
@@ -194,17 +176,6 @@
 
 def comma_car_segments_source(sr: SegmentRange, seg_idxs: list[int], fns: LogFileName) -> dict[int, LogPath]:
   return eval_source({seg: get_comma_segments_url(sr.route_name, seg) for seg in seg_idxs})
-=======
-  return eval_source({seg: [get_internal_url(sr, seg, fn) for fn in fns] for seg in sr.seg_idxs})
-
-
-def openpilotci_source(sr: SegmentRange, fns: LogFileName) -> dict[int, LogPath]:
-  return eval_source({seg: [get_url(sr.route_name, seg, fn) for fn in fns] for seg in sr.seg_idxs})
-
-
-def comma_car_segments_source(sr: SegmentRange, fns: LogFileName) -> dict[int, LogPath]:
-  return eval_source({seg: get_comma_segments_url(sr.route_name, seg) for seg in sr.seg_idxs})
->>>>>>> 1eef956c
 
 
 def direct_source(file_or_url: str) -> list[str]:
@@ -215,28 +186,17 @@
   # Returns valid file URLs given a list of possible file URLs for each segment (e.g. rlog.bz2, rlog.zst)
   valid_files: dict[int, LogPath] = {}
 
-<<<<<<< HEAD
-  for seg, urls in files.items():
-=======
   for seg_idx, urls in files.items():
->>>>>>> 1eef956c
     if isinstance(urls, str):
       urls = [urls]
 
     # Add first valid file URL or None
     for url in urls:
       if file_exists(url):
-<<<<<<< HEAD
-        valid_files[seg] = url
-        break
-    else:
-      valid_files[seg] = None
-=======
         valid_files[seg_idx] = url
         break
     else:
       valid_files[seg_idx] = None
->>>>>>> 1eef956c
 
   return valid_files
 
