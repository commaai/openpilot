--- conflicted
+++ resolved
@@ -69,32 +69,12 @@
 
 
 class ReadMode(enum.StrEnum):
-<<<<<<< HEAD
-  RLOG = "r" # only read rlogs
-  QLOG = "q" # only read qlogs
-  SANITIZED = "s" # read from the commaCarSegments database
-  AUTO = "a" # default to rlogs, fallback to qlogs
-  AUTO_INTERACIVE = "i" # default to rlogs, fallback to qlogs with a prompt from the user
-
-def create_slice_from_string(s: str | None):
-  m = re.fullmatch(RE.SLICE, s or '')
-  assert m is not None, f"Invalid slice: {s}"
-  start, end, step = m.groups()
-  start = int(start) if start is not None else None
-  end = int(end) if end is not None else None
-  step = int(step) if step is not None else None
-
-  if start is not None and ":" not in s and end is None and step is None:
-    return start
-  return slice(start, end, step)
-=======
   RLOG = "r"  # only read rlogs
   QLOG = "q"  # only read qlogs
   SANITIZED = "s"  # read from the commaCarSegments database
   AUTO = "a"  # default to rlogs, fallback to qlogs
   AUTO_INTERACIVE = "i"  # default to rlogs, fallback to qlogs with a prompt from the user
 
->>>>>>> 8fe9bc7a
 
 def default_valid_file(fn):
   return fn is not None and file_exists(fn)
