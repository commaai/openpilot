--- conflicted
+++ resolved
@@ -12,24 +12,22 @@
 import warnings
 import zstandard as zstd
 
-from collections.abc import Iterable, Iterator
+from collections.abc import Callable, Iterable, Iterator
 from typing import cast
 from urllib.parse import parse_qs, urlparse
 
 from cereal import log as capnp_log
 from openpilot.common.swaglog import cloudlog
-from openpilot.tools.lib.filereader import FileReader, FilePath
-from openpilot.tools.lib.file_sources import comma_api_source, direct_source, comma_car_segments_source, openpilotci_source, internal_source, Source
-from openpilot.tools.lib.route import SegmentRange, FileName
+from openpilot.tools.lib.comma_car_segments import get_url as get_comma_segments_url
+from openpilot.tools.lib.openpilotci import get_url
+from openpilot.tools.lib.filereader import DATA_ENDPOINT, FileReader, file_exists, internal_source_available
+from openpilot.tools.lib.route import Route, SegmentRange, FileName
 from openpilot.tools.lib.log_time_series import msgs_to_time_series
 
 LogMessage = type[capnp._DynamicStructReader]
 LogIterable = Iterable[LogMessage]
 RawLogIterable = Iterable[bytes]
 
-
-class LogsUnavailable(Exception):
-  pass
 
 def save_log(dest, log_msgs, compress=True):
   dat = b"".join(msg.as_builder().to_bytes() for msg in log_msgs)
@@ -88,6 +86,7 @@
     if name.startswith("__") and name.endswith("__"):
       return getattr(self, name)
     return getattr(self._evt, name)
+
 
 class _LogFileReader:
   def __init__(self, fn, only_union_types=False, sort_by_time=False, dat=None):
@@ -133,6 +132,7 @@
       else:
         yield ent
 
+
 class ReadMode(enum.StrEnum):
   RLOG = "r"  # only read rlogs
   QLOG = "q"  # only read qlogs
@@ -140,9 +140,6 @@
   AUTO_INTERACTIVE = "i"  # default to rlogs, fallback to qlogs with a prompt from the user
 
 
-<<<<<<< HEAD
-# TODO this should apply to camera files as well
-=======
 LogFileName = tuple[str, ...]
 Source = Callable[[SegmentRange, list[int], LogFileName], dict[int, str]]
 
@@ -202,7 +199,6 @@
   return valid_files
 
 
->>>>>>> 5ec9aee2
 def auto_source(identifier: str, sources: list[Source], default_mode: ReadMode) -> list[str]:
   exceptions = {}
 
@@ -221,11 +217,7 @@
 
   # Build a dict of valid files as we evaluate each source. May contain mix of rlogs, qlogs, and None.
   # This function only returns when we've sourced all files, or throws an exception
-<<<<<<< HEAD
-  valid_files: dict[int, FilePath] = {}
-=======
   valid_files: dict[int, str] = {}
->>>>>>> 5ec9aee2
   for fn in try_fns:
     for source in sources:
       try:
