--- conflicted
+++ resolved
@@ -219,9 +219,8 @@
   return files
 
 
-<<<<<<< HEAD
-# def _auto_source(sr: SegmentRange, sources: list[Source], mode: ReadMode = ReadMode.RLOG) -> list[LogPath]:
-def _auto_source(identifier: str, default_mode: ReadMode, sources: list[Source]) -> list[LogPath]:
+# def auto_source(sr: SegmentRange, sources: list[Source], mode: ReadMode = ReadMode.RLOG) -> list[LogPath]:
+def auto_source(identifier: str, default_mode: ReadMode, sources: list[Source]) -> list[LogPath]:
   mode = default_mode
   try:
     sr = SegmentRange(identifier)
@@ -230,15 +229,12 @@
   except AssertionError as e:
     print(e)
 
-=======
-def auto_source(sr: SegmentRange, sources: list[Source], mode: ReadMode = ReadMode.RLOG) -> list[LogPath]:
->>>>>>> c553c1f8
   if mode == ReadMode.SANITIZED:
     return comma_car_segments_source(sr, mode)
 
   exceptions = {}
 
-  # for automatic fallback modes, _auto_source needs to first check if rlogs exist for any source
+  # for automatic fallback modes, auto_source needs to first check if rlogs exist for any source
   if mode in [ReadMode.AUTO, ReadMode.AUTO_INTERACTIVE]:
     for source in sources:
       try:
@@ -253,7 +249,7 @@
     except Exception as e:
       exceptions[source.__name__] = e
 
-  raise LogsUnavailable("_auto_source could not find any valid source, exceptions for sources:\n  - " +
+  raise LogsUnavailable("auto_source could not find any valid source, exceptions for sources:\n  - " +
                         "\n  - ".join([f"{k}: {repr(v)}" for k, v in exceptions.items()]))
 
 
@@ -283,12 +279,8 @@
     # sr = SegmentRange(identifier)
     # mode = self.default_mode if sr.selector is None else ReadMode(sr.selector)
 
-<<<<<<< HEAD
-    # identifiers = _auto_source(sr, self.sources, mode)
-    identifiers = _auto_source(identifier, self.default_mode, self.sources)
-=======
-    identifiers = auto_source(sr, self.sources, mode)
->>>>>>> c553c1f8
+    # identifiers = auto_source(sr, self.sources, mode)
+    identifiers = auto_source(identifier, self.default_mode, self.sources)
 
     invalid_count = len(list(get_invalid_files(identifiers)))
     assert invalid_count == 0, (f"{invalid_count}/{len(identifiers)} invalid log(s) found, please ensure all logs " +
@@ -298,11 +290,7 @@
   def __init__(self, identifier: str | list[str], default_mode: ReadMode = ReadMode.RLOG,
                sources: list[Source] = None, sort_by_time=False, only_union_types=False):
     if sources is None:
-<<<<<<< HEAD
       sources = [direct_source, internal_source, internal_source_zst, openpilotci_source, openpilotci_source_zst,
-=======
-      sources = [internal_source, internal_source_zst, openpilotci_source, openpilotci_source_zst,
->>>>>>> c553c1f8
                  comma_api_source, comma_car_segments_source, testing_closet_source]
 
     self.default_mode = default_mode
