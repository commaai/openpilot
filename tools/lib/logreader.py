#!/usr/bin/env python3
import bz2
from functools import partial
import multiprocessing
import capnp
import enum
import os
import pathlib
import sys
import tqdm
import urllib.parse
import warnings
import zstd

from collections.abc import Callable, Iterable, Iterator
from urllib.parse import parse_qs, urlparse

from cereal import log as capnp_log
from openpilot.common.swaglog import cloudlog
from openpilot.tools.lib.comma_car_segments import get_url as get_comma_segments_url
from openpilot.tools.lib.openpilotci import get_url
from openpilot.tools.lib.filereader import FileReader, file_exists, internal_source_available
from openpilot.tools.lib.route import Route, SegmentRange

LogMessage = type[capnp._DynamicStructReader]
LogIterable = Iterable[LogMessage]
RawLogIterable = Iterable[bytes]


class _LogFileReader:
  def __init__(self, fn, canonicalize=True, only_union_types=False, sort_by_time=False, dat=None):
    self.data_version = None
    self._only_union_types = only_union_types

    ext = None
    if not dat:
      _, ext = os.path.splitext(urllib.parse.urlparse(fn).path)
      if ext not in ('', '.bz2', '.zst'):
        # old rlogs weren't compressed
        raise Exception(f"unknown extension {ext}")

      with FileReader(fn) as f:
        dat = f.read()

    if ext == ".bz2" or dat.startswith(b'BZh9'):
      dat = bz2.decompress(dat)
    elif ext == ".zst" or dat.startswith(b'\x28\xB5\x2F\xFD'):
      # https://github.com/facebook/zstd/blob/dev/doc/zstd_compression_format.md#zstandard-frames
      dat = zstd.decompress(dat)

    ents = capnp_log.Event.read_multiple_bytes(dat)

    self._ents = []
    try:
      for e in ents:
        self._ents.append(e)
    except capnp.KjException:
      warnings.warn("Corrupted events detected", RuntimeWarning, stacklevel=1)

    if sort_by_time:
      self._ents.sort(key=lambda x: x.logMonoTime)

  def __iter__(self) -> Iterator[capnp._DynamicStructReader]:
    for ent in self._ents:
      if self._only_union_types:
        try:
          ent.which()
          yield ent
        except capnp.lib.capnp.KjException:
          pass
      else:
        yield ent


class ReadMode(enum.StrEnum):
  RLOG = "r"  # only read rlogs
  QLOG = "q"  # only read qlogs
  SANITIZED = "s"  # read from the commaCarSegments database
  AUTO = "a"  # default to rlogs, fallback to qlogs
  AUTO_INTERACTIVE = "i"  # default to rlogs, fallback to qlogs with a prompt from the user


LogPath = str | None
LogPaths = list[LogPath]
ValidFileCallable = Callable[[LogPath], bool]
Source = Callable[[SegmentRange, ReadMode], LogPaths]

InternalUnavailableException = Exception("Internal source not available")

def default_valid_file(fn: LogPath) -> bool:
  return fn is not None and file_exists(fn)


def auto_strategy(rlog_paths: LogPaths, qlog_paths: LogPaths, interactive: bool, valid_file: ValidFileCallable) -> LogPaths:
  # auto select logs based on availability
  if any(rlog is None or not valid_file(rlog) for rlog in rlog_paths) and all(qlog is not None and valid_file(qlog) for qlog in qlog_paths):
    if interactive:
      if input("Some rlogs were not found, would you like to fallback to qlogs for those segments? (y/n) ").lower() != "y":
        return rlog_paths
    else:
      cloudlog.warning("Some rlogs were not found, falling back to qlogs for those segments...")

    return [rlog if valid_file(rlog) else (qlog if valid_file(qlog) else None)
            for (rlog, qlog) in zip(rlog_paths, qlog_paths, strict=True)]
  return rlog_paths


def apply_strategy(mode: ReadMode, rlog_paths: LogPaths, qlog_paths: LogPaths, valid_file: ValidFileCallable = default_valid_file) -> LogPaths:
  if mode == ReadMode.RLOG:
    return rlog_paths
  elif mode == ReadMode.QLOG:
    return qlog_paths
  elif mode == ReadMode.AUTO:
    return auto_strategy(rlog_paths, qlog_paths, False, valid_file)
  elif mode == ReadMode.AUTO_INTERACTIVE:
    return auto_strategy(rlog_paths, qlog_paths, True, valid_file)
  raise Exception(f"invalid mode: {mode}")


def comma_api_source(sr: SegmentRange, mode: ReadMode) -> LogPaths:
  route = Route(sr.route_name)

  rlog_paths = [route.log_paths()[seg] for seg in sr.seg_idxs]
  qlog_paths = [route.qlog_paths()[seg] for seg in sr.seg_idxs]

  # comma api will have already checked if the file exists
  def valid_file(fn):
    return fn is not None

  return apply_strategy(mode, rlog_paths, qlog_paths, valid_file=valid_file)


def internal_source(sr: SegmentRange, mode: ReadMode, file_ext: str = "bz2") -> LogPaths:
  if not internal_source_available():
    raise InternalUnavailableException

  def get_internal_url(sr: SegmentRange, seg, file):
    return f"cd:/{sr.dongle_id}/{sr.log_id}/{seg}/{file}.{file_ext}"

  rlog_paths = [get_internal_url(sr, seg, "rlog") for seg in sr.seg_idxs]
  qlog_paths = [get_internal_url(sr, seg, "qlog") for seg in sr.seg_idxs]

  return apply_strategy(mode, rlog_paths, qlog_paths)


def internal_source_zst(sr: SegmentRange, mode: ReadMode, file_ext: str = "zst") -> LogPaths:
  return internal_source(sr, mode, file_ext)


def openpilotci_source(sr: SegmentRange, mode: ReadMode) -> LogPaths:
  rlog_paths = [get_url(sr.route_name, seg, "rlog") for seg in sr.seg_idxs]
  qlog_paths = [get_url(sr.route_name, seg, "qlog") for seg in sr.seg_idxs]

  return apply_strategy(mode, rlog_paths, qlog_paths)


def comma_car_segments_source(sr: SegmentRange, mode=ReadMode.RLOG) -> LogPaths:
  return [get_comma_segments_url(sr.route_name, seg) for seg in sr.seg_idxs]


def direct_source(file_or_url: str) -> LogPaths:
  return [file_or_url]


def get_invalid_files(files):
  for f in files:
    if f is None or not file_exists(f):
      yield f


def check_source(source: Source, *args) -> LogPaths:
  files = source(*args)
  assert len(files) > 0, "No files on source"
<<<<<<< HEAD
  assert next(get_invalid_files(files), False) is False
=======
  assert next(get_invalid_files(files), False) is False, "Some files are invalid"
>>>>>>> 68e22faa
  return files


def auto_source(sr: SegmentRange, mode=ReadMode.RLOG) -> LogPaths:
  if mode == ReadMode.SANITIZED:
    return comma_car_segments_source(sr, mode)

  SOURCES: list[Source] = [internal_source, internal_source_zst, openpilotci_source, comma_api_source, comma_car_segments_source,]
  exceptions = {}

  # for automatic fallback modes, auto_source needs to first check if rlogs exist for any source
  if mode in [ReadMode.AUTO, ReadMode.AUTO_INTERACTIVE]:
    for source in SOURCES:
      try:
        return check_source(source, sr, ReadMode.RLOG)
      except Exception:
        pass

  # Automatically determine viable source
  for source in SOURCES:
    try:
      return check_source(source, sr, mode)
    except Exception as e:
      exceptions[source.__name__] = e

  raise Exception("auto_source could not find any valid source, exceptions for sources:\n  - " +
                  "\n  - ".join([f"{k}: {repr(v)}" for k, v in exceptions.items()]))


def parse_useradmin(identifier: str):
  if "useradmin.comma.ai" in identifier:
    query = parse_qs(urlparse(identifier).query)
    return query["onebox"][0]
  return None


def parse_cabana(identifier: str):
  if "cabana.comma.ai" in identifier:
    query = parse_qs(urlparse(identifier).query)
    return query["route"][0]
  return None


def parse_direct(identifier: str):
  if identifier.startswith(("http://", "https://", "cd:/")) or pathlib.Path(identifier).exists():
    return identifier
  return None


def parse_indirect(identifier: str):
  parsed = parse_useradmin(identifier) or parse_cabana(identifier)

  if parsed is not None:
    return parsed, comma_api_source, True

  return identifier, None, False


class LogReader:
  def _parse_identifiers(self, identifier: str | list[str]):
    if isinstance(identifier, list):
      return [i for j in identifier for i in self._parse_identifiers(j)]

    parsed, source, is_indirect = parse_indirect(identifier)

    if not is_indirect:
      direct_parsed = parse_direct(identifier)
      if direct_parsed is not None:
        return direct_source(identifier)

    sr = SegmentRange(parsed)
    mode = self.default_mode if sr.selector is None else ReadMode(sr.selector)
    source = self.default_source if source is None else source

    identifiers = source(sr, mode)

    invalid_count = len(list(get_invalid_files(identifiers)))
    assert invalid_count == 0, f"{invalid_count}/{len(identifiers)} invalid log(s) found, please ensure all logs \
are uploaded or auto fallback to qlogs with '/a' selector at the end of the route name."
    return identifiers

  def __init__(self, identifier: str | list[str], default_mode: ReadMode = ReadMode.RLOG,
               default_source=auto_source, sort_by_time=False, only_union_types=False):
    self.default_mode = default_mode
    self.default_source = default_source
    self.identifier = identifier

    self.sort_by_time = sort_by_time
    self.only_union_types = only_union_types

    self.__lrs: dict[int, _LogFileReader] = {}
    self.reset()

  def _get_lr(self, i):
    if i not in self.__lrs:
      self.__lrs[i] = _LogFileReader(self.logreader_identifiers[i], sort_by_time=self.sort_by_time, only_union_types=self.only_union_types)
    return self.__lrs[i]

  def __iter__(self):
    for i in range(len(self.logreader_identifiers)):
      yield from self._get_lr(i)

  def _run_on_segment(self, func, i):
    return func(self._get_lr(i))

  def run_across_segments(self, num_processes, func):
    with multiprocessing.Pool(num_processes) as pool:
      ret = []
      num_segs = len(self.logreader_identifiers)
      for p in tqdm.tqdm(pool.imap(partial(self._run_on_segment, func), range(num_segs)), total=num_segs):
        ret.extend(p)
      return ret

  def reset(self):
    self.logreader_identifiers = self._parse_identifiers(self.identifier)

  @staticmethod
  def from_bytes(dat):
    return _LogFileReader("", dat=dat)

  def filter(self, msg_type: str):
    return (getattr(m, m.which()) for m in filter(lambda m: m.which() == msg_type, self))

  def first(self, msg_type: str):
    return next(self.filter(msg_type), None)


if __name__ == "__main__":
  import codecs

  # capnproto <= 0.8.0 throws errors converting byte data to string
  # below line catches those errors and replaces the bytes with \x__
  codecs.register_error("strict", codecs.backslashreplace_errors)
  log_path = sys.argv[1]
  lr = LogReader(log_path, sort_by_time=True)
  for msg in lr:
    print(msg)<|MERGE_RESOLUTION|>--- conflicted
+++ resolved
@@ -171,11 +171,7 @@
 def check_source(source: Source, *args) -> LogPaths:
   files = source(*args)
   assert len(files) > 0, "No files on source"
-<<<<<<< HEAD
-  assert next(get_invalid_files(files), False) is False
-=======
   assert next(get_invalid_files(files), False) is False, "Some files are invalid"
->>>>>>> 68e22faa
   return files
 
 
