import os
import re
from functools import cache
from urllib.parse import urlparse
from collections import defaultdict
from itertools import chain
from typing import cast

from openpilot.tools.lib.auth_config import get_token
from openpilot.tools.lib.api import CommaApi
from openpilot.tools.lib.helpers import RE

QLOG_FILENAMES = ['qlog', 'qlog.bz2']
QCAMERA_FILENAMES = ['qcamera.ts']
LOG_FILENAMES = ['rlog', 'rlog.bz2', 'raw_log.bz2']
CAMERA_FILENAMES = ['fcamera.hevc', 'video.hevc']
DCAMERA_FILENAMES = ['dcamera.hevc']
ECAMERA_FILENAMES = ['ecamera.hevc']


class Route:
  def __init__(self, name, data_dir=None):
    self._name = RouteName(name)
    self.files = None
    if data_dir is not None:
      self._segments = self._get_segments_local(data_dir)
    else:
      self._segments = self._get_segments_remote()
    self.max_seg_number = self._segments[-1].name.segment_num

  @property
  def name(self):
    return self._name

  @property
  def segments(self):
    return self._segments

  def log_paths(self):
    log_path_by_seg_num = {s.name.segment_num: s.log_path for s in self._segments}
    return [log_path_by_seg_num.get(i, None) for i in range(self.max_seg_number + 1)]

  def qlog_paths(self):
    qlog_path_by_seg_num = {s.name.segment_num: s.qlog_path for s in self._segments}
    return [qlog_path_by_seg_num.get(i, None) for i in range(self.max_seg_number + 1)]

  def camera_paths(self):
    camera_path_by_seg_num = {s.name.segment_num: s.camera_path for s in self._segments}
    return [camera_path_by_seg_num.get(i, None) for i in range(self.max_seg_number + 1)]

  def dcamera_paths(self):
    dcamera_path_by_seg_num = {s.name.segment_num: s.dcamera_path for s in self._segments}
    return [dcamera_path_by_seg_num.get(i, None) for i in range(self.max_seg_number + 1)]

  def ecamera_paths(self):
    ecamera_path_by_seg_num = {s.name.segment_num: s.ecamera_path for s in self._segments}
    return [ecamera_path_by_seg_num.get(i, None) for i in range(self.max_seg_number + 1)]

  def qcamera_paths(self):
    qcamera_path_by_seg_num = {s.name.segment_num: s.qcamera_path for s in self._segments}
    return [qcamera_path_by_seg_num.get(i, None) for i in range(self.max_seg_number + 1)]

  # TODO: refactor this, it's super repetitive
  def _get_segments_remote(self):
    api = CommaApi(get_token())
    route_files = api.get('v1/route/' + self.name.canonical_name + '/files')
    self.files = list(chain.from_iterable(route_files.values()))

    segments = {}
    for url in self.files:
      _, dongle_id, time_str, segment_num, fn = urlparse(url).path.rsplit('/', maxsplit=4)
      segment_name = f'{dongle_id}|{time_str}--{segment_num}'
      if segments.get(segment_name):
        segments[segment_name] = Segment(
          segment_name,
          url if fn in LOG_FILENAMES else segments[segment_name].log_path,
          url if fn in QLOG_FILENAMES else segments[segment_name].qlog_path,
          url if fn in CAMERA_FILENAMES else segments[segment_name].camera_path,
          url if fn in DCAMERA_FILENAMES else segments[segment_name].dcamera_path,
          url if fn in ECAMERA_FILENAMES else segments[segment_name].ecamera_path,
          url if fn in QCAMERA_FILENAMES else segments[segment_name].qcamera_path,
        )
      else:
        segments[segment_name] = Segment(
          segment_name,
          url if fn in LOG_FILENAMES else None,
          url if fn in QLOG_FILENAMES else None,
          url if fn in CAMERA_FILENAMES else None,
          url if fn in DCAMERA_FILENAMES else None,
          url if fn in ECAMERA_FILENAMES else None,
          url if fn in QCAMERA_FILENAMES else None,
        )

    return sorted(segments.values(), key=lambda seg: seg.name.segment_num)

  def _get_segments_local(self, data_dir):
    files = os.listdir(data_dir)
    segment_files = defaultdict(list)

    for f in files:
      fullpath = os.path.join(data_dir, f)
      explorer_match = re.match(RE.EXPLORER_FILE, f)
      op_match = re.match(RE.OP_SEGMENT_DIR, f)

      if explorer_match:
        segment_name = explorer_match.group('segment_name')
        fn = explorer_match.group('file_name')
        if segment_name.replace('_', '|').startswith(self.name.canonical_name):
          segment_files[segment_name].append((fullpath, fn))
      elif op_match and os.path.isdir(fullpath):
        segment_name = op_match.group('segment_name')
        if segment_name.startswith(self.name.canonical_name):
          for seg_f in os.listdir(fullpath):
            segment_files[segment_name].append((os.path.join(fullpath, seg_f), seg_f))
      elif f == self.name.canonical_name:
        for seg_num in os.listdir(fullpath):
          if not seg_num.isdigit():
            continue

          segment_name = f'{self.name.canonical_name}--{seg_num}'
          for seg_f in os.listdir(os.path.join(fullpath, seg_num)):
            segment_files[segment_name].append((os.path.join(fullpath, seg_num, seg_f), seg_f))

    segments = []
    for segment, files in segment_files.items():

      try:
        log_path = next(path for path, filename in files if filename in LOG_FILENAMES)
      except StopIteration:
        log_path = None

      try:
        qlog_path = next(path for path, filename in files if filename in QLOG_FILENAMES)
      except StopIteration:
        qlog_path = None

      try:
        camera_path = next(path for path, filename in files if filename in CAMERA_FILENAMES)
      except StopIteration:
        camera_path = None

      try:
        dcamera_path = next(path for path, filename in files if filename in DCAMERA_FILENAMES)
      except StopIteration:
        dcamera_path = None

      try:
        ecamera_path = next(path for path, filename in files if filename in ECAMERA_FILENAMES)
      except StopIteration:
        ecamera_path = None

      try:
        qcamera_path = next(path for path, filename in files if filename in QCAMERA_FILENAMES)
      except StopIteration:
        qcamera_path = None

      segments.append(Segment(segment, log_path, qlog_path, camera_path, dcamera_path, ecamera_path, qcamera_path))

    if len(segments) == 0:
      raise ValueError(f'Could not find segments for route {self.name.canonical_name} in data directory {data_dir}')
    return sorted(segments, key=lambda seg: seg.name.segment_num)


class Segment:
  def __init__(self, name, log_path, qlog_path, camera_path, dcamera_path, ecamera_path, qcamera_path):
    self._name = SegmentName(name)
    self.log_path = log_path
    self.qlog_path = qlog_path
    self.camera_path = camera_path
    self.dcamera_path = dcamera_path
    self.ecamera_path = ecamera_path
    self.qcamera_path = qcamera_path

  @property
  def name(self):
    return self._name


class RouteName:
  def __init__(self, name_str: str):
    self._name_str = name_str
    delim = next(c for c in self._name_str if c in ("|", "/"))
    self._dongle_id, self._time_str = self._name_str.split(delim)

    assert len(self._dongle_id) == 16, self._name_str
    assert len(self._time_str) == 20, self._name_str
    self._canonical_name = f"{self._dongle_id}|{self._time_str}"

  @property
  def canonical_name(self) -> str: return self._canonical_name

  @property
  def dongle_id(self) -> str: return self._dongle_id

  @property
  def time_str(self) -> str: return self._time_str

  def __str__(self) -> str: return self._canonical_name


class SegmentName:
  # TODO: add constructor that takes dongle_id, time_str, segment_num and then create instances
  # of this class instead of manually constructing a segment name (use canonical_name prop instead)
  def __init__(self, name_str: str, allow_route_name=False):
    data_dir_path_separator_index = name_str.rsplit("|", 1)[0].rfind("/")
    use_data_dir = (data_dir_path_separator_index != -1) and ("|" in name_str)
    self._name_str = name_str[data_dir_path_separator_index + 1:] if use_data_dir else name_str
    self._data_dir = name_str[:data_dir_path_separator_index] if use_data_dir else None

    seg_num_delim = "--" if self._name_str.count("--") == 2 else "/"
    name_parts = self._name_str.rsplit(seg_num_delim, 1)
    if allow_route_name and len(name_parts) == 1:
      name_parts.append("-1")  # no segment number
    self._route_name = RouteName(name_parts[0])
    self._num = int(name_parts[1])
    self._canonical_name = f"{self._route_name._dongle_id}|{self._route_name._time_str}--{self._num}"

  @property
  def canonical_name(self) -> str: return self._canonical_name

  @property
  def dongle_id(self) -> str: return self._route_name.dongle_id

  @property
  def time_str(self) -> str: return self._route_name.time_str

  @property
  def segment_num(self) -> int: return self._num

  @property
  def route_name(self) -> RouteName: return self._route_name

  @property
  def data_dir(self) -> str | None: return self._data_dir

  def __str__(self) -> str: return self._canonical_name


@cache
def get_max_seg_number_cached(sr: 'SegmentRange') -> int:
  try:
    api = CommaApi(get_token())
    return cast(int, api.get("/v1/route/" + sr.route_name.replace("/", "|"))["segment_numbers"][-1])
  except Exception as e:
    raise Exception("unable to get max_segment_number. ensure you have access to this route or the route is public.") from e


class SegmentRange:
  def __init__(self, segment_range: str):
    m = re.fullmatch(RE.SEGMENT_RANGE, segment_range)
    assert m is not None, f"Segment range is not valid {segment_range}"
    self.m = m

  @property
  def route_name(self) -> str:
    return self.m.group("route_name")

  @property
  def dongle_id(self) -> str:
    return self.m.group("dongle_id")

  @property
  def timestamp(self) -> str:
    return self.m.group("timestamp")

  @property
<<<<<<< HEAD
  def log_id(self):
    return self.m.group("log_id")

  @property
  def _slice(self):
    return self.m.group("slice")
=======
  def slice(self) -> str:
    return self.m.group("slice") or ""
>>>>>>> 9d4d5f60

  @property
  def selector(self) -> str | None:
    return self.m.group("selector")

<<<<<<< HEAD
  def __str__(self):
    return f"{self.dongle_id}/{self.log_id}" + (f"/{self._slice}" if self._slice else "") + (f"/{self.selector}" if self.selector else "")
=======
  @property
  def seg_idxs(self) -> list[int]:
    m = re.fullmatch(RE.SLICE, self.slice)
    assert m is not None, f"Invalid slice: {self.slice}"
    start, end, step = (None if s is None else int(s) for s in m.groups())

    # one segment specified
    if start is not None and end is None and ':' not in self.slice:
      if start < 0:
        start += get_max_seg_number_cached(self) + 1
      return [start]

    s = slice(start, end, step)
    # no specified end or using relative indexing, need number of segments
    if end is None or end < 0 or (start is not None and start < 0):
      return list(range(get_max_seg_number_cached(self) + 1))[s]
    else:
      return list(range(end + 1))[s]

  def __str__(self) -> str:
    return f"{self.dongle_id}/{self.timestamp}" + (f"/{self.slice}" if self.slice else "") + (f"/{self.selector}" if self.selector else "")

  def __repr__(self) -> str:
    return self.__str__()
>>>>>>> 9d4d5f60
<|MERGE_RESOLUTION|>--- conflicted
+++ resolved
@@ -264,26 +264,17 @@
     return self.m.group("timestamp")
 
   @property
-<<<<<<< HEAD
-  def log_id(self):
+  def log_id(self) -> str:
     return self.m.group("log_id")
 
   @property
-  def _slice(self):
-    return self.m.group("slice")
-=======
   def slice(self) -> str:
     return self.m.group("slice") or ""
->>>>>>> 9d4d5f60
 
   @property
   def selector(self) -> str | None:
     return self.m.group("selector")
 
-<<<<<<< HEAD
-  def __str__(self):
-    return f"{self.dongle_id}/{self.log_id}" + (f"/{self._slice}" if self._slice else "") + (f"/{self.selector}" if self.selector else "")
-=======
   @property
   def seg_idxs(self) -> list[int]:
     m = re.fullmatch(RE.SLICE, self.slice)
@@ -304,8 +295,7 @@
       return list(range(end + 1))[s]
 
   def __str__(self) -> str:
-    return f"{self.dongle_id}/{self.timestamp}" + (f"/{self.slice}" if self.slice else "") + (f"/{self.selector}" if self.selector else "")
+    return f"{self.dongle_id}/{self.log_id}" + (f"/{self.slice}" if self.slice else "") + (f"/{self.selector}" if self.selector else "")
 
   def __repr__(self) -> str:
-    return self.__str__()
->>>>>>> 9d4d5f60
+    return self.__str__()