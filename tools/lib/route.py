import os
import re
from functools import cache
from urllib.parse import urlparse
from collections import defaultdict
from itertools import chain
from typing import Optional, cast

from openpilot.tools.lib.auth_config import get_token
from openpilot.tools.lib.api import CommaApi
from openpilot.tools.lib.helpers import RE

QLOG_FILENAMES = ['qlog', 'qlog.bz2']
QCAMERA_FILENAMES = ['qcamera.ts']
LOG_FILENAMES = ['rlog', 'rlog.bz2', 'raw_log.bz2']
CAMERA_FILENAMES = ['fcamera.hevc', 'video.hevc']
DCAMERA_FILENAMES = ['dcamera.hevc']
ECAMERA_FILENAMES = ['ecamera.hevc']


class Route:
  def __init__(self, name, data_dir=None):
    self._name = RouteName(name)
    self.files = None
    if data_dir is not None:
      self._segments = self._get_segments_local(data_dir)
    else:
      self._segments = self._get_segments_remote()
    self.max_seg_number = self._segments[-1].name.segment_num

  @property
  def name(self):
    return self._name

  @property
  def segments(self):
    return self._segments

  def log_paths(self):
    log_path_by_seg_num = {s.name.segment_num: s.log_path for s in self._segments}
    return [log_path_by_seg_num.get(i, None) for i in range(self.max_seg_number + 1)]

  def qlog_paths(self):
    qlog_path_by_seg_num = {s.name.segment_num: s.qlog_path for s in self._segments}
    return [qlog_path_by_seg_num.get(i, None) for i in range(self.max_seg_number + 1)]

  def camera_paths(self):
    camera_path_by_seg_num = {s.name.segment_num: s.camera_path for s in self._segments}
    return [camera_path_by_seg_num.get(i, None) for i in range(self.max_seg_number + 1)]

  def dcamera_paths(self):
    dcamera_path_by_seg_num = {s.name.segment_num: s.dcamera_path for s in self._segments}
    return [dcamera_path_by_seg_num.get(i, None) for i in range(self.max_seg_number + 1)]

  def ecamera_paths(self):
    ecamera_path_by_seg_num = {s.name.segment_num: s.ecamera_path for s in self._segments}
    return [ecamera_path_by_seg_num.get(i, None) for i in range(self.max_seg_number + 1)]

  def qcamera_paths(self):
    qcamera_path_by_seg_num = {s.name.segment_num: s.qcamera_path for s in self._segments}
    return [qcamera_path_by_seg_num.get(i, None) for i in range(self.max_seg_number + 1)]

  # TODO: refactor this, it's super repetitive
  def _get_segments_remote(self):
    api = CommaApi(get_token())
    route_files = api.get('v1/route/' + self.name.canonical_name + '/files')
    self.files = list(chain.from_iterable(route_files.values()))

    segments = {}
    for url in self.files:
      _, dongle_id, time_str, segment_num, fn = urlparse(url).path.rsplit('/', maxsplit=4)
      segment_name = f'{dongle_id}|{time_str}--{segment_num}'
      if segments.get(segment_name):
        segments[segment_name] = Segment(
          segment_name,
          url if fn in LOG_FILENAMES else segments[segment_name].log_path,
          url if fn in QLOG_FILENAMES else segments[segment_name].qlog_path,
          url if fn in CAMERA_FILENAMES else segments[segment_name].camera_path,
          url if fn in DCAMERA_FILENAMES else segments[segment_name].dcamera_path,
          url if fn in ECAMERA_FILENAMES else segments[segment_name].ecamera_path,
          url if fn in QCAMERA_FILENAMES else segments[segment_name].qcamera_path,
        )
      else:
        segments[segment_name] = Segment(
          segment_name,
          url if fn in LOG_FILENAMES else None,
          url if fn in QLOG_FILENAMES else None,
          url if fn in CAMERA_FILENAMES else None,
          url if fn in DCAMERA_FILENAMES else None,
          url if fn in ECAMERA_FILENAMES else None,
          url if fn in QCAMERA_FILENAMES else None,
        )

    return sorted(segments.values(), key=lambda seg: seg.name.segment_num)

  def _get_segments_local(self, data_dir):
    files = os.listdir(data_dir)
    segment_files = defaultdict(list)

    for f in files:
      fullpath = os.path.join(data_dir, f)
      explorer_match = re.match(RE.EXPLORER_FILE, f)
      op_match = re.match(RE.OP_SEGMENT_DIR, f)

      if explorer_match:
        segment_name = explorer_match.group('segment_name')
        fn = explorer_match.group('file_name')
        if segment_name.replace('_', '|').startswith(self.name.canonical_name):
          segment_files[segment_name].append((fullpath, fn))
      elif op_match and os.path.isdir(fullpath):
        segment_name = op_match.group('segment_name')
        if segment_name.startswith(self.name.canonical_name):
          for seg_f in os.listdir(fullpath):
            segment_files[segment_name].append((os.path.join(fullpath, seg_f), seg_f))
      elif f == self.name.canonical_name:
        for seg_num in os.listdir(fullpath):
          if not seg_num.isdigit():
            continue

          segment_name = f'{self.name.canonical_name}--{seg_num}'
          for seg_f in os.listdir(os.path.join(fullpath, seg_num)):
            segment_files[segment_name].append((os.path.join(fullpath, seg_num, seg_f), seg_f))

    segments = []
    for segment, files in segment_files.items():

      try:
        log_path = next(path for path, filename in files if filename in LOG_FILENAMES)
      except StopIteration:
        log_path = None

      try:
        qlog_path = next(path for path, filename in files if filename in QLOG_FILENAMES)
      except StopIteration:
        qlog_path = None

      try:
        camera_path = next(path for path, filename in files if filename in CAMERA_FILENAMES)
      except StopIteration:
        camera_path = None

      try:
        dcamera_path = next(path for path, filename in files if filename in DCAMERA_FILENAMES)
      except StopIteration:
        dcamera_path = None

      try:
        ecamera_path = next(path for path, filename in files if filename in ECAMERA_FILENAMES)
      except StopIteration:
        ecamera_path = None

      try:
        qcamera_path = next(path for path, filename in files if filename in QCAMERA_FILENAMES)
      except StopIteration:
        qcamera_path = None

      segments.append(Segment(segment, log_path, qlog_path, camera_path, dcamera_path, ecamera_path, qcamera_path))

    if len(segments) == 0:
      raise ValueError(f'Could not find segments for route {self.name.canonical_name} in data directory {data_dir}')
    return sorted(segments, key=lambda seg: seg.name.segment_num)


class Segment:
  def __init__(self, name, log_path, qlog_path, camera_path, dcamera_path, ecamera_path, qcamera_path):
    self._name = SegmentName(name)
    self.log_path = log_path
    self.qlog_path = qlog_path
    self.camera_path = camera_path
    self.dcamera_path = dcamera_path
    self.ecamera_path = ecamera_path
    self.qcamera_path = qcamera_path

  @property
  def name(self):
    return self._name


class RouteName:
  def __init__(self, name_str: str):
    self._name_str = name_str
    delim = next(c for c in self._name_str if c in ("|", "/"))
    self._dongle_id, self._time_str = self._name_str.split(delim)

    assert len(self._dongle_id) == 16, self._name_str
    assert len(self._time_str) == 20, self._name_str
    self._canonical_name = f"{self._dongle_id}|{self._time_str}"

  @property
  def canonical_name(self) -> str: return self._canonical_name

  @property
  def dongle_id(self) -> str: return self._dongle_id

  @property
  def time_str(self) -> str: return self._time_str

  def __str__(self) -> str: return self._canonical_name


class SegmentName:
  # TODO: add constructor that takes dongle_id, time_str, segment_num and then create instances
  # of this class instead of manually constructing a segment name (use canonical_name prop instead)
  def __init__(self, name_str: str, allow_route_name=False):
    data_dir_path_separator_index = name_str.rsplit("|", 1)[0].rfind("/")
    use_data_dir = (data_dir_path_separator_index != -1) and ("|" in name_str)
    self._name_str = name_str[data_dir_path_separator_index + 1:] if use_data_dir else name_str
    self._data_dir = name_str[:data_dir_path_separator_index] if use_data_dir else None

    seg_num_delim = "--" if self._name_str.count("--") == 2 else "/"
    name_parts = self._name_str.rsplit(seg_num_delim, 1)
    if allow_route_name and len(name_parts) == 1:
      name_parts.append("-1")  # no segment number
    self._route_name = RouteName(name_parts[0])
    self._num = int(name_parts[1])
    self._canonical_name = f"{self._route_name._dongle_id}|{self._route_name._time_str}--{self._num}"

  @property
  def canonical_name(self) -> str: return self._canonical_name

  @property
  def dongle_id(self) -> str: return self._route_name.dongle_id

  @property
  def time_str(self) -> str: return self._route_name.time_str

  @property
  def segment_num(self) -> int: return self._num

  @property
  def route_name(self) -> RouteName: return self._route_name

  @property
  def data_dir(self) -> Optional[str]: return self._data_dir

  def __str__(self) -> str: return self._canonical_name


@cache
def get_max_seg_number_cached(sr: 'SegmentRange') -> int:
  try:
    api = CommaApi(get_token())
    return cast(int, api.get("/v1/route/" + sr.route_name.replace("/", "|"))["segment_numbers"][-1])
  except Exception as e:
    raise Exception("unable to get max_segment_number. ensure you have access to this route or the route is public.") from e


class SegmentRange:
  def __init__(self, segment_range: str):
    m = re.fullmatch(RE.SEGMENT_RANGE, segment_range)
    assert m is not None, f"Segment range is not valid {segment_range}"
    self.m = m

  @property
  def route_name(self) -> str:
    return self.m.group("route_name")

  @property
  def dongle_id(self) -> str:
    return self.m.group("dongle_id")

  @property
  def timestamp(self) -> str:
    return self.m.group("timestamp")

  @property
<<<<<<< HEAD
  def _slice(self) -> str | None:
    return self.m.group("slice")

  @property
  def selector(self) -> str | None:
=======
  def _slice(self) -> str:
    return self.m.group("slice")

  @property
  def seg_idxs(self) -> list[int]:
    m = re.fullmatch(RE.SLICE, self._slice)
    assert m is not None, f"Invalid slice: {self._slice}"
    start, end, step = (None if s is None else int(s) for s in m.groups())

    # one segment specified
    if start is not None and end is None and ':' not in self._slice:
      if start < 0:
        start += get_max_seg_number_cached(self) + 1
      return [start]

    s = slice(start, end, step)
    # no specified end or using relative indexing, need number of segments
    if end is None or end < 0 or (start is not None and start < 0):
      return list(range(get_max_seg_number_cached(self) + 1))[s]
    else:
      return list(range(end + 1))[s]

  @property
  def selector(self) -> str:
>>>>>>> 8fe9bc7a
    return self.m.group("selector")

  def __str__(self) -> str:
    return f"{self.dongle_id}/{self.timestamp}" + (f"/{self._slice}" if self._slice else "") + (f"/{self.selector}" if self.selector else "")

  def __repr__(self) -> str:
    return self.__str__()<|MERGE_RESOLUTION|>--- conflicted
+++ resolved
@@ -264,13 +264,6 @@
     return self.m.group("timestamp")
 
   @property
-<<<<<<< HEAD
-  def _slice(self) -> str | None:
-    return self.m.group("slice")
-
-  @property
-  def selector(self) -> str | None:
-=======
   def _slice(self) -> str:
     return self.m.group("slice")
 
@@ -295,7 +288,6 @@
 
   @property
   def selector(self) -> str:
->>>>>>> 8fe9bc7a
     return self.m.group("selector")
 
   def __str__(self) -> str:
