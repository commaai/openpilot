--- conflicted
+++ resolved
@@ -39,6 +39,7 @@
     ocl-icd-libopencl1
     ocl-icd-opencl-dev
     portaudio19-dev
+    qml-module-qtquick2
     qtmultimedia5-dev
     qtdeclarative5-dev
     qttools5-dev-tools
@@ -49,13 +50,13 @@
     "
 
 _DEV_PACKAGES="
-"
+    cmake
+    make
+    clinfo
+    "
 
 _EXTRA_PACKAGES="
     casync
-    cmake
-    make
-    clinfo
     libqt5sql5-sqlite
     libreadline-dev
     libdw1
@@ -95,60 +96,8 @@
   SUDO="sudo"
 fi
 
-<<<<<<< HEAD
 function apt_install () {
   $SUDO apt-get install -y --no-install-recommends $1
-=======
-# Install common packages
-function install_ubuntu_common_requirements() {
-  $SUDO apt-get update
-  $SUDO apt-get install -y --no-install-recommends \
-    ca-certificates \
-    clang \
-    cppcheck \
-    build-essential \
-    gcc-arm-none-eabi \
-    liblzma-dev \
-    capnproto \
-    libcapnp-dev \
-    curl \
-    libcurl4-openssl-dev \
-    git \
-    git-lfs \
-    ffmpeg \
-    libavformat-dev \
-    libavcodec-dev \
-    libavdevice-dev \
-    libavutil-dev \
-    libavfilter-dev \
-    libbz2-dev \
-    libeigen3-dev \
-    libffi-dev \
-    libglew-dev \
-    libgles2-mesa-dev \
-    libglfw3-dev \
-    libglib2.0-0 \
-    libqt5charts5-dev \
-    libncurses5-dev \
-    libssl-dev \
-    libusb-1.0-0-dev \
-    libzmq3-dev \
-    libsqlite3-dev \
-    libsystemd-dev \
-    locales \
-    opencl-headers \
-    ocl-icd-libopencl1 \
-    ocl-icd-opencl-dev \
-    portaudio19-dev \
-    qml-module-qtquick2 \
-    qtmultimedia5-dev \
-    qtdeclarative5-dev \
-    qttools5-dev-tools \
-    libqt5svg5-dev \
-    libqt5serialbus5-dev  \
-    libqt5x11extras5-dev \
-    libqt5opengl5-dev
->>>>>>> 0922ab2b
 }
 
 RUNTIME_PACKAGES=""
