--- conflicted
+++ resolved
@@ -31,13 +31,8 @@
 cabana_env['QT_MOCHPREFIX'] = os.path.dirname(prev_moc_path) + '/cabana/moc_'
 cabana_lib = cabana_env.Library("cabana_lib", ['mainwin.cc', 'streams/pandastream.cc', 'streams/devicestream.cc', 'streams/livestream.cc', 'streams/abstractstream.cc', 'streams/replaystream.cc', 'binaryview.cc', 'historylog.cc', 'videowidget.cc', 'signalview.cc', 
                                                'dbc/dbc.cc', 'dbc/dbcfile.cc', 'dbc/dbcmanager.cc',
-<<<<<<< HEAD
-                                               'chart/chartswidget.cc', 'chart/chart.cc', 'chart/signalselector.cc', 'chart/tiplabel.cc',
-                                               'commands.cc', 'messageswidget.cc', 'route.cc', 'settings.cc', 'util.cc', 'detailwidget.cc', 'tools/findsimilarbits.cc', 'tools/search.cc'], LIBS=cabana_libs, FRAMEWORKS=base_frameworks)
-=======
                                                'chart/chartswidget.cc', 'chart/chart.cc', 'chart/signalselector.cc', 'chart/tiplabel.cc', 'chart/sparkline.cc',
-                                               'commands.cc', 'messageswidget.cc', 'streamselector.cc', 'settings.cc', 'util.cc', 'detailwidget.cc', 'tools/findsimilarbits.cc'], LIBS=cabana_libs, FRAMEWORKS=base_frameworks)
->>>>>>> a3070d0e
+                                               'commands.cc', 'messageswidget.cc', 'streamselector.cc', 'settings.cc', 'util.cc', 'detailwidget.cc', 'tools/findsimilarbits.cc', 'tools/search.cc'], LIBS=cabana_libs, FRAMEWORKS=base_frameworks)
 cabana_env.Program('cabana', ['cabana.cc', cabana_lib, assets], LIBS=cabana_libs, FRAMEWORKS=base_frameworks)
 
 if GetOption('test'):
