#include "tools/cabana/messageswidget.h"

#include <limits>

#include <QCheckBox>
#include <QHBoxLayout>
#include <QLabel>
#include <QPainter>
#include <QPushButton>
#include <QScrollBar>
#include <QVBoxLayout>

#include "tools/cabana/commands.h"

<<<<<<< HEAD
=======
static QString msg_node_from_id(const MessageId &id) {
  auto msg = dbc()->msg(id);
  return msg ? msg->transmitter : QString();
}

>>>>>>> 95283833
MessagesWidget::MessagesWidget(QWidget *parent) : menu(new QMenu(this)), QWidget(parent) {
  QVBoxLayout *main_layout = new QVBoxLayout(this);
  main_layout->setContentsMargins(0, 0, 0, 0);
  main_layout->setSpacing(0);
  // toolbar
  main_layout->addWidget(createToolBar());
  // message table
<<<<<<< HEAD
  main_layout->addWidget(view = new MessageView(this));
  view->setItemDelegate(delegate = new MessageBytesDelegate(view, settings.multiple_lines_bytes));
  view->setHeader(header = new MessageViewHeader(this));
  view->setModel(model = new MessageListModel(this));
=======
  view = new MessageView(this);
  model = new MessageListModel(this);
  header = new MessageViewHeader(this);
  view->setItemDelegate(delegate = new MessageBytesDelegate(view, settings.multiple_lines_bytes));
  view->setHeader(header);
  view->setModel(model);
>>>>>>> 95283833
  view->setSortingEnabled(true);
  view->sortByColumn(MessageListModel::Column::NAME, Qt::AscendingOrder);
  view->setAllColumnsShowFocus(true);
  view->setEditTriggers(QAbstractItemView::NoEditTriggers);
  view->setItemsExpandable(false);
  view->setIndentation(0);
  view->setRootIsDecorated(false);

  // Must be called before setting any header parameters to avoid overriding
  restoreHeaderState(settings.message_header_state);
  header->setSectionsMovable(true);
  header->setSectionResizeMode(MessageListModel::Column::DATA, QHeaderView::Fixed);
  header->setStretchLastSection(true);
  header->setContextMenuPolicy(Qt::CustomContextMenu);
<<<<<<< HEAD
=======

  main_layout->addWidget(view);

  // suppress
  QHBoxLayout *suppress_layout = new QHBoxLayout();
  suppress_add = new QPushButton("Suppress Highlighted");
  suppress_clear = new QPushButton();
  suppress_layout->addWidget(suppress_add);
  suppress_layout->addWidget(suppress_clear);
  QCheckBox *suppress_defined_signals = new QCheckBox(tr("Suppress Defined Signals"), this);
  suppress_defined_signals->setChecked(settings.suppress_defined_signals);
  suppress_layout->addWidget(suppress_defined_signals);
  main_layout->addLayout(suppress_layout);
>>>>>>> 95283833

  // signals/slots
  QObject::connect(menu, &QMenu::aboutToShow, this, &MessagesWidget::menuAboutToShow);
  QObject::connect(header, &MessageViewHeader::filtersUpdated, model, &MessageListModel::setFilterStrings);
  QObject::connect(header, &MessageViewHeader::customContextMenuRequested, this, &MessagesWidget::headerContextMenuEvent);
  QObject::connect(view->horizontalScrollBar(), &QScrollBar::valueChanged, header, &MessageViewHeader::updateHeaderPositions);
<<<<<<< HEAD
=======
  QObject::connect(suppress_defined_signals, &QCheckBox::stateChanged, [=](int state) {
    settings.suppress_defined_signals = (state == Qt::Checked);
    emit settings.changed();
  });
>>>>>>> 95283833
  QObject::connect(can, &AbstractStream::msgsReceived, model, &MessageListModel::msgsReceived);
  QObject::connect(dbc(), &DBCManager::changed, model, &MessageListModel::dbcModified);
  QObject::connect(model, &MessageListModel::modelReset, [this]() {
    if (current_msg_id) {
      selectMessage(*current_msg_id);
    }
    view->updateBytesSectionSize();
    updateTitle();
  });
  QObject::connect(view->selectionModel(), &QItemSelectionModel::currentChanged, [=](const QModelIndex &current, const QModelIndex &previous) {
    if (current.isValid() && current.row() < model->msgs.size()) {
      auto &id = model->msgs[current.row()];
      if (!current_msg_id || id != *current_msg_id) {
        current_msg_id = id;
        emit msgSelectionChanged(*current_msg_id);
      }
    }
  });

  updateSuppressedButtons(0);

  setWhatsThis(tr(R"(
    <b>Message View</b><br/>
    <!-- TODO: add descprition here -->
    <span style="color:gray">Byte color</span><br />
    <span style="color:gray;">■ </span> constant changing<br />
    <span style="color:blue;">■ </span> increasing<br />
    <span style="color:red;">■ </span> decreasing
  )"));
}

QToolBar *MessagesWidget::createToolBar() {
  QToolBar *toolbar = new QToolBar(this);
  toolbar->setIconSize({12, 12});
<<<<<<< HEAD
  toolbar->setToolButtonStyle(Qt::ToolButtonTextBesideIcon);

  suppress_add =toolbar->addAction(utils::icon("slash-circle"), "", [this]() {
    size_t cnt = can->suppressHighlighted();
    updateSuppressedButtons(cnt);
  });
  suppress_clear = toolbar->addAction(utils::icon("backspace"), tr("Clear"), [this]() {
    can->clearSuppressed();
    updateSuppressedButtons(0);
  });
  suppress_clear->setToolTip(tr("Clear Suppressed"));

  auto suppress_signals = toolbar->addAction(utils::icon("slash-circle"), tr("Suppress Signals"),
                                             can, &AbstractStream::suppressDefinedSignals);
  suppress_signals->setToolTip(tr("Suppress Defined Signals"));
  suppress_signals->setCheckable(true);
  suppress_signals->setChecked(settings.suppress_defined_signals);

  QLabel *stretch_label = new QLabel(this);
  stretch_label->setSizePolicy(QSizePolicy::Expanding, QSizePolicy::Preferred);
  toolbar->addWidget(stretch_label);

  auto view_menu = toolbar->addAction(utils::icon("three-dots"), tr("View..."));
  view_menu->setMenu(menu);
  auto view_button = qobject_cast<QToolButton *>(toolbar->widgetForAction(view_menu));
=======
  toolbar->addWidget(num_msg_label = new QLabel(this));
  num_msg_label->setSizePolicy(QSizePolicy::Expanding, QSizePolicy::Preferred);

  auto views_btn = toolbar->addAction(utils::icon("three-dots"), tr("View..."));
  views_btn->setMenu(menu);
  auto view_button = qobject_cast<QToolButton *>(toolbar->widgetForAction(views_btn));
>>>>>>> 95283833
  view_button->setPopupMode(QToolButton::InstantPopup);
  view_button->setToolButtonStyle(Qt::ToolButtonIconOnly);
  view_button->setStyleSheet("QToolButton::menu-indicator { image: none; }");
  return toolbar;
}

<<<<<<< HEAD
void MessagesWidget::updateTitle() {
  auto count = std::accumulate(
      model->msgs.begin(), model->msgs.end(), std::pair<size_t, size_t>(),
      [](const auto &pair, auto id) {
        auto m = dbc()->msg(id);
        return m ? std::make_pair(pair.first + 1, pair.second + m->sigs.size()) : pair;
      });
  emit titleChanged(tr("%1 Messages (%2 DBC Messages, %3 Signals)")
                      .arg(model->msgs.size()).arg(count.first).arg(count.second));
=======
void MessagesWidget::dbcModified() {
  num_msg_label->setText(tr("%1 Messages, %2 Signals").arg(dbc()->msgCount()).arg(dbc()->signalCount()));
  model->dbcModified();
>>>>>>> 95283833
}

void MessagesWidget::selectMessage(const MessageId &msg_id) {
  auto it = std::find(model->msgs.cbegin(), model->msgs.cend(), msg_id);
  if (it != model->msgs.cend()) {
    view->setCurrentIndex(model->index(std::distance(model->msgs.cbegin(), it), 0));
  }
}

void MessagesWidget::updateSuppressedButtons(size_t n) {
  suppress_clear->setVisible(n > 0);
  suppress_add->setText(n > 0 ? tr("Suppress Highlighted: %1").arg(n) : tr("Suppress Highlighted"));
}

void MessagesWidget::headerContextMenuEvent(const QPoint &pos) {
  menu->exec(header->mapToGlobal(pos));
}

void MessagesWidget::menuAboutToShow() {
  menu->clear();
  for (int i = 0; i < header->count(); ++i) {
    int logical_index = header->logicalIndex(i);
    auto action = menu->addAction(model->headerData(logical_index, Qt::Horizontal).toString(),
                                  [=](bool checked) { header->setSectionHidden(logical_index, !checked); });
    action->setCheckable(true);
    action->setChecked(!header->isSectionHidden(logical_index));
    // Can't hide the name column
    action->setEnabled(logical_index > 0);
  }
  menu->addSeparator();
  auto action = menu->addAction(tr("Mutlti-Line bytes"), this, &MessagesWidget::setMultiLineBytes);
  action->setCheckable(true);
  action->setChecked(settings.multiple_lines_bytes);
}

void MessagesWidget::setMultiLineBytes(bool multi) {
  settings.multiple_lines_bytes = multi;
  delegate->setMultipleLines(multi);
  view->updateBytesSectionSize();
  view->doItemsLayout();
}

void MessagesWidget::headerContextMenuEvent(const QPoint &pos) {
  menu->exec(header->mapToGlobal(pos));
}

void MessagesWidget::menuAboutToShow() {
  menu->clear();
  for (int i = 0; i < header->count(); ++i) {
    int logical_index = header->logicalIndex(i);
    auto action = menu->addAction(model->headerData(logical_index, Qt::Horizontal).toString(),
                                  [=](bool checked) { header->setSectionHidden(logical_index, !checked); });
    action->setCheckable(true);
    action->setChecked(!header->isSectionHidden(logical_index));
    // Can't hide the name column
    action->setEnabled(logical_index > 0);
  }
  menu->addSeparator();
  auto action = menu->addAction(tr("Mutlti-Line bytes"), this, &MessagesWidget::setMultiLineBytes);
  action->setCheckable(true);
  action->setChecked(settings.multiple_lines_bytes);
}

void MessagesWidget::setMultiLineBytes(bool multi) {
  settings.multiple_lines_bytes = multi;
  delegate->setMultipleLines(multi);
  view->updateBytesSectionSize();
  view->doItemsLayout();
}

// MessageListModel
MessageListModel::MessageListModel(QObject *parent) : QAbstractTableModel(parent) {
  sort_timer.setSingleShot(true);
  sort_timer.callOnTimeout(this, &MessageListModel::filterAndSort);
}

QVariant MessageListModel::headerData(int section, Qt::Orientation orientation, int role) const {
<<<<<<< HEAD
  static const QVariant titles[] = {tr("Name"), tr("Bus"), tr("ID"), tr("Freq"), tr("Count"), tr("Bytes")};
  return orientation == Qt::Horizontal && role == Qt::DisplayRole ? titles[section] : QVariant();
=======
  if (orientation == Qt::Horizontal && role == Qt::DisplayRole) {
    switch (section) {
      case Column::NAME: return tr("Name");
      case Column::SOURCE: return tr("Bus");
      case Column::ADDRESS: return tr("ID");
      case Column::NODE: return tr("Node");
      case Column::FREQ: return tr("Freq");
      case Column::COUNT: return tr("Count");
      case Column::DATA: return tr("Bytes");
    }
  }
  return {};
>>>>>>> 95283833
}

QVariant MessageListModel::data(const QModelIndex &index, int role) const {
  if (!index.isValid() || index.row() >= msgs.size()) return {};

  auto getFreq = [](const CanData &d) {
<<<<<<< HEAD
    if (d.freq > 0 && ((can->currentSec() - can->toSeconds(d.mono_time) - 1.0 / settings.fps) < (5.0 / d.freq))) {
      return d.freq >= 0.95 ? QString::number(std::nearbyint(d.freq)) : QString::number(d.freq, 'f', 2);
    } else {
      return QString("--");
=======
    if (d.freq > 0 && (can->currentSec() - d.ts - 1.0 / settings.fps) < (5.0 / d.freq)) {
      return d.freq >= 0.95 ? QString::number(std::nearbyint(d.freq)) : QString::number(d.freq, 'f', 2);
    } else {
      return QStringLiteral("--");
>>>>>>> 95283833
    }
  };

  const auto &id = msgs[index.row()];
  auto &can_data = can->lastMessage(id);
  if (role == Qt::DisplayRole) {
    switch (index.column()) {
      case Column::NAME: return msgName(id);
      case Column::SOURCE: return id.source != INVALID_SOURCE ? QString::number(id.source) : "N/A";
      case Column::ADDRESS: return QString::number(id.address, 16);
      case Column::NODE: return msg_node_from_id(id);
      case Column::FREQ: return id.source != INVALID_SOURCE ? getFreq(can_data) : "N/A";
      case Column::COUNT: return id.source != INVALID_SOURCE ? QString::number(can_data.count) : "N/A";
      case Column::DATA: return id.source != INVALID_SOURCE ? "" : "N/A";
    }
  } else if (role == ColorsRole) {
    return QVariant::fromValue((void*)(&can_data.colors));
  } else if (role == BytesRole && index.column() == Column::DATA && id.source != INVALID_SOURCE) {
    return QVariant::fromValue((void*)(&can_data.dat));
  } else if (role == Qt::ToolTipRole && index.column() == Column::NAME) {
    auto msg = dbc()->msg(id);
    auto tooltip = msg ? msg->name : UNTITLED;
    if (msg && !msg->comment.isEmpty()) tooltip += "<br /><span style=\"color:gray;\">" + msg->comment + "</span>";
    return tooltip;
  }
  return {};
}

void MessageListModel::setFilterStrings(const QMap<int, QString> &filters) {
  filter_str = filters;
  filterAndSort();
}

void MessageListModel::dbcModified() {
  dbc_address.clear();
  for (const auto &[_, m] : dbc()->getMessages(-1)) {
    dbc_address.insert(m.address);
  }
  filterAndSort();
}

void MessageListModel::sortMessages(std::vector<MessageId> &new_msgs) {
<<<<<<< HEAD
  auto do_sort = [order = sort_order](std::vector<MessageId> &new_msgs, auto proj) {
    std::sort(new_msgs.begin(), new_msgs.end(), [order, proj = std::move(proj)](auto &l, auto &r) {
=======
  auto do_sort = [order = sort_order](std::vector<MessageId> &m, auto proj) {
    std::sort(m.begin(), m.end(), [order, proj = std::move(proj)](auto &l, auto &r) {
>>>>>>> 95283833
      return order == Qt::AscendingOrder ? proj(l) < proj(r) : proj(l) > proj(r);
    });
  };
  switch (sort_column) {
    case Column::NAME: do_sort(new_msgs, [](auto &id) { return std::make_pair(msgName(id), id); }); break;
    case Column::SOURCE: do_sort(new_msgs, [](auto &id) { return std::tie(id.source, id); }); break;
    case Column::ADDRESS: do_sort(new_msgs, [](auto &id) { return std::tie(id.address, id);}); break;
<<<<<<< HEAD
=======
    case Column::NODE: do_sort(new_msgs, [](auto &id) { return std::make_pair(msg_node_from_id(id), id);}); break;
>>>>>>> 95283833
    case Column::FREQ: do_sort(new_msgs, [](auto &id) { return std::tie(can->lastMessage(id).freq, id); }); break;
    case Column::COUNT: do_sort(new_msgs, [](auto &id) { return std::tie(can->lastMessage(id).count, id); }); break;
  }
  last_sort_ts = millis_since_boot();
}

static bool parseRange(const QString &filter, uint32_t value, int base = 10) {
  // Parse out filter string into a range (e.g. "1" -> {1, 1}, "1-3" -> {1, 3}, "1-" -> {1, inf})
  unsigned int min = std::numeric_limits<unsigned int>::min();
  unsigned int max = std::numeric_limits<unsigned int>::max();
  auto s = filter.split('-');
  bool ok = s.size() >= 1 && s.size() <= 2;
  if (ok && !s[0].isEmpty()) min = s[0].toUInt(&ok, base);
  if (ok && s.size() == 1) {
    max = min;
  } else if (ok && s.size() == 2 && !s[1].isEmpty()) {
    max = s[1].toUInt(&ok, base);
  }
  return ok && value >= min && value <= max;
}

bool MessageListModel::matchMessage(const MessageId &id, const CanData &data, const QMap<int, QString> &filters) {
  bool match = true;
  for (auto it = filters.cbegin(); it != filters.cend() && match; ++it) {
    const QString &txt = it.value();
    QRegularExpression re(txt, QRegularExpression::CaseInsensitiveOption | QRegularExpression::DotMatchesEverythingOption);
    switch (it.key()) {
      case Column::NAME: {
        const auto msg = dbc()->msg(id);
        match = re.match(msg ? msg->name : UNTITLED).hasMatch();
        match = match || (msg && std::any_of(msg->sigs.cbegin(), msg->sigs.cend(),
                                             [&re](const auto &s) { return re.match(s->name).hasMatch(); }));
        break;
      }
      case Column::SOURCE:
        match = parseRange(txt, id.source);
        break;
      case Column::ADDRESS: {
        match = re.match(QString::number(id.address, 16)).hasMatch();
        match = match || parseRange(txt, id.address, 16);
        break;
      }
      case Column::NODE:
        match = re.match(msg_node_from_id(id)).hasMatch();
        break;
      case Column::FREQ:
        // TODO: Hide stale messages?
        match = parseRange(txt, data.freq);
        break;
      case Column::COUNT:
        match = parseRange(txt, data.count);
        break;
      case Column::DATA: {
        QString hex = utils::toHex(data.dat);
        match = hex.contains(txt, Qt::CaseInsensitive);
        match = match || re.match(hex).hasMatch();
        match = match || re.match(utils::toHex(data.dat, ' ')).hasMatch();
        break;
      }
    }
  }
  return match;
}

void MessageListModel::filterAndSort() {
  std::vector<MessageId> new_msgs;
  new_msgs.reserve(can->lastMessages().size() + dbc_address.size());

  auto address = dbc_address;
  for (const auto &[id, m] : can->lastMessages()) {
    if (filter_str.isEmpty() || matchMessage(id, m, filter_str)) {
      new_msgs.push_back(id);
    }
    address.erase(id.address);
  }

  // merge all DBC messages
  for (const auto &addr : address) {
    MessageId id{.source = INVALID_SOURCE, .address = addr};
    if (filter_str.isEmpty() || matchMessage(id, {}, filter_str)) {
      new_msgs.push_back(id);
    }
  }

  sortMessages(new_msgs);

  if (msgs != new_msgs) {
    beginResetModel();
    msgs = std::move(new_msgs);
    endResetModel();
  }
}

<<<<<<< HEAD
void MessageListModel::msgsReceived(const std::set<MessageId> *new_msgs, bool has_new_ids) {
  if (has_new_ids) {
    sort_timer.start(110);
  } else if (!filter_str.empty()) {
    bool resort = (filter_str.contains(Column::FREQ) || filter_str.contains(Column::COUNT) ||
                   filter_str.contains(Column::DATA));
    if (resort && ((millis_since_boot() - last_sort_ts) >= 1000)) {
      filterAndSort();
      return;
    }
=======
void MessageListModel::msgsReceived(const QHash<MessageId, CanData> *new_msgs, bool has_new_ids) {
  if (has_new_ids || filter_str.contains(Column::FREQ) || filter_str.contains(Column::COUNT) || filter_str.contains(Column::DATA)) {
    filterAndSort();
>>>>>>> 95283833
  }

  for (int i = 0; i < msgs.size(); ++i) {
    if (!new_msgs || new_msgs->count(msgs[i])) {
      for (int col = Column::FREQ; col < columnCount(); ++col)
        emit dataChanged(index(i, col), index(i, col), {Qt::DisplayRole});
    }
  }
}

void MessageListModel::sort(int column, Qt::SortOrder order) {
  if (column != columnCount() - 1) {
    sort_column = column;
    sort_order = order;
    filterAndSort();
<<<<<<< HEAD
  }
}

=======
  }
}

void MessageListModel::suppress() {
  const double cur_ts = can->currentSec();

  for (auto &id : msgs) {
    auto &can_data = can->lastMessage(id);
    for (int i = 0; i < can_data.dat.size(); i++) {
      const double dt = cur_ts - can_data.last_change_t[i];
      if (dt < 2.0) {
        suppressed_bytes.insert({id, i});
      }
    }
  }
}

void MessageListModel::clearSuppress() {
  suppressed_bytes.clear();
}

>>>>>>> 95283833
// MessageView

void MessageView::drawRow(QPainter *painter, const QStyleOptionViewItem &option, const QModelIndex &index) const {
  QTreeView::drawRow(painter, option, index);
  const int gridHint = style()->styleHint(QStyle::SH_Table_GridLineColor, &option, this);
  const QColor gridColor = QColor::fromRgba(static_cast<QRgb>(gridHint));
  QPen old_pen = painter->pen();
  painter->setPen(gridColor);
  painter->drawLine(option.rect.left(), option.rect.bottom(), option.rect.right(), option.rect.bottom());

  auto y = option.rect.y();
  painter->translate(visualRect(model()->index(0, 0)).x() - indentation() - .5, -.5);
  for (int i = 0; i < header()->count(); ++i) {
    painter->translate(header()->sectionSize(header()->logicalIndex(i)), 0);
    painter->drawLine(0, y, 0, y + option.rect.height());
  }
  painter->setPen(old_pen);
  painter->resetTransform();
}

void MessageView::dataChanged(const QModelIndex &topLeft, const QModelIndex &bottomRight, const QVector<int> &roles) {
  // Bypass the slow call to QTreeView::dataChanged.
  // QTreeView::dataChanged will invalidate the height cache and that's what we don't need in MessageView.
  QTreeView::dataChanged(topLeft, bottomRight, roles);
}

void MessageView::updateBytesSectionSize() {
  int max_bytes = 8;
  for (const auto &[_, m] : can->lastMessages()) {
    max_bytes = std::max<int>(max_bytes, m.dat.size());
  }
  int width = ((MessageBytesDelegate *)itemDelegate())->sizeForBytes(max_bytes).width();
  header()->resizeSection(MessageListModel::Column::DATA, width);
}

// MessageViewHeader

MessageViewHeader::MessageViewHeader(QWidget *parent) : QHeaderView(Qt::Horizontal, parent) {
  QObject::connect(this, &QHeaderView::sectionResized, this, &MessageViewHeader::updateHeaderPositions);
  QObject::connect(this, &QHeaderView::sectionMoved, this, &MessageViewHeader::updateHeaderPositions);
}

void MessageViewHeader::updateFilters() {
  QMap<int, QString> filters;
  for (int i = 0; i < count(); i++) {
    if (editors[i] && !editors[i]->text().isEmpty()) {
      filters[i] = editors[i]->text();
    }
  }
  emit filtersUpdated(filters);
}

void MessageViewHeader::updateHeaderPositions() {
  QSize sz = QHeaderView::sizeHint();
  for (int i = 0; i < count(); i++) {
    if (editors[i]) {
      int h = editors[i]->sizeHint().height();
      editors[i]->move(sectionViewportPosition(i), sz.height());
      editors[i]->resize(sectionSize(i), h);
      editors[i]->setHidden(isSectionHidden(i));
    }
  }
}

void MessageViewHeader::updateGeometries() {
  for (int i = 0; i < count(); i++) {
    if (!editors[i]) {
      QString column_name = model()->headerData(i, Qt::Horizontal, Qt::DisplayRole).toString();
      editors[i] = new QLineEdit(this);
      editors[i]->setClearButtonEnabled(true);
      editors[i]->setPlaceholderText(tr("Filter %1").arg(column_name));

      QObject::connect(editors[i], &QLineEdit::textChanged, this, &MessageViewHeader::updateFilters);
    }
  }
  setViewportMargins(0, 0, 0, editors[0] ? editors[0]->sizeHint().height() : 0);

  QHeaderView::updateGeometries();
  updateHeaderPositions();
}

QSize MessageViewHeader::sizeHint() const {
  QSize sz = QHeaderView::sizeHint();
  return editors[0] ? QSize(sz.width(), sz.height() + editors[0]->height() + 1) : sz;
}<|MERGE_RESOLUTION|>--- conflicted
+++ resolved
@@ -12,14 +12,11 @@
 
 #include "tools/cabana/commands.h"
 
-<<<<<<< HEAD
-=======
 static QString msg_node_from_id(const MessageId &id) {
   auto msg = dbc()->msg(id);
   return msg ? msg->transmitter : QString();
 }
 
->>>>>>> 95283833
 MessagesWidget::MessagesWidget(QWidget *parent) : menu(new QMenu(this)), QWidget(parent) {
   QVBoxLayout *main_layout = new QVBoxLayout(this);
   main_layout->setContentsMargins(0, 0, 0, 0);
@@ -27,19 +24,10 @@
   // toolbar
   main_layout->addWidget(createToolBar());
   // message table
-<<<<<<< HEAD
   main_layout->addWidget(view = new MessageView(this));
   view->setItemDelegate(delegate = new MessageBytesDelegate(view, settings.multiple_lines_bytes));
   view->setHeader(header = new MessageViewHeader(this));
   view->setModel(model = new MessageListModel(this));
-=======
-  view = new MessageView(this);
-  model = new MessageListModel(this);
-  header = new MessageViewHeader(this);
-  view->setItemDelegate(delegate = new MessageBytesDelegate(view, settings.multiple_lines_bytes));
-  view->setHeader(header);
-  view->setModel(model);
->>>>>>> 95283833
   view->setSortingEnabled(true);
   view->sortByColumn(MessageListModel::Column::NAME, Qt::AscendingOrder);
   view->setAllColumnsShowFocus(true);
@@ -54,35 +42,12 @@
   header->setSectionResizeMode(MessageListModel::Column::DATA, QHeaderView::Fixed);
   header->setStretchLastSection(true);
   header->setContextMenuPolicy(Qt::CustomContextMenu);
-<<<<<<< HEAD
-=======
-
-  main_layout->addWidget(view);
-
-  // suppress
-  QHBoxLayout *suppress_layout = new QHBoxLayout();
-  suppress_add = new QPushButton("Suppress Highlighted");
-  suppress_clear = new QPushButton();
-  suppress_layout->addWidget(suppress_add);
-  suppress_layout->addWidget(suppress_clear);
-  QCheckBox *suppress_defined_signals = new QCheckBox(tr("Suppress Defined Signals"), this);
-  suppress_defined_signals->setChecked(settings.suppress_defined_signals);
-  suppress_layout->addWidget(suppress_defined_signals);
-  main_layout->addLayout(suppress_layout);
->>>>>>> 95283833
 
   // signals/slots
   QObject::connect(menu, &QMenu::aboutToShow, this, &MessagesWidget::menuAboutToShow);
   QObject::connect(header, &MessageViewHeader::filtersUpdated, model, &MessageListModel::setFilterStrings);
   QObject::connect(header, &MessageViewHeader::customContextMenuRequested, this, &MessagesWidget::headerContextMenuEvent);
   QObject::connect(view->horizontalScrollBar(), &QScrollBar::valueChanged, header, &MessageViewHeader::updateHeaderPositions);
-<<<<<<< HEAD
-=======
-  QObject::connect(suppress_defined_signals, &QCheckBox::stateChanged, [=](int state) {
-    settings.suppress_defined_signals = (state == Qt::Checked);
-    emit settings.changed();
-  });
->>>>>>> 95283833
   QObject::connect(can, &AbstractStream::msgsReceived, model, &MessageListModel::msgsReceived);
   QObject::connect(dbc(), &DBCManager::changed, model, &MessageListModel::dbcModified);
   QObject::connect(model, &MessageListModel::modelReset, [this]() {
@@ -117,7 +82,6 @@
 QToolBar *MessagesWidget::createToolBar() {
   QToolBar *toolbar = new QToolBar(this);
   toolbar->setIconSize({12, 12});
-<<<<<<< HEAD
   toolbar->setToolButtonStyle(Qt::ToolButtonTextBesideIcon);
 
   suppress_add =toolbar->addAction(utils::icon("slash-circle"), "", [this]() {
@@ -143,21 +107,12 @@
   auto view_menu = toolbar->addAction(utils::icon("three-dots"), tr("View..."));
   view_menu->setMenu(menu);
   auto view_button = qobject_cast<QToolButton *>(toolbar->widgetForAction(view_menu));
-=======
-  toolbar->addWidget(num_msg_label = new QLabel(this));
-  num_msg_label->setSizePolicy(QSizePolicy::Expanding, QSizePolicy::Preferred);
-
-  auto views_btn = toolbar->addAction(utils::icon("three-dots"), tr("View..."));
-  views_btn->setMenu(menu);
-  auto view_button = qobject_cast<QToolButton *>(toolbar->widgetForAction(views_btn));
->>>>>>> 95283833
   view_button->setPopupMode(QToolButton::InstantPopup);
   view_button->setToolButtonStyle(Qt::ToolButtonIconOnly);
   view_button->setStyleSheet("QToolButton::menu-indicator { image: none; }");
   return toolbar;
 }
 
-<<<<<<< HEAD
 void MessagesWidget::updateTitle() {
   auto count = std::accumulate(
       model->msgs.begin(), model->msgs.end(), std::pair<size_t, size_t>(),
@@ -167,11 +122,6 @@
       });
   emit titleChanged(tr("%1 Messages (%2 DBC Messages, %3 Signals)")
                       .arg(model->msgs.size()).arg(count.first).arg(count.second));
-=======
-void MessagesWidget::dbcModified() {
-  num_msg_label->setText(tr("%1 Messages, %2 Signals").arg(dbc()->msgCount()).arg(dbc()->signalCount()));
-  model->dbcModified();
->>>>>>> 95283833
 }
 
 void MessagesWidget::selectMessage(const MessageId &msg_id) {
@@ -214,34 +164,6 @@
   view->doItemsLayout();
 }
 
-void MessagesWidget::headerContextMenuEvent(const QPoint &pos) {
-  menu->exec(header->mapToGlobal(pos));
-}
-
-void MessagesWidget::menuAboutToShow() {
-  menu->clear();
-  for (int i = 0; i < header->count(); ++i) {
-    int logical_index = header->logicalIndex(i);
-    auto action = menu->addAction(model->headerData(logical_index, Qt::Horizontal).toString(),
-                                  [=](bool checked) { header->setSectionHidden(logical_index, !checked); });
-    action->setCheckable(true);
-    action->setChecked(!header->isSectionHidden(logical_index));
-    // Can't hide the name column
-    action->setEnabled(logical_index > 0);
-  }
-  menu->addSeparator();
-  auto action = menu->addAction(tr("Mutlti-Line bytes"), this, &MessagesWidget::setMultiLineBytes);
-  action->setCheckable(true);
-  action->setChecked(settings.multiple_lines_bytes);
-}
-
-void MessagesWidget::setMultiLineBytes(bool multi) {
-  settings.multiple_lines_bytes = multi;
-  delegate->setMultipleLines(multi);
-  view->updateBytesSectionSize();
-  view->doItemsLayout();
-}
-
 // MessageListModel
 MessageListModel::MessageListModel(QObject *parent) : QAbstractTableModel(parent) {
   sort_timer.setSingleShot(true);
@@ -249,40 +171,18 @@
 }
 
 QVariant MessageListModel::headerData(int section, Qt::Orientation orientation, int role) const {
-<<<<<<< HEAD
-  static const QVariant titles[] = {tr("Name"), tr("Bus"), tr("ID"), tr("Freq"), tr("Count"), tr("Bytes")};
+  static const QVariant titles[] = {tr("Name"), tr("Bus"), tr("ID"), tr("Node"), tr("Freq"), tr("Count"), tr("Bytes")};
   return orientation == Qt::Horizontal && role == Qt::DisplayRole ? titles[section] : QVariant();
-=======
-  if (orientation == Qt::Horizontal && role == Qt::DisplayRole) {
-    switch (section) {
-      case Column::NAME: return tr("Name");
-      case Column::SOURCE: return tr("Bus");
-      case Column::ADDRESS: return tr("ID");
-      case Column::NODE: return tr("Node");
-      case Column::FREQ: return tr("Freq");
-      case Column::COUNT: return tr("Count");
-      case Column::DATA: return tr("Bytes");
-    }
-  }
-  return {};
->>>>>>> 95283833
 }
 
 QVariant MessageListModel::data(const QModelIndex &index, int role) const {
   if (!index.isValid() || index.row() >= msgs.size()) return {};
 
   auto getFreq = [](const CanData &d) {
-<<<<<<< HEAD
     if (d.freq > 0 && ((can->currentSec() - can->toSeconds(d.mono_time) - 1.0 / settings.fps) < (5.0 / d.freq))) {
       return d.freq >= 0.95 ? QString::number(std::nearbyint(d.freq)) : QString::number(d.freq, 'f', 2);
     } else {
-      return QString("--");
-=======
-    if (d.freq > 0 && (can->currentSec() - d.ts - 1.0 / settings.fps) < (5.0 / d.freq)) {
-      return d.freq >= 0.95 ? QString::number(std::nearbyint(d.freq)) : QString::number(d.freq, 'f', 2);
-    } else {
       return QStringLiteral("--");
->>>>>>> 95283833
     }
   };
 
@@ -325,13 +225,8 @@
 }
 
 void MessageListModel::sortMessages(std::vector<MessageId> &new_msgs) {
-<<<<<<< HEAD
-  auto do_sort = [order = sort_order](std::vector<MessageId> &new_msgs, auto proj) {
-    std::sort(new_msgs.begin(), new_msgs.end(), [order, proj = std::move(proj)](auto &l, auto &r) {
-=======
   auto do_sort = [order = sort_order](std::vector<MessageId> &m, auto proj) {
     std::sort(m.begin(), m.end(), [order, proj = std::move(proj)](auto &l, auto &r) {
->>>>>>> 95283833
       return order == Qt::AscendingOrder ? proj(l) < proj(r) : proj(l) > proj(r);
     });
   };
@@ -339,10 +234,7 @@
     case Column::NAME: do_sort(new_msgs, [](auto &id) { return std::make_pair(msgName(id), id); }); break;
     case Column::SOURCE: do_sort(new_msgs, [](auto &id) { return std::tie(id.source, id); }); break;
     case Column::ADDRESS: do_sort(new_msgs, [](auto &id) { return std::tie(id.address, id);}); break;
-<<<<<<< HEAD
-=======
     case Column::NODE: do_sort(new_msgs, [](auto &id) { return std::make_pair(msg_node_from_id(id), id);}); break;
->>>>>>> 95283833
     case Column::FREQ: do_sort(new_msgs, [](auto &id) { return std::tie(can->lastMessage(id).freq, id); }); break;
     case Column::COUNT: do_sort(new_msgs, [](auto &id) { return std::tie(can->lastMessage(id).count, id); }); break;
   }
@@ -436,7 +328,6 @@
   }
 }
 
-<<<<<<< HEAD
 void MessageListModel::msgsReceived(const std::set<MessageId> *new_msgs, bool has_new_ids) {
   if (has_new_ids) {
     sort_timer.start(110);
@@ -447,11 +338,6 @@
       filterAndSort();
       return;
     }
-=======
-void MessageListModel::msgsReceived(const QHash<MessageId, CanData> *new_msgs, bool has_new_ids) {
-  if (has_new_ids || filter_str.contains(Column::FREQ) || filter_str.contains(Column::COUNT) || filter_str.contains(Column::DATA)) {
-    filterAndSort();
->>>>>>> 95283833
   }
 
   for (int i = 0; i < msgs.size(); ++i) {
@@ -467,33 +353,9 @@
     sort_column = column;
     sort_order = order;
     filterAndSort();
-<<<<<<< HEAD
-  }
-}
-
-=======
-  }
-}
-
-void MessageListModel::suppress() {
-  const double cur_ts = can->currentSec();
-
-  for (auto &id : msgs) {
-    auto &can_data = can->lastMessage(id);
-    for (int i = 0; i < can_data.dat.size(); i++) {
-      const double dt = cur_ts - can_data.last_change_t[i];
-      if (dt < 2.0) {
-        suppressed_bytes.insert({id, i});
-      }
-    }
-  }
-}
-
-void MessageListModel::clearSuppress() {
-  suppressed_bytes.clear();
-}
-
->>>>>>> 95283833
+  }
+}
+
 // MessageView
 
 void MessageView::drawRow(QPainter *painter, const QStyleOptionViewItem &option, const QModelIndex &index) const {
