--- conflicted
+++ resolved
@@ -22,23 +22,17 @@
 
 public:
   HistoryLogModel(QObject *parent) : QAbstractTableModel(parent) {}
+  void setMessage(const QString &message_id);
   void updateState();
   void setFilter(int sig_idx, const QString &value, std::function<bool(double, double)> cmp);
   QVariant headerData(int section, Qt::Orientation orientation, int role = Qt::DisplayRole) const override;
   QVariant data(const QModelIndex &index, int role = Qt::DisplayRole) const override;
   void fetchMore(const QModelIndex &parent) override;
   inline bool canFetchMore(const QModelIndex &parent) const override { return has_more_data; }
-  inline bool displaySignals() const { return !sigs.empty() && display_type == HistoryLogModel::Signals; }
   int rowCount(const QModelIndex &parent = QModelIndex()) const override { return messages.size(); }
   int columnCount(const QModelIndex &parent = QModelIndex()) const override {
-<<<<<<< HEAD
-    return displaySignals() ? std::max(1ul, sigs.size()) + 1 : 2;
-  }
-  void segmentsMerged();
-=======
     return display_signals_mode && !sigs.empty() ? sigs.size() + 1 : 2;
   }
->>>>>>> 1d9b4c22
   void updateColors();
   void refresh();
 
@@ -87,21 +81,11 @@
 
 private slots:
   void setFilter();
-<<<<<<< HEAD
-  void displayTypeChanged(int type);
-  void setDynamicMode(int state);
 
 private:
   void refresh();
-  void doubleClicked(const QModelIndex &index);
-  void showEvent(QShowEvent *event) override;
 
-  HistoryLog *logs;
-=======
-
-private:
   QTableView *logs;
->>>>>>> 1d9b4c22
   HistoryLogModel *model;
   QCheckBox *dynamic_mode;
   QComboBox *signals_cb, *comp_box, *display_type_cb;
