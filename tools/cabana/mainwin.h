#pragma once

#include <QProgressBar>
#include <QStatusBar>

#include "tools/cabana/chartswidget.h"
#include "tools/cabana/detailwidget.h"
#include "tools/cabana/messageswidget.h"
#include "tools/cabana/videowidget.h"

class MainWindow : public QWidget {
  Q_OBJECT

public:
  MainWindow();
  void dockCharts(bool dock);

signals:
  void logMessageFromReplay(const QString &msg, int timeout);
  void updateProgressBar(uint64_t cur, uint64_t total, bool success);

protected:
  void closeEvent(QCloseEvent *event) override;
  void updateDownloadProgress(uint64_t cur, uint64_t total, bool success);
  void setOption();

  VideoWidget *video_widget;
  MessagesWidget *messages_widget;
  DetailWidget *detail_widget;
  ChartsWidget *charts_widget;
  QWidget *floating_window = nullptr;
  QVBoxLayout *r_layout;
<<<<<<< HEAD
  QProgressBar *progress_bar;
  QStatusBar *status_bar;
};

class SettingsDlg : public QDialog {
  Q_OBJECT

public:
  SettingsDlg(QWidget *parent);
  void save();
  QSpinBox *fps;
  QSpinBox *log_size ;
  QSpinBox *cached_segment;
  QSpinBox *chart_height;
=======
>>>>>>> f957f339
};<|MERGE_RESOLUTION|>--- conflicted
+++ resolved
@@ -30,21 +30,6 @@
   ChartsWidget *charts_widget;
   QWidget *floating_window = nullptr;
   QVBoxLayout *r_layout;
-<<<<<<< HEAD
   QProgressBar *progress_bar;
   QStatusBar *status_bar;
-};
-
-class SettingsDlg : public QDialog {
-  Q_OBJECT
-
-public:
-  SettingsDlg(QWidget *parent);
-  void save();
-  QSpinBox *fps;
-  QSpinBox *log_size ;
-  QSpinBox *cached_segment;
-  QSpinBox *chart_height;
-=======
->>>>>>> f957f339
 };