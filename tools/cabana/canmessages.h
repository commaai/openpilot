--- conflicted
+++ resolved
@@ -42,12 +42,9 @@
   inline const std::vector<std::tuple<int, int, TimelineType>> getTimeline() { return replay->getTimeline(); }
 
 signals:
-<<<<<<< HEAD
   void timelineUpdated();
-=======
   void paused();
   void resume();
->>>>>>> a0f55f72
   void seekedTo(double sec);
   void streamStarted();
   void eventsMerged();
