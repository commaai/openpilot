--- conflicted
+++ resolved
@@ -321,12 +321,8 @@
   close_btn_proxy->setZValue(chart->zValue() + 11);
 
   QToolButton *manage_btn = new QToolButton();
-<<<<<<< HEAD
   manage_btn->setToolButtonStyle(Qt::ToolButtonIconOnly);
-  manage_btn->setIcon(bootstrapPixmap("gear"));
-=======
   manage_btn->setIcon(utils::icon("gear"));
->>>>>>> f37d35ed
   manage_btn->setAutoRaise(true);
   QMenu *menu = new QMenu(this);
   line_series_action = menu->addAction(tr("Line"), [this]() { setSeriesType(QAbstractSeries::SeriesTypeLine); });
@@ -372,12 +368,7 @@
 }
 
 void ChartView::addSeries(const QString &msg_id, const Signal *sig) {
-<<<<<<< HEAD
   QXYSeries *series = createSeries(series_type);
-=======
-  QLineSeries *series = new QLineSeries(this);
-
->>>>>>> f37d35ed
   chart()->addSeries(series);
   series->attachAxis(axis_x);
   series->attachAxis(axis_y);
@@ -497,34 +488,30 @@
       auto begin = std::lower_bound(s.vals.begin(), s.vals.end(), axis_x->min(), [](auto &p, double x) { return p.x() < x; });
       auto end = std::lower_bound(s.vals.begin(), s.vals.end(), axis_x->max(), [](auto &p, double x) { return p.x() < x; });
 
-<<<<<<< HEAD
-    int num_points = std::max<int>(end - begin, 1);
-    int pixels_per_point = width() / num_points;
-    if (series_type == QAbstractSeries::SeriesTypeScatter) {
-      ((QScatterSeries *)s.series)->setMarkerSize(std::clamp(pixels_per_point / 3 , 1, 8));
-    } else {
-      s.series->setPointsVisible(pixels_per_point > 20);
-=======
       int num_points = std::max<int>(end - begin, 1);
       int pixels_per_point = width() / num_points;
 
-      s.series->setPointsVisible(pixels_per_point > 20);
-
-      // TODO: On MacOS QChartWidget doesn't work with the OpenGL settings that CameraWidget needs.
+      if (series_type == QAbstractSeries::SeriesTypeScatter) {
+        qDebug() << pixels_per_point << std::clamp(pixels_per_point / 3, 1, 8);
+        ((QScatterSeries *)s.series)->setMarkerSize(std::clamp(pixels_per_point / 3, 1, 8));
+      } else {
+        s.series->setPointsVisible(pixels_per_point > 20);
+
+        // TODO: On MacOS QChartWidget doesn't work with the OpenGL settings that CameraWidget needs.
 #ifndef __APPLE
-      // OpenGL mode lacks certain features (such as showing points), only use when drawing many points
-      bool use_opengl = pixels_per_point < 1;
-      s.series->setUseOpenGL(use_opengl);
-
-      // Qt doesn't properly apply device pixel ratio in OpenGL mode
-      QApplication* application = static_cast<QApplication *>(QApplication::instance());
-      float scale = use_opengl ? application->devicePixelRatio() : 1.0;
-
-      QPen pen = s.series->pen();
-      pen.setWidth(2.0 * scale);
-      s.series->setPen(pen);
+        // OpenGL mode lacks certain features (such as showing points), only use when drawing many points
+        bool use_opengl = pixels_per_point < 1;
+        s.series->setUseOpenGL(use_opengl);
+
+        // Qt doesn't properly apply device pixel ratio in OpenGL mode
+        QApplication *application = static_cast<QApplication *>(QApplication::instance());
+        float scale = use_opengl ? application->devicePixelRatio() : 1.0;
+
+        QPen pen = s.series->pen();
+        pen.setWidth(2.0 * scale);
+        s.series->setPen(pen);
 #endif
->>>>>>> f37d35ed
+      }
     }
   }
 
