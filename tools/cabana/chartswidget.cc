#include "tools/cabana/chartswidget.h"

#include <QGraphicsLayout>
#include <QGridLayout>
#include <QRubberBand>
#include <QTimer>
#include <QtCharts/QLineSeries>
#include <QtCharts/QValueAxis>

// ChartsWidget

ChartsWidget::ChartsWidget(QWidget *parent) : QWidget(parent) {
  QVBoxLayout *main_layout = new QVBoxLayout(this);
  main_layout->setContentsMargins(0, 0, 0, 0);

  // title bar
  title_bar = new QWidget(this);
  title_bar->setVisible(false);
  QHBoxLayout *title_layout = new QHBoxLayout(title_bar);
  title_layout->setContentsMargins(0, 0, 0, 0);
  title_label = new QLabel(tr("Charts"));

  title_layout->addWidget(title_label);
  title_layout->addStretch();

  range_label = new QLabel();
  title_layout->addWidget(range_label);

  reset_zoom_btn = new QPushButton("⟲", this);
  reset_zoom_btn->setFixedSize(30, 30);
  reset_zoom_btn->setToolTip(tr("Reset zoom (drag on chart to zoom X-Axis)"));
  title_layout->addWidget(reset_zoom_btn);

  remove_all_btn = new QPushButton("✖", this);
  remove_all_btn->setToolTip(tr("Remove all charts"));
  remove_all_btn->setFixedSize(30, 30);
  title_layout->addWidget(remove_all_btn);

  dock_btn = new QPushButton();
  dock_btn->setFixedSize(30, 30);
  title_layout->addWidget(dock_btn);

  main_layout->addWidget(title_bar, 0, Qt::AlignTop);

  // charts
  QWidget *charts_container = new QWidget(this);
  QVBoxLayout *charts_main = new QVBoxLayout(charts_container);
  charts_layout = new QVBoxLayout();
  charts_main->addLayout(charts_layout);
  charts_main->addStretch();

  QScrollArea *charts_scroll = new QScrollArea(this);
  charts_scroll->setWidgetResizable(true);
  charts_scroll->setWidget(charts_container);
  charts_scroll->setHorizontalScrollBarPolicy(Qt::ScrollBarAlwaysOff);

  main_layout->addWidget(charts_scroll);

  QObject::connect(dbc(), &DBCManager::DBCFileChanged, [this]() { removeAll(nullptr); });
  QObject::connect(dbc(), &DBCManager::signalRemoved, this, &ChartsWidget::removeAll);
  QObject::connect(dbc(), &DBCManager::signalUpdated, this, &ChartsWidget::signalUpdated);
  QObject::connect(dbc(), &DBCManager::msgUpdated, [this](const QString &msg_id) {
    for (auto c : charts) {
      if (c->id == msg_id) c->updateTitle();
    }
  });
  QObject::connect(can, &CANMessages::eventsMerged, this, &ChartsWidget::eventsMerged);
  QObject::connect(can, &CANMessages::updated, this, &ChartsWidget::updateState);
  QObject::connect(remove_all_btn, &QPushButton::clicked, [this]() { removeAll(); });
  QObject::connect(reset_zoom_btn, &QPushButton::clicked, this, &ChartsWidget::zoomReset);
  QObject::connect(dock_btn, &QPushButton::clicked, [this]() {
    emit dock(!docking);
    docking = !docking;
    updateTitleBar();
  });
}

void ChartsWidget::eventsMerged() {
  if (auto events = can->events(); events && !events->empty()) {
    auto it = std::find_if(events->begin(), events->end(), [=](const Event *e) { return e->which == cereal::Event::Which::CAN; });
    event_range.first = it == events->end() ? 0 : (*it)->mono_time / (double)1e9 - can->routeStartTime();
    event_range.second = it == events->end() ? 0 : events->back()->mono_time / (double)1e9 - can->routeStartTime();
    if (display_range.first == 0 && event_range.second == 0) {
      display_range.first = event_range.first;
      display_range.second = std::min(event_range.first + settings.max_chart_x_range, event_range.second);
    }
  }
}

void ChartsWidget::zoomIn(double min, double max) {
  zoomed_range = {min, max};
  is_zoomed = zoomed_range != display_range;
  updateTitleBar();
  emit rangeChanged(min, max, is_zoomed);
  updateState();
}

void ChartsWidget::zoomReset() {
  zoomIn(display_range.first, display_range.second);
}

void ChartsWidget::updateState() {
  if (charts.isEmpty()) return;

  const double current_sec = can->currentSec();
  if (is_zoomed) {
    if (current_sec < zoomed_range.first || current_sec >= zoomed_range.second) {
      can->seekTo(zoomed_range.first);
    }
  } else {
    auto prev_range = display_range;
    if (current_sec < display_range.first || current_sec >= (display_range.second - 5)) {
      // line marker reached the end, or seeked to a timestamp out of range.
      display_range.first = current_sec - 5;
    }
    display_range.first = std::max(display_range.first, event_range.first);
    display_range.second = std::min(display_range.first + settings.max_chart_x_range, event_range.second);
    if (prev_range != display_range) {
      for (auto c : charts)
        c->chart_view->updateSeries(display_range);
    }
  }

  const auto &range = is_zoomed ? zoomed_range : display_range;
  for (auto c : charts) {
    c->chart_view->setRange(range.first, range.second);
    c->chart_view->updateLineMarker(current_sec);
  }
}

void ChartsWidget::updateTitleBar() {
  title_bar->setVisible(!charts.isEmpty());
  if (charts.isEmpty()) return;

  range_label->setVisible(is_zoomed);
  reset_zoom_btn->setEnabled(is_zoomed);
  if (is_zoomed) {
    range_label->setText(tr("%1 - %2").arg(zoomed_range.first, 0, 'f', 2).arg(zoomed_range.second, 0, 'f', 2));
  }
  title_label->setText(tr("Charts (%1)").arg(charts.size()));
  dock_btn->setText(docking ? "⬈" : "⬋");
  dock_btn->setToolTip(docking ? tr("Undock charts") : tr("Dock charts"));
}

void ChartsWidget::addChart(const QString &id, const Signal *sig) {
  auto it = std::find_if(charts.begin(), charts.end(), [=](auto c) { return c->id == id && c->signal == sig; });
  if (it == charts.end()) {
    auto chart = new ChartWidget(id, sig, this);
    chart->chart_view->updateSeries(display_range);
    QObject::connect(chart, &ChartWidget::remove, [=]() { removeChart(chart); });;
    QObject::connect(chart->chart_view, &ChartView::zoomIn, this, &ChartsWidget::zoomIn);
    QObject::connect(chart->chart_view, &ChartView::zoomReset, this, &ChartsWidget::zoomReset);
    charts_layout->insertWidget(0, chart);
    charts.push_back(chart);
  }
  updateTitleBar();
}

void ChartsWidget::removeChart(ChartWidget *chart) {
  charts.removeOne(chart);
  chart->deleteLater();
  updateTitleBar();
}

void ChartsWidget::removeAll(const Signal *sig) {
  QMutableListIterator<ChartWidget *> it(charts);
  while (it.hasNext()) {
    auto c = it.next();
    if (sig == nullptr || c->signal == sig) {
      c->deleteLater();
      it.remove();
    }
  }
  updateTitleBar();
}

void ChartsWidget::signalUpdated(const Signal *sig) {
  for (auto c : charts) {
    if (c->signal == sig) {
      c->updateTitle();
      c->chart_view->updateSeries(display_range);
      c->chart_view->setRange(display_range.first, display_range.second, true);
    }
  }
}


bool ChartsWidget::eventFilter(QObject *obj, QEvent *event) {
  if (obj != this && event->type() == QEvent::Close) {
    emit dock_btn->clicked();
    return true;
  }
  return false;
}

// ChartWidget

ChartWidget::ChartWidget(const QString &id, const Signal *sig, QWidget *parent) : id(id), signal(sig), QWidget(parent) {
  QVBoxLayout *main_layout = new QVBoxLayout(this);
  main_layout->setSpacing(0);
  main_layout->setContentsMargins(0, 0, 0, 0);

  QWidget *header = new QWidget(this);
  header->setStyleSheet("background-color:white");
  QGridLayout *header_layout = new QGridLayout(header);
  header_layout->setContentsMargins(11, 11, 11, 0);
  msg_name_label = new QLabel(this);
  msg_name_label->setTextFormat(Qt::RichText);
  header_layout->addWidget(msg_name_label, 0, 0, Qt::AlignLeft);
  sig_name_label = new QLabel(this);
  sig_name_label->setStyleSheet("font-weight:bold");
  header_layout->addWidget(sig_name_label, 0, 1, Qt::AlignCenter);  //, 0, Qt::AlignCenter);

  QPushButton *remove_btn = new QPushButton("✖", this);
  remove_btn->setFixedSize(20, 20);
  remove_btn->setToolTip(tr("Remove chart"));
  header_layout->addWidget(remove_btn, 0, 2, Qt::AlignRight);
  main_layout->addWidget(header);

  chart_view = new ChartView(id, sig, this);
  chart_view->setFixedHeight(settings.chart_height);
  main_layout->addWidget(chart_view);
  main_layout->addStretch();

  setSizePolicy(QSizePolicy::Expanding, QSizePolicy::Fixed);
  updateTitle();

  QObject::connect(remove_btn, &QPushButton::clicked, [=]() { emit remove(id, sig); });
  QObject::connect(&settings, &Settings::changed, [this]() { chart_view->setFixedHeight(settings.chart_height); });
}

void ChartWidget::updateTitle() {
  msg_name_label->setText(tr("%1 <font color=\"gray\">%2</font>").arg(dbc()->msg(id)->name.c_str()).arg(id));
  sig_name_label->setText(signal->name.c_str());
}

// ChartView

ChartView::ChartView(const QString &id, const Signal *sig, QWidget *parent)
    : id(id), signal(sig), QChartView(nullptr, parent) {
  QLineSeries *series = new QLineSeries();
  QChart *chart = new QChart();
<<<<<<< HEAD
  chart->setTheme(settings.chart_theme == 0 ? QChart::ChartThemeLight : QChart::QChart::ChartThemeDark);
  chart->setTitle(sig->name.c_str());
=======
>>>>>>> 9e3e49a8
  chart->addSeries(series);
  chart->createDefaultAxes();
  chart->legend()->hide();
  chart->setMargins({0, 0, 0, 0});
  chart->layout()->setContentsMargins(0, 0, 0, 0);

  track_line = new QGraphicsLineItem(chart);
  track_line->setPen(QPen(Qt::gray, 1, Qt::DashLine));
  value_text = new QGraphicsSimpleTextItem(chart);
  value_text->setBrush(Qt::gray);
  line_marker = new QGraphicsLineItem(chart);
  line_marker->setPen(QPen(Qt::black, 2));

  setChart(chart);

  setRenderHint(QPainter::Antialiasing);
  setRubberBand(QChartView::HorizontalRubberBand);
  if (auto rubber = findChild<QRubberBand *>()) {
    QPalette pal;
    pal.setBrush(QPalette::Base, QColor(0, 0, 0, 80));
    rubber->setPalette(pal);
  }

  QTimer *timer = new QTimer(this);
  timer->setInterval(100);
  timer->setSingleShot(true);
  timer->callOnTimeout(this, &ChartView::adjustChartMargins);

  QObject::connect(chart, &QChart::plotAreaChanged, [=](const QRectF &plotArea) {
    // use a singleshot timer to avoid recursion call.
    timer->start();
  });
}

void ChartView::setRange(double min, double max, bool force_update) {
  auto axis_x = dynamic_cast<QValueAxis *>(chart()->axisX());
  if (force_update || (min != axis_x->min() || max != axis_x->max())) {
    axis_x->setRange(min, max);
    updateAxisY();
  }
}

void ChartView::adjustChartMargins() {
  // TODO: Remove hardcoded aligned_pos
  const int aligned_pos = 60;
  if (chart()->plotArea().left() != aligned_pos) {
    const float left_margin = chart()->margins().left() + aligned_pos - chart()->plotArea().left();
    chart()->setMargins(QMargins(left_margin, 0, 0, 0));
  }
}

void ChartView::updateLineMarker(double current_sec) {
  auto axis_x = dynamic_cast<QValueAxis *>(chart()->axisX());
  int x = chart()->plotArea().left() +
          chart()->plotArea().width() * (current_sec - axis_x->min()) / (axis_x->max() - axis_x->min());
  if (int(line_marker->line().x1()) != x) {
    line_marker->setLine(x, 0, x, height());
    chart()->update();
  }
}

void ChartView::updateSeries(const std::pair<double, double> &range) {
  auto events = can->events();
  if (!events) return;

  auto l = id.split(':');
  int bus = l[0].toInt();
  uint32_t address = l[1].toUInt(nullptr, 16);

  vals.clear();
  vals.reserve((range.second - range.first) * 100);  // [n]minutes * 100hz
  double route_start_time = can->routeStartTime();
  Event begin_event(cereal::Event::Which::INIT_DATA, (route_start_time + range.first) * 1e9);
  auto begin = std::lower_bound(events->begin(), events->end(), &begin_event, Event::lessThan());
  double end_ns = (route_start_time + range.second) * 1e9;
  for (auto it = begin; it != events->end() && (*it)->mono_time <= end_ns; ++it) {
    if ((*it)->which == cereal::Event::Which::CAN) {
      for (auto c : (*it)->event.getCan()) {
        if (bus == c.getSrc() && address == c.getAddress()) {
          auto dat = c.getDat();
          double value = get_raw_value((uint8_t *)dat.begin(), dat.size(), *signal);
          double ts = ((*it)->mono_time / (double)1e9) - route_start_time;  // seconds
          vals.push_back({ts, value});
        }
      }
    }
  }
  QLineSeries *series = (QLineSeries *)chart()->series()[0];
  series->replace(vals);
}

// auto zoom on yaxis
void ChartView::updateAxisY() {
  const auto axis_x = dynamic_cast<QValueAxis *>(chart()->axisX());
  const auto axis_y = dynamic_cast<QValueAxis *>(chart()->axisY());
  auto begin = std::lower_bound(vals.begin(), vals.end(), axis_x->min(), [](auto &p, double x) { return p.x() < x; });
  if (begin == vals.end())
    return;

  auto end = std::upper_bound(vals.begin(), vals.end(), axis_x->max(), [](double x, auto &p) { return x < p.x(); });
  const auto [min, max] = std::minmax_element(begin, end, [](auto &p1, auto &p2) { return p1.y() < p2.y(); });
  (min->y() == max->y()) ? axis_y->setRange(min->y() - 1, max->y() + 1)
                         : axis_y->setRange(min->y(), max->y());
}

void ChartView::enterEvent(QEvent *event) {
  track_line->setVisible(true);
  value_text->setVisible(true);
  QChartView::enterEvent(event);
}

void ChartView::leaveEvent(QEvent *event) {
  track_line->setVisible(false);
  value_text->setVisible(false);
  QChartView::leaveEvent(event);
}

void ChartView::mouseReleaseEvent(QMouseEvent *event) {
  auto rubber = findChild<QRubberBand *>();
  if (event->button() == Qt::LeftButton && rubber && rubber->isVisible()) {
    rubber->hide();
    QRectF rect = rubber->geometry().normalized();
    rect.translate(-chart()->plotArea().topLeft());
    const auto axis_x = dynamic_cast<QValueAxis *>(chart()->axisX());
    double min = axis_x->min() + (rect.left() / chart()->plotArea().width()) * (axis_x->max() - axis_x->min());
    double max = axis_x->min() + (rect.right() / chart()->plotArea().width()) * (axis_x->max() - axis_x->min());
    if (rubber->width() <= 0) {
      // no rubber dragged, seek to mouse position
      can->seekTo(min);
    } else if ((max - min) >= 0.5) {
      // zoom in if selected range is greater than 0.5s
      emit zoomIn(min, max);
    }
  } else if (event->button() == Qt::RightButton) {
    emit zoomReset();
  }
  event->accept();
}

void ChartView::mouseMoveEvent(QMouseEvent *ev) {
  auto rubber = findChild<QRubberBand *>();
  bool dragging = rubber && rubber->isVisible();
  if (!dragging) {
    const auto plot_area = chart()->plotArea();
    float x = std::clamp((float)ev->pos().x(), (float)plot_area.left(), (float)plot_area.right());
    track_line->setLine(x, plot_area.top(), x, plot_area.bottom());

    auto axis_x = dynamic_cast<QValueAxis *>(chart()->axisX());
    double sec = axis_x->min() + ((x - plot_area.x()) / plot_area.width()) * (axis_x->max() - axis_x->min());
    auto value = std::lower_bound(vals.begin(), vals.end(), sec, [](auto &p, double x) { return p.x() < x; });
    value_text->setPos(x + 6, plot_area.bottom() - 25);
    if (value != vals.end()) {
      value_text->setText(QString("(%1, %2)").arg(value->x(), 0, 'f', 3).arg(value->y()));
    } else {
      value_text->setText("(--, --)");
    }
  }
  QChartView::mouseMoveEvent(ev);
}<|MERGE_RESOLUTION|>--- conflicted
+++ resolved
@@ -240,11 +240,7 @@
     : id(id), signal(sig), QChartView(nullptr, parent) {
   QLineSeries *series = new QLineSeries();
   QChart *chart = new QChart();
-<<<<<<< HEAD
   chart->setTheme(settings.chart_theme == 0 ? QChart::ChartThemeLight : QChart::QChart::ChartThemeDark);
-  chart->setTitle(sig->name.c_str());
-=======
->>>>>>> 9e3e49a8
   chart->addSeries(series);
   chart->createDefaultAxes();
   chart->legend()->hide();
