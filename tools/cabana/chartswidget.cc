#include "tools/cabana/chartswidget.h"

#include <QApplication>
#include <QCompleter>
#include <QDrag>
#include <QLineEdit>
#include <QFutureSynchronizer>
#include <QGraphicsLayout>
#include <QRubberBand>
#include <QToolBar>
#include <QToolButton>
#include <QToolTip>
#include <QtConcurrent>

#include "selfdrive/ui/qt/util.h"

// ChartsWidget

ChartsWidget::ChartsWidget(QWidget *parent) : QWidget(parent) {
  QVBoxLayout *main_layout = new QVBoxLayout(this);

  // toolbar
  QToolBar *toolbar = new QToolBar(tr("Charts"), this);
<<<<<<< HEAD
  toolbar->addWidget(title_label = new QLabel());
  title_label->setContentsMargins(0 ,0, 12, 0);
  columns_cb = new QComboBox(this);
  columns_cb->addItems({"1", "2", "3", "4"});
  columns_cb->setCurrentIndex(std::clamp(settings.chart_column_count - 1, 0, 3));
  toolbar->addWidget(new QLabel(tr("Columns:")));
  toolbar->addWidget(columns_cb);

  QLabel *stretch_label = new QLabel(this);
  stretch_label->setSizePolicy(QSizePolicy::Expanding, QSizePolicy::Preferred);
  toolbar->addWidget(stretch_label);

=======
  toolbar->setIconSize({16, 16});
  title_label = new QLabel();
  title_label->setSizePolicy(QSizePolicy::Expanding, QSizePolicy::Preferred);
  toolbar->addWidget(title_label);
>>>>>>> c21d9408
  show_all_values_btn = toolbar->addAction("");
  toolbar->addWidget(range_label = new QLabel());
  reset_zoom_btn = toolbar->addAction(bootstrapPixmap("arrow-counterclockwise"), "");
  reset_zoom_btn->setToolTip(tr("Reset zoom (drag on chart to zoom X-Axis)"));
  remove_all_btn = toolbar->addAction(bootstrapPixmap("x"), "");
  remove_all_btn->setToolTip(tr("Remove all charts"));
  dock_btn = toolbar->addAction("");
  main_layout->addWidget(toolbar);

  // charts
  QWidget *charts_container = new QWidget(this);
  QVBoxLayout *charts_main_layout = new QVBoxLayout(charts_container);
  charts_main_layout->setContentsMargins(0, 0, 0, 0);
  charts_layout = new QGridLayout(charts_container);
  charts_main_layout->addLayout(charts_layout);
  charts_main_layout->addStretch(0);

  QScrollArea *charts_scroll = new QScrollArea(this);
  charts_scroll->setWidgetResizable(true);
  charts_scroll->setWidget(charts_container);
  charts_scroll->setHorizontalScrollBarPolicy(Qt::ScrollBarAlwaysOff);
  main_layout->addWidget(charts_scroll);

  max_chart_range = settings.max_chart_x_range;
  use_dark_theme = QApplication::style()->standardPalette().color(QPalette::WindowText).value() >
                   QApplication::style()->standardPalette().color(QPalette::Background).value();
  updateToolBar();

  align_charts_timer = new QTimer(this);
  align_charts_timer->setSingleShot(true);
  align_charts_timer->callOnTimeout(this, &ChartsWidget::alignCharts);
  column_count = settings.chart_column_count;

  QObject::connect(dbc(), &DBCManager::DBCFileChanged, this, &ChartsWidget::removeAll);
  QObject::connect(can, &CANMessages::eventsMerged, this, &ChartsWidget::eventsMerged);
  QObject::connect(can, &CANMessages::updated, this, &ChartsWidget::updateState);
  QObject::connect(show_all_values_btn, &QAction::triggered, this, &ChartsWidget::showAllData);
  QObject::connect(remove_all_btn, &QAction::triggered, this, &ChartsWidget::removeAll);
  QObject::connect(reset_zoom_btn, &QAction::triggered, this, &ChartsWidget::zoomReset);
  QObject::connect(columns_cb, SIGNAL(activated(int)), SLOT(setColumnCount(int)));
  QObject::connect(&settings, &Settings::changed, this, &ChartsWidget::settingChanged);
  QObject::connect(dock_btn, &QAction::triggered, [this]() {
    emit dock(!docking);
    docking = !docking;
    updateToolBar();
  });
}

void ChartsWidget::eventsMerged() {
  if (auto events = can->events(); events && !events->empty()) {
    event_range.first = (events->front()->mono_time / (double)1e9) - can->routeStartTime();
    event_range.second = (events->back()->mono_time / (double)1e9) - can->routeStartTime();
    updateState();
  }
}

void ChartsWidget::updateDisplayRange() {
  auto prev_range = display_range;
  double current_sec = can->currentSec();
  if (current_sec < display_range.first || current_sec >= (display_range.second - 5)) {
    // reached the end, or seeked to a timestamp out of range.
    display_range.first = current_sec - 5;
  }
  display_range.first = std::floor(std::max(display_range.first, event_range.first) * 10.0) / 10.0;
  display_range.second = std::floor(std::min(display_range.first + max_chart_range, event_range.second) * 10.0) / 10.0;
  if (prev_range != display_range) {
    QFutureSynchronizer<void> future_synchronizer;
    for (auto c : charts)
      future_synchronizer.addFuture(QtConcurrent::run(c, &ChartView::setEventsRange, display_range));
  }
}

void ChartsWidget::zoomIn(double min, double max) {
  zoomed_range = {min, max};
  is_zoomed = zoomed_range != display_range;
  updateToolBar();
  updateState();
  emit rangeChanged(min, max, is_zoomed);
}

void ChartsWidget::zoomReset() {
  zoomIn(display_range.first, display_range.second);
}

void ChartsWidget::updateState() {
  if (charts.isEmpty()) return;

  if (!is_zoomed) {
    updateDisplayRange();
  } else if (can->currentSec() < zoomed_range.first || can->currentSec() >= zoomed_range.second) {
    can->seekTo(zoomed_range.first);
  }

  const auto &range = is_zoomed ? zoomed_range : display_range;
  setUpdatesEnabled(false);
  for (auto c : charts) {
    c->setDisplayRange(range.first, range.second);
    c->scene()->invalidate({}, QGraphicsScene::ForegroundLayer);
  }
  setUpdatesEnabled(true);
}

void ChartsWidget::showAllData() {
  bool switch_to_show_all = max_chart_range == settings.max_chart_x_range;
  max_chart_range = switch_to_show_all ? settings.cached_segment_limit * 60
                                       : settings.max_chart_x_range;
  max_chart_range = std::min(max_chart_range, (uint32_t)can->totalSeconds());
  updateToolBar();
  updateState();
}

void ChartsWidget::updateToolBar() {
  int min_range = std::min(settings.max_chart_x_range, (int)can->totalSeconds());
  bool displaying_all = max_chart_range != min_range;
  show_all_values_btn->setText(tr("%1 minutes").arg(max_chart_range / 60));
  show_all_values_btn->setToolTip(tr("Click to display %1 data").arg(displaying_all ? tr("%1 minutes").arg(min_range / 60) : tr("ALL cached")));
  show_all_values_btn->setVisible(!is_zoomed);
  remove_all_btn->setEnabled(!charts.isEmpty());
  reset_zoom_btn->setEnabled(is_zoomed);
  range_label->setText(is_zoomed ? tr("%1 - %2").arg(zoomed_range.first, 0, 'f', 2).arg(zoomed_range.second, 0, 'f', 2) : "");
  title_label->setText(charts.size() > 0 ? tr("Charts (%1)").arg(charts.size()) : tr("Charts"));
  dock_btn->setIcon(bootstrapPixmap(docking ? "arrow-up-right" : "arrow-down-left"));
  dock_btn->setToolTip(docking ? tr("Undock charts") : tr("Dock charts"));
}

void ChartsWidget::settingChanged() {
  for (auto c : charts) {
    c->setFixedHeight(settings.chart_height);
    columns_cb->setCurrentIndex(std::clamp(settings.chart_column_count - 1, 0, columns_cb->count() - 1));
    setColumnCount(settings.chart_column_count);
  }
}

ChartView *ChartsWidget::findChart(const QString &id, const Signal *sig) {
  for (auto c : charts)
    if (c->hasSeries(id, sig)) return c;
  return nullptr;
}

void ChartsWidget::showChart(const QString &id, const Signal *sig, bool show, bool merge) {
  setUpdatesEnabled(false);
  ChartView *chart = findChart(id, sig);
  if (show && !chart) {
    chart = merge && charts.size() > 0 ? charts.back() : nullptr;
    if (!chart) {
      chart = new ChartView(this);
      chart->setFixedHeight(settings.chart_height);
      chart->setMinimumWidth(CHART_MIN_WIDTH);
      chart->setSizePolicy(QSizePolicy::MinimumExpanding, QSizePolicy::Fixed);
      chart->chart()->setTheme(use_dark_theme ? QChart::QChart::ChartThemeDark : QChart::ChartThemeLight);
      chart->setEventsRange(display_range);
      auto range = is_zoomed ? zoomed_range : display_range;
      chart->setDisplayRange(range.first, range.second);
      QObject::connect(chart, &ChartView::remove, [=]() { removeChart(chart); });
      QObject::connect(chart, &ChartView::zoomIn, this, &ChartsWidget::zoomIn);
      QObject::connect(chart, &ChartView::zoomReset, this, &ChartsWidget::zoomReset);
      QObject::connect(chart, &ChartView::seriesRemoved, this, &ChartsWidget::seriesChanged);
      QObject::connect(chart, &ChartView::seriesAdded, this, &ChartsWidget::seriesChanged);
      QObject::connect(chart, &ChartView::axisYUpdated, [this]() { align_charts_timer->start(100); });
      charts.push_back(chart);
      updateLayout();
    }
    chart->addSeries(id, sig);
  } else if (!show && chart) {
    chart->removeSeries(id, sig);
  }
  updateToolBar();
  setUpdatesEnabled(true);
}

void ChartsWidget::setColumnCount(int n) {
  n = std::clamp(n + 1, 1, columns_cb->count());
  if (column_count != n) {
    column_count = n;
    updateLayout();
  }
}

void ChartsWidget::updateLayout() {
  int n = column_count;
  for (; n >= 1; --n) {
    if ((n * (CHART_MIN_WIDTH + charts_layout->spacing())) < rect().width()) break;
  }
  for (int i = 0; i < charts.size(); ++i) {
    charts_layout->addWidget(charts[i], i / n, i % n);
  }
}

void ChartsWidget::resizeEvent(QResizeEvent *event) {
  QWidget::resizeEvent(event);
  updateLayout();
}

void ChartsWidget::removeChart(ChartView *chart) {
  charts.removeOne(chart);
  chart->deleteLater();
  updateToolBar();
  alignCharts();
  emit seriesChanged();
}

void ChartsWidget::removeAll() {
  for (auto c : charts) {
    c->deleteLater();
  }
  charts.clear();
  updateToolBar();
  emit seriesChanged();
}

void ChartsWidget::alignCharts() {
  int plot_left = 0;
  for (auto c : charts) {
    plot_left = qMax((qreal)plot_left, c->getYAsixLabelWidth());
  }
  for (auto c : charts) {
    c->setPlotAreaLeftPosition(plot_left);
  }
}

bool ChartsWidget::eventFilter(QObject *obj, QEvent *event) {
  if (obj != this && event->type() == QEvent::Close) {
    emit dock_btn->triggered();
    return true;
  }
  return false;
}

// ChartView

ChartView::ChartView(QWidget *parent) : QChartView(nullptr, parent) {
  QChart *chart = new QChart();
  chart->setBackgroundRoundness(0);
  axis_x = new QValueAxis(this);
  axis_y = new QValueAxis(this);
  chart->addAxis(axis_x, Qt::AlignBottom);
  chart->addAxis(axis_y, Qt::AlignLeft);
  chart->legend()->setShowToolTips(true);
  chart->layout()->setContentsMargins(0, 0, 0, 0);

  QToolButton *remove_btn = new QToolButton();
  remove_btn->setIcon(bootstrapPixmap("x"));
  remove_btn->setAutoRaise(true);
  remove_btn->setToolTip(tr("Remove Chart"));
  close_btn_proxy = new QGraphicsProxyWidget(chart);
  close_btn_proxy->setWidget(remove_btn);
  close_btn_proxy->setZValue(chart->zValue() + 11);

  QToolButton *manage_btn = new QToolButton();
  manage_btn->setIcon(bootstrapPixmap("gear"));
  manage_btn->setAutoRaise(true);
  manage_btn->setToolTip(tr("Manage series"));
  manage_btn_proxy = new QGraphicsProxyWidget(chart);
  manage_btn_proxy->setWidget(manage_btn);
  manage_btn_proxy->setZValue(chart->zValue() + 11);

  setChart(chart);
  setRenderHint(QPainter::Antialiasing);
  setRubberBand(QChartView::HorizontalRubberBand);

  QObject::connect(dbc(), &DBCManager::signalRemoved, this, &ChartView::signalRemoved);
  QObject::connect(dbc(), &DBCManager::signalUpdated, this, &ChartView::signalUpdated);
  QObject::connect(dbc(), &DBCManager::msgRemoved, this, &ChartView::msgRemoved);
  QObject::connect(dbc(), &DBCManager::msgUpdated, this, &ChartView::msgUpdated);
  QObject::connect(remove_btn, &QToolButton::clicked, this, &ChartView::remove);
  QObject::connect(manage_btn, &QToolButton::clicked, this, &ChartView::manageSeries);
}

qreal ChartView::getYAsixLabelWidth() const {
  QFontMetrics fm(axis_y->labelsFont());
  int n = qMax(int(-qFloor(std::log10((axis_y->max() - axis_y->min()) / (axis_y->tickCount() - 1)))), 0) + 1;
  return qMax(fm.width(QString::number(axis_y->min(), 'f', n)), fm.width(QString::number(axis_y->max(), 'f', n))) + 20;
}

void ChartView::setPlotAreaLeftPosition(int pos) {
  if (std::ceil(chart()->plotArea().left()) != pos) {
    const float left_margin = chart()->margins().left() + pos - chart()->plotArea().left();
    chart()->setMargins(QMargins(left_margin, 11, 11, 11));
  }
}

void ChartView::addSeries(const QString &msg_id, const Signal *sig) {
  QLineSeries *series = new QLineSeries(this);

  // TODO: Due to a bug in CameraWidget the camera frames
  // are drawn instead of the graphs on MacOS. Re-enable OpenGL when fixed
#ifndef __APPLE__
  series->setUseOpenGL(true);
#endif
  chart()->addSeries(series);
  series->attachAxis(axis_x);
  series->attachAxis(axis_y);
  auto [source, address] = DBCManager::parseId(msg_id);
  sigs.push_back({.msg_id = msg_id, .address = address, .source = source, .sig = sig, .series = series});
  updateTitle();
  updateSeries(sig);
  updateAxisY();
  emit seriesAdded(msg_id, sig);
}

void ChartView::removeSeries(const QString &msg_id, const Signal *sig) {
  auto it = std::find_if(sigs.begin(), sigs.end(), [&](auto &s) { return s.msg_id == msg_id && s.sig == sig; });
  if (it != sigs.end()) {
    it = removeSeries(it);
  }
}

bool ChartView::hasSeries(const QString &msg_id, const Signal *sig) const {
  return std::any_of(sigs.begin(), sigs.end(), [&](auto &s) { return s.msg_id == msg_id && s.sig == sig; });
}

QList<ChartView::SigItem>::iterator ChartView::removeSeries(const QList<ChartView::SigItem>::iterator &it) {
  chart()->removeSeries(it->series);
  it->series->deleteLater();
  QString msg_id = it->msg_id;
  const Signal *sig = it->sig;
  auto ret = sigs.erase(it);
  emit seriesRemoved(msg_id, sig);
  if (!sigs.isEmpty()) {
    updateAxisY();
  } else {
    emit remove();
  }
  return ret;
}

void ChartView::signalUpdated(const Signal *sig) {
  if (std::any_of(sigs.begin(), sigs.end(), [=](auto &s) { return s.sig == sig; })) {
    updateTitle();
    // TODO: don't update series if only name changed.
    updateSeries(sig);
    updateAxisY();
  }
}

void ChartView::signalRemoved(const Signal *sig) {
  for (auto it = sigs.begin(); it != sigs.end(); /**/) {
    it = (it->sig == sig) ? removeSeries(it) : ++it;
  }
}

void ChartView::msgUpdated(uint32_t address) {
  if (std::any_of(sigs.begin(), sigs.end(), [=](auto &s) { return s.address == address; }))
    updateTitle();
}

void ChartView::msgRemoved(uint32_t address) {
  for (auto it = sigs.begin(); it != sigs.end(); /**/) {
    it = (it->address == address) ? removeSeries(it) : ++it;
  }
}

void ChartView::addSeries(const QList<QStringList> &series_list) {
  for (auto &s : series_list) {
    if (auto m = dbc()->msg(s[0])) {
      auto it = m->sigs.find(s[2]);
      if (it != m->sigs.end() && !hasSeries(s[0], &(it->second))) {
        addSeries(s[0], &(it->second));
      }
    }
  }
}

void ChartView::manageSeries() {
  SeriesSelector dlg(this);
  for (auto &s : sigs) {
    dlg.addSeries(s.msg_id, msgName(s.msg_id), QString::fromStdString(s.sig->name));
  }

  int ret = dlg.exec();
  if (ret == QDialog::Accepted) {
    QList<QStringList> series_list = dlg.series();
    if (series_list.isEmpty()) {
      emit remove();
    } else {
      addSeries(series_list);
      for (auto it = sigs.begin(); it != sigs.end(); /**/) {
        bool exists = std::any_of(series_list.cbegin(), series_list.cend(), [&](auto &s) {
          return s[0] == it->msg_id && s[2] == it->sig->name.c_str();
        });
        it = exists ? ++it : removeSeries(it);
      }
    }
  }
}

void ChartView::resizeEvent(QResizeEvent *event) {
  QChartView::resizeEvent(event);
  int x = event->size().width() - close_btn_proxy->size().width() - 11;
  close_btn_proxy->setPos(x, 8);
  manage_btn_proxy->setPos(x - manage_btn_proxy->size().width() - 5, 8);
}

void ChartView::updateTitle() {
  for (auto &s : sigs) {
    s.series->setName(QString("<b>%1</b> <font color=\"gray\">%2 %3</font>").arg(s.sig->name.c_str()).arg(msgName(s.msg_id)).arg(s.msg_id));
  }
}

void ChartView::setEventsRange(const std::pair<double, double> &range) {
  if (range != events_range) {
    events_range = range;
    updateSeries();
  }
}

void ChartView::setDisplayRange(double min, double max) {
  if (min != axis_x->min() || max != axis_x->max()) {
    axis_x->setRange(min, max);
    updateAxisY();
  }
}

void ChartView::updateSeries(const Signal *sig) {
  auto events = can->events();
  if (!events || sigs.isEmpty()) return;

  for (auto &s : sigs) {
    if (!sig || s.sig == sig) {
      s.vals.clear();
      s.vals.reserve((events_range.second - events_range.first) * 1000);  // [n]seconds * 1000hz
      s.min_y = std::numeric_limits<double>::max();
      s.max_y = std::numeric_limits<double>::lowest();

      double route_start_time = can->routeStartTime();
      Event begin_event(cereal::Event::Which::INIT_DATA, (route_start_time + events_range.first) * 1e9);
      auto begin = std::lower_bound(events->begin(), events->end(), &begin_event, Event::lessThan());
      double end_ns = (route_start_time + events_range.second) * 1e9;

      for (auto it = begin; it != events->end() && (*it)->mono_time <= end_ns; ++it) {
        if ((*it)->which == cereal::Event::Which::CAN) {
          for (const auto &c : (*it)->event.getCan()) {
            if (s.source == c.getSrc() && s.address == c.getAddress()) {
              auto dat = c.getDat();
              double value = get_raw_value((uint8_t *)dat.begin(), dat.size(), *s.sig);
              double ts = ((*it)->mono_time / (double)1e9) - route_start_time;  // seconds
              s.vals.push_back({ts, value});

              if (value < s.min_y) s.min_y = value;
              if (value > s.max_y) s.max_y = value;
            }
          }
        }
      }
      s.series->replace(s.vals);
    }
  }
}

// auto zoom on yaxis
void ChartView::updateAxisY() {
  if (sigs.isEmpty()) return;

  double min_y = std::numeric_limits<double>::max();
  double max_y = std::numeric_limits<double>::lowest();
  if (events_range == std::pair{axis_x->min(), axis_x->max()}) {
    for (auto &s : sigs) {
      if (s.min_y < min_y) min_y = s.min_y;
      if (s.max_y > max_y) max_y = s.max_y;
    }
  } else {
    for (auto &s : sigs) {
      auto begin = std::lower_bound(s.vals.begin(), s.vals.end(), axis_x->min(), [](auto &p, double x) { return p.x() < x; });
      for (auto it = begin; it != s.vals.end() && it->x() <= axis_x->max(); ++it) {
        if (it->y() < min_y) min_y = it->y();
        if (it->y() > max_y) max_y = it->y();
      }
    }
  }

  if (min_y == std::numeric_limits<double>::max()) min_y = 0;
  if (max_y == std::numeric_limits<double>::lowest()) max_y = 0;
  if (max_y == min_y) {
    axis_y->setRange(min_y - 1, max_y + 1);
  } else {
    double range = max_y - min_y;
    applyNiceNumbers(min_y - range * 0.05, max_y + range * 0.05);
  }
  emit axisYUpdated();
}

void ChartView::applyNiceNumbers(qreal min, qreal max) {
  int tick_count = axis_y->tickCount();
  qreal range = niceNumber((max - min), true);  // range with ceiling
  qreal step = niceNumber(range / (tick_count - 1), false);
  min = qFloor(min / step);
  max = qCeil(max / step);
  tick_count = int(max - min) + 1;
  axis_y->setRange(min * step, max * step);
  axis_y->setTickCount(tick_count);
}

// nice numbers can be expressed as form of 1*10^n, 2* 10^n or 5*10^n
qreal ChartView::niceNumber(qreal x, bool ceiling) {
  qreal z = qPow(10, qFloor(std::log10(x))); //find corresponding number of the form of 10^n than is smaller than x
  qreal q = x / z; //q<10 && q>=1;
  if (ceiling) {
    if (q <= 1.0) q = 1;
    else if (q <= 2.0) q = 2;
    else if (q <= 5.0) q = 5;
    else q = 10;
  } else {
    if (q < 1.5) q = 1;
    else if (q < 3.0) q = 2;
    else if (q < 7.0) q = 5;
    else q = 10;
  }
  return q * z;
}

void ChartView::leaveEvent(QEvent *event) {
  track_pt = {0, 0};
  scene()->update();
  QChartView::leaveEvent(event);
}

void ChartView::mousePressEvent(QMouseEvent *event) {
  if (event->button() == Qt::LeftButton && !chart()->plotArea().contains(event->pos()) &&
      !manage_btn_proxy->widget()->underMouse() && !close_btn_proxy->widget()->underMouse()) {
    QMimeData *mimeData = new QMimeData;
    mimeData->setData(mime_type, QByteArray::number((qulonglong)this));
    QDrag *drag = new QDrag(this);
    drag->setMimeData(mimeData);
    drag->setPixmap(grab());
    drag->setHotSpot(event->pos());
    Qt::DropAction dropAction = drag->exec(Qt::CopyAction | Qt::MoveAction, Qt::MoveAction);
    if (dropAction == Qt::MoveAction) {
      return;
    }
  }
  QChartView::mousePressEvent(event);
}

void ChartView::mouseReleaseEvent(QMouseEvent *event) {
  auto rubber = findChild<QRubberBand *>();
  if (event->button() == Qt::LeftButton && rubber && rubber->isVisible()) {
    rubber->hide();
    QRectF rect = rubber->geometry().normalized();
    double min = std::floor(chart()->mapToValue(rect.topLeft()).x() * 10.0) / 10.0;
    double max = std::floor(chart()->mapToValue(rect.bottomRight()).x() * 10.0) / 10.0;
    if (rubber->width() <= 0) {
      // no rubber dragged, seek to mouse position
      can->seekTo(min);
    } else if ((max - min) >= 0.5) {
      // zoom in if selected range is greater than 0.5s
      emit zoomIn(min, max);
    }
    event->accept();
  } else if (event->button() == Qt::RightButton) {
    emit zoomReset();
    event->accept();
  } else {
    QGraphicsView::mouseReleaseEvent(event);
  }
}

void ChartView::mouseMoveEvent(QMouseEvent *ev) {
  auto rubber = findChild<QRubberBand *>();
  bool is_zooming = rubber && rubber->isVisible();
  const auto plot_area = chart()->plotArea();
  track_pt = {0, 0};
  if (!is_zooming && plot_area.contains(ev->pos())) {
    QStringList text_list;
    const double sec = chart()->mapToValue(ev->pos()).x();
    for (auto &s : sigs) {
      QString value = "--";
      // use reverse iterator to find last item <= sec.
      auto it = std::lower_bound(s.vals.rbegin(), s.vals.rend(), sec, [](auto &p, double x) { return p.x() > x; });
      if (it != s.vals.rend() && it->x() >= axis_x->min()) {
        value = QString::number(it->y());
        auto value_pos = chart()->mapToPosition(*it);
        if (value_pos.x() > track_pt.x()) track_pt = value_pos;
      }
      text_list.push_back(QString("&nbsp;%1 : %2&nbsp;").arg(sigs.size() > 1 ? s.sig->name.c_str() : "Value").arg(value));
    }
    if (track_pt.x() == 0) track_pt = ev->pos();
    QString text = QString("<div style=\"background-color: darkGray;color: white;\">&nbsp;Time: %1 &nbsp;<br />%2</div>")
                       .arg(chart()->mapToValue(track_pt).x(), 0, 'f', 3)
                       .arg(text_list.join("<br />"));
    QPoint pt((int)track_pt.x() + 20, plot_area.top() - 20);
    QToolTip::showText(mapToGlobal(pt), text, this, plot_area.toRect());
    scene()->update();
  } else {
    QToolTip::hideText();
  }
  QChartView::mouseMoveEvent(ev);
}

void ChartView::dragMoveEvent(QDragMoveEvent *event) {
  if (event->mimeData()->hasFormat(mime_type)) {
    event->setDropAction(event->source() == this ? Qt::MoveAction : Qt::CopyAction);
    event->accept();
  } else {
    event->ignore();
  }
}

void ChartView::dropEvent(QDropEvent *event) {
  if (event->mimeData()->hasFormat(mime_type)) {
    if (event->source() == this) {
      event->setDropAction(Qt::MoveAction);
      event->accept();
    } else {
      ChartView *source_chart = (ChartView *)event->source();
      QList<QStringList> series;
      for (auto &s : source_chart->sigs) {
        series.push_back({s.msg_id, msgName(s.msg_id), QString::fromStdString(s.sig->name)});
      }
      addSeries(series);
      emit source_chart->remove();
      event->acceptProposedAction();
    }
  } else {
    event->ignore();
  }
}

void ChartView::drawForeground(QPainter *painter, const QRectF &rect) {
  qreal x = chart()->mapToPosition(QPointF{can->currentSec(), 0}).x();
  qreal y1 = chart()->plotArea().top() - 2;
  qreal y2 = chart()->plotArea().bottom() + 2;
  painter->setPen(QPen(chart()->titleBrush().color(), 2));
  painter->drawLine(QPointF{x, y1}, QPointF{x, y2});
  if (!track_pt.isNull()) {
    painter->setPen(QPen(Qt::darkGray, 1, Qt::DashLine));
    painter->drawLine(QPointF{track_pt.x(), y1}, QPointF{track_pt.x(), y2});
    painter->setBrush(Qt::darkGray);
    painter->drawEllipse(track_pt, 5, 5);
  }
}

// SeriesSelector

SeriesSelector::SeriesSelector(QWidget *parent) {
  setWindowTitle(tr("Manage Chart Series"));
  QHBoxLayout *contents_layout = new QHBoxLayout();

  QVBoxLayout *left_layout = new QVBoxLayout();
  left_layout->addWidget(new QLabel(tr("Select Signals:")));

  msgs_combo = new QComboBox(this);
  msgs_combo->setEditable(true);
  msgs_combo->lineEdit()->setPlaceholderText(tr("Select Msg"));
  msgs_combo->setInsertPolicy(QComboBox::NoInsert);
  msgs_combo->completer()->setCompletionMode(QCompleter::PopupCompletion);
  msgs_combo->completer()->setFilterMode(Qt::MatchContains);

  left_layout->addWidget(msgs_combo);
  sig_list = new QListWidget(this);
  sig_list->setSortingEnabled(true);
  sig_list->setToolTip(tr("Double click on an item to add signal to chart"));
  left_layout->addWidget(sig_list);

  QVBoxLayout *right_layout = new QVBoxLayout();
  right_layout->addWidget(new QLabel(tr("Chart Signals:")));
  chart_series = new QListWidget(this);
  chart_series->setSortingEnabled(true);
  chart_series->setToolTip(tr("Double click on an item to remove signal from chart"));
  right_layout->addWidget(chart_series);
  contents_layout->addLayout(left_layout);
  contents_layout->addLayout(right_layout);

  auto buttonBox = new QDialogButtonBox(QDialogButtonBox::Ok | QDialogButtonBox::Cancel);

  QVBoxLayout *main_layout = new QVBoxLayout(this);
  main_layout->addLayout(contents_layout);
  main_layout->addWidget(buttonBox);

  for (auto it = can->can_msgs.cbegin(); it != can->can_msgs.cend(); ++it) {
    if (auto m = dbc()->msg(it.key())) {
      msgs_combo->addItem(QString("%1 (%2)").arg(m->name).arg(it.key()), it.key());
    }
  }
  msgs_combo->model()->sort(0);

  QObject::connect(buttonBox, &QDialogButtonBox::accepted, this, &QDialog::accept);
  QObject::connect(buttonBox, &QDialogButtonBox::rejected, this, &QDialog::reject);
  QObject::connect(msgs_combo, SIGNAL(currentIndexChanged(int)), SLOT(msgSelected(int)));
  QObject::connect(sig_list, &QListWidget::itemDoubleClicked, this, &SeriesSelector::addSignal);
  QObject::connect(chart_series, &QListWidget::itemDoubleClicked, [](QListWidgetItem *item) { delete item; });

  if (int index = msgs_combo->currentIndex(); index >= 0) {
    msgSelected(index);
  }
}

void SeriesSelector::msgSelected(int index) {
  QString msg_id = msgs_combo->itemData(index).toString();
  sig_list->clear();
  if (auto m = dbc()->msg(msg_id)) {
    for (auto &[name, s] : m->sigs) {
      QStringList data({msg_id, m->name, name});
      QListWidgetItem *item = new QListWidgetItem(name, sig_list);
      item->setData(Qt::UserRole, data);
      sig_list->addItem(item);
    }
  }
}

void SeriesSelector::addSignal(QListWidgetItem *item) {
  QStringList data = item->data(Qt::UserRole).toStringList();
  addSeries(data[0], data[1], data[2]);
}

void SeriesSelector::addSeries(const QString &id, const QString &msg_name, const QString &sig_name) {
  QStringList data({id, msg_name, sig_name});
  for (int i = 0; i < chart_series->count(); ++i) {
    if (chart_series->item(i)->data(Qt::UserRole).toStringList() == data) {
      return;
    }
  }
  QListWidgetItem *new_item = new QListWidgetItem(chart_series);
  new_item->setData(Qt::UserRole, data);
  chart_series->addItem(new_item);
  QLabel *label = new QLabel(QString("%0 <font color=\"gray\">%1 %2</font>").arg(data[2]).arg(data[1]).arg(data[0]), chart_series);
  label->setContentsMargins(5, 0, 5, 0);
  new_item->setSizeHint(label->sizeHint());
  chart_series->setItemWidget(new_item, label);
}

QList<QStringList> SeriesSelector::series() {
  QList<QStringList> ret;
  for (int i = 0; i < chart_series->count(); ++i) {
    ret.push_back(chart_series->item(i)->data(Qt::UserRole).toStringList());
  }
  return ret;
}<|MERGE_RESOLUTION|>--- conflicted
+++ resolved
@@ -21,7 +21,8 @@
 
   // toolbar
   QToolBar *toolbar = new QToolBar(tr("Charts"), this);
-<<<<<<< HEAD
+  toolbar->setIconSize({16, 16});
+
   toolbar->addWidget(title_label = new QLabel());
   title_label->setContentsMargins(0 ,0, 12, 0);
   columns_cb = new QComboBox(this);
@@ -34,12 +35,6 @@
   stretch_label->setSizePolicy(QSizePolicy::Expanding, QSizePolicy::Preferred);
   toolbar->addWidget(stretch_label);
 
-=======
-  toolbar->setIconSize({16, 16});
-  title_label = new QLabel();
-  title_label->setSizePolicy(QSizePolicy::Expanding, QSizePolicy::Preferred);
-  toolbar->addWidget(title_label);
->>>>>>> c21d9408
   show_all_values_btn = toolbar->addAction("");
   toolbar->addWidget(range_label = new QLabel());
   reset_zoom_btn = toolbar->addAction(bootstrapPixmap("arrow-counterclockwise"), "");
