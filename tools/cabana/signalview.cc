--- conflicted
+++ resolved
@@ -60,36 +60,6 @@
   endResetModel();
 }
 
-<<<<<<< HEAD
-void SignalModel::updateState(const QHash<MessageId, CanData> *msgs) {
-  if (!msgs || msgs->contains(msg_id)) {
-    auto &dat = can->lastMessage(msg_id).dat;
-    for (auto item : root->children) {
-      double value = get_scaled_value((uint8_t *)dat.constData(), dat.size(), *item->sig);
-      item->sig_val = QString::number(value, 'f', item->sig->precision);
-
-      // Show unit
-      if (!item->sig->unit.isEmpty()) {
-        item->sig_val += " " + item->sig->unit;
-      }
-
-      // Show enum string
-      for (auto &[val, desc] : item->sig->val_desc) {
-        if (std::abs(value - val.toInt()) < 1e-6) {
-          item->sig_val = desc;
-        }
-      }
-      value_width = std::max(value_width, QFontMetrics(QFont()).width(item->sig_val));
-    }
-
-    for (int i = 0; i < root->children.size(); ++i) {
-      emit dataChanged(index(i, 1), index(i, 1), {Qt::DisplayRole});
-    }
-  }
-}
-
-=======
->>>>>>> a3070d0e
 SignalModel::Item *SignalModel::getItem(const QModelIndex &index) const {
   SignalModel::Item *item = nullptr;
   if (index.isValid()) {
@@ -260,20 +230,7 @@
     msg = dbc()->msg(msg_id);
   }
 
-<<<<<<< HEAD
-  cabana::Signal sig;
-  sig.is_little_endian = little_endian;
-  sig.factor = 1;
-  sig.min = "0";
-  sig.max = QString::number(std::pow(2, size) - 1);
-  
-  for (int i = 1; /**/; ++i) {
-    sig.name = QString("NEW_SIGNAL_%1").arg(i);
-    if (msg->sig(sig.name) == nullptr) break;
-  }
-=======
   cabana::Signal sig = {.name = dbc()->newSignalName(msg_id), .is_little_endian = little_endian, .factor = 1, .min = "0", .max = QString::number(std::pow(2, size) - 1)};
->>>>>>> a3070d0e
   updateSigSizeParamsFromRange(sig, start_bit, size);
   UndoStack::push(new AddSigCommand(msg_id, sig));
 }
@@ -429,66 +386,6 @@
   }
 }
 
-<<<<<<< HEAD
-void SignalItemDelegate::drawSparkline(QPainter *painter, const QRect &rect, const QStyleOptionViewItem &option, const QModelIndex &index) const {
-  static std::vector<QPointF> points;
-  const auto &msg_id = ((SignalView *)parent())->msg_id;
-  const auto &msgs = can->events().at(msg_id);
-
-  uint64_t ts = (can->lastMessage(msg_id).ts + can->routeStartTime()) * 1e9;
-  auto first = std::lower_bound(msgs.cbegin(), msgs.cend(), CanEvent{.mono_time = (uint64_t)std::max<int64_t>(ts - settings.sparkline_range * 1e9, 0)});
-  auto last = std::upper_bound(first, msgs.cend(), CanEvent{.mono_time = ts});
-
-  if (first != last) {
-    double min = std::numeric_limits<double>::max();
-    double max = std::numeric_limits<double>::lowest();
-    const auto item = (const SignalModel::Item *)index.internalPointer();
-    const auto sig = item->sig;
-    points.clear();
-    for (auto it = first; it != last; ++it) {
-      double value = get_scaled_value(it->dat, it->size, *sig);
-      points.emplace_back((it->mono_time - first->mono_time) / 1e9, value);
-      min = std::min(min, value);
-      max = std::max(max, value);
-    }
-    if (min == max) {
-      min -= 1;
-      max += 1;
-    }
-
-    const double min_max_width = std::min(rect.width() - 10, QFontMetrics(minmax_font).width("000.00") + 5);
-    const QRect r = rect.adjusted(0, 0, -min_max_width, 0);
-    const double xscale = r.width() / (double)settings.sparkline_range;
-    const double yscale = r.height() / (max - min);
-    for (auto &pt : points) {
-      pt.rx() = r.left() + pt.x() * xscale;
-      pt.ry() = r.top() + std::abs(pt.y() - max) * yscale;
-    }
-
-    auto color = item->highlight ? getColor(sig).darker(125) : getColor(sig);
-    painter->setPen(color);
-    painter->drawPolyline(points.data(), points.size());
-    if ((points.back().x() - points.front().x()) / points.size() > 10) {
-      painter->setPen(Qt::NoPen);
-      painter->setBrush(color);
-      for (const auto &pt : points) {
-        painter->drawEllipse(pt, 2, 2);
-      }
-    }
-
-    if (item->highlight || option.state & QStyle::State_Selected) {
-      painter->setFont(minmax_font);
-      painter->setPen(option.state & QStyle::State_Selected ? option.palette.color(QPalette::HighlightedText) : Qt::darkGray);
-      painter->drawLine(r.topRight(), r.bottomRight());
-      QRect minmax_rect{r.right() + 5, r.top(), 1000, r.height()};
-      painter->drawText(minmax_rect, Qt::AlignLeft | Qt::AlignTop, QString::number(max));
-      painter->drawText(minmax_rect, Qt::AlignLeft | Qt::AlignBottom, QString::number(min));
-    }
-  }
-}
-
-=======
->>>>>>> a3070d0e
 QWidget *SignalItemDelegate::createEditor(QWidget *parent, const QStyleOptionViewItem &option, const QModelIndex &index) const {
   auto item = (SignalModel::Item *)index.internalPointer();
   if (item->type == SignalModel::Item::Name || item->type == SignalModel::Item::Offset ||
