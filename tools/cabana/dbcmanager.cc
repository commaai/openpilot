--- conflicted
+++ resolved
@@ -34,21 +34,12 @@
 QString DBCManager::generateDBC() {
   if (!dbc) return {};
 
-<<<<<<< HEAD
   QString dbc_string, signal_comment;
-  for (auto &m : dbc->msgs) {
-    dbc_string += QString("BO_ %1 %2: %3 XXX\n").arg(m.address).arg(m.name.c_str()).arg(m.size);
-    for (auto &sig : m.sigs) {
-      dbc_string += QString(" SG_ %1 : %2|%3@%4%5 (%6,%7) [%8|%9] \"%10\" XXX\n")
-                        .arg(sig.name.c_str())
-=======
-  QString dbc_string;
   for (auto &[address, m] : msgs) {
     dbc_string += QString("BO_ %1 %2: %3 XXX\n").arg(address).arg(m.name).arg(m.size);
     for (auto &[name, sig] : m.sigs) {
-      dbc_string += QString(" SG_ %1 : %2|%3@%4%5 (%6,%7) [0|0] \"\" XXX\n")
+      dbc_string += QString(" SG_ %1 : %2|%3@%4%5 (%6,%7) [%8|%9] \"%10\" XXX\n")
                         .arg(name)
->>>>>>> 34c80a6f
                         .arg(sig.start_bit)
                         .arg(sig.size)
                         .arg(sig.is_little_endian ? '1' : '0')
@@ -59,7 +50,7 @@
                         .arg(sig.max, 0, 'g', std::numeric_limits<double>::digits10)
                         .arg(sig.unit.c_str());
       if (!sig.comment.empty()) {
-        signal_comment += QString("CM_ SG_ %1 %2 \"%3\";\n").arg(m.address).arg(sig.name.c_str()).arg(sig.comment.c_str());
+        signal_comment += QString("CM_ SG_ %1 %2 \"%3\";\n").arg(address).arg(name).arg(sig.comment.c_str());
       }
     }
     dbc_string += "\n";
@@ -195,5 +186,6 @@
          l.start_bit == r.start_bit &&
          l.msb == r.msb && l.lsb == r.lsb &&
          l.is_signed == r.is_signed && l.is_little_endian == r.is_little_endian &&
-         l.factor == r.factor && l.offset == r.offset;
+         l.factor == r.factor && l.offset == r.offset &&
+         l.unit == r.unit && l.comment == r.comment && l.min == r.min && l.max == r.max;
 }