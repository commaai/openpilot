#include "tools/cabana/videowidget.h"

#include <algorithm>
#include <utility>

#include <QAction>
#include <QActionGroup>
<<<<<<< HEAD
#include <QHBoxLayout>
=======
>>>>>>> 95283833
#include <QMenu>
#include <QMouseEvent>
#include <QPainter>
#include <QStackedLayout>
#include <QStyleOptionSlider>
#include <QVBoxLayout>
#include <QtConcurrent>

const int MIN_VIDEO_HEIGHT = 100;
const int THUMBNAIL_MARGIN = 3;

static const QColor timeline_colors[] = {
  [(int)TimelineType::None] = QColor(111, 143, 175),
  [(int)TimelineType::Engaged] = QColor(0, 163, 108),
  [(int)TimelineType::UserFlag] = Qt::magenta,
  [(int)TimelineType::AlertInfo] = Qt::green,
  [(int)TimelineType::AlertWarning] = QColor(255, 195, 0),
  [(int)TimelineType::AlertCritical] = QColor(199, 0, 57),
};

VideoWidget::VideoWidget(QWidget *parent) : QFrame(parent) {
  setFrameStyle(QFrame::StyledPanel | QFrame::Plain);
  auto main_layout = new QVBoxLayout(this);
  if (!can->liveStreaming())
    main_layout->addWidget(createCameraWidget());
<<<<<<< HEAD
  }

  // video controls
  QHBoxLayout *control_layout = new QHBoxLayout();
  auto seek_backward_btn = new ToolButton("rewind", tr("Seek backward"));
  control_layout->addWidget(seek_backward_btn);
  control_layout->addWidget(play_btn = new ToolButton("play", tr("Play")));
  auto seek_forward_btn = new ToolButton("fast-forward", tr("Seek forward"));
  control_layout->addWidget(seek_forward_btn);

  if (can->liveStreaming()) {
    control_layout->addWidget(skip_to_end_btn = new ToolButton("skip-end", tr("Skip to the end"), this));
    QObject::connect(skip_to_end_btn, &QToolButton::clicked, [this]() {
      // set speed to 1.0
      speed_btn->menu()->actions()[7]->setChecked(true);
      can->pause(false);
      can->seekTo(can->totalSeconds() + 1);
    });
  }
  control_layout->addWidget(time_btn = new QToolButton);
  time_btn->setToolTip(settings.absolute_time ? tr("Elapsed time") : tr("Absolute time"));
  time_btn->setAutoRaise(true);
  control_layout->addStretch(0);

  if (!can->liveStreaming()) {
    auto loop_btn = new ToolButton("repeat", tr("Loop playback"));
    QObject::connect(loop_btn, &QToolButton::clicked, [loop_btn]() {
      auto replay = qobject_cast<ReplayStream *>(can)->getReplay();
      if (replay->hasFlag(REPLAY_FLAG_NO_LOOP)) {
        replay->removeFlag(REPLAY_FLAG_NO_LOOP);
        loop_btn->setIcon("repeat");
      } else {
        replay->addFlag(REPLAY_FLAG_NO_LOOP);
        loop_btn->setIcon("repeat-1");
      }
    });
    control_layout->addWidget(loop_btn);
  }

  control_layout->addWidget(speed_btn = new QToolButton(this));
  speed_btn->setAutoRaise(true);
  speed_btn->setMenu(new QMenu(speed_btn));
  speed_btn->setPopupMode(QToolButton::InstantPopup);
  QActionGroup *speed_group = new QActionGroup(this);
  speed_group->setExclusive(true);

  for (float speed : {0.01, 0.02, 0.05, 0.1, 0.2, 0.5, 0.8, 1., 2., 3., 5.}) {
    QAction *act = new QAction(QString("%1x").arg(speed));
    act->setActionGroup(speed_group);
    act->setCheckable(true);
    QObject::connect(act, &QAction::toggled, [this, speed]() {
      can->setSpeed(speed);
      speed_btn->setText(QString("%1x  ").arg(speed));
    });
    speed_btn->menu()->addAction(act);
    if (speed == 1.0) act->setChecked(true);
  }

  main_layout->addLayout(control_layout);
  setSizePolicy(QSizePolicy::Preferred, QSizePolicy::Maximum);

  QObject::connect(&settings, &Settings::changed, this, &VideoWidget::updatePlayBtnState);
  QObject::connect(can, &AbstractStream::paused, this, &VideoWidget::updatePlayBtnState);
  QObject::connect(can, &AbstractStream::resume, this, &VideoWidget::updatePlayBtnState);
  QObject::connect(can, &AbstractStream::msgsReceived, this, &VideoWidget::updateState);
  QObject::connect(play_btn, &QToolButton::clicked, []() { can->pause(!can->isPaused()); });
  QObject::connect(seek_backward_btn, &QToolButton::clicked, []() { can->seekTo(can->currentSec() - 1); });
  QObject::connect(seek_forward_btn, &QToolButton::clicked, []() { can->seekTo(can->currentSec() + 1); });
  QObject::connect(time_btn, &QToolButton::clicked, [this]() {
    settings.absolute_time = !settings.absolute_time;
    time_btn->setToolTip(settings.absolute_time ? tr("Elapsed time") : tr("Absolute time"));
    updateState();
  });
=======
  main_layout->addLayout(createPlaybackController());

  setSizePolicy(QSizePolicy::Preferred, QSizePolicy::Maximum);

  QObject::connect(can, &AbstractStream::paused, this, &VideoWidget::updatePlayBtnState);
  QObject::connect(can, &AbstractStream::resume, this, &VideoWidget::updatePlayBtnState);
  QObject::connect(can, &AbstractStream::updated, this, &VideoWidget::updateState);
  QObject::connect(&settings, &Settings::changed, this, &VideoWidget::updatePlayBtnState);
>>>>>>> 95283833

  updatePlayBtnState();
  setWhatsThis(tr(R"(
    <b>Video</b><br />
    <!-- TODO: add descprition here -->
    <span style="color:gray">Timeline color</span>
    <table>
    <tr><td><span style="color:%1;">■ </span>Disengaged </td>
        <td><span style="color:%2;">■ </span>Engaged</td></tr>
    <tr><td><span style="color:%3;">■ </span>User Flag </td>
        <td><span style="color:%4;">■ </span>Info</td></tr>
    <tr><td><span style="color:%5;">■ </span>Warning </td>
        <td><span style="color:%6;">■ </span>Critical</td></tr>
    </table>
    <span style="color:gray">Shortcuts</span><br/>
    Pause/Resume: <span style="background-color:lightGray;color:gray">&nbsp;space&nbsp;</span>
  )").arg(timeline_colors[(int)TimelineType::None].name(),
          timeline_colors[(int)TimelineType::Engaged].name(),
          timeline_colors[(int)TimelineType::UserFlag].name(),
          timeline_colors[(int)TimelineType::AlertInfo].name(),
          timeline_colors[(int)TimelineType::AlertWarning].name(),
          timeline_colors[(int)TimelineType::AlertCritical].name()));
}

QHBoxLayout *VideoWidget::createPlaybackController() {
  QHBoxLayout *layout = new QHBoxLayout();
  layout->addWidget(seek_backward_btn = new ToolButton("rewind", tr("Seek backward")));
  layout->addWidget(play_btn = new ToolButton("play", tr("Play")));
  layout->addWidget(seek_forward_btn = new ToolButton("fast-forward", tr("Seek forward")));

  if (can->liveStreaming()) {
    layout->addWidget(skip_to_end_btn = new ToolButton("skip-end", tr("Skip to the end"), this));
    QObject::connect(skip_to_end_btn, &QToolButton::clicked, [this]() {
      // set speed to 1.0
      speed_btn->menu()->actions()[7]->setChecked(true);
      can->pause(false);
      can->seekTo(can->totalSeconds() + 1);
    });
  }

  layout->addWidget(time_btn = new QToolButton);
  time_btn->setToolTip(settings.absolute_time ? tr("Elapsed time") : tr("Absolute time"));
  time_btn->setAutoRaise(true);
  layout->addStretch(0);

  if (!can->liveStreaming()) {
    layout->addWidget(loop_btn = new ToolButton("repeat", tr("Loop playback")));
    QObject::connect(loop_btn, &QToolButton::clicked, this, &VideoWidget::loopPlaybackClicked);
  }

  // speed selector
  layout->addWidget(speed_btn = new QToolButton(this));
  speed_btn->setAutoRaise(true);
  speed_btn->setMenu(new QMenu(speed_btn));
  speed_btn->setPopupMode(QToolButton::InstantPopup);
  QActionGroup *speed_group = new QActionGroup(this);
  speed_group->setExclusive(true);

  int max_width = 0;
  QFont font = speed_btn->font();
  font.setBold(true);
  speed_btn->setFont(font);
  QFontMetrics fm(font);
  for (float speed : {0.01, 0.02, 0.05, 0.1, 0.2, 0.5, 0.8, 1., 2., 3., 5.}) {
    QString name = QString("%1x").arg(speed);
    max_width = std::max(max_width, fm.width(name) + fm.horizontalAdvance(QLatin1Char(' ')) * 2);

    QAction *act = new QAction(name, speed_group);
    act->setCheckable(true);
    QObject::connect(act, &QAction::toggled, [this, speed]() {
      can->setSpeed(speed);
      speed_btn->setText(QString("%1x  ").arg(speed));
    });
    speed_btn->menu()->addAction(act);
    if (speed == 1.0)act->setChecked(true);
  }
  speed_btn->setMinimumWidth(max_width + style()->pixelMetric(QStyle::PM_MenuButtonIndicator));

  QObject::connect(play_btn, &QToolButton::clicked, []() { can->pause(!can->isPaused()); });
  QObject::connect(seek_backward_btn, &QToolButton::clicked, []() { can->seekTo(can->currentSec() - 1); });
  QObject::connect(seek_forward_btn, &QToolButton::clicked, []() { can->seekTo(can->currentSec() + 1); });
  QObject::connect(time_btn, &QToolButton::clicked, [this]() {
    settings.absolute_time = !settings.absolute_time;
    time_btn->setToolTip(settings.absolute_time ? tr("Elapsed time") : tr("Absolute time"));
    updateState();
  });
  return layout;
}

QWidget *VideoWidget::createCameraWidget() {
  QWidget *w = new QWidget(this);
  thumbnail_label = new InfoLabel(this);

  QVBoxLayout *l = new QVBoxLayout(w);
  l->setContentsMargins(0, 0, 0, 0);

  QStackedLayout *stacked = new QStackedLayout();
  stacked->setStackingMode(QStackedLayout::StackAll);
  stacked->addWidget(cam_widget = new CameraWidget("camerad", qobject_cast<ReplayStream *>(can)->visionStreamType(), false));
  cam_widget->setMinimumHeight(MIN_VIDEO_HEIGHT);
  cam_widget->setSizePolicy(QSizePolicy::Preferred, QSizePolicy::MinimumExpanding);
  stacked->addWidget(alert_label = new InfoLabel(this));
  l->addLayout(stacked);

<<<<<<< HEAD
  // slider controls
  l->addWidget(slider = new Slider(this));
  slider->setSingleStep(0);
  slider->installEventFilter(this);

  setMaximumTime(can->totalSeconds());
  QObject::connect(slider, &QSlider::sliderReleased, [this]() { can->seekTo(slider->currentSecond()); });
  QObject::connect(this, &VideoWidget::updateMaximumTime, this, &VideoWidget::setMaximumTime);
  QObject::connect(cam_widget, &CameraWidget::clicked, []() { can->pause(!can->isPaused()); });
  QObject::connect(qobject_cast<ReplayStream *>(can), &ReplayStream::qLogLoaded, this, &VideoWidget::parseQLog);
=======
  l->addWidget(slider = new Slider(this));
  slider->setSingleStep(0);

  setMaximumTime(can->totalSeconds());
  QObject::connect(slider, &QSlider::sliderReleased, [this]() { can->seekTo(slider->currentSecond()); });
  QObject::connect(slider, &Slider::updateMaximumTime, this, &VideoWidget::setMaximumTime, Qt::QueuedConnection);
  QObject::connect(cam_widget, &CameraWidget::clicked, []() { can->pause(!can->isPaused()); });
  QObject::connect(static_cast<ReplayStream*>(can), &ReplayStream::qLogLoaded, slider, &Slider::parseQLog);
>>>>>>> 95283833
  return w;
}

void VideoWidget::loopPlaybackClicked() {
  auto replay = qobject_cast<ReplayStream *>(can)->getReplay();
  if (replay->hasFlag(REPLAY_FLAG_NO_LOOP)) {
    replay->removeFlag(REPLAY_FLAG_NO_LOOP);
    loop_btn->setIcon("repeat");
  } else {
    replay->addFlag(REPLAY_FLAG_NO_LOOP);
    loop_btn->setIcon("repeat-1");
  }
}

void VideoWidget::setMaximumTime(double sec) {
  maximum_time = sec;
<<<<<<< HEAD
  if (!zoomed) slider->setTimeRange(0, maximum_time);
=======
  slider->setTimeRange(0, sec);
>>>>>>> 95283833
}

void VideoWidget::zoomChanged(double min, double max, bool is_zoomed) {
  zoomed = is_zoomed;
  if (can->liveStreaming()) {
    skip_to_end_btn->setEnabled(!is_zoomed);
    return;
  }
  zoomed ? slider->setTimeRange(min, max) : slider->setTimeRange(0, maximum_time);
}

<<<<<<< HEAD
QString VideoWidget::formatTime(double sec, bool include_milliseconds) {
  if (settings.absolute_time)
    sec = can->beginDateTime().addMSecs(sec * 1000).toMSecsSinceEpoch() / 1000.0;
  return utils::formatSeconds(sec, include_milliseconds, settings.absolute_time);
=======
  if (!is_zoomed) {
    min = 0;
    max = maximum_time;
  }
  slider->setTimeRange(min, max);
>>>>>>> 95283833
}

QString VideoWidget::formatTime(double sec, bool include_milliseconds) {
  if (settings.absolute_time)
    sec = can->beginDateTime().addMSecs(sec * 1000).toMSecsSinceEpoch() / 1000.0;
  return utils::formatSeconds(sec, include_milliseconds, settings.absolute_time);
}

void VideoWidget::updateState() {
  if (slider) {
    if (!slider->isSliderDown())
      slider->setCurrentSecond(can->currentSec());
<<<<<<< HEAD
    alert_label->showAlert(alertInfo(can->currentSec()));
=======
    alert_label->showAlert(slider->alertInfo(can->currentSec()));
>>>>>>> 95283833
    time_btn->setText(QString("%1 / %2").arg(formatTime(can->currentSec(), true),
                                             formatTime(slider->maximum() / slider->factor)));
  } else {
    time_btn->setText(formatTime(can->currentSec(), true));
  }
}

void VideoWidget::updatePlayBtnState() {
  play_btn->setIcon(can->isPaused() ? "play" : "pause");
  play_btn->setToolTip(can->isPaused() ? tr("Play") : tr("Pause"));
}

void VideoWidget::showTrackLine(double sec) {
  if (can->liveStreaming())
    return;

  QPixmap thumb = thumbnail(sec);
  if (sec >= 0 && !thumb.isNull()) {
    int pos = slider->mapToPosition(sec);
    slider->setTipPosition(pos);
    if (!sender()) {
      int x = std::clamp(pos - thumb.width() / 2, THUMBNAIL_MARGIN, cam_widget->rect().right() - thumb.width() - THUMBNAIL_MARGIN + 1);
      int y = cam_widget->rect().bottom() - thumb.height() - THUMBNAIL_MARGIN + 1;
      thumbnail_label->showPixmap(cam_widget->mapTo(this, QPoint(x, y)), utils::formatSeconds(sec), thumb, alertInfo(sec));
    }
  } else {
    slider->setTipPosition(-1);
    thumbnail_label->hide();
  }

  if (!sender())
    emit displayTrackLineAt(sec);
}

bool VideoWidget::eventFilter(QObject *obj, QEvent *event) {
  if (obj == slider) {
    switch (event->type()) {
      case QEvent::WindowActivate:
      case QEvent::WindowDeactivate:
      case QEvent::FocusIn:
      case QEvent::FocusOut:
      case QEvent::Leave:
        showTrackLine(-1);
        break;
      case QEvent::MouseMove: {
        showTrackLine(slider->mapToSeconds(static_cast<QMouseEvent *>(event)->pos().x()));
        break;
      }
      default:
        break;
    }
  }
  return QFrame::eventFilter(obj, event);
}

AlertInfo VideoWidget::alertInfo(double seconds) {
  uint64_t mono_time = can->toMonoTime(seconds);
  auto alert_it = alerts.lower_bound(mono_time);
  bool has_alert = (alert_it != alerts.end()) && ((alert_it->first - mono_time) <= 1e8);
  return has_alert ? alert_it->second : AlertInfo{};
}

QPixmap VideoWidget::thumbnail(double seconds) {
  auto it = thumbnails.lowerBound(can->toMonoTime(seconds));
  return it != thumbnails.end() ? it.value() : QPixmap();
}

void VideoWidget::parseQLog(int segnum, std::shared_ptr<LogReader> qlog) {
  const auto &segments = qobject_cast<ReplayStream *>(can)->route()->segments();
  if (segments.size() > 0 && segnum == segments.rbegin()->first && !qlog->events.empty()) {
    emit updateMaximumTime(can->toSeconds(qlog->events.back()->mono_time));
  }

  std::mutex mutex;
  QtConcurrent::blockingMap(qlog->events.cbegin(), qlog->events.cend(), [&mutex, this](const Event *e) {
    if (e->which == cereal::Event::Which::THUMBNAIL) {
      auto thumb = e->event.getThumbnail();
      auto data = thumb.getThumbnail();
      if (QPixmap pm; pm.loadFromData(data.begin(), data.size(), "jpeg")) {
        QPixmap scaled = pm.scaledToHeight(MIN_VIDEO_HEIGHT - THUMBNAIL_MARGIN * 2, Qt::SmoothTransformation);
        std::lock_guard lk(mutex);
        thumbnails[thumb.getTimestampEof()] = scaled;
      }
    } else if (e->which == cereal::Event::Which::CONTROLS_STATE) {
      auto cs = e->event.getControlsState();
      if (cs.getAlertType().size() > 0 && cs.getAlertText1().size() > 0 &&
          cs.getAlertSize() != cereal::ControlsState::AlertSize::NONE) {
        std::lock_guard lk(mutex);
        alerts.emplace(e->mono_time, AlertInfo{cs.getAlertStatus(), cs.getAlertText1().cStr(), cs.getAlertText2().cStr()});
      }
    }
  });
  update();
}

// Slider

Slider::Slider(QWidget *parent) : QSlider(Qt::Horizontal, parent) {
  setMouseTracking(true);
}

void Slider::setTipPosition(int pos) {
  tip_position = pos;
  update();
}

void Slider::paintEvent(QPaintEvent *ev) {
  QPainter p(this);
  QRect r = rect().adjusted(0, 4, 0, -4);
  p.fillRect(r, timeline_colors[(int)TimelineType::None]);
  double min = minimum() / factor;
  double max = maximum() / factor;

  for (auto [begin, end, type] : qobject_cast<ReplayStream *>(can)->getTimeline()) {
    if (begin > max || end < min)
      continue;
    r.setLeft(((std::max(min, begin) - min) / (max - min)) * width());
    r.setRight(((std::min(max, end) - min) / (max - min)) * width());
    p.fillRect(r, timeline_colors[(int)type]);
  }

  QStyleOptionSlider opt;
  opt.initFrom(this);
  opt.minimum = minimum();
  opt.maximum = maximum();
  opt.subControls = QStyle::SC_SliderHandle;
  opt.sliderPosition = value();
  style()->drawComplexControl(QStyle::CC_Slider, &opt, &p);

  if (tip_position >= 0) {
    p.setPen(QPen(palette().color(QPalette::Text), 2));
    p.drawLine(QPoint{tip_position, rect().top()}, QPoint{tip_position, rect().bottom()});
  }
}

void Slider::mousePressEvent(QMouseEvent *e) {
  QSlider::mousePressEvent(e);
  if (e->button() == Qt::LeftButton && !isSliderDown()) {
    setValue(minimum() + ((maximum() - minimum()) * e->x()) / width());
    emit sliderReleased();
  }
}

// InfoLabel

InfoLabel::InfoLabel(QWidget *parent) : QWidget(parent, Qt::WindowStaysOnTopHint) {
  setAttribute(Qt::WA_ShowWithoutActivating);
  setVisible(false);
}

void InfoLabel::showPixmap(const QPoint &pt, const QString &sec, const QPixmap &pm, const AlertInfo &alert) {
  second = sec;
  pixmap = pm;
  alert_info = alert;
  setGeometry(QRect(pt, pm.size()));
  setVisible(true);
  update();
}

void InfoLabel::showAlert(const AlertInfo &alert) {
  alert_info = alert;
  pixmap = {};
  setVisible(!alert_info.text1.isEmpty());
  update();
}

void InfoLabel::paintEvent(QPaintEvent *event) {
  QPainter p(this);
  p.setPen(QPen(palette().color(QPalette::BrightText), 2));
  if (!pixmap.isNull()) {
    p.drawPixmap(0, 0, pixmap);
    p.drawRect(rect());
    p.drawText(rect().adjusted(0, 0, 0, -THUMBNAIL_MARGIN), second, Qt::AlignHCenter | Qt::AlignBottom);
  }
  if (alert_info.text1.size() > 0) {
    QColor color = timeline_colors[(int)TimelineType::AlertInfo];
    if (alert_info.status == cereal::ControlsState::AlertStatus::USER_PROMPT) {
      color = timeline_colors[(int)TimelineType::AlertWarning];
    } else if (alert_info.status == cereal::ControlsState::AlertStatus::CRITICAL) {
      color = timeline_colors[(int)TimelineType::AlertCritical];
    }
    color.setAlphaF(0.5);
    QString text = alert_info.text1;
    if (!alert_info.text2.isEmpty())
      text += "\n" + alert_info.text2;

    if (!pixmap.isNull()) {
      QFont font;
      font.setPixelSize(11);
      p.setFont(font);
    }
    QRect text_rect = rect().adjusted(2, 2, -2, -2);
    QRect r = p.fontMetrics().boundingRect(text_rect, Qt::AlignTop | Qt::AlignHCenter | Qt::TextWordWrap, text);
    p.fillRect(text_rect.left(), r.top(), text_rect.width(), r.height(), color);
    p.drawText(text_rect, Qt::AlignTop | Qt::AlignHCenter | Qt::TextWordWrap, text);
  }
}<|MERGE_RESOLUTION|>--- conflicted
+++ resolved
@@ -5,10 +5,6 @@
 
 #include <QAction>
 #include <QActionGroup>
-<<<<<<< HEAD
-#include <QHBoxLayout>
-=======
->>>>>>> 95283833
 #include <QMenu>
 #include <QMouseEvent>
 #include <QPainter>
@@ -34,90 +30,13 @@
   auto main_layout = new QVBoxLayout(this);
   if (!can->liveStreaming())
     main_layout->addWidget(createCameraWidget());
-<<<<<<< HEAD
-  }
-
-  // video controls
-  QHBoxLayout *control_layout = new QHBoxLayout();
-  auto seek_backward_btn = new ToolButton("rewind", tr("Seek backward"));
-  control_layout->addWidget(seek_backward_btn);
-  control_layout->addWidget(play_btn = new ToolButton("play", tr("Play")));
-  auto seek_forward_btn = new ToolButton("fast-forward", tr("Seek forward"));
-  control_layout->addWidget(seek_forward_btn);
-
-  if (can->liveStreaming()) {
-    control_layout->addWidget(skip_to_end_btn = new ToolButton("skip-end", tr("Skip to the end"), this));
-    QObject::connect(skip_to_end_btn, &QToolButton::clicked, [this]() {
-      // set speed to 1.0
-      speed_btn->menu()->actions()[7]->setChecked(true);
-      can->pause(false);
-      can->seekTo(can->totalSeconds() + 1);
-    });
-  }
-  control_layout->addWidget(time_btn = new QToolButton);
-  time_btn->setToolTip(settings.absolute_time ? tr("Elapsed time") : tr("Absolute time"));
-  time_btn->setAutoRaise(true);
-  control_layout->addStretch(0);
-
-  if (!can->liveStreaming()) {
-    auto loop_btn = new ToolButton("repeat", tr("Loop playback"));
-    QObject::connect(loop_btn, &QToolButton::clicked, [loop_btn]() {
-      auto replay = qobject_cast<ReplayStream *>(can)->getReplay();
-      if (replay->hasFlag(REPLAY_FLAG_NO_LOOP)) {
-        replay->removeFlag(REPLAY_FLAG_NO_LOOP);
-        loop_btn->setIcon("repeat");
-      } else {
-        replay->addFlag(REPLAY_FLAG_NO_LOOP);
-        loop_btn->setIcon("repeat-1");
-      }
-    });
-    control_layout->addWidget(loop_btn);
-  }
-
-  control_layout->addWidget(speed_btn = new QToolButton(this));
-  speed_btn->setAutoRaise(true);
-  speed_btn->setMenu(new QMenu(speed_btn));
-  speed_btn->setPopupMode(QToolButton::InstantPopup);
-  QActionGroup *speed_group = new QActionGroup(this);
-  speed_group->setExclusive(true);
-
-  for (float speed : {0.01, 0.02, 0.05, 0.1, 0.2, 0.5, 0.8, 1., 2., 3., 5.}) {
-    QAction *act = new QAction(QString("%1x").arg(speed));
-    act->setActionGroup(speed_group);
-    act->setCheckable(true);
-    QObject::connect(act, &QAction::toggled, [this, speed]() {
-      can->setSpeed(speed);
-      speed_btn->setText(QString("%1x  ").arg(speed));
-    });
-    speed_btn->menu()->addAction(act);
-    if (speed == 1.0) act->setChecked(true);
-  }
-
-  main_layout->addLayout(control_layout);
+  main_layout->addLayout(createPlaybackController());
   setSizePolicy(QSizePolicy::Preferred, QSizePolicy::Maximum);
 
   QObject::connect(&settings, &Settings::changed, this, &VideoWidget::updatePlayBtnState);
   QObject::connect(can, &AbstractStream::paused, this, &VideoWidget::updatePlayBtnState);
   QObject::connect(can, &AbstractStream::resume, this, &VideoWidget::updatePlayBtnState);
   QObject::connect(can, &AbstractStream::msgsReceived, this, &VideoWidget::updateState);
-  QObject::connect(play_btn, &QToolButton::clicked, []() { can->pause(!can->isPaused()); });
-  QObject::connect(seek_backward_btn, &QToolButton::clicked, []() { can->seekTo(can->currentSec() - 1); });
-  QObject::connect(seek_forward_btn, &QToolButton::clicked, []() { can->seekTo(can->currentSec() + 1); });
-  QObject::connect(time_btn, &QToolButton::clicked, [this]() {
-    settings.absolute_time = !settings.absolute_time;
-    time_btn->setToolTip(settings.absolute_time ? tr("Elapsed time") : tr("Absolute time"));
-    updateState();
-  });
-=======
-  main_layout->addLayout(createPlaybackController());
-
-  setSizePolicy(QSizePolicy::Preferred, QSizePolicy::Maximum);
-
-  QObject::connect(can, &AbstractStream::paused, this, &VideoWidget::updatePlayBtnState);
-  QObject::connect(can, &AbstractStream::resume, this, &VideoWidget::updatePlayBtnState);
-  QObject::connect(can, &AbstractStream::updated, this, &VideoWidget::updateState);
-  QObject::connect(&settings, &Settings::changed, this, &VideoWidget::updatePlayBtnState);
->>>>>>> 95283833
 
   updatePlayBtnState();
   setWhatsThis(tr(R"(
@@ -222,7 +141,6 @@
   stacked->addWidget(alert_label = new InfoLabel(this));
   l->addLayout(stacked);
 
-<<<<<<< HEAD
   // slider controls
   l->addWidget(slider = new Slider(this));
   slider->setSingleStep(0);
@@ -233,16 +151,6 @@
   QObject::connect(this, &VideoWidget::updateMaximumTime, this, &VideoWidget::setMaximumTime);
   QObject::connect(cam_widget, &CameraWidget::clicked, []() { can->pause(!can->isPaused()); });
   QObject::connect(qobject_cast<ReplayStream *>(can), &ReplayStream::qLogLoaded, this, &VideoWidget::parseQLog);
-=======
-  l->addWidget(slider = new Slider(this));
-  slider->setSingleStep(0);
-
-  setMaximumTime(can->totalSeconds());
-  QObject::connect(slider, &QSlider::sliderReleased, [this]() { can->seekTo(slider->currentSecond()); });
-  QObject::connect(slider, &Slider::updateMaximumTime, this, &VideoWidget::setMaximumTime, Qt::QueuedConnection);
-  QObject::connect(cam_widget, &CameraWidget::clicked, []() { can->pause(!can->isPaused()); });
-  QObject::connect(static_cast<ReplayStream*>(can), &ReplayStream::qLogLoaded, slider, &Slider::parseQLog);
->>>>>>> 95283833
   return w;
 }
 
@@ -259,11 +167,7 @@
 
 void VideoWidget::setMaximumTime(double sec) {
   maximum_time = sec;
-<<<<<<< HEAD
   if (!zoomed) slider->setTimeRange(0, maximum_time);
-=======
-  slider->setTimeRange(0, sec);
->>>>>>> 95283833
 }
 
 void VideoWidget::zoomChanged(double min, double max, bool is_zoomed) {
@@ -275,35 +179,17 @@
   zoomed ? slider->setTimeRange(min, max) : slider->setTimeRange(0, maximum_time);
 }
 
-<<<<<<< HEAD
 QString VideoWidget::formatTime(double sec, bool include_milliseconds) {
   if (settings.absolute_time)
     sec = can->beginDateTime().addMSecs(sec * 1000).toMSecsSinceEpoch() / 1000.0;
   return utils::formatSeconds(sec, include_milliseconds, settings.absolute_time);
-=======
-  if (!is_zoomed) {
-    min = 0;
-    max = maximum_time;
-  }
-  slider->setTimeRange(min, max);
->>>>>>> 95283833
-}
-
-QString VideoWidget::formatTime(double sec, bool include_milliseconds) {
-  if (settings.absolute_time)
-    sec = can->beginDateTime().addMSecs(sec * 1000).toMSecsSinceEpoch() / 1000.0;
-  return utils::formatSeconds(sec, include_milliseconds, settings.absolute_time);
 }
 
 void VideoWidget::updateState() {
   if (slider) {
     if (!slider->isSliderDown())
       slider->setCurrentSecond(can->currentSec());
-<<<<<<< HEAD
     alert_label->showAlert(alertInfo(can->currentSec()));
-=======
-    alert_label->showAlert(slider->alertInfo(can->currentSec()));
->>>>>>> 95283833
     time_btn->setText(QString("%1 / %2").arg(formatTime(can->currentSec(), true),
                                              formatTime(slider->maximum() / slider->factor)));
   } else {
