#include "tools/cabana/settings.h"

#include <QDialogButtonBox>
#include <QDir>
#include <QFormLayout>
#include <QSettings>

// Settings
Settings settings;

Settings::Settings() {
  load();
}

void Settings::save() {
  QSettings s("settings", QSettings::IniFormat);
  s.setValue("fps", fps);
  s.setValue("cached_segment", cached_segment_limit);
  s.setValue("chart_height", chart_height);
<<<<<<< HEAD
  s.setValue("chart_range", chart_range);
=======
  s.setValue("max_chart_x_range", max_chart_x_range);
  s.setValue("chart_column_count", chart_column_count);
>>>>>>> f9490739
  s.setValue("last_dir", last_dir);
  s.setValue("window_state", window_state);
  s.setValue("geometry", geometry);
  s.setValue("video_splitter_state", video_splitter_state);
}

void Settings::load() {
  QSettings s("settings", QSettings::IniFormat);
  fps = s.value("fps", 10).toInt();
  cached_segment_limit = s.value("cached_segment", 5).toInt();
  chart_height = s.value("chart_height", 200).toInt();
<<<<<<< HEAD
  chart_range = s.value("chart_range", 3 * 60).toInt();
=======
  max_chart_x_range = s.value("max_chart_x_range", 3 * 60).toInt();
  chart_column_count = s.value("chart_column_count", 1).toInt();
>>>>>>> f9490739
  last_dir = s.value("last_dir", QDir::homePath()).toString();
  window_state = s.value("window_state").toByteArray();
  geometry = s.value("geometry").toByteArray();
  video_splitter_state = s.value("video_splitter_state").toByteArray();
}

// SettingsDlg

SettingsDlg::SettingsDlg(QWidget *parent) : QDialog(parent) {
  setWindowTitle(tr("Settings"));
  QFormLayout *form_layout = new QFormLayout(this);

  fps = new QSpinBox(this);
  fps->setRange(10, 100);
  fps->setSingleStep(10);
  fps->setValue(settings.fps);
  form_layout->addRow("FPS", fps);

  cached_segment = new QSpinBox(this);
  cached_segment->setRange(5, 60);
  cached_segment->setSingleStep(1);
  cached_segment->setValue(settings.cached_segment_limit);
  form_layout->addRow(tr("Cached segments limit"), cached_segment);

<<<<<<< HEAD
=======
  max_chart_x_range = new QSpinBox(this);
  max_chart_x_range->setRange(3, 60);
  max_chart_x_range->setSingleStep(1);
  max_chart_x_range->setValue(settings.max_chart_x_range / 60);
  form_layout->addRow(tr("Chart range (minutes)"), max_chart_x_range);

>>>>>>> f9490739
  chart_height = new QSpinBox(this);
  chart_height->setRange(100, 500);
  chart_height->setSingleStep(10);
  chart_height->setValue(settings.chart_height);
  form_layout->addRow(tr("Chart height"), chart_height);

  auto buttonBox = new QDialogButtonBox(QDialogButtonBox::Ok | QDialogButtonBox::Cancel);
  form_layout->addRow(buttonBox);

  setFixedWidth(360);
  connect(buttonBox, &QDialogButtonBox::accepted, this, &SettingsDlg::save);
  connect(buttonBox, &QDialogButtonBox::rejected, this, &QDialog::reject);
}

void SettingsDlg::save() {
  settings.fps = fps->value();
  settings.cached_segment_limit = cached_segment->value();
  settings.chart_height = chart_height->value();
  settings.save();
  accept();
  emit settings.changed();
}<|MERGE_RESOLUTION|>--- conflicted
+++ resolved
@@ -17,12 +17,8 @@
   s.setValue("fps", fps);
   s.setValue("cached_segment", cached_segment_limit);
   s.setValue("chart_height", chart_height);
-<<<<<<< HEAD
   s.setValue("chart_range", chart_range);
-=======
-  s.setValue("max_chart_x_range", max_chart_x_range);
   s.setValue("chart_column_count", chart_column_count);
->>>>>>> f9490739
   s.setValue("last_dir", last_dir);
   s.setValue("window_state", window_state);
   s.setValue("geometry", geometry);
@@ -34,12 +30,8 @@
   fps = s.value("fps", 10).toInt();
   cached_segment_limit = s.value("cached_segment", 5).toInt();
   chart_height = s.value("chart_height", 200).toInt();
-<<<<<<< HEAD
   chart_range = s.value("chart_range", 3 * 60).toInt();
-=======
-  max_chart_x_range = s.value("max_chart_x_range", 3 * 60).toInt();
   chart_column_count = s.value("chart_column_count", 1).toInt();
->>>>>>> f9490739
   last_dir = s.value("last_dir", QDir::homePath()).toString();
   window_state = s.value("window_state").toByteArray();
   geometry = s.value("geometry").toByteArray();
@@ -64,15 +56,6 @@
   cached_segment->setValue(settings.cached_segment_limit);
   form_layout->addRow(tr("Cached segments limit"), cached_segment);
 
-<<<<<<< HEAD
-=======
-  max_chart_x_range = new QSpinBox(this);
-  max_chart_x_range->setRange(3, 60);
-  max_chart_x_range->setSingleStep(1);
-  max_chart_x_range->setValue(settings.max_chart_x_range / 60);
-  form_layout->addRow(tr("Chart range (minutes)"), max_chart_x_range);
-
->>>>>>> f9490739
   chart_height = new QSpinBox(this);
   chart_height->setRange(100, 500);
   chart_height->setSingleStep(10);
