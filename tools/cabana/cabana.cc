#include <QApplication>
#include <QCommandLineParser>

#include "common/prefix.h"
#include "selfdrive/ui/qt/util.h"
#include "tools/cabana/mainwin.h"

int main(int argc, char *argv[]) {
  QCoreApplication::setApplicationName("Cabana");
  QCoreApplication::setAttribute(Qt::AA_ShareOpenGLContexts);
  initApp(argc, argv);
  QApplication app(argc, argv);

  QCommandLineParser cmd_parser;
  cmd_parser.addHelpOption();
  cmd_parser.addPositionalArgument("route", "the drive to replay. find your drives at connect.comma.ai");
  cmd_parser.addOption({"demo", "use a demo route instead of providing your own"});
  cmd_parser.addOption({"qcam", "load qcamera"});
  cmd_parser.addOption({"ecam", "load wide road camera"});
  cmd_parser.addOption({"data_dir", "local directory with routes", "data_dir"});
  cmd_parser.process(app);


  QString route;
  const QStringList args = cmd_parser.positionalArguments();
  if (!args.empty()) {
    route = args.first();
  } else if (cmd_parser.isSet("demo")) {
    route = DEMO_ROUTE;
  }
  uint32_t replay_flags = REPLAY_FLAG_NONE;
  if (cmd_parser.isSet("ecam")) {
    replay_flags |= REPLAY_FLAG_ECAM;
  } else if (cmd_parser.isSet("qcam")) {
    replay_flags |= REPLAY_FLAG_QCAMERA;
  }

<<<<<<< HEAD
  CANMessages can_messages(&app);
  MainWindow w;
  w.showMaximized();
  w.loadRoute(route, cmd_parser.value("data_dir"), replay_flags);
  int ret = app.exec();

  dir.rmdir(msgq_path);
=======
  OpenpilotPrefix op_prefix;
  CANMessages p(&app);
  int ret = 0;
  if (p.loadRoute(route, cmd_parser.value("data_dir"), replay_flags)) {
    MainWindow w;
    w.show();
    ret = app.exec();
  }
>>>>>>> 28d0459c
  return ret;
}<|MERGE_RESOLUTION|>--- conflicted
+++ resolved
@@ -35,23 +35,10 @@
     replay_flags |= REPLAY_FLAG_QCAMERA;
   }
 
-<<<<<<< HEAD
+  OpenpilotPrefix op_prefix;
   CANMessages can_messages(&app);
   MainWindow w;
   w.showMaximized();
   w.loadRoute(route, cmd_parser.value("data_dir"), replay_flags);
-  int ret = app.exec();
-
-  dir.rmdir(msgq_path);
-=======
-  OpenpilotPrefix op_prefix;
-  CANMessages p(&app);
-  int ret = 0;
-  if (p.loadRoute(route, cmd_parser.value("data_dir"), replay_flags)) {
-    MainWindow w;
-    w.show();
-    ret = app.exec();
-  }
->>>>>>> 28d0459c
-  return ret;
+  return app.exec();
 }