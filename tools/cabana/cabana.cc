#include <QApplication>
#include <QDir>
#include <QCommandLineParser>
#include <QUuid>

#include "selfdrive/ui/qt/util.h"
#include "tools/cabana/mainwin.h"

int main(int argc, char *argv[]) {
  initApp(argc, argv);
  QApplication app(argc, argv);

  QCommandLineParser cmd_parser;
  cmd_parser.addHelpOption();
  cmd_parser.addPositionalArgument("route", "the drive to replay. find your drives at connect.comma.ai");
  cmd_parser.addOption({"demo", "use a demo route instead of providing your own"});
  cmd_parser.addOption({"qcam", "load qcamera"});
  cmd_parser.addOption({"data_dir", "local directory with routes", "data_dir"});
  cmd_parser.process(app);
  const QStringList args = cmd_parser.positionalArguments();
<<<<<<< HEAD
  QString route;
  if (cmd_parser.isSet("demo")) {
    route = DEMO_ROUTE;
  } else if (!args.empty()) {
    route = args.first();
  }
  CANMessages can_messages(&app);
  MainWindow w;
  w.showMaximized();
  w.loadRoute(route, cmd_parser.value("data_dir"), cmd_parser.isSet("qcam"));
  return app.exec();
=======
  if (args.empty() && !cmd_parser.isSet("demo")) {
    cmd_parser.showHelp();
  }

  QString uuid =  QUuid::createUuid().toString(QUuid::WithoutBraces);
  QString msgq_path = "/dev/shm/" + uuid;

  QDir dir;
  dir.mkdir(msgq_path);
  setenv("OPENPILOT_PREFIX", qPrintable(uuid), 1);

  int ret = 0;
  const QString route = args.empty() ? DEMO_ROUTE : args.first();
  CANMessages p(&app);
  if (p.loadRoute(route, cmd_parser.value("data_dir"), cmd_parser.isSet("qcam"))) {
    MainWindow w;
    w.showMaximized();
    ret = app.exec();
  }

  dir.rmdir(msgq_path);
  return ret;
>>>>>>> 57ad0c94
}<|MERGE_RESOLUTION|>--- conflicted
+++ resolved
@@ -18,21 +18,11 @@
   cmd_parser.addOption({"data_dir", "local directory with routes", "data_dir"});
   cmd_parser.process(app);
   const QStringList args = cmd_parser.positionalArguments();
-<<<<<<< HEAD
   QString route;
   if (cmd_parser.isSet("demo")) {
     route = DEMO_ROUTE;
   } else if (!args.empty()) {
     route = args.first();
-  }
-  CANMessages can_messages(&app);
-  MainWindow w;
-  w.showMaximized();
-  w.loadRoute(route, cmd_parser.value("data_dir"), cmd_parser.isSet("qcam"));
-  return app.exec();
-=======
-  if (args.empty() && !cmd_parser.isSet("demo")) {
-    cmd_parser.showHelp();
   }
 
   QString uuid =  QUuid::createUuid().toString(QUuid::WithoutBraces);
@@ -42,16 +32,12 @@
   dir.mkdir(msgq_path);
   setenv("OPENPILOT_PREFIX", qPrintable(uuid), 1);
 
-  int ret = 0;
-  const QString route = args.empty() ? DEMO_ROUTE : args.first();
-  CANMessages p(&app);
-  if (p.loadRoute(route, cmd_parser.value("data_dir"), cmd_parser.isSet("qcam"))) {
-    MainWindow w;
-    w.showMaximized();
-    ret = app.exec();
-  }
+  CANMessages can_messages(&app);
+  MainWindow w;
+  w.showMaximized();
+  w.loadRoute(route, cmd_parser.value("data_dir"), cmd_parser.isSet("qcam"));
+  int ret = app.exec();
 
   dir.rmdir(msgq_path);
   return ret;
->>>>>>> 57ad0c94
 }