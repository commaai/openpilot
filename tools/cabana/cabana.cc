--- conflicted
+++ resolved
@@ -33,14 +33,6 @@
   dir.mkdir(msgq_path);
   setenv("OPENPILOT_PREFIX", qPrintable(uuid), 1);
 
-<<<<<<< HEAD
-  CANMessages can_messages(&app);
-  MainWindow w;
-  w.showMaximized();
-  w.loadRoute(route, cmd_parser.value("data_dir"), cmd_parser.isSet("qcam"));
-  int ret = app.exec();
-=======
-  const QString route = args.empty() ? DEMO_ROUTE : args.first();
   uint32_t replay_flags = REPLAY_FLAG_NONE;
   if (cmd_parser.isSet("ecam")) {
     replay_flags |= REPLAY_FLAG_ECAM;
@@ -48,14 +40,11 @@
     replay_flags |= REPLAY_FLAG_QCAMERA;
   }
 
-  CANMessages p(&app);
-  int ret = 0;
-  if (p.loadRoute(route, cmd_parser.value("data_dir"), replay_flags)) {
-    MainWindow w;
-    w.showMaximized();
-    ret = app.exec();
-  }
->>>>>>> 3cc439ce
+  CANMessages can_messages(&app);
+  MainWindow w;
+  w.showMaximized();
+  w.loadRoute(route, cmd_parser.value("data_dir"), replay_flags);
+  int ret = app.exec();
 
   dir.rmdir(msgq_path);
   return ret;
