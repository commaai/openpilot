#include <QApplication>
#include <QCommandLineParser>

#include "common/prefix.h"
#include "selfdrive/ui/qt/util.h"
#include "tools/cabana/mainwin.h"
#include "tools/cabana/streams/livestream.h"
#include "tools/cabana/streams/replaystream.h"

int main(int argc, char *argv[]) {
  QCoreApplication::setApplicationName("Cabana");
  QCoreApplication::setAttribute(Qt::AA_ShareOpenGLContexts);
  initApp(argc, argv);
  QApplication app(argc, argv);

  QCommandLineParser cmd_parser;
  cmd_parser.addHelpOption();
  cmd_parser.addPositionalArgument("route", "the drive to replay. find your drives at connect.comma.ai");
  cmd_parser.addOption({"demo", "use a demo route instead of providing your own"});
  cmd_parser.addOption({"qcam", "load qcamera"});
  cmd_parser.addOption({"ecam", "load wide road camera"});
  cmd_parser.addOption({"stream", "read can messages from live streaming"});
  cmd_parser.addOption({"zmq", "the ip address on which to receive zmq messages", "zmq"});
  cmd_parser.addOption({"data_dir", "local directory with routes", "data_dir"});
  cmd_parser.addOption({"no-vipc", "do not output video"});
  cmd_parser.process(app);
  const QStringList args = cmd_parser.positionalArguments();
  if (args.empty() && !cmd_parser.isSet("demo") && !cmd_parser.isSet("stream")) {
    cmd_parser.showHelp();
  }

  std::unique_ptr<OpenpilotPrefix> op_prefix;
  std::unique_ptr<AbstractStream> stream;

<<<<<<< HEAD
  const QString route = args.empty() ? DEMO_ROUTE : args.first();
  uint32_t replay_flags = REPLAY_FLAG_NONE;
  if (cmd_parser.isSet("ecam")) {
    replay_flags |= REPLAY_FLAG_ECAM;
  } else if (cmd_parser.isSet("qcam")) {
    replay_flags |= REPLAY_FLAG_QCAMERA;
  } else if (cmd_parser.isSet("no-vipc")) {
    replay_flags |= REPLAY_FLAG_NO_VIPC;
  }

  // TODO: Remove when OpenpilotPrefix supports ZMQ
=======
  if (cmd_parser.isSet("stream")) {
    stream.reset(new LiveStream(&app, cmd_parser.value("zmq")));
  } else {
    // TODO: Remove when OpenpilotPrefix supports ZMQ
>>>>>>> 1c128db8
#ifndef __APPLE__
    op_prefix.reset(new OpenpilotPrefix());
#endif
    const QString route = args.empty() ? DEMO_ROUTE : args.first();
    uint32_t replay_flags = REPLAY_FLAG_NONE;
    if (cmd_parser.isSet("ecam")) {
      replay_flags |= REPLAY_FLAG_ECAM;
    } else if (cmd_parser.isSet("qcam")) {
      replay_flags |= REPLAY_FLAG_QCAMERA;
    }
    auto replay_stream = new ReplayStream(&app);
    stream.reset(replay_stream);
    if (!replay_stream->loadRoute(route, cmd_parser.value("data_dir"), replay_flags)) {
      return 0;
    }
  }

  MainWindow w;
  w.show();
  return app.exec();
}<|MERGE_RESOLUTION|>--- conflicted
+++ resolved
@@ -32,24 +32,10 @@
   std::unique_ptr<OpenpilotPrefix> op_prefix;
   std::unique_ptr<AbstractStream> stream;
 
-<<<<<<< HEAD
-  const QString route = args.empty() ? DEMO_ROUTE : args.first();
-  uint32_t replay_flags = REPLAY_FLAG_NONE;
-  if (cmd_parser.isSet("ecam")) {
-    replay_flags |= REPLAY_FLAG_ECAM;
-  } else if (cmd_parser.isSet("qcam")) {
-    replay_flags |= REPLAY_FLAG_QCAMERA;
-  } else if (cmd_parser.isSet("no-vipc")) {
-    replay_flags |= REPLAY_FLAG_NO_VIPC;
-  }
-
-  // TODO: Remove when OpenpilotPrefix supports ZMQ
-=======
   if (cmd_parser.isSet("stream")) {
     stream.reset(new LiveStream(&app, cmd_parser.value("zmq")));
   } else {
     // TODO: Remove when OpenpilotPrefix supports ZMQ
->>>>>>> 1c128db8
 #ifndef __APPLE__
     op_prefix.reset(new OpenpilotPrefix());
 #endif
@@ -59,6 +45,8 @@
       replay_flags |= REPLAY_FLAG_ECAM;
     } else if (cmd_parser.isSet("qcam")) {
       replay_flags |= REPLAY_FLAG_QCAMERA;
+    } else if (cmd_parser.isSet("no-vipc")) {
+      replay_flags |= REPLAY_FLAG_NO_VIPC;
     }
     auto replay_stream = new ReplayStream(&app);
     stream.reset(replay_stream);
