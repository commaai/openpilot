#pragma once

#include <QStackedLayout>
#include <QScrollArea>
#include <QTabWidget>
#include <QToolBar>

#include "tools/cabana/binaryview.h"
#include "tools/cabana/chartswidget.h"
#include "tools/cabana/historylog.h"
#include "tools/cabana/signaledit.h"

class EditMessageDialog : public QDialog {
public:
  EditMessageDialog(const QString &msg_id, const QString &title, int size, QWidget *parent);

  QLineEdit *name_edit;
  QSpinBox *size_spin;
};

class WelcomeWidget : public QWidget {
public:
  WelcomeWidget(QWidget *parent);
};

class DetailWidget : public QWidget {
  Q_OBJECT

public:
  DetailWidget(ChartsWidget *charts, QWidget *parent);
  void setMessage(const QString &message_id);
<<<<<<< HEAD
  void refresh();
=======
  void dbcMsgChanged(int show_form_idx = -1);
  QSize minimumSizeHint() const override { return binary_view->minimumSizeHint(); }
  QUndoStack *undo_stack = nullptr;
>>>>>>> 1e9ac452

private:
  void showTabBarContextMenu(const QPoint &pt);
  void editMsg();
  void removeMsg();
  void updateState(const QHash<QString, CanData> * msgs = nullptr);

  QString msg_id;
  QLabel *name_label, *time_label, *warning_label;
  QWidget *warning_widget;
  QTabBar *tabbar;
  QTabWidget *tab_widget;
  QToolBar *toolbar;
  QAction *remove_msg_act;
  LogsWidget *history_log;
  BinaryView *binary_view;
  SignalView *signal_view;
  ChartsWidget *charts;
  QScrollArea *scroll;
  QStackedLayout *stacked_layout;
};<|MERGE_RESOLUTION|>--- conflicted
+++ resolved
@@ -29,13 +29,8 @@
 public:
   DetailWidget(ChartsWidget *charts, QWidget *parent);
   void setMessage(const QString &message_id);
-<<<<<<< HEAD
   void refresh();
-=======
-  void dbcMsgChanged(int show_form_idx = -1);
   QSize minimumSizeHint() const override { return binary_view->minimumSizeHint(); }
-  QUndoStack *undo_stack = nullptr;
->>>>>>> 1e9ac452
 
 private:
   void showTabBarContextMenu(const QPoint &pt);
