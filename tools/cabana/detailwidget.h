--- conflicted
+++ resolved
@@ -39,16 +39,10 @@
   void removeChart(const Signal *sig);
 
 private:
-<<<<<<< HEAD
   void addSignal(int start_bit, int size);
+  void resizeSignal(const Signal *sig, int from, int to);
   void saveSignal(const Signal *sig, const Signal &new_sig);
   void removeSignal(const Signal *sig);
-=======
-  void addSignal(int start_bit, int to);
-  void resizeSignal(const Signal *sig, int from, int to);
-  void saveSignal();
-  void removeSignal();
->>>>>>> 188c2c1c
   void editMsg();
   void showForm();
   void updateState();
