--- conflicted
+++ resolved
@@ -220,11 +220,6 @@
   }
 }
 
-<<<<<<< HEAD
-void DetailWidget::addSignal(int start_bit, int size, bool little_endian) {
-  auto msg = dbc()->msg(msg_id);
-  if (!msg) {
-=======
 void DetailWidget::removeMsg() {
   QString id = msg_id;
   if (auto msg = dbc()->msg(id)) {
@@ -236,10 +231,9 @@
   }
 }
 
-void DetailWidget::addSignal(int from, int to) {
-  if (auto msg = dbc()->msg(msg_id)) {
-    Signal sig = {};
->>>>>>> 1fda075c
+void DetailWidget::addSignal(int start_bit, int size, bool little_endian) {
+  auto msg = dbc()->msg(msg_id);
+  if (!msg) {
     for (int i = 1; /**/; ++i) {
       std::string name = "NEW_MSG_" + std::to_string(i);
       auto it = std::find_if(dbc()->getDBC()->msgs.begin(), dbc()->getDBC()->msgs.end(), [&](auto &m) { return m.name == name; });
