#include "tools/cabana/detailwidget.h"

#include <QDialogButtonBox>
#include <QFormLayout>
#include <QMenu>
#include <QMessageBox>
#include <QTimer>

#include "selfdrive/ui/qt/util.h"
#include "tools/cabana/canmessages.h"
#include "tools/cabana/dbcmanager.h"

// DetailWidget

DetailWidget::DetailWidget(ChartsWidget *charts, QWidget *parent) : charts(charts), QWidget(parent) {
  main_layout = new QHBoxLayout(this);
  main_layout->setContentsMargins(0, 0, 0, 0);

  right_column = new QVBoxLayout();
  main_layout->addLayout(right_column);

  binary_view_container = new QWidget(this);
  binary_view_container->setMinimumWidth(500);
  binary_view_container->setSizePolicy(QSizePolicy::Minimum, QSizePolicy::Preferred);
  QVBoxLayout *bin_layout = new QVBoxLayout(binary_view_container);
  bin_layout->setContentsMargins(0, 0, 0, 0);
  bin_layout->setSpacing(0);
  // tabbar
  tabbar = new QTabBar(this);
  tabbar->setTabsClosable(true);
  tabbar->setDrawBase(false);
  tabbar->setUsesScrollButtons(true);
  tabbar->setAutoHide(true);
  tabbar->setContextMenuPolicy(Qt::CustomContextMenu);
  bin_layout->addWidget(tabbar);

  TitleFrame *title_frame = new TitleFrame(this);
  title_frame->setFrameShape(QFrame::StyledPanel);
  title_frame->setSizePolicy(QSizePolicy::Preferred, QSizePolicy::Fixed);
  QVBoxLayout *frame_layout = new QVBoxLayout(title_frame);

  // message title
  QHBoxLayout *title_layout = new QHBoxLayout();
  split_btn = new QPushButton("⬅", this);
  split_btn->setFixedSize(20, 20);
  split_btn->setToolTip(tr("Split to two columns"));
  title_layout->addWidget(split_btn);
  title_layout->addWidget(new QLabel("time:"));
  time_label = new QLabel(this);
  time_label->setStyleSheet("font-weight:bold");
  title_layout->addWidget(time_label);
  title_layout->addStretch();
  name_label = new QLabel(this);
  name_label->setStyleSheet("font-weight:bold;");
  title_layout->addWidget(name_label);
  title_layout->addStretch();
  edit_btn = new QPushButton(tr("Edit"), this);
  edit_btn->setVisible(false);
  title_layout->addWidget(edit_btn);
  frame_layout->addLayout(title_layout);

  // warning
  warning_widget = new QWidget(this);
  QHBoxLayout *warning_hlayout = new QHBoxLayout(warning_widget);
  QLabel *warning_icon = new QLabel(this);
  warning_icon->setPixmap(style()->standardPixmap(QStyle::SP_MessageBoxWarning));
  warning_hlayout->addWidget(warning_icon, 0, Qt::AlignTop);
  warning_label = new QLabel(this);
  warning_hlayout->addWidget(warning_label, 1, Qt::AlignLeft);
  warning_widget->hide();
  frame_layout->addWidget(warning_widget);
  bin_layout->addWidget(title_frame);

  // binary view
  binary_view = new BinaryView(this);
  bin_layout->addWidget(binary_view);
  right_column->addWidget(binary_view_container);

  // signals
  signals_container = new QWidget(this);
  signals_container->setLayout(new QVBoxLayout);
  signals_container->setSizePolicy(QSizePolicy::Preferred, QSizePolicy::Maximum);

  scroll = new ScrollArea(this);
  scroll->setWidget(signals_container);
  scroll->setWidgetResizable(true);
  scroll->setHorizontalScrollBarPolicy(Qt::ScrollBarAlwaysOff);
  right_column->addWidget(scroll);

  // history log
  history_log = new HistoryLog(this);
  right_column->addWidget(history_log);

  QObject::connect(split_btn, &QPushButton::clicked, this, &DetailWidget::moveBinaryView);
  QObject::connect(title_frame, &TitleFrame::doubleClicked, this, &DetailWidget::moveBinaryView);
  QObject::connect(edit_btn, &QPushButton::clicked, this, &DetailWidget::editMsg);
  QObject::connect(binary_view, &BinaryView::resizeSignal, this, &DetailWidget::resizeSignal);
  QObject::connect(binary_view, &BinaryView::addSignal, this, &DetailWidget::addSignal);
  QObject::connect(can, &CANMessages::updated, this, &DetailWidget::updateState);
  QObject::connect(dbc(), &DBCManager::DBCFileChanged, [this]() { dbcMsgChanged(); });
  QObject::connect(tabbar, &QTabBar::customContextMenuRequested, this, &DetailWidget::showTabBarContextMenu);
  QObject::connect(tabbar, &QTabBar::currentChanged, [this](int index) {
    if (index != -1 && tabbar->tabText(index) != msg_id) {
      setMessage(tabbar->tabText(index));
    }
  });
<<<<<<< HEAD
  QObject::connect(tabbar, &QTabBar::tabCloseRequested, tabbar, &QTabBar::removeTab);
=======
  QObject::connect(tabbar, &QTabBar::tabCloseRequested, [=](int index) {
    if (tabbar->currentIndex() == index) {
      tabbar->setCurrentIndex(index == tabbar->count() - 1 ? index - 1 : index + 1);
    }
    tabbar->removeTab(index);
  });
  QObject::connect(charts, &ChartsWidget::chartOpened, [this](const QString &id, const Signal *sig) { updateChartState(id, sig, true); });
  QObject::connect(charts, &ChartsWidget::chartClosed, [this](const QString &id, const Signal *sig) { updateChartState(id, sig, false); });
>>>>>>> 9c7e3759
}

void DetailWidget::showTabBarContextMenu(const QPoint &pt) {
  int index = tabbar->tabAt(pt);
  if (index >= 0) {
    QMenu menu(this);
    menu.addAction(tr("Close Other Tabs"));
    if (menu.exec(tabbar->mapToGlobal(pt))) {
      tabbar->setCurrentIndex(index);
      // remove all tabs before the one to keep
      for (int i = 0; i < index; ++i) {
        tabbar->removeTab(0);
      }
      // remove all tabs after the one to keep
      while (tabbar->count() > 1) {
        tabbar->removeTab(1);
      }
    }
  }
}

void DetailWidget::setMessage(const QString &message_id) {
  if (message_id.isEmpty()) return;

  int index = -1;
  for (int i = 0; i < tabbar->count(); ++i) {
    if (tabbar->tabText(i) == message_id) {
      index = i;
      break;
    }
  }
  if (index == -1) {
    index = tabbar->addTab(message_id);
    auto msg = dbc()->msg(message_id);
    tabbar->setTabToolTip(index, msg ? msg->name.c_str() : "untitled");
  }
  tabbar->setCurrentIndex(index);
  msg_id = message_id;
  dbcMsgChanged();
}

void DetailWidget::dbcMsgChanged(int show_form_idx) {
  if (msg_id.isEmpty()) return;

  warning_widget->hide();
  QStringList warnings;

  clearLayout(signals_container->layout());
  QString msg_name = tr("untitled");
  if (auto msg = dbc()->msg(msg_id)) {
    for (int i = 0; i < msg->sigs.size(); ++i) {
      auto form = new SignalEdit(i, msg_id, &(msg->sigs[i]));
      form->setChartOpened(charts->isChartOpened(msg_id, &(msg->sigs[i])));
      signals_container->layout()->addWidget(form);
      QObject::connect(form, &SignalEdit::showFormClicked, this, &DetailWidget::showForm);
      QObject::connect(form, &SignalEdit::remove, this, &DetailWidget::removeSignal);
      QObject::connect(form, &SignalEdit::save, this, &DetailWidget::saveSignal);
      QObject::connect(form, &SignalEdit::highlight, binary_view, &BinaryView::highlight);
      QObject::connect(binary_view, &BinaryView::signalHovered, form, &SignalEdit::signalHovered);
      QObject::connect(form, &SignalEdit::showChart, [this, sig = &msg->sigs[i]](bool show) { charts->showChart(msg_id, sig, show); });
      if (i == show_form_idx) {
        QTimer::singleShot(0, [=]() { emit form->showFormClicked(); });
      }
    }
    msg_name = msg->name.c_str();
    if (msg->size != can->lastMessage(msg_id).dat.size())
      warnings.push_back(tr("Message size (%1) is incorrect.").arg(msg->size));
  }
  edit_btn->setVisible(true);
  name_label->setText(msg_name);

  binary_view->setMessage(msg_id);
  history_log->setMessage(msg_id);

  // Check overlapping bits
  if (auto overlapping = binary_view->getOverlappingSignals(); !overlapping.isEmpty()) {
    for (auto s : overlapping)
      warnings.push_back(tr("%1 has overlapping bits.").arg(s->name.c_str()));
  }

  if (!warnings.isEmpty()) {
    warning_label->setText(warnings.join('\n'));
    warning_widget->show();
  }
}

void DetailWidget::updateState() {
  time_label->setText(QString::number(can->currentSec(), 'f', 3));
  if (msg_id.isEmpty()) return;

  binary_view->updateState();
  history_log->updateState();
}

void DetailWidget::moveBinaryView() {
  if (binview_in_left_col) {
    right_column->insertWidget(0, binary_view_container);
    emit binaryViewMoved(true);
  } else {
    main_layout->insertWidget(0, binary_view_container);
    emit binaryViewMoved(false);
  }
  split_btn->setText(binview_in_left_col ? "⬅" : "➡");
  split_btn->setToolTip(binview_in_left_col ? tr("Split to two columns") : tr("Move back"));
  binary_view->updateGeometry();
  binview_in_left_col = !binview_in_left_col;
}

void DetailWidget::showForm() {
  SignalEdit *sender = qobject_cast<SignalEdit *>(QObject::sender());
  for (auto f : signals_container->findChildren<SignalEdit *>()) {
    f->setFormVisible(f == sender && !f->isFormVisible());
    if (f == sender) {
      QTimer::singleShot(0, [=]() { scroll->ensureWidgetVisible(f); });
    }
  }
}

void DetailWidget::updateChartState(const QString &id, const Signal *sig, bool opened) {
  if (id == msg_id) {
    for (auto f : signals_container->findChildren<SignalEdit *>())
      if (f->sig == sig) f->setChartOpened(opened);
  }
}

void DetailWidget::editMsg() {
  auto msg = dbc()->msg(msg_id);
  QString name = msg ? msg->name.c_str() : "untitled";
  int size = msg ? msg->size : can->lastMessage(msg_id).dat.size();
  EditMessageDialog dlg(msg_id, name, size, this);
  if (dlg.exec()) {
    dbc()->updateMsg(msg_id, dlg.name_edit->text(), dlg.size_spin->value());
    dbcMsgChanged();
  }
}

void DetailWidget::addSignal(int from, int to) {
  if (auto msg = dbc()->msg(msg_id)) {
    Signal sig = {};
    for (int i = 1; /**/; ++i) {
      sig.name = "NEW_SIGNAL_" + std::to_string(i);
      auto it = std::find_if(msg->sigs.begin(), msg->sigs.end(), [&](auto &s) { return sig.name == s.name; });
      if (it == msg->sigs.end()) break;
    }
    sig.is_little_endian = false,
    updateSigSizeParamsFromRange(sig, from, to);
    dbc()->addSignal(msg_id, sig);
    dbcMsgChanged(msg->sigs.size() - 1);
  }
}

void DetailWidget::resizeSignal(const Signal *sig, int from, int to) {
  Signal s = *sig;
  updateSigSizeParamsFromRange(s, from, to);
  saveSignal(sig, s);
}

void DetailWidget::saveSignal(const Signal *sig, const Signal &new_sig) {
  auto msg = dbc()->msg(msg_id);
  if (new_sig.name != sig->name) {
    auto it = std::find_if(msg->sigs.begin(), msg->sigs.end(), [&](auto &s) { return s.name == new_sig.name; });
    if (it != msg->sigs.end()) {
      QString warning_str = tr("There is already a signal with the same name '%1'").arg(new_sig.name.c_str());
      QMessageBox::warning(this, tr("Failed to save signal"), warning_str);
      return;
    }
  }

  auto [start, end] = getSignalRange(&new_sig);
  if (start < 0 || end >= msg->size * 8) {
    QString warning_str = tr("Signal size [%1] exceed limit").arg(new_sig.size);
    QMessageBox::warning(this, tr("Failed to save signal"), warning_str);
    return;
  }

  dbc()->updateSignal(msg_id, sig->name.c_str(), new_sig);
  // update binary view and history log
  dbcMsgChanged();
}

void DetailWidget::removeSignal(const Signal *sig) {
  QString text = tr("Are you sure you want to remove signal '%1'").arg(sig->name.c_str());
  if (QMessageBox::Yes == QMessageBox::question(this, tr("Remove signal"), text)) {
    dbc()->removeSignal(msg_id, sig->name.c_str());
    dbcMsgChanged();
  }
}

// EditMessageDialog

EditMessageDialog::EditMessageDialog(const QString &msg_id, const QString &title, int size, QWidget *parent) : QDialog(parent) {
  setWindowTitle(tr("Edit message"));
  QVBoxLayout *main_layout = new QVBoxLayout(this);

  QFormLayout *form_layout = new QFormLayout();
  form_layout->addRow("ID", new QLabel(msg_id));

  name_edit = new QLineEdit(title, this);
  form_layout->addRow(tr("Name"), name_edit);

  size_spin = new QSpinBox(this);
  // TODO: limit the maximum?
  size_spin->setMinimum(1);
  size_spin->setValue(size);
  form_layout->addRow(tr("Size"), size_spin);

  main_layout->addLayout(form_layout);

  auto buttonBox = new QDialogButtonBox(QDialogButtonBox::Ok | QDialogButtonBox::Cancel);
  main_layout->addWidget(buttonBox);
  setFixedWidth(parent->width() * 0.9);

  connect(buttonBox, &QDialogButtonBox::accepted, this, &QDialog::accept);
  connect(buttonBox, &QDialogButtonBox::rejected, this, &QDialog::reject);
}

// ScrollArea

bool ScrollArea::eventFilter(QObject *obj, QEvent *ev) {
  if (obj == widget() && ev->type() == QEvent::Resize) {
    int height = widget()->height() + 4;
    setMinimumHeight(height > 480 ? 480 : height);
    setMaximumHeight(height);
  }
  return QScrollArea::eventFilter(obj, ev);
}

void ScrollArea::setWidget(QWidget *w) {
  QScrollArea::setWidget(w);
  w->installEventFilter(this);
}<|MERGE_RESOLUTION|>--- conflicted
+++ resolved
@@ -104,18 +104,9 @@
       setMessage(tabbar->tabText(index));
     }
   });
-<<<<<<< HEAD
   QObject::connect(tabbar, &QTabBar::tabCloseRequested, tabbar, &QTabBar::removeTab);
-=======
-  QObject::connect(tabbar, &QTabBar::tabCloseRequested, [=](int index) {
-    if (tabbar->currentIndex() == index) {
-      tabbar->setCurrentIndex(index == tabbar->count() - 1 ? index - 1 : index + 1);
-    }
-    tabbar->removeTab(index);
-  });
   QObject::connect(charts, &ChartsWidget::chartOpened, [this](const QString &id, const Signal *sig) { updateChartState(id, sig, true); });
   QObject::connect(charts, &ChartsWidget::chartClosed, [this](const QString &id, const Signal *sig) { updateChartState(id, sig, false); });
->>>>>>> 9c7e3759
 }
 
 void DetailWidget::showTabBarContextMenu(const QPoint &pt) {
