#include "tools/cabana/detailwidget.h"

#include <QDialogButtonBox>
#include <QFormLayout>
#include <QMessageBox>
#include <QTimer>

#include "tools/cabana/canmessages.h"
#include "tools/cabana/dbcmanager.h"

// DetailWidget

DetailWidget::DetailWidget(QWidget *parent) : QWidget(parent) {
  QVBoxLayout *main_layout = new QVBoxLayout(this);
  main_layout->setContentsMargins(0, 0, 0, 0);
  main_layout->setSpacing(0);

  // tabbar
  tabbar = new QTabBar(this);
  tabbar->setTabsClosable(true);
  tabbar->setDrawBase(false);
  tabbar->setUsesScrollButtons(true);
  tabbar->setAutoHide(true);
  main_layout->addWidget(tabbar);

  // message title
  QFrame *title_frame = new QFrame();
  main_layout->addWidget(title_frame);
  QVBoxLayout *frame_layout = new QVBoxLayout(title_frame);
  title_frame->setFrameShape(QFrame::StyledPanel);
  QHBoxLayout *title_layout = new QHBoxLayout();
  title_layout->addWidget(new QLabel("time:"));
  time_label = new QLabel(this);
  time_label->setStyleSheet("font-weight:bold");
  title_layout->addWidget(time_label);
  title_layout->addStretch();
  name_label = new QLabel(this);
  name_label->setStyleSheet("font-weight:bold;");
  title_layout->addWidget(name_label);
  title_layout->addStretch();
  edit_btn = new QPushButton(tr("Edit"), this);
  edit_btn->setVisible(false);
  title_layout->addWidget(edit_btn);
  frame_layout->addLayout(title_layout);

  // warning
  warning_widget = new QWidget(this);
  QHBoxLayout *warning_hlayout = new QHBoxLayout(warning_widget);
  QLabel *warning_icon = new QLabel(this);
  warning_icon->setPixmap(style()->standardIcon(QStyle::SP_MessageBoxWarning).pixmap({16, 16}));
  warning_hlayout->addWidget(warning_icon);
  warning_label = new QLabel(this);
  warning_hlayout->addWidget(warning_label, 1, Qt::AlignLeft);
  warning_widget->hide();
  frame_layout->addWidget(warning_widget);

  // binary view
  binary_view = new BinaryView(this);
  main_layout->addWidget(binary_view, 0, Qt::AlignTop);

  // signals
  signals_container = new QWidget(this);
  signals_container->setLayout(new QVBoxLayout);
  signals_container->setSizePolicy(QSizePolicy::Preferred, QSizePolicy::Maximum);

  scroll = new ScrollArea(this);
  scroll->setWidget(signals_container);
  scroll->setWidgetResizable(true);
  scroll->setHorizontalScrollBarPolicy(Qt::ScrollBarAlwaysOff);
  main_layout->addWidget(scroll);

  // history log
  history_log = new HistoryLog(this);
  main_layout->addWidget(history_log);

  QObject::connect(edit_btn, &QPushButton::clicked, this, &DetailWidget::editMsg);
  QObject::connect(binary_view, &BinaryView::resizeSignal, this, &DetailWidget::resizeSignal);
  QObject::connect(binary_view, &BinaryView::addSignal, this, &DetailWidget::addSignal);
  QObject::connect(can, &CANMessages::updated, this, &DetailWidget::updateState);
<<<<<<< HEAD
  QObject::connect(dbc(), &DBCManager::DBCFileChanged, [this]() { dbcMsgChanged(); });
=======
  QObject::connect(dbc(), &DBCManager::DBCFileChanged, this, &DetailWidget::dbcMsgChanged);
  QObject::connect(tabbar, &QTabBar::currentChanged, [this](int index) { setMessage(messages[index]); });
  QObject::connect(tabbar, &QTabBar::tabCloseRequested, [=](int index) {
    messages.removeAt(index);
    tabbar->removeTab(index);
    setMessage(messages.isEmpty() ? "" : messages[0]);
  });
>>>>>>> 188c2c1c
}

void DetailWidget::setMessage(const QString &message_id) {
  if (message_id.isEmpty()) return;

  int index = messages.indexOf(message_id);
  if (index == -1) {
    messages.push_back(message_id);
    tabbar->addTab(message_id);
    index = tabbar->count() - 1;
    auto msg = dbc()->msg(message_id);
    tabbar->setTabToolTip(index, msg ? msg->name.c_str() : "untitled");
  }
  tabbar->setCurrentIndex(index);
  msg_id = message_id;
  dbcMsgChanged();
}

void DetailWidget::dbcMsgChanged(int show_form_idx) {
  if (msg_id.isEmpty()) return;

  warning_widget->hide();
  qDeleteAll(signals_container->findChildren<SignalEdit *>());
  QString msg_name = tr("untitled");
  if (auto msg = dbc()->msg(msg_id)) {
    for (int i = 0; i < msg->sigs.size(); ++i) {
      auto form = new SignalEdit(i, msg_id, &(msg->sigs[i]));
      signals_container->layout()->addWidget(form);
      QObject::connect(form, &SignalEdit::showChart, [this, sig = &msg->sigs[i]]() { emit showChart(msg_id, sig); });
      QObject::connect(form, &SignalEdit::showFormClicked, this, &DetailWidget::showForm);
      QObject::connect(form, &SignalEdit::remove, this, &DetailWidget::removeSignal);
      QObject::connect(form, &SignalEdit::save, this, &DetailWidget::saveSignal);
      QObject::connect(form, &SignalEdit::highlight, binary_view, &BinaryView::highlight);
      QObject::connect(binary_view, &BinaryView::signalHovered, form, &SignalEdit::signalHovered);
      if (i == show_form_idx) {
        QTimer::singleShot(0, [=]() { emit form->showFormClicked(); });
      }
    }
    msg_name = msg->name.c_str();
    if (msg->size != can->lastMessage(msg_id).dat.size()) {
      warning_label->setText(tr("Message size (%1) is incorrect!").arg(msg->size));
      warning_widget->show();
    }
  }
  edit_btn->setVisible(true);
  name_label->setText(msg_name);

  binary_view->setMessage(msg_id);
  history_log->setMessage(msg_id);
}

void DetailWidget::updateState() {
  time_label->setText(QString::number(can->currentSec(), 'f', 3));
  if (msg_id.isEmpty()) return;

  binary_view->updateState();
  history_log->updateState();
}

void DetailWidget::showForm() {
  SignalEdit *sender = qobject_cast<SignalEdit *>(QObject::sender());
  for (auto f : signals_container->findChildren<SignalEdit *>()) {
    f->setFormVisible(f == sender && !f->isFormVisible());
    if (f == sender) {
      QTimer::singleShot(0, [=]() { scroll->ensureWidgetVisible(f); });
    }
  }
}

void DetailWidget::editMsg() {
  auto msg = dbc()->msg(msg_id);
  QString name = msg ? msg->name.c_str() : "untitled";
  int size = msg ? msg->size : can->lastMessage(msg_id).dat.size();
  EditMessageDialog dlg(msg_id, name, size, this);
  if (dlg.exec()) {
    dbc()->updateMsg(msg_id, dlg.name_edit->text(), dlg.size_spin->value());
    dbcMsgChanged();
  }
}

<<<<<<< HEAD
void DetailWidget::addSignal(int start_bit, int size) {
  if (auto msg = dbc()->msg(msg_id)) {
    Signal sig = {};
    for (int i = 1; /**/; ++i) {
      sig.name ="NEW_SIGNAL_" + std::to_string(i);
      auto it = std::find_if(msg->sigs.begin(), msg->sigs.end(), [&](auto &s) { return sig.name == s.name; });
      if (it == msg->sigs.end()) break;
=======
void DetailWidget::addSignal(int start_bit, int to) {
  if (dbc()->msg(msg_id)) {
    AddSignalDialog dlg(msg_id, start_bit, to - start_bit + 1, this);
    if (dlg.exec()) {
      dbc()->addSignal(msg_id, dlg.form->getSignal());
      dbcMsgChanged();
>>>>>>> 188c2c1c
    }
    sig.start_bit = bigEndianBitIndex(start_bit),
    sig.is_little_endian = false,
    sig.size = size,
    dbc()->addSignal(msg_id, sig);
    dbcMsgChanged(msg->sigs.size() - 1);
  }
}

<<<<<<< HEAD
void DetailWidget::saveSignal(const Signal *sig, const Signal &new_sig) {
  dbc()->updateSignal(msg_id, sig->name.c_str(), new_sig);
=======
void DetailWidget::resizeSignal(const Signal *sig, int from, int to) {
  assert(sig != nullptr);
  Signal s = *sig;
  s.start_bit = s.is_little_endian ? from : bigEndianBitIndex(from);;
  s.size = to - from + 1;
  if (s.is_little_endian) {
    s.lsb = s.start_bit;
    s.msb = s.start_bit + s.size - 1;
  } else {
    s.lsb = bigEndianStartBitsIndex(bigEndianBitIndex(s.start_bit) + s.size - 1);
    s.msb = s.start_bit;
  }
  dbc()->updateSignal(msg_id, s.name.c_str(), s);
  dbcMsgChanged();
}

void DetailWidget::saveSignal() {
  SignalEdit *sig_form = qobject_cast<SignalEdit *>(QObject::sender());
  auto s = sig_form->form->getSignal();
  dbc()->updateSignal(msg_id, sig_form->sig_name, s);
>>>>>>> 188c2c1c
  // update binary view and history log
  binary_view->setMessage(msg_id);
  history_log->setMessage(msg_id);
}

void DetailWidget::removeSignal(const Signal *sig) {
  QString text = tr("Are you sure you want to remove signal '%1'").arg(sig->name.c_str());
  if (QMessageBox::Yes == QMessageBox::question(this, tr("Remove signal"), text)) {
    dbc()->removeSignal(msg_id, sig->name.c_str());
    dbcMsgChanged();
  }
}

// EditMessageDialog

EditMessageDialog::EditMessageDialog(const QString &msg_id, const QString &title, int size, QWidget *parent) : QDialog(parent) {
  setWindowTitle(tr("Edit message"));
  QVBoxLayout *main_layout = new QVBoxLayout(this);

  QFormLayout *form_layout = new QFormLayout();
  form_layout->addRow("ID", new QLabel(msg_id));

  name_edit = new QLineEdit(title, this);
  form_layout->addRow(tr("Name"), name_edit);

  size_spin = new QSpinBox(this);
  // TODO: limit the maximum?
  size_spin->setMinimum(1);
  size_spin->setValue(size);
  form_layout->addRow(tr("Size"), size_spin);

  main_layout->addLayout(form_layout);

  auto buttonBox = new QDialogButtonBox(QDialogButtonBox::Ok | QDialogButtonBox::Cancel);
  main_layout->addWidget(buttonBox);
  setFixedWidth(parent->width() * 0.9);

  connect(buttonBox, &QDialogButtonBox::accepted, this, &QDialog::accept);
  connect(buttonBox, &QDialogButtonBox::rejected, this, &QDialog::reject);
}

// ScrollArea

bool ScrollArea::eventFilter(QObject *obj, QEvent *ev) {
  if (obj == widget() && ev->type() == QEvent::Resize) {
    int height = widget()->height() + 4;
    setMinimumHeight(height > 480 ? 480 : height);
    setMaximumHeight(height);
  }
  return QScrollArea::eventFilter(obj, ev);
}

void ScrollArea::setWidget(QWidget *w) {
  QScrollArea::setWidget(w);
  w->installEventFilter(this);
}<|MERGE_RESOLUTION|>--- conflicted
+++ resolved
@@ -77,17 +77,13 @@
   QObject::connect(binary_view, &BinaryView::resizeSignal, this, &DetailWidget::resizeSignal);
   QObject::connect(binary_view, &BinaryView::addSignal, this, &DetailWidget::addSignal);
   QObject::connect(can, &CANMessages::updated, this, &DetailWidget::updateState);
-<<<<<<< HEAD
   QObject::connect(dbc(), &DBCManager::DBCFileChanged, [this]() { dbcMsgChanged(); });
-=======
-  QObject::connect(dbc(), &DBCManager::DBCFileChanged, this, &DetailWidget::dbcMsgChanged);
   QObject::connect(tabbar, &QTabBar::currentChanged, [this](int index) { setMessage(messages[index]); });
   QObject::connect(tabbar, &QTabBar::tabCloseRequested, [=](int index) {
     messages.removeAt(index);
     tabbar->removeTab(index);
     setMessage(messages.isEmpty() ? "" : messages[0]);
   });
->>>>>>> 188c2c1c
 }
 
 void DetailWidget::setMessage(const QString &message_id) {
@@ -168,7 +164,6 @@
   }
 }
 
-<<<<<<< HEAD
 void DetailWidget::addSignal(int start_bit, int size) {
   if (auto msg = dbc()->msg(msg_id)) {
     Signal sig = {};
@@ -176,14 +171,6 @@
       sig.name ="NEW_SIGNAL_" + std::to_string(i);
       auto it = std::find_if(msg->sigs.begin(), msg->sigs.end(), [&](auto &s) { return sig.name == s.name; });
       if (it == msg->sigs.end()) break;
-=======
-void DetailWidget::addSignal(int start_bit, int to) {
-  if (dbc()->msg(msg_id)) {
-    AddSignalDialog dlg(msg_id, start_bit, to - start_bit + 1, this);
-    if (dlg.exec()) {
-      dbc()->addSignal(msg_id, dlg.form->getSignal());
-      dbcMsgChanged();
->>>>>>> 188c2c1c
     }
     sig.start_bit = bigEndianBitIndex(start_bit),
     sig.is_little_endian = false,
@@ -193,10 +180,6 @@
   }
 }
 
-<<<<<<< HEAD
-void DetailWidget::saveSignal(const Signal *sig, const Signal &new_sig) {
-  dbc()->updateSignal(msg_id, sig->name.c_str(), new_sig);
-=======
 void DetailWidget::resizeSignal(const Signal *sig, int from, int to) {
   assert(sig != nullptr);
   Signal s = *sig;
@@ -213,11 +196,8 @@
   dbcMsgChanged();
 }
 
-void DetailWidget::saveSignal() {
-  SignalEdit *sig_form = qobject_cast<SignalEdit *>(QObject::sender());
-  auto s = sig_form->form->getSignal();
-  dbc()->updateSignal(msg_id, sig_form->sig_name, s);
->>>>>>> 188c2c1c
+void DetailWidget::saveSignal(const Signal *sig, const Signal &new_sig) {
+  dbc()->updateSignal(msg_id, sig->name.c_str(), new_sig);
   // update binary view and history log
   binary_view->setMessage(msg_id);
   history_log->setMessage(msg_id);
