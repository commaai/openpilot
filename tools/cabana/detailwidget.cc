#include "tools/cabana/detailwidget.h"

#include <QDialogButtonBox>
#include <QFormLayout>
#include <QMenu>
#include <QMessageBox>
#include <QScrollBar>
#include <QToolButton>

#include "selfdrive/ui/qt/util.h"
#include "tools/cabana/commands.h"
#include "tools/cabana/dbcmanager.h"
#include "tools/cabana/streams/abstractstream.h"

// DetailWidget

DetailWidget::DetailWidget(ChartsWidget *charts, QWidget *parent) : charts(charts), QWidget(parent) {
<<<<<<< HEAD
  setMinimumWidth(550);
=======
  undo_stack = new QUndoStack(this);
>>>>>>> 1e9ac452
  QWidget *main_widget = new QWidget(this);
  QVBoxLayout *main_layout = new QVBoxLayout(main_widget);
  main_layout->setContentsMargins(0, 0, 0, 0);
  main_layout->setSpacing(0);

  // tabbar
  tabbar = new QTabBar(this);
  tabbar->setTabsClosable(true);
  tabbar->setUsesScrollButtons(true);
  tabbar->setAutoHide(true);
  tabbar->setContextMenuPolicy(Qt::CustomContextMenu);
  main_layout->addWidget(tabbar);

  QFrame *title_frame = new QFrame(this);
  QVBoxLayout *frame_layout = new QVBoxLayout(title_frame);
  title_frame->setFrameShape(QFrame::NoFrame);

  // message title
  toolbar = new QToolBar(this);
  toolbar->setIconSize({16, 16});
  toolbar->addWidget(new QLabel("time:"));
  time_label = new QLabel(this);
  time_label->setStyleSheet("font-weight:bold");
  toolbar->addWidget(time_label);
  name_label = new QLabel(this);
  name_label->setStyleSheet("font-weight:bold;");
  name_label->setAlignment(Qt::AlignCenter);
  name_label->setSizePolicy(QSizePolicy::Expanding, QSizePolicy::Preferred);
  toolbar->addWidget(name_label);
  toolbar->addAction(bootstrapPixmap("pencil"), "", this, &DetailWidget::editMsg)->setToolTip(tr("Edit Message"));
  remove_msg_act = toolbar->addAction(bootstrapPixmap("x-lg"), "", this, &DetailWidget::removeMsg);
  remove_msg_act->setToolTip(tr("Remove Message"));
  frame_layout->addWidget(toolbar);

  // warning
  warning_widget = new QWidget(this);
  QHBoxLayout *warning_hlayout = new QHBoxLayout(warning_widget);
  warning_hlayout->setContentsMargins(0, 0, 0, 0);
  QLabel *warning_icon = new QLabel(this);
  warning_icon->setPixmap(style()->standardPixmap(QStyle::SP_MessageBoxWarning).scaledToWidth(24, Qt::SmoothTransformation));
  warning_hlayout->addWidget(warning_icon, 0, Qt::AlignTop);
  warning_label = new QLabel(this);
  warning_hlayout->addWidget(warning_label, 1, Qt::AlignLeft);
  warning_widget->hide();
  frame_layout->addWidget(warning_widget);
  main_layout->addWidget(title_frame);

  // msg widget
  QWidget *msg_widget = new QWidget(this);
  QVBoxLayout *msg_layout = new QVBoxLayout(msg_widget);
  msg_layout->setContentsMargins(0, 0, 0, 0);
  binary_view = new BinaryView(this);
  msg_layout->addWidget(binary_view);

  QFrame *separator = new QFrame(this);
  separator->setFrameShape(QFrame::HLine);
  separator->setFrameShadow(QFrame::Sunken);
  msg_layout->addWidget(separator);

  signal_view = new SignalView(charts, this);
  msg_layout->addWidget(signal_view);

  scroll = new QScrollArea(this);
  scroll->setFrameShape(QFrame::NoFrame);
  scroll->setWidget(msg_widget);
  scroll->setWidgetResizable(true);
  scroll->setHorizontalScrollBarPolicy(Qt::ScrollBarAlwaysOff);

  tab_widget = new QTabWidget(this);
  tab_widget->setTabPosition(QTabWidget::South);
  tab_widget->addTab(scroll, bootstrapPixmap("file-earmark-ruled"), "&Msg");
  history_log = new LogsWidget(this);
  tab_widget->addTab(history_log, bootstrapPixmap("stopwatch"), "&Logs");
  main_layout->addWidget(tab_widget);

  stacked_layout = new QStackedLayout(this);
  stacked_layout->addWidget(new WelcomeWidget(this));
  stacked_layout->addWidget(main_widget);

  QObject::connect(binary_view, &BinaryView::resizeSignal, signal_view->model, &SignalModel::resizeSignal);
  QObject::connect(binary_view, &BinaryView::addSignal, signal_view->model, &SignalModel::addSignal);
  QObject::connect(binary_view, &BinaryView::signalHovered, signal_view, &SignalView::signalHovered);
  QObject::connect(binary_view, &BinaryView::signalClicked, signal_view, &SignalView::expandSignal);
  QObject::connect(signal_view, &SignalView::showChart, charts, &ChartsWidget::showChart);
  QObject::connect(signal_view, &SignalView::highlight, binary_view, &BinaryView::highlight);
  QObject::connect(tab_widget, &QTabWidget::currentChanged, [this]() { updateState(); });
  QObject::connect(can, &AbstractStream::msgsReceived, this, &DetailWidget::updateState);
  QObject::connect(dbc(), &DBCManager::DBCFileChanged, this, &DetailWidget::refresh);
  QObject::connect(Commands::instance(), &QUndoStack::indexChanged, this, &DetailWidget::refresh);
  QObject::connect(tabbar, &QTabBar::customContextMenuRequested, this, &DetailWidget::showTabBarContextMenu);
  QObject::connect(tabbar, &QTabBar::currentChanged, [this](int index) {
    if (index != -1 && tabbar->tabText(index) != msg_id) {
      setMessage(tabbar->tabText(index));
    }
  });
  QObject::connect(tabbar, &QTabBar::tabCloseRequested, tabbar, &QTabBar::removeTab);
  QObject::connect(charts, &ChartsWidget::seriesChanged, signal_view, &SignalView::updateChartState);
  QObject::connect(history_log, &LogsWidget::openChart, [this](const QString &id, const Signal *sig) {
    this->charts->showChart(id, sig, true, false);
  });
}

void DetailWidget::showTabBarContextMenu(const QPoint &pt) {
  int index = tabbar->tabAt(pt);
  if (index >= 0) {
    QMenu menu(this);
    menu.addAction(tr("Close Other Tabs"));
    if (menu.exec(tabbar->mapToGlobal(pt))) {
      tabbar->moveTab(index, 0);
      tabbar->setCurrentIndex(0);
      while (tabbar->count() > 1)
        tabbar->removeTab(1);
    }
  }
}

void DetailWidget::setMessage(const QString &message_id) {
  msg_id = message_id;
  int index = tabbar->count() - 1;
  for (/**/; index >= 0 && tabbar->tabText(index) != msg_id; --index) { /**/ }
  if (index == -1) {
    index = tabbar->addTab(message_id);
    tabbar->setTabToolTip(index, msgName(message_id));
  }

  setUpdatesEnabled(false);

  signal_view->setMessage(msg_id);
  binary_view->setMessage(msg_id);
  history_log->setMessage(msg_id);

  scroll->verticalScrollBar()->setValue(0);
  stacked_layout->setCurrentIndex(1);
  tabbar->setCurrentIndex(index);
  refresh();

  setUpdatesEnabled(true);
}

void DetailWidget::refresh() {
  if (msg_id.isEmpty()) return;

  QStringList warnings;
  const DBCMsg *msg = dbc()->msg(msg_id);
  if (msg && msg->size != can->lastMessage(msg_id).dat.size()) {
    warnings.push_back(tr("Message size (%1) is incorrect.").arg(msg->size));
  }
  for (auto s : binary_view->getOverlappingSignals()) {
    warnings.push_back(tr("%1 has overlapping bits.").arg(s->name.c_str()));
  }
  warning_label->setText(warnings.join('\n'));
  remove_msg_act->setEnabled(msg != nullptr);
  name_label->setText(msgName(msg_id));
  warning_widget->setVisible(!warnings.isEmpty());
}

void DetailWidget::updateState(const QHash<QString, CanData> *msgs) {
  time_label->setText(QString::number(can->currentSec(), 'f', 3));
  if (msg_id.isEmpty() || (msgs && !msgs->contains(msg_id)))
    return;

  if (tab_widget->currentIndex() == 0)
    binary_view->updateState();
  else
    history_log->updateState();
}

void DetailWidget::editMsg() {
  QString id = msg_id;
  auto msg = dbc()->msg(id);
  int size = msg ? msg->size : can->lastMessage(id).dat.size();
  EditMessageDialog dlg(id, msgName(id), size, this);
  if (dlg.exec()) {
    Commands::push(new EditMsgCommand(msg_id, dlg.name_edit->text(), dlg.size_spin->value()));
  }
}

void DetailWidget::removeMsg() {
  Commands::push(new RemoveMsgCommand(msg_id));
}

// EditMessageDialog

EditMessageDialog::EditMessageDialog(const QString &msg_id, const QString &title, int size, QWidget *parent) : QDialog(parent) {
  setWindowTitle(tr("Edit message"));
  QFormLayout *form_layout = new QFormLayout(this);
  form_layout->addRow("ID", new QLabel(msg_id));

  name_edit = new QLineEdit(title, this);
  name_edit->setValidator(new QRegExpValidator(QRegExp("^(\\w+)"), name_edit));
  form_layout->addRow(tr("Name"), name_edit);

  size_spin = new QSpinBox(this);
  // TODO: limit the maximum?
  size_spin->setMinimum(1);
  size_spin->setValue(size);
  form_layout->addRow(tr("Size"), size_spin);

  auto buttonBox = new QDialogButtonBox(QDialogButtonBox::Ok | QDialogButtonBox::Cancel);
  form_layout->addRow(buttonBox);
  setFixedWidth(parent->width() * 0.9);

  connect(buttonBox, &QDialogButtonBox::accepted, this, &QDialog::accept);
  connect(buttonBox, &QDialogButtonBox::rejected, this, &QDialog::reject);
}

// WelcomeWidget

WelcomeWidget::WelcomeWidget(QWidget *parent) : QWidget(parent) {
  QVBoxLayout *main_layout = new QVBoxLayout(this);
  main_layout->addStretch(0);
  QLabel *logo = new QLabel("CABANA");
  logo->setAlignment(Qt::AlignCenter);
  logo->setStyleSheet("font-size:50px;font-weight:bold;");
  main_layout->addWidget(logo);

  auto newShortcutRow = [](const QString &title, const QString &key) {
    QHBoxLayout *hlayout = new QHBoxLayout();
    auto btn = new QToolButton();
    btn->setText(key);
    btn->setEnabled(false);
    hlayout->addWidget(new QLabel(title), 0, Qt::AlignRight);
    hlayout->addWidget(btn, 0, Qt::AlignLeft);
    return hlayout;
  };

  main_layout->addLayout(newShortcutRow("Pause", "Space"));
  main_layout->addLayout(newShortcutRow("Help", "Alt + H"));
  main_layout->addStretch(0);

  setStyleSheet("QLabel{color:darkGray;}");
}<|MERGE_RESOLUTION|>--- conflicted
+++ resolved
@@ -15,11 +15,6 @@
 // DetailWidget
 
 DetailWidget::DetailWidget(ChartsWidget *charts, QWidget *parent) : charts(charts), QWidget(parent) {
-<<<<<<< HEAD
-  setMinimumWidth(550);
-=======
-  undo_stack = new QUndoStack(this);
->>>>>>> 1e9ac452
   QWidget *main_widget = new QWidget(this);
   QVBoxLayout *main_layout = new QVBoxLayout(main_widget);
   main_layout->setContentsMargins(0, 0, 0, 0);
