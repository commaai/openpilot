#pragma once

#include <atomic>

#include <QColor>
#include <QHash>

#include "tools/cabana/settings.h"
#include "tools/cabana/util.h"
#include "tools/replay/replay.h"

struct CanData {
  double ts = 0.;
  uint32_t count = 0;
  uint32_t freq = 0;
  QByteArray dat;
  QVector<QColor> colors;
  QVector<double> last_change_t;
};

class AbstractStream : public QObject {
  Q_OBJECT

public:
  AbstractStream(QObject *parent, bool is_live_streaming);
  virtual ~AbstractStream() {};
  inline bool liveStreaming() const { return is_live_streaming; }
  virtual void seekTo(double ts) {}
  virtual QString routeName() const = 0;
  virtual QString carFingerprint() const { return ""; }
  virtual double totalSeconds() const { return 0; }
  virtual double routeStartTime() const { return 0; }
  virtual double currentSec() const = 0;
  virtual QDateTime currentDateTime() const { return {}; }
  virtual const CanData &lastMessage(const QString &id);
  virtual VisionStreamType visionStreamType() const { return VISION_STREAM_ROAD; }
  virtual const Route *route() const { return nullptr; }
  virtual const std::vector<Event *> *events() const = 0;
  virtual void setSpeed(float speed) {}
  virtual bool isPaused() const { return false; }
  virtual void pause(bool pause) {}
  virtual const std::vector<std::tuple<int, int, TimelineType>> getTimeline() { return {}; }

signals:
  void paused();
  void resume();
  void seekedTo(double sec);
  void streamStarted();
  void eventsMerged();
  void updated();
  void msgsReceived(const QHash<QString, CanData> *);
  void received(QHash<QString, CanData> *);

public:
  QHash<QString, CanData> can_msgs;

protected:
  void process(QHash<QString, CanData> *);
  bool updateEvent(const Event *event);
<<<<<<< HEAD
  void reset();
=======
  void updateLastMsgsTo(double sec);
>>>>>>> 41304db1

  bool is_live_streaming = false;
  std::atomic<bool> processing = false;
  QHash<QString, uint32_t> counters;
  std::unique_ptr<QHash<QString, CanData>> new_msgs;
  QHash<QString, ChangeTracker> change_trackers;
};

// A global pointer referring to the unique AbstractStream object
extern AbstractStream *can;<|MERGE_RESOLUTION|>--- conflicted
+++ resolved
@@ -57,11 +57,7 @@
 protected:
   void process(QHash<QString, CanData> *);
   bool updateEvent(const Event *event);
-<<<<<<< HEAD
-  void reset();
-=======
   void updateLastMsgsTo(double sec);
->>>>>>> 41304db1
 
   bool is_live_streaming = false;
   std::atomic<bool> processing = false;
