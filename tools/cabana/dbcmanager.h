#pragma once

#include <map>
#include <QList>
#include <QString>

namespace dbcmanager {

struct Signal {
  QString name;
  int start_bit, msb, lsb, size;
  bool is_signed;
  double factor, offset;
  bool is_little_endian;
  QString min, max, unit;
  QString comment, val_desc;
};

struct Msg {
  QString name;
  uint32_t size;
  QList<Signal> sigs;

  const Signal *sig(const QString &sig_name) const {
    auto it = std::find_if(sigs.begin(), sigs.end(), [&](auto &s) { return s.name == sig_name; });
    return it != sigs.end() ? &(*it) : nullptr;
  }
};

class DBCManager : public QObject {
  Q_OBJECT

public:
  DBCManager(QObject *parent) {}
  ~DBCManager() {}
  bool open(const QString &dbc_file_name, QString *error = nullptr);
  bool open(const QString &name, const QString &content, QString *error = nullptr);
  QString generateDBC();
  void addSignal(const QString &id, const Signal &sig);
  void updateSignal(const QString &id, const QString &sig_name, const Signal &sig);
  void removeSignal(const QString &id, const QString &sig_name);
  static std::pair<uint8_t, uint32_t> parseId(const QString &id);
  static std::vector<std::string> allDBCNames();
  inline QString name() const { return name_; }
  void updateMsg(const QString &id, const QString &name, uint32_t size);
  void removeMsg(const QString &id);
  inline const std::map<uint32_t, Msg> &messages() const { return msgs; }
  inline const Msg *msg(const QString &id) const { return msg(parseId(id).second); }
  inline const Msg *msg(uint32_t address) const {
    auto it = msgs.find(address);
    return it != msgs.end() ? &it->second : nullptr;
  }

signals:
  void signalAdded(uint32_t address, const Signal *sig);
  void signalRemoved(const Signal *sig);
  void signalUpdated(const Signal *sig);
  void msgUpdated(uint32_t address);
  void msgRemoved(uint32_t address);
  void DBCFileChanged();

private:
  void parseExtraInfo(const QString &content);
  std::map<uint32_t, Msg> msgs;
  QString name_;
};

const QString UNTITLED = "untitled";

// TODO: Add helper function in dbc.h
double get_raw_value(uint8_t *data, size_t data_size, const Signal &sig);
bool operator==(const Signal &l, const Signal &r);
inline bool operator!=(const Signal &l, const Signal &r) { return !(l == r); }
int bigEndianStartBitsIndex(int start_bit);
int bigEndianBitIndex(int index);
void updateSigSizeParamsFromRange(Signal &s, int start_bit, int size);
std::pair<int, int> getSignalRange(const Signal *s);
DBCManager *dbc();
inline QString msgName(const QString &id) {
  auto msg = dbc()->msg(id);
<<<<<<< HEAD
  return msg ? msg->name : def;
}

}  // namespace dbcmanager
=======
  return msg ? msg->name : UNTITLED;
}
>>>>>>> b536b9c4
<|MERGE_RESOLUTION|>--- conflicted
+++ resolved
@@ -78,12 +78,7 @@
 DBCManager *dbc();
 inline QString msgName(const QString &id) {
   auto msg = dbc()->msg(id);
-<<<<<<< HEAD
-  return msg ? msg->name : def;
+  return msg ? msg->name : UNTITLED;
 }
 
-}  // namespace dbcmanager
-=======
-  return msg ? msg->name : UNTITLED;
-}
->>>>>>> b536b9c4
+}  // namespace dbcmanager