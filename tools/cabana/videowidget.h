--- conflicted
+++ resolved
@@ -3,10 +3,7 @@
 #include <map>
 #include <memory>
 
-<<<<<<< HEAD
-=======
 #include <QHBoxLayout>
->>>>>>> 95283833
 #include <QSlider>
 #include <QToolButton>
 
@@ -43,24 +40,12 @@
   void setTipPosition(int pos);
 
   const double factor = 1000.0;
-<<<<<<< HEAD
-=======
-
-signals:
-  void updateMaximumTime(double);
->>>>>>> 95283833
 
 private:
   void mousePressEvent(QMouseEvent *e) override;
   void paintEvent(QPaintEvent *ev) override;
 
-<<<<<<< HEAD
   int tip_position = -1;
-=======
-  QMap<uint64_t, QPixmap> thumbnails;
-  std::map<uint64_t, AlertInfo> alerts;
-  InfoLabel thumbnail_label;
->>>>>>> 95283833
 };
 
 class VideoWidget : public QFrame {
@@ -79,13 +64,9 @@
   void updateMaximumTime(double);
 
 protected:
-<<<<<<< HEAD
   bool eventFilter(QObject *obj, QEvent *event) override;
   QString formatTime(double sec, bool include_milliseconds = false);
   void parseQLog(int segnum, std::shared_ptr<LogReader> qlog);
-=======
-  QString formatTime(double sec, bool include_milliseconds = false);
->>>>>>> 95283833
   void updateState();
   void updatePlayBtnState();
   QWidget *createCameraWidget();
@@ -95,9 +76,11 @@
   CameraWidget *cam_widget = nullptr;
   double maximum_time = 0;
   QToolButton *time_btn = nullptr;
-<<<<<<< HEAD
+   ToolButton *seek_backward_btn = nullptr;
   ToolButton *play_btn = nullptr;
+  ToolButton *seek_forward_btn = nullptr;
   ToolButton *skip_to_end_btn = nullptr;
+  ToolButton *loop_btn = nullptr;
   QToolButton *speed_btn = nullptr;
   Slider *slider = nullptr;
   InfoLabel *alert_label = nullptr;
@@ -105,14 +88,4 @@
   QMap<uint64_t, QPixmap> thumbnails;
   std::map<uint64_t, AlertInfo> alerts;
   bool zoomed = false;
-=======
-  ToolButton *seek_backward_btn = nullptr;
-  ToolButton *play_btn = nullptr;
-  ToolButton *seek_forward_btn = nullptr;
-  ToolButton *loop_btn = nullptr;
-  QToolButton *speed_btn = nullptr;
-  ToolButton *skip_to_end_btn = nullptr;
-  InfoLabel *alert_label = nullptr;
-  Slider *slider = nullptr;
->>>>>>> 95283833
 };