#include "tools/cabana/signaledit.h"

#include <QDoubleValidator>
#include <QFormLayout>
#include <QGuiApplication>
#include <QHBoxLayout>
#include <QVBoxLayout>

// SignalForm

SignalForm::SignalForm(QWidget *parent) : QWidget(parent) {
  QFormLayout *form_layout = new QFormLayout(this);

  name = new QLineEdit();
  name->setValidator(new QRegExpValidator(QRegExp("^(\\w+)"), name));
  form_layout->addRow(tr("Name"), name);

  size = new QSpinBox();
  size->setMinimum(1);
  form_layout->addRow(tr("Size"), size);

  endianness = new QComboBox();
  endianness->addItems({"Little", "Big"});
  form_layout->addRow(tr("Endianness"), endianness);

  form_layout->addRow(tr("lsb"), lsb = new QLabel());
  form_layout->addRow(tr("msb"), msb = new QLabel());

  sign = new QComboBox();
  sign->addItems({"Signed", "Unsigned"});
  form_layout->addRow(tr("sign"), sign);

  auto double_validator = new QDoubleValidator(this);

  factor = new QLineEdit();
  factor->setValidator(double_validator);
  form_layout->addRow(tr("Factor"), factor);

  offset = new QLineEdit();
  offset->setValidator(double_validator);
  form_layout->addRow(tr("Offset"), offset);

  // TODO: parse the following parameters in opendbc
  unit = new QLineEdit();
  form_layout->addRow(tr("Unit"), unit);
  comment = new QLineEdit();
  form_layout->addRow(tr("Comment"), comment);
  min_val = new QLineEdit();
  min_val->setValidator(double_validator);
  form_layout->addRow(tr("Minimum value"), min_val);
  max_val = new QLineEdit();
  max_val->setValidator(double_validator);
  form_layout->addRow(tr("Maximum value"), max_val);
  val_desc = new QLineEdit();
  form_layout->addRow(tr("Value descriptions"), val_desc);

  QObject::connect(name, &QLineEdit::textEdited, this, &SignalForm::changed);
  QObject::connect(factor, &QLineEdit::textEdited, this, &SignalForm::changed);
  QObject::connect(offset, &QLineEdit::textEdited, this, &SignalForm::changed);
  QObject::connect(sign, SIGNAL(activated(int)), SIGNAL(changed()));
  QObject::connect(endianness, SIGNAL(activated(int)), SIGNAL(changed()));
  QObject::connect(size, SIGNAL(valueChanged(int)), SIGNAL(changed()));
}

// SignalEdit

SignalEdit::SignalEdit(int index, QWidget *parent) : form_idx(index), QWidget(parent) {
  QVBoxLayout *main_layout = new QVBoxLayout(this);
  main_layout->setContentsMargins(0, 0, 0, 0);
  main_layout->setSpacing(0);

  // title bar
  auto title_bar = new QWidget(this);
  title_bar->setFixedHeight(32);
  QHBoxLayout *title_layout = new QHBoxLayout(title_bar);
  title_layout->setContentsMargins(0, 0, 0, 0);
  title_bar->setStyleSheet("QToolButton {width:15px;height:15px;font-size:15px}");
  color_label = new QLabel(this);
  color_label->setFixedWidth(25);
  color_label->setContentsMargins(5, 0, 0, 0);
  title_layout->addWidget(color_label);
  icon = new QLabel(this);
  title_layout->addWidget(icon);
  title = new ElidedLabel(this);
  title->setSizePolicy(QSizePolicy::Expanding, QSizePolicy::Preferred);
  title_layout->addWidget(title);

  plot_btn = new QToolButton(this);
  plot_btn->setText("📈");
  plot_btn->setCheckable(true);
  plot_btn->setAutoRaise(true);
  title_layout->addWidget(plot_btn);
  auto remove_btn = new QToolButton(this);
  remove_btn->setAutoRaise(true);
  remove_btn->setText("x");
  remove_btn->setToolTip(tr("Remove signal"));
  title_layout->addWidget(remove_btn);
  main_layout->addWidget(title_bar);

  // signal form
  form = new SignalForm(this);
  form->setVisible(false);
  main_layout->addWidget(form);

  // bottom line
  QFrame *hline = new QFrame();
  hline->setFrameShape(QFrame::HLine);
  hline->setFrameShadow(QFrame::Sunken);
  main_layout->addWidget(hline);

  save_timer = new QTimer(this);
  save_timer->setInterval(300);
  save_timer->setSingleShot(true);
  save_timer->callOnTimeout(this, &SignalEdit::saveSignal);

  QObject::connect(title, &ElidedLabel::clicked, [this]() { emit showFormClicked(sig); });
  QObject::connect(plot_btn, &QToolButton::clicked, [this](bool checked) {
    emit showChart(msg_id, sig, checked, QGuiApplication::keyboardModifiers() & Qt::ShiftModifier);
  });
  QObject::connect(remove_btn, &QToolButton::clicked,  [this]() { emit remove(sig); });
  QObject::connect(form, &SignalForm::changed, [this]() { save_timer->start(); });
  setSizePolicy(QSizePolicy::Preferred, QSizePolicy::Fixed);
}

void SignalEdit::setSignal(const QString &message_id, const Signal *signal) {
  sig = signal;
  updateForm(msg_id == message_id && form->isVisible());
  msg_id = message_id;
  color_label->setText(QString::number(form_idx + 1));
  color_label->setStyleSheet(QString("color:black; background-color:%2").arg(getColor(form_idx)));
  title->setText(sig->name.c_str());
  show();
}

void SignalEdit::saveSignal() {
  if (!sig || !form->changed_by_user) return;

  Signal s = *sig;
  s.name = form->name->text().toStdString();
  s.size = form->size->text().toInt();
  s.offset = form->offset->text().toDouble();
  s.factor = form->factor->text().toDouble();
  s.is_signed = form->sign->currentIndex() == 0;
  bool little_endian = form->endianness->currentIndex() == 0;
  if (little_endian != s.is_little_endian) {
    int start = std::floor(s.start_bit / 8);
    if (little_endian) {
      int end = std::floor((s.start_bit - s.size + 1) / 8);
      s.start_bit = start == end ? s.start_bit - s.size + 1 : bigEndianStartBitsIndex(s.start_bit);
    } else {
      int end = std::floor((s.start_bit + s.size - 1) / 8);
      s.start_bit = start == end ? s.start_bit + s.size - 1 : bigEndianBitIndex(s.start_bit);
    }
    s.is_little_endian = little_endian;
  }
  if (s.is_little_endian) {
    s.lsb = s.start_bit;
    s.msb = s.start_bit + s.size - 1;
  } else {
    s.lsb = bigEndianStartBitsIndex(bigEndianBitIndex(s.start_bit) + s.size - 1);
    s.msb = s.start_bit;
  }
<<<<<<< HEAD
  title->setText(QString("%1. %2").arg(form_idx + 1).arg(form->name->text()));
  emit save(this->sig, s, form->val_desc->text());
=======
  if (s != *sig)
    emit save(this->sig, s);
>>>>>>> b5a2dfa9
}

void SignalEdit::setChartOpened(bool opened) {
  plot_btn->setToolTip(opened ? tr("Close Plot") : tr("Show Plot\nSHIFT click to add to previous opened chart"));
  plot_btn->setChecked(opened);
}

void SignalEdit::updateForm(bool visible) {
  if (visible && sig) {
    form->changed_by_user = false;
    if (form->name->text() != sig->name.c_str()) {
      form->name->setText(sig->name.c_str());
    }
    form->endianness->setCurrentIndex(sig->is_little_endian ? 0 : 1);
    form->sign->setCurrentIndex(sig->is_signed ? 0 : 1);
    form->factor->setText(QString::number(sig->factor));
    form->offset->setText(QString::number(sig->offset));
    form->msb->setText(QString::number(sig->msb));
    form->lsb->setText(QString::number(sig->lsb));
<<<<<<< HEAD
    form->val_desc->setText(dbc()->valDescription(sig));
=======
    form->size->setValue(sig->size);
    form->changed_by_user = true;
>>>>>>> b5a2dfa9
  }
  form->setVisible(visible);
  icon->setText(visible ? "▼ " : "> ");
}

void SignalEdit::signalHovered(const Signal *s) {
  auto color = sig == s ? "white" : "black";
  color_label->setStyleSheet(QString("color:%1; background-color:%2").arg(color).arg(getColor(form_idx)));
}

void SignalEdit::enterEvent(QEvent *event) {
  emit highlight(sig);
  QWidget::enterEvent(event);
}

void SignalEdit::leaveEvent(QEvent *event) {
  emit highlight(nullptr);
  QWidget::leaveEvent(event);
}<|MERGE_RESOLUTION|>--- conflicted
+++ resolved
@@ -160,13 +160,8 @@
     s.lsb = bigEndianStartBitsIndex(bigEndianBitIndex(s.start_bit) + s.size - 1);
     s.msb = s.start_bit;
   }
-<<<<<<< HEAD
-  title->setText(QString("%1. %2").arg(form_idx + 1).arg(form->name->text()));
-  emit save(this->sig, s, form->val_desc->text());
-=======
   if (s != *sig)
-    emit save(this->sig, s);
->>>>>>> b5a2dfa9
+    emit save(this->sig, s, form->val_desc->text());
 }
 
 void SignalEdit::setChartOpened(bool opened) {
@@ -186,12 +181,9 @@
     form->offset->setText(QString::number(sig->offset));
     form->msb->setText(QString::number(sig->msb));
     form->lsb->setText(QString::number(sig->lsb));
-<<<<<<< HEAD
     form->val_desc->setText(dbc()->valDescription(sig));
-=======
     form->size->setValue(sig->size);
     form->changed_by_user = true;
->>>>>>> b5a2dfa9
   }
   form->setVisible(visible);
   icon->setText(visible ? "▼ " : "> ");
