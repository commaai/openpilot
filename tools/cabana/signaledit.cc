#include "tools/cabana/signaledit.h"

#include <QGuiApplication>
#include <QHBoxLayout>
#include <QHeaderView>
#include <QMessageBox>
#include <QPushButton>
#include <QToolButton>
#include <QVBoxLayout>

#include "tools/cabana/commands.h"

#include "selfdrive/ui/qt/util.h"

// SignalModel

<<<<<<< HEAD
SignalModel::SignalModel(QObject *parent) : root(new Item), QAbstractItemModel(parent) {
  QObject::connect(dbc(), &DBCManager::DBCFileChanged, this, &SignalModel::refresh);
  QObject::connect(dbc(), &DBCManager::msgUpdated, this, &SignalModel::handleMsgChanged);
  QObject::connect(dbc(), &DBCManager::msgRemoved, this, &SignalModel::handleMsgChanged);
  QObject::connect(dbc(), &DBCManager::signalAdded, this, &SignalModel::handleSignalAdded);
  QObject::connect(dbc(), &DBCManager::signalUpdated, this, &SignalModel::handleSignalUpdated);
  QObject::connect(dbc(), &DBCManager::signalRemoved, this, &SignalModel::handleSignalRemoved);
  QObject::connect(can, &AbstractStream::msgsReceived, this, &SignalModel::updateState);
}

void SignalModel::insertItem(SignalModel::Item *parent_item, int pos, const Signal *sig) {
  Item *item = new Item{.sig = sig, .parent = parent_item, .title = sig->name.c_str(), .type = Item::Sig};
  parent_item->children.insert(pos, item);
  QString titles[]{"Name", "Size", "Little Endian", "Signed", "Offset", "Factor", "Extra Info", "Unit", "Comment", "Minimum", "Maximum", "Description"};
  for (int i = 0; i < std::size(titles); ++i) {
    item->children.push_back(new Item{.sig = sig, .parent = item, .title = titles[i], .type = (Item::Type)(i + Item::Name)});
  }
}
=======
SignalForm::SignalForm(QWidget *parent) : QWidget(parent) {
  auto double_validator = new QDoubleValidator(this);
  double_validator->setLocale(QLocale::C); // Match locale of QString::toDouble() instead of system

  QVBoxLayout *main_layout = new QVBoxLayout(this);
  QFormLayout *form_layout = new QFormLayout();
  main_layout->addLayout(form_layout);

  name = new QLineEdit();
  name->setValidator(new QRegExpValidator(QRegExp("^(\\w+)"), name));
  form_layout->addRow(tr("Name"), name);

  QHBoxLayout *hl = new QHBoxLayout(this);
  size = new QSpinBox();
  size->setMinimum(1);
  hl->addWidget(size);
  endianness = new QComboBox();
  endianness->addItems({"Little Endianness", "Big Endianness"});
  hl->addWidget(endianness);
  sign = new QComboBox();
  sign->addItems({"Signed", "Unsigned"});
  hl->addWidget(sign);
  form_layout->addRow(tr("Size"), hl);

  offset = new QLineEdit();
  offset->setValidator(double_validator);
  form_layout->addRow(tr("Offset"), offset);
  factor = new QLineEdit();
  factor->setValidator(double_validator);
  form_layout->addRow(tr("Factor"), factor);

  expand_btn = new QToolButton(this);
  expand_btn->setText(tr("more..."));
  main_layout->addWidget(expand_btn, 0, Qt::AlignRight);

  // TODO: parse the following parameters in opendbc
  QWidget *extra_container = new QWidget(this);
  QFormLayout *extra_layout = new QFormLayout(extra_container);
  unit = new QLineEdit();
  extra_layout->addRow(tr("Unit"), unit);
  comment = new QLineEdit();
  extra_layout->addRow(tr("Comment"), comment);
  min_val = new QLineEdit();
  min_val->setValidator(double_validator);
  extra_layout->addRow(tr("Minimum value"), min_val);
  max_val = new QLineEdit();
  max_val->setValidator(double_validator);
  extra_layout->addRow(tr("Maximum value"), max_val);
  val_desc = new QLineEdit();
  extra_layout->addRow(tr("Value descriptions"), val_desc);

  main_layout->addWidget(extra_container);
  extra_container->setVisible(false);

  QObject::connect(name, &QLineEdit::editingFinished, this, &SignalForm::textBoxEditingFinished);
  QObject::connect(factor, &QLineEdit::editingFinished, this, &SignalForm::textBoxEditingFinished);
  QObject::connect(offset, &QLineEdit::editingFinished, this, &SignalForm::textBoxEditingFinished);
  QObject::connect(size, &QSpinBox::editingFinished, this, &SignalForm::changed);
  QObject::connect(sign, SIGNAL(activated(int)), SIGNAL(changed()));
  QObject::connect(endianness, SIGNAL(activated(int)), SIGNAL(changed()));
  QObject::connect(expand_btn, &QToolButton::clicked, [=]() {
    extra_container->setVisible(!extra_container->isVisible());
    expand_btn->setText(extra_container->isVisible() ? tr("less...") : tr("more..."));
  });
}

void SignalForm::textBoxEditingFinished() {
  QLineEdit *edit = qobject_cast<QLineEdit *>(QObject::sender());
  if (edit && edit->isModified()) {
    edit->setModified(false);
    emit changed();
  }
}

// SignalEdit

SignalEdit::SignalEdit(int index, QWidget *parent) : form_idx(index), QWidget(parent) {
  QVBoxLayout *main_layout = new QVBoxLayout(this);
  main_layout->setContentsMargins(0, 0, 0, 0);
  main_layout->setSpacing(0);
>>>>>>> 53ccec76

void SignalModel::setMessage(const QString &id) {
  msg_id = id;
  filter_str = "";
  refresh();
  updateState(nullptr);
}

void SignalModel::setFilter(const QString &txt) {
  filter_str = txt;
  refresh();
}

void SignalModel::refresh() {
  beginResetModel();
  root.reset(new SignalModel::Item);
  if (auto msg = dbc()->msg(msg_id)) {
    for (auto &s : msg->getSignals()) {
      if (filter_str.isEmpty() || QString::fromStdString(s->name).contains(filter_str, Qt::CaseInsensitive)) {
        insertItem(root.get(), root->children.size(), s);
      }
    }
  }
  endResetModel();
}

void SignalModel::updateState(const QHash<QString, CanData> *msgs) {
  if (!msgs || (msgs->contains(msg_id))) {
    auto &dat = can->lastMessage(msg_id).dat;
    int row = 0;
    for (auto item : root->children) {
      double value = get_raw_value((uint8_t *)dat.begin(), dat.size(), *item->sig);
      item->sig_val = QString::number(value);
      emit dataChanged(index(row, 1), index(row, 1), {Qt::DisplayRole});
      ++row;
    }
  }
}

int SignalModel::rowCount(const QModelIndex &parent) const {
  if (parent.column() > 0) return 0;

  auto parent_item = getItem(parent);
  int row_count = parent_item->children.size();
  if (parent_item->type == Item::Sig && !parent_item->extra_expanded) {
    row_count -= (Item::Desc - Item::ExtraInfo);
  }
  return row_count;
}

Qt::ItemFlags SignalModel::flags(const QModelIndex &index) const {
  if (!index.isValid()) return Qt::NoItemFlags;

  auto item = getItem(index);
  Qt::ItemFlags flags = Qt::ItemIsSelectable | Qt::ItemIsEnabled;
  if (index.column() == 1  && item->type != Item::Sig && item->type != Item::ExtraInfo) {
    flags |= (item->type == Item::Endian || item->type == Item::Signed) ? Qt::ItemIsUserCheckable : Qt::ItemIsEditable;
  }
  return flags;
}

int SignalModel::signalRow(const Signal *sig) const {
  auto &children = root->children;
  for (int i = 0; i < children.size(); ++i) {
    if (children[i]->sig == sig) return i;
  }
  return -1;
}

QModelIndex SignalModel::index(int row, int column, const QModelIndex &parent) const {
  if (!hasIndex(row, column, parent)) return {};
  return createIndex(row, column, getItem(parent)->children[row]);
}

QModelIndex SignalModel::parent(const QModelIndex &index) const {
  if (!index.isValid()) return {};
  Item *parent_item = getItem(index)->parent;
  return parent_item == root.get() ? QModelIndex() : createIndex(parent_item->row(), 0, parent_item);
}

QVariant SignalModel::data(const QModelIndex &index, int role) const {
  if (index.isValid()) {
    const Item *item = getItem(index);
    if (role == Qt::DisplayRole || role == Qt::EditRole) {
      if (index.column() == 0) {
        return item->type == Item::Sig ? QString::fromStdString(item->sig->name) : item->title;
      } else {
        switch (item->type) {
          case Item::Sig: return item->sig_val;
          case Item::Name: return QString::fromStdString(item->sig->name);
          case Item::Size: return item->sig->size;
          case Item::Offset: return QString::number(item->sig->offset, 'f', 6);
          case Item::Factor: return QString::number(item->sig->factor, 'f', 6);
          default: break;
        }
      }
    } else if (role == Qt::CheckStateRole && index.column() == 1) {
      if (item->type == Item::Endian) return item->sig->is_little_endian ? Qt::Checked : Qt::Unchecked;
      if (item->type == Item::Signed) return item->sig->is_signed ? Qt::Checked : Qt::Unchecked;
    } else if (role == Qt::DecorationRole && index.column() == 0 && item->type == Item::ExtraInfo) {
      return bootstrapPixmap(item->parent->extra_expanded ? "chevron-compact-down" : "chevron-compact-up");
    }
  }
  return {};
}

bool SignalModel::setData(const QModelIndex &index, const QVariant &value, int role) {
  if (role != Qt::EditRole && role != Qt::CheckStateRole) return false;

  Item *item = getItem(index);
  Signal s = *item->sig;
  switch (item->type) {
    case Item::Name: s.name = value.toString().toStdString(); break;
    case Item::Size: s.size = value.toInt(); break;
    case Item::Endian: s.is_little_endian = value.toBool(); break;
    case Item::Signed: s.is_signed = value.toBool(); break;
    case Item::Offset: s.offset = value.toDouble(); break;
    case Item::Factor: s.factor = value.toDouble(); break;
    default: return false;
  }
  bool ret = saveSignal(item->sig, s);
  emit dataChanged(index, index, {Qt::DisplayRole, Qt::EditRole, Qt::CheckStateRole});
  return ret;
}

void SignalModel::showExtraInfo(const QModelIndex &index) {
  auto item = getItem(index);
  if (item->type == Item::ExtraInfo) {
    if (!item->parent->extra_expanded) {
      item->parent->extra_expanded = true;
      beginInsertRows(index.parent(), 7, 13);
      endInsertRows();
    } else {
      item->parent->extra_expanded = false;
      beginRemoveRows(index.parent(), 7, 13);
      endRemoveRows();
    }
  }
}

bool SignalModel::saveSignal(const Signal *origin_s, Signal &s) {
  auto msg = dbc()->msg(msg_id);
  if (s.name != origin_s->name && msg->sigs.count(s.name.c_str()) != 0) {
    QString text = tr("There is already a signal with the same name '%1'").arg(s.name.c_str());
    QMessageBox::warning(nullptr, tr("Failed to save signal"), text);
    return false;
  }

  if (s.is_little_endian != origin_s->is_little_endian) {
    int start = std::floor(s.start_bit / 8);
    if (s.is_little_endian) {
      int end = std::floor((s.start_bit - s.size + 1) / 8);
      s.start_bit = start == end ? s.start_bit - s.size + 1 : bigEndianStartBitsIndex(s.start_bit);
    } else {
      int end = std::floor((s.start_bit + s.size - 1) / 8);
      s.start_bit = start == end ? s.start_bit + s.size - 1 : bigEndianBitIndex(s.start_bit);
    }
  }
  if (s.is_little_endian) {
    s.lsb = s.start_bit;
    s.msb = s.start_bit + s.size - 1;
  } else {
    s.lsb = bigEndianStartBitsIndex(bigEndianBitIndex(s.start_bit) + s.size - 1);
    s.msb = s.start_bit;
  }

  UndoStack::push(new EditSignalCommand(msg_id, origin_s, s));
  return true;
}

void SignalModel::addSignal(int start_bit, int size, bool little_endian) {
  auto msg = dbc()->msg(msg_id);
  for (int i = 1; !msg; ++i) {
    QString name = QString("NEW_MSG_%1").arg(i);
    if (std::none_of(dbc()->messages().begin(), dbc()->messages().end(), [&](auto &m) { return m.second.name == name; })) {
      UndoStack::push(new EditMsgCommand(msg_id, name, can->lastMessage(msg_id).dat.size()));
      msg = dbc()->msg(msg_id);
    }
  }

  Signal sig = {.is_little_endian = little_endian, .factor = 1};
  for (int i = 1; /**/; ++i) {
    sig.name = "NEW_SIGNAL_" + std::to_string(i);
    if (msg->sigs.count(sig.name.c_str()) == 0) break;
  }
  updateSigSizeParamsFromRange(sig, start_bit, size);
  UndoStack::push(new AddSigCommand(msg_id, sig));
}

void SignalModel::resizeSignal(const Signal *sig, int start_bit, int size) {
  Signal s = *sig;
  updateSigSizeParamsFromRange(s, start_bit, size);
  saveSignal(sig, s);
}

void SignalModel::removeSignal(const Signal *sig) {
  UndoStack::push(new RemoveSigCommand(msg_id, sig));
}

void SignalModel::handleMsgChanged(uint32_t address) {
  if (address == DBCManager::parseId(msg_id).second) {
    refresh();
  }
}

void SignalModel::handleSignalAdded(uint32_t address, const Signal *sig) {
  if (address == DBCManager::parseId(msg_id).second) {
    int i = 0;
    for (; i < root->children.size(); ++i) {
      if (sig->start_bit < root->children[i]->sig->start_bit) break;
    }
    beginInsertRows({}, i, i);
    insertItem(root.get(), i, sig);
    endInsertRows();
  }
}

void SignalModel::handleSignalUpdated(const Signal *sig) {
  if (int row = signalRow(sig); row != -1) {
    emit dataChanged(index(row, 0), index(row, 1), {Qt::DisplayRole, Qt::EditRole, Qt::CheckStateRole});
  }
}

void SignalModel::handleSignalRemoved(const Signal *sig) {
  if (int row = signalRow(sig); row != -1) {
    beginRemoveRows({}, row, row);
    delete root->children.takeAt(row);
    endRemoveRows();
  }
}

// SignalItemDelegate

SignalItemDelegate::SignalItemDelegate(QObject *parent) {
  name_validator = new QRegExpValidator(QRegExp("^\\w{1,50}$"), this);
  double_validator = new QDoubleValidator(this);
  double_validator->setLocale(QLocale::C);
}

void SignalItemDelegate::paint(QPainter *painter, const QStyleOptionViewItem &option, const QModelIndex &index) const {
  auto item = (SignalModel::Item *)index.internalPointer();
  if (item && !index.parent().isValid() && index.column() == 0) {
    painter->save();
    painter->setRenderHint(QPainter::Antialiasing);
    if (option.state & QStyle::State_Selected) {
      painter->fillRect(option.rect, option.palette.highlight());
    }

    // color label
    auto bg_color = QColor(getColor(item->row()));
    QRect rc{option.rect.left() + 3, option.rect.top(), 22, option.rect.height()};
    painter->setPen(Qt::NoPen);
    painter->setBrush(item->highlight ? bg_color.darker(125) : bg_color);
    painter->drawRoundedRect(rc.adjusted(0, 2, 0, -2), 5, 5);
    painter->setPen(item->highlight ? Qt::white : Qt::black);
    painter->drawText(rc, Qt::AlignCenter, QString::number(item->row() + 1));

    // signal name
    QFont font;
    font.setBold(true);
    painter->setFont(font);
    painter->setPen((option.state & QStyle::State_Selected ? option.palette.highlightedText() : option.palette.text()).color());
    painter->drawText(option.rect.adjusted(rc.width() + 9, 0, 0, 0), option.displayAlignment, index.data(Qt::DisplayRole).toString());
    painter->restore();
  } else {
    QStyledItemDelegate::paint(painter, option, index);
  }
}

QWidget *SignalItemDelegate::createEditor(QWidget *parent, const QStyleOptionViewItem &option, const QModelIndex &index) const {
  auto item = (SignalModel::Item *)index.internalPointer();
  if (item->type == SignalModel::Item::Name || item->type == SignalModel::Item::Offset || item->type == SignalModel::Item::Factor) {
    QLineEdit *e = new QLineEdit(parent);
    e->setFrame(false);
    e->setValidator(index.row() == 0 ? name_validator : double_validator);
    return e;
  } else if (item->type == SignalModel::Item::Size) {
    QSpinBox *spin = new QSpinBox(parent);
    spin->setFrame(false);
    spin->setRange(1, 64);
    return spin;
  }
  return QStyledItemDelegate::createEditor(parent, option, index);
}

// SignalView

SignalView::SignalView(ChartsWidget *charts, QWidget *parent) : charts(charts), QWidget(parent) {
  // title bar
  QWidget *title_bar = new QWidget(this);
  title_bar->setAutoFillBackground(true);
  QHBoxLayout *hl = new QHBoxLayout(title_bar);
  hl->addWidget(signal_count_lb = new QLabel());
  filter_edit = new QLineEdit(this);
  filter_edit->setClearButtonEnabled(true);
  filter_edit->setPlaceholderText(tr("filter signals by name"));
  hl->addWidget(filter_edit);
  hl->addStretch(1);
  auto collapse_btn = new QToolButton();
  collapse_btn->setIcon(bootstrapPixmap("dash-square"));
  collapse_btn->setIconSize({12, 12});
  collapse_btn->setAutoRaise(true);
  collapse_btn->setToolTip(tr("Collapse All"));
  hl->addWidget(collapse_btn);

  // tree view
  tree = new QTreeView(this);
  tree->setModel(model = new SignalModel(this));
  tree->setItemDelegate(new SignalItemDelegate(this));
  tree->setFrameShape(QFrame::NoFrame);
  tree->setHeaderHidden(true);
  tree->setMouseTracking(true);
  tree->setExpandsOnDoubleClick(false);
  tree->header()->setSectionResizeMode(QHeaderView::Stretch);
  tree->setMinimumHeight(300);
  tree->setStyleSheet("QSpinBox{background-color:white;border:none;} QLineEdit{background-color:white;}");

  QVBoxLayout *main_layout = new QVBoxLayout(this);
  main_layout->setContentsMargins(0, 0, 0, 0);
  main_layout->setSpacing(0);
  main_layout->addWidget(title_bar);
  main_layout->addWidget(tree);

  QObject::connect(filter_edit, &QLineEdit::textEdited, model, &SignalModel::setFilter);
  QObject::connect(collapse_btn, &QPushButton::clicked, tree, &QTreeView::collapseAll);
  QObject::connect(tree, &QAbstractItemView::clicked, this, &SignalView::rowClicked);
  QObject::connect(tree, &QTreeView::viewportEntered, [this]() { emit highlight(nullptr); });
  QObject::connect(tree, &QTreeView::entered, [this](const QModelIndex &index) { emit highlight(model->getItem(index)->sig); });
  QObject::connect(model, &QAbstractItemModel::modelReset, this, &SignalView::rowsChanged);
  QObject::connect(model, &QAbstractItemModel::rowsInserted, this, &SignalView::rowsChanged);
  QObject::connect(model, &QAbstractItemModel::rowsRemoved, this, &SignalView::rowsChanged);
  QObject::connect(dbc(), &DBCManager::signalAdded, [this](uint32_t address, const Signal *sig) { expandSignal(sig); });
}

void SignalView::setMessage(const QString &id) {
  msg_id = id;
  filter_edit->clear();
  model->setMessage(id);
}

void SignalView::rowsChanged() {
  auto create_btn = [](const QString &id, const QString &tooltip) {
    auto btn = new QToolButton();
    btn->setIcon(bootstrapPixmap(id));
    btn->setToolTip(tooltip);
    btn->setAutoRaise(true);
    return btn;
  };

  signal_count_lb->setText(tr("Signals: %1").arg(model->rowCount()));

  for (int i = 0; i < model->rowCount(); ++i) {
    auto index = model->index(i, 1);
    if (!tree->indexWidget(index)) {
      QWidget *w = new QWidget(this);
      QHBoxLayout *h = new QHBoxLayout(w);
      h->setContentsMargins(0, 2, 0, 2);
      h->addStretch(1);

      auto remove_btn = create_btn("x", tr("Remove signal"));
      auto plot_btn = create_btn("graph-up", "");
      plot_btn->setCheckable(true);
      h->addWidget(plot_btn);
      h->addWidget(remove_btn);

      tree->setIndexWidget(index, w);
      auto sig = model->getItem(index)->sig;
      QObject::connect(remove_btn, &QToolButton::clicked, [=]() { model->removeSignal(sig); });
      QObject::connect(plot_btn, &QToolButton::clicked, [=](bool checked) {
        emit showChart(msg_id, sig, checked, QGuiApplication::keyboardModifiers() & Qt::ShiftModifier);
      });
    }
  }
  updateChartState();
}

void SignalView::rowClicked(const QModelIndex &index) {
  auto item = model->getItem(index);
  if (item->type == SignalModel::Item::Sig) {
    auto sig_index = model->index(index.row(), 0, index.parent());
    tree->setExpanded(sig_index, !tree->isExpanded(sig_index));
  } else if (item->type == SignalModel::Item::ExtraInfo) {
    model->showExtraInfo(index);
  }
}

void SignalView::expandSignal(const Signal *sig) {
  if (int row = model->signalRow(sig); row != -1) {
    auto idx = model->index(row, 0);
    bool expand = !tree->isExpanded(idx);
    tree->setExpanded(idx, expand);
    tree->scrollTo(idx, QAbstractItemView::PositionAtTop);
    if (expand) tree->setCurrentIndex(idx);
  }
}

void SignalView::updateChartState() {
  int i = 0;
  for (auto item : model->root->children) {
    auto plot_btn = tree->indexWidget(model->index(i, 1))->findChildren<QToolButton*>()[0];
    bool chart_opened = charts->hasSignal(msg_id, item->sig);
    plot_btn->setChecked(chart_opened);
    plot_btn->setToolTip(chart_opened ? tr("Close Plot") : tr("Show Plot\nSHIFT click to add to previous opened plot"));
    ++i;
  }
}

void SignalView::signalHovered(const Signal *sig) {
  auto &children = model->root->children;
  for (int i = 0; i < children.size(); ++i) {
    bool highlight = children[i]->sig == sig;
    if (std::exchange(children[i]->highlight, highlight) != highlight) {
      emit model->dataChanged(model->index(i, 0), model->index(i, 0));
    }
  }
}<|MERGE_RESOLUTION|>--- conflicted
+++ resolved
@@ -14,7 +14,6 @@
 
 // SignalModel
 
-<<<<<<< HEAD
 SignalModel::SignalModel(QObject *parent) : root(new Item), QAbstractItemModel(parent) {
   QObject::connect(dbc(), &DBCManager::DBCFileChanged, this, &SignalModel::refresh);
   QObject::connect(dbc(), &DBCManager::msgUpdated, this, &SignalModel::handleMsgChanged);
@@ -33,88 +32,6 @@
     item->children.push_back(new Item{.sig = sig, .parent = item, .title = titles[i], .type = (Item::Type)(i + Item::Name)});
   }
 }
-=======
-SignalForm::SignalForm(QWidget *parent) : QWidget(parent) {
-  auto double_validator = new QDoubleValidator(this);
-  double_validator->setLocale(QLocale::C); // Match locale of QString::toDouble() instead of system
-
-  QVBoxLayout *main_layout = new QVBoxLayout(this);
-  QFormLayout *form_layout = new QFormLayout();
-  main_layout->addLayout(form_layout);
-
-  name = new QLineEdit();
-  name->setValidator(new QRegExpValidator(QRegExp("^(\\w+)"), name));
-  form_layout->addRow(tr("Name"), name);
-
-  QHBoxLayout *hl = new QHBoxLayout(this);
-  size = new QSpinBox();
-  size->setMinimum(1);
-  hl->addWidget(size);
-  endianness = new QComboBox();
-  endianness->addItems({"Little Endianness", "Big Endianness"});
-  hl->addWidget(endianness);
-  sign = new QComboBox();
-  sign->addItems({"Signed", "Unsigned"});
-  hl->addWidget(sign);
-  form_layout->addRow(tr("Size"), hl);
-
-  offset = new QLineEdit();
-  offset->setValidator(double_validator);
-  form_layout->addRow(tr("Offset"), offset);
-  factor = new QLineEdit();
-  factor->setValidator(double_validator);
-  form_layout->addRow(tr("Factor"), factor);
-
-  expand_btn = new QToolButton(this);
-  expand_btn->setText(tr("more..."));
-  main_layout->addWidget(expand_btn, 0, Qt::AlignRight);
-
-  // TODO: parse the following parameters in opendbc
-  QWidget *extra_container = new QWidget(this);
-  QFormLayout *extra_layout = new QFormLayout(extra_container);
-  unit = new QLineEdit();
-  extra_layout->addRow(tr("Unit"), unit);
-  comment = new QLineEdit();
-  extra_layout->addRow(tr("Comment"), comment);
-  min_val = new QLineEdit();
-  min_val->setValidator(double_validator);
-  extra_layout->addRow(tr("Minimum value"), min_val);
-  max_val = new QLineEdit();
-  max_val->setValidator(double_validator);
-  extra_layout->addRow(tr("Maximum value"), max_val);
-  val_desc = new QLineEdit();
-  extra_layout->addRow(tr("Value descriptions"), val_desc);
-
-  main_layout->addWidget(extra_container);
-  extra_container->setVisible(false);
-
-  QObject::connect(name, &QLineEdit::editingFinished, this, &SignalForm::textBoxEditingFinished);
-  QObject::connect(factor, &QLineEdit::editingFinished, this, &SignalForm::textBoxEditingFinished);
-  QObject::connect(offset, &QLineEdit::editingFinished, this, &SignalForm::textBoxEditingFinished);
-  QObject::connect(size, &QSpinBox::editingFinished, this, &SignalForm::changed);
-  QObject::connect(sign, SIGNAL(activated(int)), SIGNAL(changed()));
-  QObject::connect(endianness, SIGNAL(activated(int)), SIGNAL(changed()));
-  QObject::connect(expand_btn, &QToolButton::clicked, [=]() {
-    extra_container->setVisible(!extra_container->isVisible());
-    expand_btn->setText(extra_container->isVisible() ? tr("less...") : tr("more..."));
-  });
-}
-
-void SignalForm::textBoxEditingFinished() {
-  QLineEdit *edit = qobject_cast<QLineEdit *>(QObject::sender());
-  if (edit && edit->isModified()) {
-    edit->setModified(false);
-    emit changed();
-  }
-}
-
-// SignalEdit
-
-SignalEdit::SignalEdit(int index, QWidget *parent) : form_idx(index), QWidget(parent) {
-  QVBoxLayout *main_layout = new QVBoxLayout(this);
-  main_layout->setContentsMargins(0, 0, 0, 0);
-  main_layout->setSpacing(0);
->>>>>>> 53ccec76
 
 void SignalModel::setMessage(const QString &id) {
   msg_id = id;
@@ -351,7 +268,7 @@
 SignalItemDelegate::SignalItemDelegate(QObject *parent) {
   name_validator = new QRegExpValidator(QRegExp("^\\w{1,50}$"), this);
   double_validator = new QDoubleValidator(this);
-  double_validator->setLocale(QLocale::C);
+  double_validator->setLocale(QLocale::C);  // Match locale of QString::toDouble() instead of system
 }
 
 void SignalItemDelegate::paint(QPainter *painter, const QStyleOptionViewItem &option, const QModelIndex &index) const {
