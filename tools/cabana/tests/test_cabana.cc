--- conflicted
+++ resolved
@@ -28,14 +28,6 @@
   }
 }
 
-<<<<<<< HEAD
-TEST_CASE("DBCFile::generateDBC - escaped quotes") {
-  QString content = R"(BO_ 160 message_1: 8 EON
- SG_ signal_1 : 0|12@1+ (1,0) [0|4095] "unit" XXX
-
-CM_ BO_ 160 "message comment with \"escaped quotes\"";
-CM_ SG_ 160 signal_1 "signal comment with \"escaped quotes\"";
-=======
 TEST_CASE("DBCFile::generateDBC - comment order") {
   // Ensure that message comments are followed by signal comments and in the correct order
   auto content = R"(BO_ 160 message_1: 8 EON
@@ -48,7 +40,17 @@
 CM_ SG_ 160 signal_1 "signal comment";
 CM_ BO_ 162 "message comment";
 CM_ SG_ 162 signal_2 "signal comment";
->>>>>>> 3e816e7d
+)";
+  DBCFile dbc("", content);
+  REQUIRE(dbc.generateDBC() == content);
+}
+
+TEST_CASE("DBCFile::generateDBC - escaped quotes") {
+  QString content = R"(BO_ 160 message_1: 8 EON
+ SG_ signal_1 : 0|12@1+ (1,0) [0|4095] "unit" XXX
+
+CM_ BO_ 160 "message comment with \"escaped quotes\"";
+CM_ SG_ 160 signal_1 "signal comment with \"escaped quotes\"";
 )";
   DBCFile dbc("", content);
   REQUIRE(dbc.generateDBC() == content);
@@ -69,7 +71,7 @@
 
 CM_ BO_ 160 "message comment" ;
 CM_ SG_ 160 signal_1 "signal comment";
-CM_ SG_ 160 signal_2 "multiple line comment 
+CM_ SG_ 160 signal_2 "multiple line comment
 1
 2
 ";
