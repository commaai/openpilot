--- conflicted
+++ resolved
@@ -28,7 +28,23 @@
   }
 }
 
-<<<<<<< HEAD
+TEST_CASE("DBCFile::generateDBC - comment order") {
+  // Ensure that message comments are followed by signal comments and in the correct order
+  auto content = R"(BO_ 160 message_1: 8 EON
+ SG_ signal_1 : 0|12@1+ (1,0) [0|4095] "unit" XXX
+
+BO_ 162 message_2: 8 EON
+ SG_ signal_2 : 0|12@1+ (1,0) [0|4095] "unit" XXX
+
+CM_ BO_ 160 "message comment";
+CM_ SG_ 160 signal_1 "signal comment";
+CM_ BO_ 162 "message comment";
+CM_ SG_ 162 signal_2 "signal comment";
+)";
+  DBCFile dbc("", content);
+  REQUIRE(dbc.generateDBC() == content);
+}
+
 TEST_CASE("DBCFile::generateDBC -- preserve original header") {
   QString content = R"(VERSION "1.0"
 
@@ -44,20 +60,6 @@
 
 CM_ BO_ 160 "message comment";
 CM_ SG_ 160 signal_1 "signal comment";
-=======
-TEST_CASE("DBCFile::generateDBC - comment order") {
-  // Ensure that message comments are followed by signal comments and in the correct order
-  auto content = R"(BO_ 160 message_1: 8 EON
- SG_ signal_1 : 0|12@1+ (1,0) [0|4095] "unit" XXX
-
-BO_ 162 message_2: 8 EON
- SG_ signal_2 : 0|12@1+ (1,0) [0|4095] "unit" XXX
-
-CM_ BO_ 160 "message comment";
-CM_ SG_ 160 signal_1 "signal comment";
-CM_ BO_ 162 "message comment";
-CM_ SG_ 162 signal_2 "signal comment";
->>>>>>> 3e816e7d
 )";
   DBCFile dbc("", content);
   REQUIRE(dbc.generateDBC() == content);
@@ -77,7 +79,7 @@
 
 CM_ BO_ 160 "message comment" ;
 CM_ SG_ 160 signal_1 "signal comment";
-CM_ SG_ 160 signal_2 "multiple line comment 
+CM_ SG_ 160 signal_2 "multiple line comment
 1
 2
 ";)";
