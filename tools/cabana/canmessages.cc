--- conflicted
+++ resolved
@@ -72,21 +72,13 @@
 }
 
 bool CANMessages::eventFilter(const Event *event) {
-<<<<<<< HEAD
   static std::unique_ptr<QHash<QString, CanData>> new_msgs;
-  static double prev_update_sec = 0;
+  static double prev_update_ts = 0;
+
   if (event->which == cereal::Event::Which::CAN) {
     if (!new_msgs) {
       new_msgs.reset(new QHash<QString, CanData>);
       new_msgs->reserve(1000);
-=======
-  static double prev_update_ts = 0;
-  // drop packets when the GUI thread is calling seekTo. to make sure the current_sec is accurate.
-  if (!seeking && event->which == cereal::Event::Which::CAN) {
-    if (!received_msgs) {
-      received_msgs.reset(new QHash<QString, std::deque<CanData>>);
-      received_msgs->reserve(1000);
->>>>>>> 15595fc8
     }
 
     double current_sec = replay->currentSeconds();
