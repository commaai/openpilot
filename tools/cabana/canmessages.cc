--- conflicted
+++ resolved
@@ -21,24 +21,20 @@
   return c->eventFilter(e);
 }
 
-<<<<<<< HEAD
-bool CANMessages::loadRoute(const QString &route, const QString &data_dir, bool use_qcam) {
+bool CANMessages::loadRoute(const QString &route, const QString &data_dir, uint32_t replay_flags) {
   counters_begin_sec = 0;
   can_msgs.clear();
   counters.clear();
   received_msgs.clear();
 
-  replay.reset(new Replay(route, {"can", "roadEncodeIdx", "carParams"}, {}, nullptr, use_qcam ? REPLAY_FLAG_QCAMERA : 0, data_dir, this));
-=======
-bool CANMessages::loadRoute(const QString &route, const QString &data_dir, uint32_t replay_flags) {
-  replay = new Replay(route, {"can", "roadEncodeIdx", "wideRoadEncodeIdx", "carParams"}, {}, nullptr, replay_flags, data_dir, this);
->>>>>>> 3cc439ce
+  replay.reset(new Replay(route, {"can", "roadEncodeIdx", "wideRoadEncodeIdx", "carParams"}, {}, nullptr, replay_flags, data_dir, this));
   replay->setSegmentCacheLimit(settings.cached_segment_limit);
   replay->installEventFilter(event_filter, this);
   QObject::connect(replay.get(), &Replay::segmentsMerged, this, &CANMessages::eventsMerged);
   QObject::connect(replay.get(), &Replay::streamStarted, this, &CANMessages::streamStarted);
   QObject::connect(replay.get(), &Replay::timelineUpdated, this, &CANMessages::timelineUpdated);
   if (replay->load()) {
+    emit visionStreamTypeChanged(replay_flags & REPLAY_FLAG_ECAM ? VISION_STREAM_WIDE_ROAD : VISION_STREAM_ROAD);
     replay->start();
     processing = false;
     return true;
