--- conflicted
+++ resolved
@@ -67,11 +67,7 @@
   void removeChart(ChartView *chart);
   void splitChart(ChartView *chart);
   QRect chartVisibleRect(ChartView *chart);
-<<<<<<< HEAD
-  void eventsMerged(const CanEventsMap &new_events);
-=======
   void eventsMerged(const MessageEventsMap &new_events);
->>>>>>> 95283833
   void updateState();
   void zoomReset();
   void startAutoScroll();
