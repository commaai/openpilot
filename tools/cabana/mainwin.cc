#include "tools/cabana/mainwin.h"

#include <iostream>
#include <QClipboard>
#include <QDesktopWidget>
#include <QFile>
#include <QFileDialog>
#include <QFileInfo>
#include <QMenuBar>
#include <QMessageBox>
#include <QResizeEvent>
#include <QShortcut>
#include <QTextDocument>
#include <QUndoView>
#include <QVBoxLayout>
#include <QWidgetAction>

#include "tools/cabana/commands.h"
#include "tools/cabana/streamselector.h"
#include "tools/cabana/tools/findsignal.h"

static MainWindow *main_win = nullptr;
void qLogMessageHandler(QtMsgType type, const QMessageLogContext &context, const QString &msg) {
  if (type == QtDebugMsg) std::cout << msg.toStdString() << std::endl;
  if (main_win) emit main_win->showMessage(msg, 2000);
}

MainWindow::MainWindow() : QMainWindow() {
  createDockWindows();
  setCentralWidget(center_widget = new CenterWidget(this));
  createActions();
  createStatusBar();
  createShortcuts();

  // save default window state to allow resetting it
  default_state = saveState();

  // restore states
  restoreGeometry(settings.geometry);
  if (isMaximized()) {
    setGeometry(QApplication::desktop()->availableGeometry(this));
  }
  restoreState(settings.window_state);

  qRegisterMetaType<uint64_t>("uint64_t");
  qRegisterMetaType<SourceSet>("SourceSet");
  qRegisterMetaType<ReplyMsgType>("ReplyMsgType");
  installMessageHandler([this](ReplyMsgType type, const std::string msg) {
    // use queued connection to recv the log messages from replay.
    emit showMessage(QString::fromStdString(msg), 2000);
  });
  installDownloadProgressHandler([this](uint64_t cur, uint64_t total, bool success) {
    emit updateProgressBar(cur, total, success);
  });

  main_win = this;
  qInstallMessageHandler(qLogMessageHandler);

  QFile json_file(QApplication::applicationDirPath() + "/dbc/car_fingerprint_to_dbc.json");
  if (json_file.open(QIODevice::ReadOnly)) {
    fingerprint_to_dbc = QJsonDocument::fromJson(json_file.readAll());
  }

  setStyleSheet(QString(R"(QMainWindow::separator {
    width: %1px; /* when vertical */
    height: %1px; /* when horizontal */
  })").arg(style()->pixelMetric(QStyle::PM_SplitterWidth)));

  QObject::connect(this, &MainWindow::showMessage, statusBar(), &QStatusBar::showMessage);
  QObject::connect(this, &MainWindow::updateProgressBar, this, &MainWindow::updateDownloadProgress);
  QObject::connect(dbc(), &DBCManager::DBCFileChanged, this, &MainWindow::DBCFileChanged);
  QObject::connect(UndoStack::instance(), &QUndoStack::cleanChanged, this, &MainWindow::undoStackCleanChanged);
  QObject::connect(UndoStack::instance(), &QUndoStack::indexChanged, this, &MainWindow::undoStackIndexChanged);
  QObject::connect(&settings, &Settings::changed, this, &MainWindow::updateStatus);
  QObject::connect(StreamNotifier::instance(), &StreamNotifier::changingStream, this, &MainWindow::changingStream);
  QObject::connect(StreamNotifier::instance(), &StreamNotifier::streamStarted, this, &MainWindow::streamStarted);
}

void MainWindow::createActions() {
  QMenu *file_menu = menuBar()->addMenu(tr("&File"));
  file_menu->addAction(tr("Open Stream..."), this, &MainWindow::openStream);
  close_stream_act = file_menu->addAction(tr("Close stream"), this, &MainWindow::closeStream);
  close_stream_act->setEnabled(false);
  file_menu->addSeparator();

  file_menu->addAction(tr("New DBC File"), [this]() { newFile(); })->setShortcuts(QKeySequence::New);
  file_menu->addAction(tr("Open DBC File..."), [this]() { openFile(); })->setShortcuts(QKeySequence::Open);

  manage_dbcs_menu = file_menu->addMenu(tr("Manage &DBC Files"));

  open_recent_menu = file_menu->addMenu(tr("Open &Recent"));
  for (int i = 0; i < MAX_RECENT_FILES; ++i) {
    recent_files_acts[i] = new QAction(this);
    recent_files_acts[i]->setVisible(false);
    QObject::connect(recent_files_acts[i], &QAction::triggered, this, &MainWindow::openRecentFile);
    open_recent_menu->addAction(recent_files_acts[i]);
  }
  updateRecentFileActions();

  file_menu->addSeparator();
  QMenu *load_opendbc_menu = file_menu->addMenu(tr("Load DBC from commaai/opendbc"));
  // load_opendbc_menu->setStyleSheet("QMenu { menu-scrollable: true; }");
  auto dbc_names = allDBCNames();
  std::sort(dbc_names.begin(), dbc_names.end());
  for (const auto &name : dbc_names) {
    QString dbc_name = QString::fromStdString(name);
    load_opendbc_menu->addAction(dbc_name, [=]() { loadDBCFromOpendbc(dbc_name); });
  }

  file_menu->addAction(tr("Load DBC From Clipboard"), [=]() { loadFromClipboard(); });

  file_menu->addSeparator();
  save_dbc = file_menu->addAction(tr("Save DBC..."), this, &MainWindow::save);
  save_dbc->setShortcuts(QKeySequence::Save);

  save_dbc_as = file_menu->addAction(tr("Save DBC As..."), this, &MainWindow::saveAs);
  save_dbc_as->setShortcuts(QKeySequence::SaveAs);

  copy_dbc_to_clipboard = file_menu->addAction(tr("Copy DBC To Clipboard"), this, &MainWindow::saveToClipboard);

  file_menu->addSeparator();
  file_menu->addAction(tr("Settings..."), this, &MainWindow::setOption)->setShortcuts(QKeySequence::Preferences);

  file_menu->addSeparator();
  file_menu->addAction(tr("E&xit"), qApp, &QApplication::closeAllWindows)->setShortcuts(QKeySequence::Quit);

  QMenu *edit_menu = menuBar()->addMenu(tr("&Edit"));
  auto undo_act = UndoStack::instance()->createUndoAction(this, tr("&Undo"));
  undo_act->setShortcuts(QKeySequence::Undo);
  edit_menu->addAction(undo_act);
  auto redo_act = UndoStack::instance()->createRedoAction(this, tr("&Rndo"));
  redo_act->setShortcuts(QKeySequence::Redo);
  edit_menu->addAction(redo_act);
  edit_menu->addSeparator();

  QMenu *commands_menu = edit_menu->addMenu(tr("Command &List"));
  QWidgetAction *commands_act = new QWidgetAction(this);
  commands_act->setDefaultWidget(new QUndoView(UndoStack::instance()));
  commands_menu->addAction(commands_act);

  edit_menu->addSeparator();
  edit_menu->addAction(tr("Reset Window Layout"),
                       [this]() { restoreState(default_state); });

  tools_menu = menuBar()->addMenu(tr("&Tools"));
  tools_menu->addAction(tr("Find &Similar Bits"), this, &MainWindow::findSimilarBits);
  tools_menu->addAction(tr("&Find Signal"), this, &MainWindow::findSignal);

  QMenu *help_menu = menuBar()->addMenu(tr("&Help"));
  help_menu->addAction(tr("Help"), this, &MainWindow::onlineHelp)->setShortcuts(QKeySequence::HelpContents);
  help_menu->addAction(tr("About &Qt"), qApp, &QApplication::aboutQt);
}

void MainWindow::createDockWindows() {
  messages_dock = new QDockWidget(tr("MESSAGES"), this);
  messages_dock->setObjectName("MessagesPanel");
  messages_dock->setAllowedAreas(Qt::LeftDockWidgetArea | Qt::RightDockWidgetArea | Qt::TopDockWidgetArea | Qt::BottomDockWidgetArea);
  messages_dock->setFeatures(QDockWidget::DockWidgetMovable | QDockWidget::DockWidgetFloatable);
  addDockWidget(Qt::LeftDockWidgetArea, messages_dock);

  video_dock = new QDockWidget("", this);
  video_dock->setObjectName(tr("VideoPanel"));
  video_dock->setAllowedAreas(Qt::LeftDockWidgetArea | Qt::RightDockWidgetArea);
  video_dock->setFeatures(QDockWidget::DockWidgetMovable | QDockWidget::DockWidgetFloatable);
  addDockWidget(Qt::RightDockWidgetArea, video_dock);
}

void MainWindow::createDockWidgets() {
  messages_widget = new MessagesWidget(this);
  messages_dock->setWidget(messages_widget);

  // right panel
  charts_widget = new ChartsWidget(this);
  QWidget *charts_container = new QWidget(this);
  charts_layout = new QVBoxLayout(charts_container);
  charts_layout->setContentsMargins(0, 0, 0, 0);
  charts_layout->addWidget(charts_widget);

  // splitter between video and charts
  video_splitter = new QSplitter(Qt::Vertical, this);
  video_widget = new VideoWidget(this);
  video_splitter->addWidget(video_widget);
  QObject::connect(charts_widget, &ChartsWidget::rangeChanged, video_widget, &VideoWidget::rangeChanged);

  video_splitter->addWidget(charts_container);
  video_splitter->setStretchFactor(1, 1);
  video_splitter->restoreState(settings.video_splitter_state);
  video_splitter->handle(1)->setEnabled(!can->liveStreaming());
  video_dock->setWidget(video_splitter);
  QObject::connect(charts_widget, &ChartsWidget::dock, this, &MainWindow::dockCharts);
}

void MainWindow::createStatusBar() {
  progress_bar = new QProgressBar();
  progress_bar->setRange(0, 100);
  progress_bar->setTextVisible(true);
  progress_bar->setFixedSize({300, 16});
  progress_bar->setVisible(false);
  statusBar()->addWidget(new QLabel(tr("For Help, Press F1")));
  statusBar()->addPermanentWidget(progress_bar);

  statusBar()->addPermanentWidget(status_label = new QLabel(this));
  updateStatus();
}

void MainWindow::createShortcuts() {
  auto shortcut = new QShortcut(QKeySequence(Qt::Key_Space), this, nullptr, nullptr, Qt::ApplicationShortcut);
  QObject::connect(shortcut, &QShortcut::activated, []() { can->pause(!can->isPaused()); });
  shortcut = new QShortcut(QKeySequence(QKeySequence::FullScreen), this, nullptr, nullptr, Qt::ApplicationShortcut);
  QObject::connect(shortcut, &QShortcut::activated, this, &MainWindow::toggleFullScreen);
  // TODO: add more shortcuts here.
}

void MainWindow::undoStackIndexChanged(int index) {
  int count = UndoStack::instance()->count();
  if (count >= 0) {
    QString command_text;
    if (index == count) {
      command_text = (count == prev_undostack_count ? "Redo " : "") + UndoStack::instance()->text(index - 1);
    } else if (index < prev_undostack_index) {
      command_text = tr("Undo %1").arg(UndoStack::instance()->text(index));
    } else if (index > prev_undostack_index) {
      command_text = tr("Redo %1").arg(UndoStack::instance()->text(index - 1));
    }
    statusBar()->showMessage(command_text, 2000);
  }
  prev_undostack_index = index;
  prev_undostack_count = count;
  autoSave();
  updateLoadSaveMenus();
}

void MainWindow::undoStackCleanChanged(bool clean) {
  if (clean) {
    prev_undostack_index = 0;
    prev_undostack_count = 0;
  }
  setWindowModified(!clean);
}

void MainWindow::DBCFileChanged() {
  UndoStack::instance()->clear();
  updateLoadSaveMenus();
}

void MainWindow::openStream() {
  AbstractStream *stream = nullptr;
  StreamSelector dlg(&stream, this);
  if (dlg.exec()) {
    if (!dlg.dbcFile().isEmpty()) {
      loadFile(dlg.dbcFile());
    }
    stream->start();
    statusBar()->showMessage(tr("Route %1 loaded").arg(can->routeName()), 2000);
  }
}

void MainWindow::closeStream() {
  AbstractStream *stream = new DummyStream(this);
  stream->start();
  if (dbc()->nonEmptyDBCCount() > 0) {
    emit dbc()->DBCFileChanged();
  }
  statusBar()->showMessage(tr("stream closed"));
}

void MainWindow::newFile(SourceSet s) {
  closeFile(s);
  dbc()->open(s, "", "");
}

void MainWindow::openFile(SourceSet s) {
  remindSaveChanges();
  QString fn = QFileDialog::getOpenFileName(this, tr("Open File"), settings.last_dir, "DBC (*.dbc)");
  if (!fn.isEmpty()) {
    loadFile(fn, s);
  }
}

void MainWindow::loadFile(const QString &fn, SourceSet s) {
  if (!fn.isEmpty()) {
    closeFile(s);

    QString dbc_fn = fn;
    // Prompt user to load auto saved file if it exists.
    if (QFile::exists(fn + AUTO_SAVE_EXTENSION)) {
      auto ret = QMessageBox::question(this, tr("Auto saved DBC found"), tr("Auto saved DBC file from previous session found. Do you want to load it instead?"));
      if (ret == QMessageBox::Yes) {
        dbc_fn += AUTO_SAVE_EXTENSION;
        UndoStack::instance()->resetClean(); // Force user to save on close so the auto saved file is not lost
      }
    }

    QString error;
    if (dbc()->open(s, dbc_fn, &error)) {
      updateRecentFiles(fn);
      statusBar()->showMessage(tr("DBC File %1 loaded").arg(fn), 2000);
    } else {
      QMessageBox msg_box(QMessageBox::Warning, tr("Failed to load DBC file"), tr("Failed to parse DBC file %1").arg(fn));
      msg_box.setDetailedText(error);
      msg_box.exec();
    }
  }
}

void MainWindow::openRecentFile() {
  if (auto action = qobject_cast<QAction *>(sender())) {
    loadFile(action->data().toString());
  }
}

void MainWindow::loadDBCFromOpendbc(const QString &name) {
  QString opendbc_file_path = QString("%1/%2.dbc").arg(OPENDBC_FILE_PATH, name);
  loadFile(opendbc_file_path);
}

void MainWindow::loadFromClipboard(SourceSet s, bool close_all) {
  closeFile(s);

  QString dbc_str = QGuiApplication::clipboard()->text();
  QString error;
  bool ret = dbc()->open(s, "", dbc_str, &error);
  if (ret && dbc()->msgCount() > 0) {
    QMessageBox::information(this, tr("Load From Clipboard"), tr("DBC Successfully Loaded!"));
  } else {
    QMessageBox msg_box(QMessageBox::Warning, tr("Failed to load DBC from clipboard"), tr("Make sure that you paste the text with correct format."));
    msg_box.setDetailedText(error);
    msg_box.exec();
  }
}

void MainWindow::changingStream() {
  center_widget->clear();
  delete messages_widget;
  delete video_splitter;
}

void MainWindow::streamStarted() {
  bool has_stream = dynamic_cast<DummyStream *>(can) == nullptr;
  close_stream_act->setEnabled(has_stream);
  tools_menu->setEnabled(has_stream);
  createDockWidgets();

  video_dock->setWindowTitle(can->routeName());
  if (can->liveStreaming() || video_splitter->sizes()[0] == 0) {
    // display video at minimum size.
    video_splitter->setSizes({1, 1});
  }
  // Don't overwrite already loaded DBC
  if (!dbc()->msgCount()) {
    newFile();
  }

  QObject::connect(messages_widget, &MessagesWidget::msgSelectionChanged, center_widget, &CenterWidget::setMessage);
  QObject::connect(can, &AbstractStream::eventsMerged, this, &MainWindow::eventsMerged);
  QObject::connect(can, &AbstractStream::sourcesUpdated, this, &MainWindow::updateLoadSaveMenus);
}

void MainWindow::eventsMerged() {
  if (!can->liveStreaming() && std::exchange(car_fingerprint, can->carFingerprint()) != car_fingerprint) {
    video_dock->setWindowTitle(tr("ROUTE: %1  FINGERPRINT: %2")
                                    .arg(can->routeName())
                                    .arg(car_fingerprint.isEmpty() ? tr("Unknown Car") : car_fingerprint));
    // Don't overwrite already loaded DBC
    if (!dbc()->msgCount() && !car_fingerprint.isEmpty()) {
      auto dbc_name = fingerprint_to_dbc[car_fingerprint];
      if (dbc_name != QJsonValue::Undefined) {
        loadDBCFromOpendbc(dbc_name.toString());
      }
    }
  }
}

void MainWindow::save() {
  // Save all open DBC files
<<<<<<< HEAD
  for (auto &dbc_file : dbc()->allDBCFiles()) {
=======
  for (auto dbc_file : dbc()->allDBCFiles()) {
>>>>>>> ff4aae85
    if (dbc_file->isEmpty()) continue;
    saveFile(dbc_file);
  }
}

void MainWindow::saveAs() {
  // Save as all open DBC files. Should not be called with more than 1 file open
<<<<<<< HEAD
  for (auto &dbc_file : dbc()->allDBCFiles()) {
=======
  for (auto dbc_file : dbc()->allDBCFiles()) {
>>>>>>> ff4aae85
    if (dbc_file->isEmpty()) continue;
    saveFileAs(dbc_file);
  }
}

void MainWindow::autoSave() {
  if (!UndoStack::instance()->isClean()) {
<<<<<<< HEAD
    for (auto &dbc_file : dbc()->allDBCFiles()) {
=======
    for (auto dbc_file : dbc()->allDBCFiles()) {
>>>>>>> ff4aae85
      if (!dbc_file->filename.isEmpty()) {
        dbc_file->autoSave();
      }
    }
  }
}

void MainWindow::cleanupAutoSaveFile() {
<<<<<<< HEAD
  for (auto &dbc_file : dbc()->allDBCFiles()) {
=======
  for (auto dbc_file : dbc()->allDBCFiles()) {
>>>>>>> ff4aae85
    dbc_file->cleanupAutoSaveFile();
  }
}

void MainWindow::closeFile(SourceSet s) {
  remindSaveChanges();
  if (s == SOURCE_ALL) {
    dbc()->closeAll();
  } else {
    dbc()->close(s);
  }
}

void MainWindow::closeFile(DBCFile *dbc_file) {
  assert(dbc_file != nullptr);
  remindSaveChanges();
  dbc()->close(dbc_file);
  // Ensure we always have at least one file open
  if (dbc()->dbcCount() == 0) {
    newFile();
  }
}

void MainWindow::saveFile(DBCFile *dbc_file) {
  assert(dbc_file != nullptr);
  if (!dbc_file->filename.isEmpty()) {
    dbc_file->save();
    updateLoadSaveMenus();
  } else if (!dbc_file->isEmpty()) {
    saveFileAs(dbc_file);
  }
  UndoStack::instance()->setClean();
  statusBar()->showMessage(tr("File saved"), 2000);
}

void MainWindow::saveFileAs(DBCFile *dbc_file) {
  QString title = tr("Save File (bus: %1)").arg(toString(dbc()->sources(dbc_file)));
  QString fn = QFileDialog::getSaveFileName(this, title, QDir::cleanPath(settings.last_dir + "/untitled.dbc"), tr("DBC (*.dbc)"));
  if (!fn.isEmpty()) {
    dbc_file->saveAs(fn);
    updateRecentFiles(fn);
    updateLoadSaveMenus();
  }
}

void MainWindow::saveToClipboard() {
  // Copy all open DBC files to clipboard. Should not be called with more than 1 file open
<<<<<<< HEAD
  for (auto &dbc_file : dbc()->allDBCFiles()) {
=======
  for (auto dbc_file : dbc()->allDBCFiles()) {
>>>>>>> ff4aae85
    if (dbc_file->isEmpty()) continue;
    saveFileToClipboard(dbc_file);
  }
}

void MainWindow::saveFileToClipboard(DBCFile *dbc_file) {
  assert(dbc_file != nullptr);
  QGuiApplication::clipboard()->setText(dbc_file->generateDBC());
  QMessageBox::information(this, tr("Copy To Clipboard"), tr("DBC Successfully copied!"));
}

void MainWindow::updateLoadSaveMenus() {
  int cnt = dbc()->nonEmptyDBCCount();
  if (cnt > 1) {
    save_dbc->setText(tr("Save %1 DBCs...").arg(dbc()->dbcCount()));
  } else {
    save_dbc->setText(tr("Save DBC..."));
  }
  save_dbc->setEnabled(cnt > 0);
  save_dbc_as->setEnabled(cnt == 1);

  // TODO: Support clipboard for multiple files
  copy_dbc_to_clipboard->setEnabled(cnt == 1);

  manage_dbcs_menu->clear();
  manage_dbcs_menu->setEnabled(dynamic_cast<DummyStream *>(can) == nullptr);

<<<<<<< HEAD
  for (int source : can->sources) {
=======
  for (uint8_t source : can->sources) {
>>>>>>> ff4aae85
    if (source >= 64) continue; // Sent and blocked buses are handled implicitly

    SourceSet ss = {source, uint8_t(source + 128), uint8_t(source + 192)};

    QMenu *bus_menu = new QMenu(this);
    bus_menu->addAction(tr("New DBC File..."), [=]() { newFile(ss); });
    bus_menu->addAction(tr("Open DBC File..."), [=]() { openFile(ss); });
    bus_menu->addAction(tr("Load DBC From Clipboard..."), [=]() { loadFromClipboard(ss, false); });

    // Show sub-menu for each dbc for this source.
<<<<<<< HEAD
    QString bus_menu_fn;
=======
    QString file_name = "No DBCs loaded";
>>>>>>> ff4aae85
    if (auto dbc_file = dbc()->findDBCFile(source)) {
      bus_menu->addSeparator();
      bus_menu->addAction(dbc_file->name() + " (" + toString(dbc()->sources(dbc_file)) + ")")->setEnabled(false);
      bus_menu->addAction(tr("Save..."), [=]() { saveFile(dbc_file); });
      bus_menu->addAction(tr("Save As..."), [=]() { saveFileAs(dbc_file); });
      bus_menu->addAction(tr("Copy to Clipboard..."), [=]() { saveFileToClipboard(dbc_file); });
      bus_menu->addAction(tr("Remove from this bus..."), [=]() { closeFile(ss); });
      bus_menu->addAction(tr("Remove from all buses..."), [=]() { closeFile(dbc_file); });
<<<<<<< HEAD
      bus_menu_fn = dbc_file->name();
    }

    manage_dbcs_menu->addMenu(bus_menu);
    bus_menu->setTitle(tr("Bus %1 (%2)").arg(source).arg(bus_menu_fn.isEmpty() ? "No DBCs loaded" : bus_menu_fn));
=======

      file_name = dbc_file->name();
    }

    manage_dbcs_menu->addMenu(bus_menu);
    bus_menu->setTitle(tr("Bus %1 (%2)").arg(source).arg(file_name));
>>>>>>> ff4aae85
  }

  QStringList title;
  for (auto f : dbc()->allDBCFiles()) {
    title.push_back(tr("(%1) %2").arg(toString(dbc()->sources(f)), f->name()));
  }
  setWindowFilePath(title.join(" | "));
}

void MainWindow::updateRecentFiles(const QString &fn) {
  settings.recent_files.removeAll(fn);
  settings.recent_files.prepend(fn);
  while (settings.recent_files.size() > MAX_RECENT_FILES) {
    settings.recent_files.removeLast();
  }
  settings.last_dir = QFileInfo(fn).absolutePath();
  updateRecentFileActions();
}

void MainWindow::updateRecentFileActions() {
  int num_recent_files = std::min<int>(settings.recent_files.size(), MAX_RECENT_FILES);

  for (int i = 0; i < num_recent_files; ++i) {
    QString text = tr("&%1 %2").arg(i + 1).arg(QFileInfo(settings.recent_files[i]).fileName());
    recent_files_acts[i]->setText(text);
    recent_files_acts[i]->setData(settings.recent_files[i]);
    recent_files_acts[i]->setVisible(true);
  }
  for (int i = num_recent_files; i < MAX_RECENT_FILES; ++i) {
    recent_files_acts[i]->setVisible(false);
  }
  open_recent_menu->setEnabled(num_recent_files > 0);
}

void MainWindow::remindSaveChanges() {
  bool discard_changes = false;
  while (!UndoStack::instance()->isClean() && !discard_changes) {
    QString text = tr("You have unsaved changes. Press ok to save them, cancel to discard.");
    int ret = (QMessageBox::question(this, tr("Unsaved Changes"), text, QMessageBox::Ok | QMessageBox::Cancel));
    if (ret == QMessageBox::Ok) {
      save();
    } else {
      discard_changes = true;
    }
  }
  UndoStack::instance()->clear();
}

void MainWindow::updateDownloadProgress(uint64_t cur, uint64_t total, bool success) {
  if (success && cur < total) {
    progress_bar->setValue((cur / (double)total) * 100);
    progress_bar->setFormat(tr("Downloading %p% (%1)").arg(formattedDataSize(total).c_str()));
    progress_bar->show();
  } else {
    progress_bar->hide();
  }
}

void MainWindow::updateStatus() {
  status_label->setText(tr("Cached Minutes:%1 FPS:%2").arg(settings.max_cached_minutes).arg(settings.fps));
}

void MainWindow::dockCharts(bool dock) {
  if (dock && floating_window) {
    floating_window->removeEventFilter(charts_widget);
    charts_layout->insertWidget(0, charts_widget, 1);
    floating_window->deleteLater();
    floating_window = nullptr;
  } else if (!dock && !floating_window) {
    floating_window = new QWidget(this);
    floating_window->setWindowFlags(Qt::Window);
    floating_window->setWindowTitle("Charts");
    floating_window->setLayout(new QVBoxLayout());
    floating_window->layout()->addWidget(charts_widget);
    floating_window->installEventFilter(charts_widget);
    floating_window->showMaximized();
  }
}

void MainWindow::closeEvent(QCloseEvent *event) {
  cleanupAutoSaveFile();
  remindSaveChanges();

  main_win = nullptr;
  if (floating_window)
    floating_window->deleteLater();

  // save states
  settings.geometry = saveGeometry();
  settings.window_state = saveState();
  if (!can->liveStreaming()) {
    settings.video_splitter_state = video_splitter->saveState();
  }
  settings.message_header_state = messages_widget->saveHeaderState();
  settings.save();
  QWidget::closeEvent(event);
}

void MainWindow::setOption() {
  SettingsDlg dlg(this);
  dlg.exec();
}

void MainWindow::findSimilarBits() {
  FindSimilarBitsDlg *dlg = new FindSimilarBitsDlg(this);
  QObject::connect(dlg, &FindSimilarBitsDlg::openMessage, messages_widget, &MessagesWidget::selectMessage);
  dlg->show();
}

void MainWindow::findSignal() {
  FindSignalDlg *dlg = new FindSignalDlg(this);
  QObject::connect(dlg, &FindSignalDlg::openMessage, messages_widget, &MessagesWidget::selectMessage);
  dlg->show();
}

void MainWindow::onlineHelp() {
  if (auto help = findChild<HelpOverlay*>()) {
    help->close();
  } else {
    help = new HelpOverlay(this);
    help->setGeometry(rect());
    help->show();
    help->raise();
  }
}

void MainWindow::toggleFullScreen() {
  if (isFullScreen()) {
    menuBar()->show();
    statusBar()->show();
    showNormal();
    showMaximized();
  } else {
    menuBar()->hide();
    statusBar()->hide();
    showFullScreen();
  }
}

// HelpOverlay
HelpOverlay::HelpOverlay(MainWindow *parent) : QWidget(parent) {
  setAttribute(Qt::WA_NoSystemBackground, true);
  setAttribute(Qt::WA_TranslucentBackground, true);
  setAttribute(Qt::WA_DeleteOnClose);
  parent->installEventFilter(this);
}

void HelpOverlay::paintEvent(QPaintEvent *event) {
  QPainter painter(this);
  painter.fillRect(rect(), QColor(0, 0, 0, 50));
  MainWindow *parent = (MainWindow *)parentWidget();
  drawHelpForWidget(painter, parent->findChild<MessagesWidget *>());
  drawHelpForWidget(painter, parent->findChild<BinaryView *>());
  drawHelpForWidget(painter, parent->findChild<SignalView *>());
  drawHelpForWidget(painter, parent->findChild<ChartsWidget *>());
  drawHelpForWidget(painter, parent->findChild<VideoWidget *>());
}

void HelpOverlay::drawHelpForWidget(QPainter &painter, QWidget *w) {
  if (w && w->isVisible() && !w->whatsThis().isEmpty()) {
    QPoint pt = mapFromGlobal(w->mapToGlobal(w->rect().center()));
    if (rect().contains(pt)) {
      QTextDocument document;
      document.setHtml(w->whatsThis());
      QSize doc_size = document.size().toSize();
      QPoint topleft = {pt.x() - doc_size.width() / 2, pt.y() - doc_size.height() / 2};
      painter.translate(topleft);
      painter.fillRect(QRect{{0, 0}, doc_size}, palette().toolTipBase());
      document.drawContents(&painter);
      painter.translate(-topleft);
    }
  }
}

bool HelpOverlay::eventFilter(QObject *obj, QEvent *event) {
  if (obj == parentWidget() && event->type() == QEvent::Resize) {
    QResizeEvent *resize_event = (QResizeEvent *)(event);
    setGeometry(QRect{QPoint(0, 0), resize_event->size()});
  }
  return false;
}

void HelpOverlay::mouseReleaseEvent(QMouseEvent *event) {
  close();
}<|MERGE_RESOLUTION|>--- conflicted
+++ resolved
@@ -373,11 +373,7 @@
 
 void MainWindow::save() {
   // Save all open DBC files
-<<<<<<< HEAD
-  for (auto &dbc_file : dbc()->allDBCFiles()) {
-=======
   for (auto dbc_file : dbc()->allDBCFiles()) {
->>>>>>> ff4aae85
     if (dbc_file->isEmpty()) continue;
     saveFile(dbc_file);
   }
@@ -385,11 +381,7 @@
 
 void MainWindow::saveAs() {
   // Save as all open DBC files. Should not be called with more than 1 file open
-<<<<<<< HEAD
-  for (auto &dbc_file : dbc()->allDBCFiles()) {
-=======
   for (auto dbc_file : dbc()->allDBCFiles()) {
->>>>>>> ff4aae85
     if (dbc_file->isEmpty()) continue;
     saveFileAs(dbc_file);
   }
@@ -397,11 +389,7 @@
 
 void MainWindow::autoSave() {
   if (!UndoStack::instance()->isClean()) {
-<<<<<<< HEAD
-    for (auto &dbc_file : dbc()->allDBCFiles()) {
-=======
     for (auto dbc_file : dbc()->allDBCFiles()) {
->>>>>>> ff4aae85
       if (!dbc_file->filename.isEmpty()) {
         dbc_file->autoSave();
       }
@@ -410,11 +398,7 @@
 }
 
 void MainWindow::cleanupAutoSaveFile() {
-<<<<<<< HEAD
-  for (auto &dbc_file : dbc()->allDBCFiles()) {
-=======
   for (auto dbc_file : dbc()->allDBCFiles()) {
->>>>>>> ff4aae85
     dbc_file->cleanupAutoSaveFile();
   }
 }
@@ -462,11 +446,7 @@
 
 void MainWindow::saveToClipboard() {
   // Copy all open DBC files to clipboard. Should not be called with more than 1 file open
-<<<<<<< HEAD
-  for (auto &dbc_file : dbc()->allDBCFiles()) {
-=======
   for (auto dbc_file : dbc()->allDBCFiles()) {
->>>>>>> ff4aae85
     if (dbc_file->isEmpty()) continue;
     saveFileToClipboard(dbc_file);
   }
@@ -494,11 +474,7 @@
   manage_dbcs_menu->clear();
   manage_dbcs_menu->setEnabled(dynamic_cast<DummyStream *>(can) == nullptr);
 
-<<<<<<< HEAD
   for (int source : can->sources) {
-=======
-  for (uint8_t source : can->sources) {
->>>>>>> ff4aae85
     if (source >= 64) continue; // Sent and blocked buses are handled implicitly
 
     SourceSet ss = {source, uint8_t(source + 128), uint8_t(source + 192)};
@@ -509,11 +485,7 @@
     bus_menu->addAction(tr("Load DBC From Clipboard..."), [=]() { loadFromClipboard(ss, false); });
 
     // Show sub-menu for each dbc for this source.
-<<<<<<< HEAD
-    QString bus_menu_fn;
-=======
     QString file_name = "No DBCs loaded";
->>>>>>> ff4aae85
     if (auto dbc_file = dbc()->findDBCFile(source)) {
       bus_menu->addSeparator();
       bus_menu->addAction(dbc_file->name() + " (" + toString(dbc()->sources(dbc_file)) + ")")->setEnabled(false);
@@ -522,20 +494,12 @@
       bus_menu->addAction(tr("Copy to Clipboard..."), [=]() { saveFileToClipboard(dbc_file); });
       bus_menu->addAction(tr("Remove from this bus..."), [=]() { closeFile(ss); });
       bus_menu->addAction(tr("Remove from all buses..."), [=]() { closeFile(dbc_file); });
-<<<<<<< HEAD
-      bus_menu_fn = dbc_file->name();
-    }
-
-    manage_dbcs_menu->addMenu(bus_menu);
-    bus_menu->setTitle(tr("Bus %1 (%2)").arg(source).arg(bus_menu_fn.isEmpty() ? "No DBCs loaded" : bus_menu_fn));
-=======
 
       file_name = dbc_file->name();
     }
 
     manage_dbcs_menu->addMenu(bus_menu);
     bus_menu->setTitle(tr("Bus %1 (%2)").arg(source).arg(file_name));
->>>>>>> ff4aae85
   }
 
   QStringList title;
