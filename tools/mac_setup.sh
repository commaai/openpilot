#!/bin/bash

set -e

DIR="$( cd "$( dirname "${BASH_SOURCE[0]}" )" >/dev/null && pwd )"
ROOT="$(cd $DIR/../ && pwd)"
ARCH=$(uname -m)

if [[ $SHELL == "/bin/zsh" ]]; then
  RC_FILE="$HOME/.zshrc"
elif [[ $SHELL == "/bin/bash" ]]; then
  RC_FILE="$HOME/.bashrc"
fi

# Install brew if required
if [[ $(command -v brew) == "" ]]; then
  echo "Installing Hombrew"
  /bin/bash -c "$(curl -fsSL https://raw.githubusercontent.com/Homebrew/install/master/install.sh)"
  echo "[ ] installed brew t=$SECONDS"

  # make brew available now
  if [[ $ARCH == "x86_64" ]]; then
      echo 'eval "$(/usr/local/homebrew/bin/brew shellenv)"' >> $RC_FILE
      eval "$(/usr/local/homebrew/bin/brew shellenv)"
  else
      echo 'eval "$(/opt/homebrew/bin/brew shellenv)"' >> $RC_FILE
      eval "$(/opt/homebrew/bin/brew shellenv)"
  fi
fi

# TODO: remove protobuf,protobuf-c,swig when casadi can be pip installed
# rust for rebuild of acados on darwin
brew bundle --file=- <<-EOS
brew "catch2"
brew "cmake"
brew "cppcheck"
brew "git-lfs"
brew "zlib"
brew "bzip2"
brew "capnp"
brew "coreutils"
brew "eigen"
brew "ffmpeg"
brew "glfw"
brew "libarchive"
brew "libusb"
brew "libtool"
brew "llvm"
brew "openssl"
brew "pyenv"
brew "qt@5"
brew "zeromq"
brew "protobuf"
brew "protobuf-c"
brew "swig"
<<<<<<< HEAD
brew "rustup-init"
cask "gcc-arm-embedded"
=======
>>>>>>> b73d7cf3
EOS

# Install gcc-arm-embedded 10.3-2021.10. 11.x is broken on M1 Macs with Xcode 13.3~
brew uninstall gcc-arm-embedded || true
curl -L https://github.com/Homebrew/homebrew-cask/raw/d407663b8017a0a062c7fc0b929faf2e16abd1ff/Casks/gcc-arm-embedded.rb > /tmp/gcc-arm-embedded.rb
brew install --cask /tmp/gcc-arm-embedded.rb
rm /tmp/gcc-arm-embedded.rb

echo "[ ] finished brew install t=$SECONDS"

BREW_PREFIX=$(brew --prefix)

# archive backend tools for pip dependencies
export LDFLAGS="$LDFLAGS -L${BREW_PREFIX}/opt/zlib/lib"
export LDFLAGS="$LDFLAGS -L${BREW_PREFIX}/opt/bzip2/lib"
export CPPFLAGS="$CPPFLAGS -I${BREW_PREFIX}/opt/zlib/include"
export CPPFLAGS="$CPPFLAGS -I${BREW_PREFIX}/opt/bzip2/include"

# pycurl curl/openssl backend dependencies
export LDFLAGS="$LDFLAGS -L${BREW_PREFIX}/opt/openssl@3/lib"
export CPPFLAGS="$CPPFLAGS -I${BREW_PREFIX}/opt/openssl@3/include"
export PYCURL_SSL_LIBRARY=openssl

# openpilot environment
if [ -z "$OPENPILOT_ENV" ] && [ -n "$RC_FILE" ] && [ -z "$CI" ]; then
  echo "source $ROOT/tools/openpilot_env.sh" >> $RC_FILE
  source "$ROOT/tools/openpilot_env.sh"
  echo "Added openpilot_env to RC file: $RC_FILE"
fi

# install python dependencies
$ROOT/update_requirements.sh
eval "$(pyenv init --path)"
echo "[ ] installed python dependencies t=$SECONDS"

# install casadi
VENV=`pipenv --venv`
PYTHON_VER=3.8
PYTHON_VERSION=$(cat $ROOT/.python-version)
if [ ! -f "$VENV/include/casadi/casadi.hpp" ]; then
  echo "-- casadi manual install"
  cd /tmp/ && curl -L https://github.com/casadi/casadi/archive/refs/tags/ge6.tar.gz --output casadi.tar.gz
  tar -xzf casadi.tar.gz
  cd casadi-ge6/ && mkdir -p build && cd build
  cmake .. \
    -DWITH_PYTHON=ON \
    -DWITH_EXAMPLES=OFF \
    -DCMAKE_INSTALL_PREFIX:PATH=$VENV \
    -DPYTHON_PREFIX:PATH=$VENV/lib/python$PYTHON_VER/site-packages \
    -DPYTHON_LIBRARY:FILEPATH=$HOME/.pyenv/versions/$PYTHON_VERSION/lib/libpython$PYTHON_VER.dylib \
    -DPYTHON_EXECUTABLE:FILEPATH=$HOME/.pyenv/versions/$PYTHON_VERSION/bin/python \
    -DPYTHON_INCLUDE_DIR:PATH=$HOME/.pyenv/versions/$PYTHON_VERSION/include/python$PYTHON_VER \
    -DCMAKE_CXX_FLAGS="-ferror-limit=0" -DCMAKE_C_FLAGS="-ferror-limit=0"
  CFLAGS="-ferror-limit=0" make -j$(nproc) && make install
else
  echo "----   casadi found in venv. skipping build   ----"
fi

echo
echo "----   OPENPILOT SETUP DONE   ----"
echo "Open a new shell or configure your active shell env by running:"
echo "source $RC_FILE"<|MERGE_RESOLUTION|>--- conflicted
+++ resolved
@@ -53,11 +53,7 @@
 brew "protobuf"
 brew "protobuf-c"
 brew "swig"
-<<<<<<< HEAD
 brew "rustup-init"
-cask "gcc-arm-embedded"
-=======
->>>>>>> b73d7cf3
 EOS
 
 # Install gcc-arm-embedded 10.3-2021.10. 11.x is broken on M1 Macs with Xcode 13.3~
