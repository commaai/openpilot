#include "tools/replay/util.h"

#include <bzlib.h>
#include <curl/curl.h>
#include <openssl/sha.h>

#include <cassert>
#include <cmath>
#include <cstdarg>
#include <cstring>
#include <fstream>
#include <iostream>
#include <map>
#include <mutex>
#include <numeric>
#include <utility>

#include "common/timing.h"
#include "common/util.h"

ReplayMessageHandler message_handler = nullptr;
void installMessageHandler(ReplayMessageHandler handler) { message_handler = handler; }

void logMessage(ReplyMsgType type, const char *fmt, ...) {
  static std::mutex lock;
  std::lock_guard lk(lock);

  char *msg_buf = nullptr;
  va_list args;
  va_start(args, fmt);
  int ret = vasprintf(&msg_buf, fmt, args);
  va_end(args);
  if (ret <= 0 || !msg_buf) return;

  if (message_handler) {
    message_handler(type, msg_buf);
  } else {
    if (type == ReplyMsgType::Debug) {
      std::cout << "\033[38;5;248m" << msg_buf << "\033[00m" << std::endl;
    } else if (type == ReplyMsgType::Warning) {
      std::cout << "\033[38;5;227m" << msg_buf << "\033[00m" << std::endl;
    } else if (type == ReplyMsgType::Critical) {
      std::cout << "\033[38;5;196m" << msg_buf << "\033[00m" << std::endl;
    } else {
      std::cout << msg_buf << std::endl;
    }
  }

  free(msg_buf);
}

namespace {

struct CURLGlobalInitializer {
  CURLGlobalInitializer() { curl_global_init(CURL_GLOBAL_DEFAULT); }
  ~CURLGlobalInitializer() { curl_global_cleanup(); }
};

static CURLGlobalInitializer curl_initializer;

template <class T>
struct MultiPartWriter {
  T *buf;
  size_t *total_written;
  size_t offset;
  size_t end;

  size_t write(char *data, size_t size, size_t count) {
    size_t bytes = size * count;
    if ((offset + bytes) > end) return 0;

    if constexpr (std::is_same<T, std::string>::value) {
      memcpy(buf->data() + offset, data, bytes);
    } else if constexpr (std::is_same<T, std::ofstream>::value) {
      buf->seekp(offset);
      buf->write(data, bytes);
    }

    offset += bytes;
    *total_written += bytes;
    return bytes;
  }
};

template <class T>
size_t write_cb(char *data, size_t size, size_t count, void *userp) {
  auto w = (MultiPartWriter<T> *)userp;
  return w->write(data, size, count);
}

size_t dumy_write_cb(char *data, size_t size, size_t count, void *userp) { return size * count; }

struct DownloadStats {
  void installDownloadProgressHandler(DownloadProgressHandler handler) {
    std::lock_guard lk(lock);
    download_progress_handler = handler;
  }

  void add(const std::string &url, uint64_t total_bytes) {
    std::lock_guard lk(lock);
    items[url] = {0, total_bytes};
  }

  void remove(const std::string &url) {
    std::lock_guard lk(lock);
    items.erase(url);
  }

  void update(const std::string &url, uint64_t downloaded, bool success = true) {
    std::lock_guard lk(lock);
    items[url].first = downloaded;

    auto stat = std::accumulate(items.begin(), items.end(), std::pair<int, int>{}, [=](auto &a, auto &b){
      return std::pair{a.first + b.second.first, a.second + b.second.second};
    });
    double tm = millis_since_boot();
    if (download_progress_handler && ((tm - prev_tm) > 500 || !success || stat.first >= stat.second)) {
      download_progress_handler(stat.first, stat.second, success);
      prev_tm = tm;
    }
  }

  std::mutex lock;
  std::map<std::string, std::pair<uint64_t, uint64_t>> items;
  double prev_tm = 0;
  DownloadProgressHandler download_progress_handler = nullptr;
};

static DownloadStats download_stats;

} // namespace

void installDownloadProgressHandler(DownloadProgressHandler handler) {
  download_stats.installDownloadProgressHandler(handler);
}

std::string formattedDataSize(size_t size) {
  if (size < 1024) {
    return std::to_string(size) + " B";
  } else if (size < 1024 * 1024) {
    return util::string_format("%.2f KB", (float)size / 1024);
  } else {
    return util::string_format("%.2f MB", (float)size / (1024 * 1024));
  }
}

size_t getRemoteFileSize(const std::string &url, std::atomic<bool> *abort) {
  CURL *curl = curl_easy_init();
  if (!curl) return -1;

  curl_easy_setopt(curl, CURLOPT_URL, url.c_str());
  curl_easy_setopt(curl, CURLOPT_WRITEFUNCTION, dumy_write_cb);
  curl_easy_setopt(curl, CURLOPT_HEADER, 1);
  curl_easy_setopt(curl, CURLOPT_NOBODY, 1);

  CURLM *cm = curl_multi_init();
  curl_multi_add_handle(cm, curl);
  int still_running = 1;
  while (still_running > 0 && !(abort && *abort)) {
    CURLMcode mc = curl_multi_perform(cm, &still_running);
    if (mc != CURLM_OK) break;
    if (still_running > 0) {
      curl_multi_wait(cm, nullptr, 0, 1000, nullptr);
    }
  }

  double content_length = -1;
  curl_easy_getinfo(curl, CURLINFO_CONTENT_LENGTH_DOWNLOAD, &content_length);
  curl_multi_remove_handle(cm, curl);
  curl_easy_cleanup(curl);
  curl_multi_cleanup(cm);
  return content_length > 0 ? (size_t)content_length : 0;
}

std::string getUrlWithoutQuery(const std::string &url) {
  size_t idx = url.find("?");
  return (idx == std::string::npos ? url : url.substr(0, idx));
}

template <class T>
bool httpDownload(const std::string &url, T &buf, size_t chunk_size, size_t content_length, std::atomic<bool> *abort) {
  download_stats.add(url, content_length);

  int parts = 1;
  if (chunk_size > 0 && content_length > 10 * 1024 * 1024) {
    parts = std::nearbyint(content_length / (float)chunk_size);
    parts = std::clamp(parts, 1, 5);
  }

  CURLM *cm = curl_multi_init();
  size_t written = 0;
  std::map<CURL *, MultiPartWriter<T>> writers;
  const int part_size = content_length / parts;
  for (int i = 0; i < parts; ++i) {
    CURL *eh = curl_easy_init();
    writers[eh] = {
        .buf = &buf,
        .total_written = &written,
        .offset = (size_t)(i * part_size),
        .end = i == parts - 1 ? content_length : (i + 1) * part_size,
    };
    curl_easy_setopt(eh, CURLOPT_WRITEFUNCTION, write_cb<T>);
    curl_easy_setopt(eh, CURLOPT_WRITEDATA, (void *)(&writers[eh]));
    curl_easy_setopt(eh, CURLOPT_URL, url.c_str());
    curl_easy_setopt(eh, CURLOPT_RANGE, util::string_format("%d-%d", writers[eh].offset, writers[eh].end - 1).c_str());
    curl_easy_setopt(eh, CURLOPT_HTTPGET, 1);
    curl_easy_setopt(eh, CURLOPT_NOSIGNAL, 1);
    curl_easy_setopt(eh, CURLOPT_FOLLOWLOCATION, 1);

    curl_multi_add_handle(cm, eh);
  }

  int still_running = 1;
  size_t prev_written = 0;
  while (still_running > 0 && !(abort && *abort)) {
    CURLMcode mc = curl_multi_perform(cm, &still_running);
    if (mc != CURLM_OK) {
      break;
    }
    if (still_running > 0) {
      curl_multi_wait(cm, nullptr, 0, 1000, nullptr);
    }

    if (((written - prev_written) / (double)content_length) >= 0.01) {
      download_stats.update(url, written);
      prev_written = written;
    }
  }

  CURLMsg *msg;
  int msgs_left = -1;
  int complete = 0;
  while ((msg = curl_multi_info_read(cm, &msgs_left)) && !(abort && *abort)) {
    if (msg->msg == CURLMSG_DONE) {
      if (msg->data.result == CURLE_OK) {
        long res_status = 0;
        curl_easy_getinfo(msg->easy_handle, CURLINFO_RESPONSE_CODE, &res_status);
        if (res_status == 206) {
          complete++;
        } else {
          rWarning("Download failed: http error code: %d", res_status);
        }
      } else {
        rWarning("Download failed: connection failure: %d",  msg->data.result);
      }
    }
  }

  bool success = complete == parts;
  download_stats.update(url, written, success);
  download_stats.remove(url);

  for (const auto &[e, w] : writers) {
    curl_multi_remove_handle(cm, e);
    curl_easy_cleanup(e);
  }
  curl_multi_cleanup(cm);

  return success;
}

std::string httpGet(const std::string &url, size_t chunk_size, std::atomic<bool> *abort) {
  size_t size = getRemoteFileSize(url, abort);
  if (size == 0) return {};

  std::string result(size, '\0');
  return httpDownload(url, result, chunk_size, size, abort) ? result : "";
}

bool httpDownload(const std::string &url, const std::string &file, size_t chunk_size, std::atomic<bool> *abort) {
  size_t size = getRemoteFileSize(url, abort);
  if (size == 0) return false;

  std::ofstream of(file, std::ios::binary | std::ios::out);
  of.seekp(size - 1).write("\0", 1);
  return httpDownload(url, of, chunk_size, size, abort);
}

std::string decompressBZ2(const std::string &in, std::atomic<bool> *abort) {
  return decompressBZ2((std::byte *)in.data(), in.size(), abort);
}

std::string decompressBZ2(const std::byte *in, size_t in_size, std::atomic<bool> *abort) {
  if (in_size == 0) return {};

  bz_stream strm = {};
  int bzerror = BZ2_bzDecompressInit(&strm, 0, 0);
  assert(bzerror == BZ_OK);

  strm.next_in = (char *)in;
  strm.avail_in = in_size;
  std::string out(in_size * 5, '\0');
  do {
    strm.next_out = (char *)(&out[strm.total_out_lo32]);
    strm.avail_out = out.size() - strm.total_out_lo32;

    const char *prev_write_pos = strm.next_out;
    bzerror = BZ2_bzDecompress(&strm);
    if (bzerror == BZ_OK && prev_write_pos == strm.next_out) {
      // content is corrupt
      bzerror = BZ_STREAM_END;
      rWarning("decompressBZ2 error : content is corrupt");
      break;
    }

    if (bzerror == BZ_OK && strm.avail_in > 0 && strm.avail_out == 0) {
      out.resize(out.size() * 2);
    }
  } while (bzerror == BZ_OK && !(abort && *abort));

  BZ2_bzDecompressEnd(&strm);
  if (bzerror == BZ_STREAM_END && !(abort && *abort)) {
    out.resize(strm.total_out_lo32);
    out.shrink_to_fit();
    return out;
  }
  return {};
}

<<<<<<< HEAD
void precise_nano_sleep(long sleep_ns) {
#ifdef __APPLE__
  const long estimate_ns = 1 * 1e6;  // 1ms
  struct timespec req = {.tv_nsec = estimate_ns};
  uint64_t start_sleep = nanos_since_boot();
  while (sleep_ns > estimate_ns) {
    nanosleep(&req, nullptr);
    uint64_t end_sleep = nanos_since_boot();
    sleep_ns -= (end_sleep - start_sleep);
    start_sleep = end_sleep;
  }
  // spin wait
  if (sleep_ns > 0) {
    while ((nanos_since_boot() - start_sleep) <= sleep_ns) {
      std::this_thread::yield();
    }
  }
#else
  struct timespec req = {.tv_sec = 0, .tv_nsec = sleep_ns};
  struct timespec rem = {};
=======
void precise_nano_sleep(int64_t nanoseconds) {
  struct timespec req, rem;

  req.tv_sec = nanoseconds / 1e9;
  req.tv_nsec = nanoseconds % (int64_t)1e9;
>>>>>>> 2c409e09
  while (clock_nanosleep(CLOCK_MONOTONIC, 0, &req, &rem) && errno == EINTR) {
    // Retry sleep if interrupted by a signal
    req = rem;
  }
#endif
}

std::string sha256(const std::string &str) {
  unsigned char hash[SHA256_DIGEST_LENGTH];
  SHA256_CTX sha256;
  SHA256_Init(&sha256);
  SHA256_Update(&sha256, str.c_str(), str.size());
  SHA256_Final(hash, &sha256);
  return util::hexdump(hash, SHA256_DIGEST_LENGTH);
}<|MERGE_RESOLUTION|>--- conflicted
+++ resolved
@@ -317,34 +317,28 @@
   return {};
 }
 
-<<<<<<< HEAD
-void precise_nano_sleep(long sleep_ns) {
+void precise_nano_sleep(long nanoseconds) {
 #ifdef __APPLE__
   const long estimate_ns = 1 * 1e6;  // 1ms
   struct timespec req = {.tv_nsec = estimate_ns};
   uint64_t start_sleep = nanos_since_boot();
-  while (sleep_ns > estimate_ns) {
+  while (nanoseconds > estimate_ns) {
     nanosleep(&req, nullptr);
     uint64_t end_sleep = nanos_since_boot();
-    sleep_ns -= (end_sleep - start_sleep);
+    nanoseconds -= (end_sleep - start_sleep);
     start_sleep = end_sleep;
   }
   // spin wait
-  if (sleep_ns > 0) {
-    while ((nanos_since_boot() - start_sleep) <= sleep_ns) {
+  if (nanoseconds > 0) {
+    while ((nanos_since_boot() - start_sleep) <= nanoseconds) {
       std::this_thread::yield();
     }
   }
 #else
-  struct timespec req = {.tv_sec = 0, .tv_nsec = sleep_ns};
-  struct timespec rem = {};
-=======
-void precise_nano_sleep(int64_t nanoseconds) {
   struct timespec req, rem;
 
   req.tv_sec = nanoseconds / 1e9;
   req.tv_nsec = nanoseconds % (int64_t)1e9;
->>>>>>> 2c409e09
   while (clock_nanosleep(CLOCK_MONOTONIC, 0, &req, &rem) && errno == EINTR) {
     // Retry sleep if interrupted by a signal
     req = rem;
