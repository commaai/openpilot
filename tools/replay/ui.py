--- conflicted
+++ resolved
@@ -149,10 +149,7 @@
     plot_arr[-1, name_to_arr_idx['angle_steers']] = sm['carState'].steeringAngleDeg
     plot_arr[-1, name_to_arr_idx['angle_steers_des']] = sm['carControl'].actuators.steeringAngleDeg
     plot_arr[-1, name_to_arr_idx['angle_steers_k']] = angle_steers_k
-<<<<<<< HEAD
-=======
     plot_arr[-1, name_to_arr_idx['gas']] = sm['carState'].gasDEPRECATED
->>>>>>> 2c8415f8
     # TODO gas is deprecated
     plot_arr[-1, name_to_arr_idx['computer_gas']] = np.clip(sm['carControl'].actuators.accel/4.0, 0.0, 1.0)
     plot_arr[-1, name_to_arr_idx['user_brake']] = sm['carState'].brake
