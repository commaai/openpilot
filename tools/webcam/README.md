# Run openpilot with webcam on PC

What's needed:
- Ubuntu 24.04 ([WSL2 is not supported](https://github.com/commaai/openpilot/issues/34216))
- GPU (recommended)
- Two USB webcams, at least 720p and 78 degrees FOV (e.g. Logitech C920/C615)
- [Car harness](https://comma.ai/shop/products/comma-car-harness) with black panda to connect to your car
- [Panda paw](https://comma.ai/shop/products/panda-paw) or USB-A to USB-A cable to connect panda to your computer
That's it!

## Setup openpilot
- Follow [this readme](../README.md) to install and build the requirements
<<<<<<< HEAD
=======
- Install OpenCL Driver
```
sudo apt install pocl-opencl-icd
```
>>>>>>> 33638818

## Connect the hardware
- Connect the road facing camera first, then the driver facing camera
- Connect your computer to panda

## GO
```
USE_WEBCAM=1 system/manager/manager.py
```
- Start the car, then the UI should show the road webcam's view
- Adjust and secure the webcams.
- Finish calibration and engage!

## Specify Cameras

Use the `ROAD_CAM`, `DRIVER_CAM`, and optional `WIDE_CAM` environment variables to specify which camera is which (ie. `DRIVER_CAM=2` uses `/dev/video2` for the driver-facing camera):
```
<<<<<<< HEAD
ROAD_CAM=4 DRIVER_CAM=2 system/manager/manager.py
=======
USE_WEBCAM=1 ROAD_CAM=4 WIDE_CAM=6 system/manager/manager.py
>>>>>>> 33638818
```<|MERGE_RESOLUTION|>--- conflicted
+++ resolved
@@ -10,13 +10,10 @@
 
 ## Setup openpilot
 - Follow [this readme](../README.md) to install and build the requirements
-<<<<<<< HEAD
-=======
 - Install OpenCL Driver
 ```
 sudo apt install pocl-opencl-icd
 ```
->>>>>>> 33638818
 
 ## Connect the hardware
 - Connect the road facing camera first, then the driver facing camera
@@ -34,9 +31,5 @@
 
 Use the `ROAD_CAM`, `DRIVER_CAM`, and optional `WIDE_CAM` environment variables to specify which camera is which (ie. `DRIVER_CAM=2` uses `/dev/video2` for the driver-facing camera):
 ```
-<<<<<<< HEAD
-ROAD_CAM=4 DRIVER_CAM=2 system/manager/manager.py
-=======
 USE_WEBCAM=1 ROAD_CAM=4 WIDE_CAM=6 system/manager/manager.py
->>>>>>> 33638818
 ```