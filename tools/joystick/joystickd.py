#!/usr/bin/env python3
import os
import argparse
import threading
from inputs import get_gamepad
import math

from cereal import messaging, car
from openpilot.common.realtime import Ratekeeper
from openpilot.common.numpy_fast import interp, clip
from openpilot.common.params import Params
<<<<<<< HEAD
from openpilot.selfdrive.controls.lib.vehicle_model import VehicleModel
=======
>>>>>>> eecac106
from openpilot.system.hardware import HARDWARE
from openpilot.tools.lib.kbhit import KBHit

from common.realtime import DT_CTRL
from common.swaglog import cloudlog

JS_EXPO = 0.4
JOYSTICK_MAX_LAT_ACCEL = 5


class Keyboard:
  def __init__(self):
    self.kb = KBHit()
    self.axis_increment = 0.05  # 5% of full actuation each key press
    self.axes_map = {'w': 'gb', 's': 'gb',
                     'a': 'steer', 'd': 'steer'}
    self.axes_values = {'gb': 0., 'steer': 0.}
    self.axes_order = ['gb', 'steer']
    self.cancel = False

  def update(self):
    key = self.kb.getch().lower()
    self.cancel = False
    if key == 'r':
      self.axes_values = {ax: 0. for ax in self.axes_values}
    elif key == 'c':
      self.cancel = True
    elif key in self.axes_map:
      axis = self.axes_map[key]
      incr = self.axis_increment if key in ['w', 'a'] else -self.axis_increment
      self.axes_values[axis] = clip(self.axes_values[axis] + incr, -1, 1)
    else:
      return False
    return True


class Joystick:
  def __init__(self):
    # This class supports a PlayStation 5 DualSense controller on the comma 3X
    # TODO: find a way to get this from API or detect gamepad/PC, perhaps "inputs" doesn't support it
    self.cancel_button = 'BTN_NORTH'  # BTN_NORTH=X/triangle
    if HARDWARE.get_device_type() == 'pc':
      accel_axis = 'ABS_Z'
      steer_axis = 'ABS_RX'
      # TODO: once the longcontrol API is finalized, we can replace this with outputting gas/brake and steering
      self.flip_map = {'ABS_RZ': accel_axis}
    else:
      accel_axis = 'ABS_RX'
      steer_axis = 'ABS_Z'
<<<<<<< HEAD
      # TODO: once the longcontrol API is finalized, we can replace this with outputting gas/brake and steering
      self.flip_map = {'ABS_RY': accel_axis}
=======
      self.flip_map = {'ABS_RY': accel_axis}

>>>>>>> eecac106
    self.min_axis_value = {accel_axis: 0., steer_axis: 0.}
    self.max_axis_value = {accel_axis: 255., steer_axis: 255.}
    self.axes_values = {accel_axis: 0., steer_axis: 0.}
    self.axes_order = [accel_axis, steer_axis]
    self.cancel = False

  def update(self):
    joystick_event = get_gamepad()[0]
    event = (joystick_event.code, joystick_event.state)

    # flip left trigger to negative accel
    if event[0] in self.flip_map:
      event = (self.flip_map[event[0]], -event[1])

    if event[0] == self.cancel_button:
      if event[1] == 1:
        self.cancel = True
      elif event[1] == 0:   # state 0 is falling edge
        self.cancel = False
    elif event[0] in self.axes_values:
      self.max_axis_value[event[0]] = max(event[1], self.max_axis_value[event[0]])
      self.min_axis_value[event[0]] = min(event[1], self.min_axis_value[event[0]])

      norm = -interp(event[1], [self.min_axis_value[event[0]], self.max_axis_value[event[0]]], [-1., 1.])
      norm = norm if abs(norm) > 0.03 else 0.  # center can be noisy, deadzone of 3%
      self.axes_values[event[0]] = JS_EXPO * norm ** 3 + (1 - JS_EXPO) * norm  # less action near center for fine control
    else:
      return False
    return True


def send_thread(joystick):
  params = Params()
  cloudlog.info("controlsd is waiting for CarParams")
  CP = messaging.log_from_bytes(params.get("CarParams", block=True), car.CarParams)
  VM = VehicleModel(CP)

  sm = messaging.SubMaster(['carState', 'onroadEvents', 'liveParameters'], frequency=1. / DT_CTRL)
  pm = messaging.PubMaster(['testJoystick', 'carControl', 'controlsState'])

  rk = Ratekeeper(100, print_delay_threshold=None)
  while 1:
    sm.update(0)

    joy = messaging.new_message('testJoystick')
    joy.testJoystick.axes = [joystick.axes_values[a] for a in joystick.axes_order]
    joy.testJoystick.buttons = [joystick.cancel]
    pm.send('testJoystick', joy)
    if rk.frame % 20 == 0:
      print('\n' + ', '.join(f'{name}: {round(v, 3)}' for name, v in joystick.axes_values.items()))

    cc_msg = messaging.new_message('carControl')
    CC = cc_msg.carControl
    CC.enabled = True
    CC.latActive = True
    CC.longActive = True

    actuators = CC.actuators
    actuators.accel = 4.0 * clip(joy.testJoystick.axes[0], -1, 1)
    actuators.steer = clip(joy.testJoystick.axes[1], -1, 1)

    max_curvature = JOYSTICK_MAX_LAT_ACCEL / max(sm['carState'].vEgo ** 2, 5)
    max_angle = math.degrees(VM.get_steer_from_curvature(max_curvature, sm['carState'].vEgo, sm['liveParameters'].roll))

    actuators.steeringAngleDeg, actuators.curvature = actuators.steer * max_angle, actuators.steer * -max_curvature

    pm.send('carControl', cc_msg)

    cs_msg = messaging.new_message('controlsState')
    controlsState = cs_msg.controlsState
    controlsState.lateralControlState.init('debugState')
    pm.send('controlsState', cs_msg)

    rk.keep_time()


def joystick_thread(joystick):
  Params().put_bool('JoystickDebugMode', True)
  threading.Thread(target=send_thread, args=(joystick,), daemon=True).start()
  while True:
    joystick.update()


def main():
  joystick_thread(Joystick())


if __name__ == '__main__':
  parser = argparse.ArgumentParser(description='Publishes events from your joystick to control your car.\n' +
                                               'openpilot must be offroad before starting joystickd. This tool supports ' +
                                               'a PlayStation 5 DualSense controller on the comma 3X.',
                                   formatter_class=argparse.ArgumentDefaultsHelpFormatter)
  parser.add_argument('--keyboard', action='store_true', help='Use your keyboard instead of a joystick')
  args = parser.parse_args()

  # if not Params().get_bool("IsOffroad") and "ZMQ" not in os.environ:
  #   print("The car must be off before running joystickd.")
  #   exit()

  print()
  if args.keyboard:
    print('Gas/brake control: `W` and `S` keys')
    print('Steering control: `A` and `D` keys')
    print('Buttons')
    print('- `R`: Resets axes')
    print('- `C`: Cancel cruise control')
  else:
    print('Using joystick, make sure to run cereal/messaging/bridge on your device if running over the network!')
    print('If not running on a comma device, the mapping may need to be adjusted.')

  joystick = Keyboard() if args.keyboard else Joystick()
  joystick_thread(joystick)<|MERGE_RESOLUTION|>--- conflicted
+++ resolved
@@ -9,10 +9,7 @@
 from openpilot.common.realtime import Ratekeeper
 from openpilot.common.numpy_fast import interp, clip
 from openpilot.common.params import Params
-<<<<<<< HEAD
 from openpilot.selfdrive.controls.lib.vehicle_model import VehicleModel
-=======
->>>>>>> eecac106
 from openpilot.system.hardware import HARDWARE
 from openpilot.tools.lib.kbhit import KBHit
 
@@ -62,13 +59,8 @@
     else:
       accel_axis = 'ABS_RX'
       steer_axis = 'ABS_Z'
-<<<<<<< HEAD
-      # TODO: once the longcontrol API is finalized, we can replace this with outputting gas/brake and steering
-      self.flip_map = {'ABS_RY': accel_axis}
-=======
       self.flip_map = {'ABS_RY': accel_axis}
 
->>>>>>> eecac106
     self.min_axis_value = {accel_axis: 0., steer_axis: 0.}
     self.max_axis_value = {accel_axis: 255., steer_axis: 255.}
     self.axes_values = {accel_axis: 0., steer_axis: 0.}
