import os
import pytest

from openpilot.common.prefix import OpenpilotPrefix


@pytest.fixture(scope="function", autouse=True)
def openpilot_function_fixture():
  starting_env = dict(os.environ)

  # setup a clean environment for each test
  with OpenpilotPrefix():
    yield

<<<<<<< HEAD
# there is currently no way to mark cpp tests, so we have to mark them here
ADDITIONAL_EXPLICIT = ["test_translations", "test_sound"]

def pytest_collection_modifyitems(config, items):
  skipper = pytest.mark.skip(reason="Skipping explicit test since it was not run directly.")
  for item in items:
    test_filename = item.fspath.basename
    is_explicit_test = "explicit" in item.keywords or test_filename in ADDITIONAL_EXPLICIT
    was_run_explicitly = test_filename in config.option.file_or_dir
    if is_explicit_test and not was_run_explicitly:
      item.add_marker(skipper)
=======
  os.environ.clear()
  os.environ.update(starting_env)


# If you use setUpClass, the environment variables won't be cleared properly,
# so we need to hook both the function and class pytest fixtures
@pytest.fixture(scope="class", autouse=True)
def openpilot_class_fixture():
  starting_env = dict(os.environ)

  yield

  os.environ.clear()
  os.environ.update(starting_env)
>>>>>>> 56b16e77
<|MERGE_RESOLUTION|>--- conflicted
+++ resolved
@@ -4,15 +4,6 @@
 from openpilot.common.prefix import OpenpilotPrefix
 
 
-@pytest.fixture(scope="function", autouse=True)
-def openpilot_function_fixture():
-  starting_env = dict(os.environ)
-
-  # setup a clean environment for each test
-  with OpenpilotPrefix():
-    yield
-
-<<<<<<< HEAD
 # there is currently no way to mark cpp tests, so we have to mark them here
 ADDITIONAL_EXPLICIT = ["test_translations", "test_sound"]
 
@@ -24,7 +15,15 @@
     was_run_explicitly = test_filename in config.option.file_or_dir
     if is_explicit_test and not was_run_explicitly:
       item.add_marker(skipper)
-=======
+
+
+@pytest.fixture(scope="function", autouse=True)
+def openpilot_function_fixture():
+  starting_env = dict(os.environ)
+
+  # setup a clean environment for each test
+  with OpenpilotPrefix():
+    yield
   os.environ.clear()
   os.environ.update(starting_env)
 
@@ -38,5 +37,4 @@
   yield
 
   os.environ.clear()
-  os.environ.update(starting_env)
->>>>>>> 56b16e77
+  os.environ.update(starting_env)