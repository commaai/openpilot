VERSION ""


NS_ :
	NS_DESC_
	CM_
	BA_DEF_
	BA_
	VAL_
	CAT_DEF_
	CAT_
	FILTER
	BA_DEF_DEF_
	EV_DATA_
	ENVVAR_DATA_
	SGTYPE_
	SGTYPE_VAL_
	BA_DEF_SGTYPE_
	BA_SGTYPE_
	SIG_TYPE_REF_
	VAL_TABLE_
	SIG_GROUP_
	SIG_VALTYPE_
	SIGTYPE_VALTYPE_
	BO_TX_BU_
	BA_DEF_REL_
	BA_REL_
	BA_DEF_DEF_REL_
	BU_SG_REL_
	BU_EV_REL_
	BU_BO_REL_
	SG_MUL_VAL_

BS_:

BU_:
    NEO
    MCU
    GTW
    EPAS
    DI
    ESP
    SBW
    STW

VAL_TABLE_ StW_AnglHP_Spd 16383 "SNA" ;
VAL_TABLE_ DI_aebFaultReason 15 "DI_AEB_FAULT_DAS_REQ_DI_UNAVAIL" 14 "DI_AEB_FAULT_ACCEL_REQ_INVALID" 13 "DI_AEB_FAULT_MIN_TIME_BTWN_EVENTS" 12 "DI_AEB_FAULT_ESP_MIA" 11 "DI_AEB_FAULT_ESP_FAULT" 10 "DI_AEB_FAULT_EPB_NOT_PARKED" 9 "DI_AEB_FAULT_ACCEL_OUT_OF_BOUNDS" 8 "DI_AEB_FAULT_PM_REQUEST" 7 "DI_AEB_FAULT_VEL_EST_ABNORMAL" 6 "DI_AEB_FAULT_DAS_SNA" 5 "DI_AEB_FAULT_DAS_CONTROL_MIA" 4 "DI_AEB_FAULT_SPEED_DELTA" 3 "DI_AEB_FAULT_EBR_FAULT" 2 "DI_AEB_FAULT_PM_MIA" 1 "DI_AEB_FAULT_EPB_MIA" 0 "DI_AEB_FAULT_NONE" ;
VAL_TABLE_ DI_aebLockState 3 "AEB_LOCK_STATE_SNA" 2 "AEB_LOCK_STATE_UNUSED" 1 "AEB_LOCK_STATE_UNLOCKED" 0 "AEB_LOCK_STATE_LOCKED" ;
VAL_TABLE_ DI_aebSmState 7 "DI_AEB_STATE_FAULT" 6 "DI_AEB_STATE_EXIT" 5 "DI_AEB_STATE_STANDSTILL" 4 "DI_AEB_STATE_STOPPING" 3 "DI_AEB_STATE_ENABLE" 2 "DI_AEB_STATE_ENABLE_INIT" 1 "DI_AEB_STATE_STANDBY" 0 "DI_AEB_STATE_UNAVAILABLE" ;
VAL_TABLE_ DI_aebState 7 "AEB_CAN_STATE_SNA" 4 "AEB_CAN_STATE_FAULT" 3 "AEB_CAN_STATE_STANDSTILL" 2 "AEB_CAN_STATE_ENABLED" 1 "AEB_CAN_STATE_STANDBY" 0 "AEB_CAN_STATE_UNAVAILABLE" ;
VAL_TABLE_ DI_epbInterfaceReady 1 "EPB_INTERFACE_READY" 0 "EPB_INTERFACE_NOT_READY" ;
VAL_TABLE_ DI_gear 7 "DI_GEAR_SNA" 4 "DI_GEAR_D" 3 "DI_GEAR_N" 2 "DI_GEAR_R" 1 "DI_GEAR_P" 0 "DI_GEAR_INVALID" ;
VAL_TABLE_ DI_gpoReason 8 "DI_GPO_NUMREASONS" 7 "DI_GPO_CAPACITOR_OVERTEMP" 6 "DI_GPO_NOT_ENOUGH_12V" 5 "DI_GPO_NO_BATTERY_POWER" 4 "DI_GPO_AMBIENT_OVERTEMP" 3 "DI_GPO_FLUID_DELTAT" 2 "DI_GPO_STATOR_OVERTEMP" 1 "DI_GPO_HEATSINK_OVERTEMP" 0 "DI_GPO_OUTLET_OVERTEMP" ;
VAL_TABLE_ DI_immobilizerCondition 1 "DI_IMM_CONDITION_LEARNED" 0 "DI_IMM_CONDITION_VIRGIN_SNA" ;
VAL_TABLE_ DI_immobilizerState 7 "DI_IMM_STATE_FAULT" 6 "DI_IMM_STATE_FAULTRETRY" 5 "DI_IMM_STATE_RESET" 4 "DI_IMM_STATE_LEARN" 3 "DI_IMM_STATE_DISARMED" 2 "DI_IMM_STATE_AUTHENTICATING" 1 "DI_IMM_STATE_REQUEST" 0 "DI_IMM_STATE_INIT_SNA" ;
VAL_TABLE_ DI_limpReason 24 "DI_LIMP_NUMREASONS" 23 "DI_LIMP_CAPACITOR_OVERTEMP" 22 "DI_LIMP_GTW_MIA" 21 "DI_LIMP_TRQCMD_VALIDITY_UNKNOWN" 20 "DI_LIMP_DI_MIA" 19 "DI_LIMP_CONFIG_MISMATCH" 18 "DI_LIMP_HEATSINK_TEMP" 17 "DI_LIMP_PMREQUEST" 16 "DI_LIMP_PMHEARTBEAT" 15 "DI_LIMP_TRQ_CROSS_CHECK" 14 "DI_LIMP_EXTERNAL_COMMAND" 13 "DI_LIMP_WRONG_CS_CALIBRATION" 12 "DI_LIMP_STATOR_TEMP" 11 "DI_LIMP_DELTAT_TOO_NEGATIVE" 10 "DI_LIMP_DELTAT_TOO_POSITIVE" 9 "DI_LIMP_AMBIENT_TEMP" 8 "DI_LIMP_OUTLET_TEMP" 7 "DI_LIMP_LOW_FLOW" 6 "DI_LIMP_BMS_MIA" 5 "DI_LIMP_12V_SUPPLY_UNDERVOLTAGE" 4 "DI_LIMP_NO_FLUID" 3 "DI_LIMP_NO_FUNC_HEATSINK_SENSOR" 2 "DI_LIMP_NO_FUNC_STATORT_SENSOR" 1 "DI_LIMP_BUSV_SENSOR_IRRATIONAL" 0 "DI_LIMP_PHASE_IMBALANCE" ;
VAL_TABLE_ DI_mode 2 "DI_MODE_DYNO" 1 "DI_MODE_DRIVE" 0 "DI_MODE_UNDEF" ;
VAL_TABLE_ DI_motorType 14 "DI_MOTOR_F2AE" 13 "DI_MOTOR_F2AD" 12 "DI_MOTOR_F2AC" 11 "DI_MOTOR_F2AB" 10 "DI_MOTOR_F1AC" 9 "DI_MOTOR_SSR1A" 8 "DI_MOTOR_F1A" 7 "DI_MOTOR_M7M6" 6 "DI_MOTOR_M8A" 5 "DI_MOTOR_M7M5" 4 "DI_MOTOR_M7M4" 3 "DI_MOTOR_M7M3" 2 "DI_MOTOR_ROADSTER_SPORT" 1 "DI_MOTOR_ROADSTER_BASE" 0 "DI_MOTOR_SNA" ;
VAL_TABLE_ DI_speedUnits 1 "DI_SPEED_KPH" 0 "DI_SPEED_MPH" ;
VAL_TABLE_ DI_state 4 "DI_STATE_ENABLE" 3 "DI_STATE_FAULT" 2 "DI_STATE_CLEAR_FAULT" 1 "DI_STATE_STANDBY" 0 "DI_STATE_PREAUTH" ;
VAL_TABLE_ DI_velocityEstimatorState 4 "VE_STATE_BACKUP_MOTOR" 3 "VE_STATE_BACKUP_WHEELS_B" 2 "VE_STATE_BACKUP_WHEELS_A" 1 "VE_STATE_WHEELS_NORMAL" 0 "VE_STATE_NOT_INITIALIZED" ;


BO_ 1160 DAS_steeringControl: 4 NEO
 SG_ DAS_steeringControlType : 23|2@0+ (1,0) [0|0] "" EPAS
 SG_ DAS_steeringControlChecksum : 31|8@0+ (1,0) [0|0] "" EPAS
 SG_ DAS_steeringControlCounter : 19|4@0+ (1,0) [0|0] "" EPAS
 SG_ DAS_steeringAngleRequest : 6|15@0+ (0.1,-1638.35) [-1638.35|1638.35] "deg" EPAS
 SG_ DAS_steeringHapticRequest : 7|1@0+ (1,0) [0|0] "" EPAS

BO_ 257 GTW_epasControl: 3 NEO
 SG_ GTW_epasControlChecksum : 23|8@0+ (1,0) [0|255] ""  NEO
 SG_ GTW_epasControlCounter : 11|4@0+ (1,0) [0|15] ""  NEO
 SG_ GTW_epasControlType : 15|2@0+ (1,0) [-1|4] ""  NEO
 SG_ GTW_epasEmergencyOn : 7|1@0+ (1,0) [-1|2] ""  NEO
 SG_ GTW_epasLDWEnabled : 12|1@0+ (1,0) [-1|2] ""  NEO
 SG_ GTW_epasPowerMode : 6|4@0+ (1,0) [4|14] ""  NEO
 SG_ GTW_epasTuneRequest : 2|3@0+ (1,0) [-1|8] ""  NEO

BO_ 880 EPAS_sysStatus: 8 EPAS
 SG_ EPAS_currentTuneMode : 7|4@0+ (1,0) [8|15] ""  NEO
 SG_ EPAS_eacErrorCode : 23|4@0+ (1,0) [-1|16] ""  NEO
 SG_ EPAS_eacStatus : 55|3@0+ (1,0) [5|7] ""  NEO
 SG_ EPAS_handsOnLevel : 39|2@0+ (1,0) [-1|4] ""  NEO
 SG_ EPAS_internalSAS : 37|14@0+ (0.1,-819.200012) [0|0] "deg"  NEO
 SG_ EPAS_steeringFault : 2|1@0+ (1,0) [-1|2] ""  NEO
 SG_ EPAS_steeringRackForce : 1|10@0+ (50,-25575) [0|0] "N" NEO
 SG_ EPAS_steeringReduced : 3|1@0+ (1,0) [-1|2] ""  NEO
 SG_ EPAS_sysStatusChecksum : 63|8@0+ (1,0) [0|255] ""  NEO
 SG_ EPAS_sysStatusCounter : 51|4@0+ (1,0) [0|15] ""  NEO
 SG_ EPAS_torsionBarTorque : 19|12@0+ (0.01,-20.5) [0|0] "Nm"  NEO

BO_ 3 STW_ANGL_STAT: 8 STW
 SG_ StW_Angl : 5|14@0+ (0.5,-2048) [0|0] "deg"  NEO
 SG_ StW_AnglSpd : 21|14@0+ (0.5,-2048) [0|0] "/s"  NEO
 SG_ StW_AnglSens_Stat : 33|2@0+ (1,0) [-1|4] ""  NEO
 SG_ StW_AnglSens_Id : 35|2@0+ (1,0) [3|3] ""  NEO
 SG_ MC_STW_ANGL_STAT : 55|4@0+ (1,0) [0|15] ""  NEO
 SG_ CRC_STW_ANGL_STAT : 63|8@0+ (1,0) [0|255] ""  NEO

BO_ 14 STW_ANGLHP_STAT: 8 STW
 
 SG_ StW_AnglHP : 5|14@0+ (0.1,-819.2) [-819.2|819] "deg"  NEO
 SG_ StW_AnglHP_Spd : 21|14@0+ (0.5,-4096) [-4096|4095.5] "deg/s"  NEO
 SG_ StW_AnglHP_Sens_Stat : 33|2@0+ (1,0) [0|0] ""  NEO
 SG_ StW_AnglHP_Sens_Id : 35|2@0+ (1,0) [0|0] ""  NEO
 SG_ MC_STW_ANGLHP_STAT : 55|4@0+ (1,0) [0|15] ""  NEO
 SG_ CRC_STW_ANGLHP_STAT : 63|8@0+ (1,0) [0|0] ""  NEO

BO_ 264 DI_torque1: 8 DI
 SG_ DI_torqueDriver : 0|13@1- (0.25,0) [-750|750] "Nm"  NEO
 SG_ DI_torque1Counter : 13|3@1+ (1,0) [0|0] ""  NEO
 SG_ DI_torqueMotor : 16|13@1- (0.25,0) [-750|750] "Nm"  NEO
 SG_ DI_soptState : 29|3@1+ (1,0) [0|0] ""  NEO
 SG_ DI_motorRPM : 32|16@1- (1,0) [-17000|17000] "RPM"  NEO
 SG_ DI_pedalPos : 48|8@1+ (0.4,0) [0|100] "%"  NEO
 SG_ DI_torque1Checksum : 56|8@1+ (1,0) [0|0] ""  NEO

BO_ 280 DI_torque2: 6 DI
 SG_ DI_torqueEstimate : 0|12@1- (0.5,0) [-750|750] "Nm" NEO
 SG_ DI_gear : 12|3@1+ (1,0) [0|0] "" NEO
 SG_ DI_brakePedal : 15|1@1+ (1,0) [0|0] "" NEO
 SG_ DI_vehicleSpeed : 16|12@1+ (0.05,-25) [-25|179.75] "MPH" NEO
 SG_ DI_gearRequest : 28|3@1+ (1,0) [0|0] "" NEO
 SG_ DI_torqueInterfaceFailure : 31|1@1+ (1,0) [0|0] "" NEO
 SG_ DI_torque2Counter : 32|4@1+ (1,0) [0|0] "" NEO
 SG_ DI_brakePedalState : 36|2@1+ (1,0) [0|0] "" NEO
 SG_ DI_epbParkRequest : 38|1@1+ (1,0) [0|0] "" NEO
 SG_ DI_epbInterfaceReady : 39|1@1+ (1,0) [0|0] "" NEO
 SG_ DI_torque2Checksum : 40|8@1+ (1,0) [0|0] "" NEO

BO_ 309 ESP_135h: 5 ESP
 SG_ ESP_135hChecksum : 23|8@0+ (1,0) [0|255] ""  NEO
 SG_ ESP_135hCounter : 11|4@0+ (1,0) [0|15] ""  NEO
 SG_ ESP_absBrakeEvent : 2|1@0+ (1,0) [-1|2] ""  NEO
 SG_ ESP_brakeDiscWipingActive : 4|1@0+ (1,0) [-1|2] ""  NEO
 SG_ ESP_brakeLamp : 3|1@0+ (1,0) [-1|2] ""  NEO
 SG_ ESP_espFaultLamp : 6|1@0+ (1,0) [-1|2] ""  NEO
 SG_ ESP_espLampFlash : 7|1@0+ (1,0) [-1|2] ""  NEO
 SG_ ESP_hillStartAssistActive : 1|2@0+ (1,0) [-1|4] ""  NEO
 SG_ ESP_messagePumpService : 24|1@0+ (1,0) [0|1] ""  NEO
 SG_ ESP_messagePumpFailure : 25|1@0+ (1,0) [0|1] ""  NEO
 SG_ ESP_messageEBDFailure : 26|1@0+ (1,0) [0|1] ""  NEO
 SG_ ESP_absFaultLamp : 27|1@0+ (1,0) [-1|2] ""  NEO
 SG_ ESP_tcDisabledByFault : 28|1@0+ (1,0) [0|1] ""  NEO
 SG_ ESP_messageDynoModeActive : 29|1@0+ (1,0) [0|1] ""  NEO
 SG_ ESP_hydraulicBoostEnabled : 30|1@0+ (1,0) [0|1] ""  NEO
 SG_ ESP_espOffLamp : 31|1@0+ (1,0) [-1|2] ""  NEO
 SG_ ESP_stabilityControlSts : 14|3@0+ (1,0) [6|7] ""  NEO
 SG_ ESP_tcLampFlash : 5|1@0+ (1,0) [-1|2] ""  NEO
<<<<<<< HEAD
 SG_ ESP_tcOffLamp : 15|1@0+ (1,0) [0|1] ""  NEO

BO_ 341 ESP_B: 8 ESP
 SG_ ESP_BChecksum : 39|8@0+ (1,0) [0|255] ""  NEO,EPAS
 SG_ ESP_BCounter : 62|4@0+ (1,0) [1|15] ""  NEO,EPAS
 SG_ ESP_vehicleSpeed : 47|16@0+ (0.00999999978,0) [0|0] "kph"  NEO,EPAS
 SG_ ESP_vehicleSpeedQF : 57|2@0+ (1,0) [1|2] ""  NEO,EPAS
 SG_ ESP_wheelPulseCountFrL : 7|8@0+ (1,0) [0|254] ""  NEO,EPAS 
 SG_ ESP_wheelPulseCountFrR : 15|8@0+ (1,0) [0|254] ""  NEO,EPAS
 SG_ ESP_wheelPulseCountReL : 23|8@0+ (1,0) [0|254] ""  NEO,EPAS 
 SG_ ESP_wheelPulseCountReR : 31|8@0+ (1,0) [0|254] ""  NEO,EPAS

BO_ 532 EPB_epasControl: 3 EPB
=======
 SG_ ESP_tcOffLamp : 15|1@0+ (1,0) [0|1] ""  NEO

BO_ 341 ESP_B: 8 ESP
 SG_ ESP_BChecksum : 39|8@0+ (1,0) [0|255] ""  NEO,EPAS
 SG_ ESP_BCounter : 62|4@0+ (1,0) [1|15] ""  NEO,EPAS
 SG_ ESP_vehicleSpeed : 47|16@0+ (0.00999999978,0) [0|0] "kph"  NEO,EPAS
 SG_ ESP_vehicleSpeedQF : 57|2@0+ (1,0) [1|2] ""  NEO,EPAS
 SG_ ESP_wheelPulseCountFrL : 7|8@0+ (1,0) [0|254] ""  NEO,EPAS 
 SG_ ESP_wheelPulseCountFrR : 15|8@0+ (1,0) [0|254] ""  NEO,EPAS
 SG_ ESP_wheelPulseCountReL : 23|8@0+ (1,0) [0|254] ""  NEO,EPAS 
 SG_ ESP_wheelPulseCountReR : 31|8@0+ (1,0) [0|254] ""  NEO,EPAS

BO_ 532 EPB_epasControl: 3 EPB
>>>>>>> 15665231
 SG_ EPB_epasControlChecksum : 23|8@0+ (1,0) [0|255] ""  NEO,EPAS 
 SG_ EPB_epasControlCounter : 11|4@0+ (1,0) [0|15] ""  NEO,EPAS
 SG_ EPB_epasEACAllow : 2|3@0+ (1,0) [4|7] ""  NEO,EPAS

BO_ 792 GTW_carState: 8 GTW
 SG_ BOOT_STATE : 47|2@0+ (1,0) [-1|4] ""  NEO
 SG_ CERRD : 7|1@0+ (1,0) [-1|2] ""  NEO
 SG_ DAY : 36|5@0+ (1,0) [2|31] ""  NEO
 SG_ DOOR_STATE_FL : 13|2@0+ (1,0) [-1|4] ""  NEO
 SG_ DOOR_STATE_FR : 15|2@0+ (1,0) [-1|4] ""  NEO
 SG_ DOOR_STATE_FrontTrunk : 51|2@0+ (1,0) [-1|4] ""  NEO
 SG_ DOOR_STATE_RL : 23|2@0+ (1,0) [-1|4] ""  NEO
 SG_ DOOR_STATE_RR : 30|2@0+ (1,0) [-1|4] ""  NEO
 SG_ GTW_updateInProgress : 49|2@0+ (1,0) [-1|4] ""  NEO
 SG_ Hour : 28|5@0+ (1,0) [0|29] "h"  NEO
 SG_ MCU_factoryMode : 52|1@0+ (1,0) [-1|2] ""  NEO
 SG_ MCU_transportModeOn : 53|1@0+ (1,0) [1|1] ""  NEO
 SG_ MINUTE : 45|6@0+ (1,0) [0|61] "min"  NEO
 SG_ MONTH : 11|4@0+ (1,0) [0|14] "Month"  NEO
 SG_ SECOND : 21|6@0+ (1,0) [0|61] "s"  NEO
 SG_ YEAR : 6|7@0+ (1,2000) [2000|2125] "Year"  NEO

BO_ 872 DI_state: 8 DI
 SG_ DI_systemState : 0|3@1+ (1,0) [0|0] ""  NEO
 SG_ DI_vehicleHoldState : 3|3@1+ (1,0) [0|0] ""  NEO
 SG_ DI_proximity : 6|1@1+ (1,0) [0|0] ""  NEO
 SG_ DI_driveReady : 7|1@1+ (1,0) [0|0] ""  NEO
 SG_ DI_regenLight : 8|1@1+ (1,0) [0|0] ""  NEO
 SG_ DI_state : 9|3@1+ (1,0) [0|0] ""  NEO
 SG_ DI_cruiseState : 12|4@1+ (1,0) [0|0] ""  NEO
 SG_ DI_analogSpeed : 16|12@1+ (0.1,0) [0|150] "speed"  NEO
 SG_ DI_immobilizerState : 28|3@1+ (1,0) [0|0] ""  NEO
 SG_ DI_speedUnits : 31|1@1+ (1,0) [0|1] ""  NEO
 SG_ DI_cruiseSet : 32|9@1+ (0.5,0) [0|255.5] "speed"  NEO
 SG_ DI_aebState : 41|3@1+ (1,0) [0|0] ""  NEO
 SG_ DI_stateCounter : 44|4@1+ (1,0) [0|0] ""  NEO
 SG_ DI_digitalSpeed : 48|8@1+ (1,0) [0|250] ""  NEO
 SG_ DI_stateChecksum : 56|8@1+ (1,0) [0|0] ""  NEO

BO_ 109 SBW_RQ_SCCM: 4 STW
 SG_ StW_Sw_Stat3 : 0|3@1+ (1,0) [0|0] "" NEO
 SG_ MsgTxmtId : 6|2@1+ (1,0) [0|0] "" NEO
 SG_ TSL_RND_Posn_StW : 8|4@1+ (1,0) [0|0] "" NEO
 SG_ TSL_P_Psd_StW : 12|2@1+ (1,0) [0|0] "" NEO
 SG_ MC_SBW_RQ_SCCM : 20|4@1+ (1,0) [0|15] "" NEO
 SG_ CRC_SBW_RQ_SCCM : 24|8@1+ (1,0) [0|0] "" NEO

BO_ 69 STW_ACTN_RQ: 8 STW
 SG_ SpdCtrlLvr_Stat : 0|6@1+ (1,0) [0|0] "" NEO
 SG_ VSL_Enbl_Rq : 6|1@1+ (1,0) [0|0] "" NEO
 SG_ SpdCtrlLvrStat_Inv : 7|1@1+ (1,0) [0|0] "" NEO
 SG_ DTR_Dist_Rq : 8|8@1+ (1,0) [0|200] "" NEO
 SG_ TurnIndLvr_Stat : 16|2@1+ (1,0) [0|0] "" NEO
 SG_ HiBmLvr_Stat : 18|2@1+ (1,0) [0|0] "" NEO
 SG_ WprWashSw_Psd : 20|2@1+ (1,0) [0|0] "" NEO
 SG_ WprWash_R_Sw_Posn_V2 : 22|2@1+ (1,0) [0|0] "" NEO
 SG_ StW_Lvr_Stat : 24|3@1+ (1,0) [0|0] "" NEO
 SG_ StW_Cond_Flt : 27|1@1+ (1,0) [0|0] "" NEO
 SG_ StW_Cond_Psd : 28|2@1+ (1,0) [0|0] "" NEO
 SG_ HrnSw_Psd : 30|2@1+ (1,0) [0|0] "" NEO
 SG_ StW_Sw00_Psd : 32|1@1+ (1,0) [0|0] "" NEO
 SG_ StW_Sw01_Psd : 33|1@1+ (1,0) [0|0] "" NEO
 SG_ StW_Sw02_Psd : 34|1@1+ (1,0) [0|0] "" NEO
 SG_ StW_Sw03_Psd : 35|1@1+ (1,0) [0|0] "" NEO
 SG_ StW_Sw04_Psd : 36|1@1+ (1,0) [0|0] "" NEO
 SG_ StW_Sw05_Psd : 37|1@1+ (1,0) [0|0] "" NEO
 SG_ StW_Sw06_Psd : 38|1@1+ (1,0) [0|0] "" NEO
 SG_ StW_Sw07_Psd : 39|1@1+ (1,0) [0|0] "" NEO
 SG_ StW_Sw08_Psd : 40|1@1+ (1,0) [0|0] "" NEO
 SG_ StW_Sw09_Psd : 41|1@1+ (1,0) [0|0] "" NEO
 SG_ StW_Sw10_Psd : 42|1@1+ (1,0) [0|0] "" NEO
 SG_ StW_Sw11_Psd : 43|1@1+ (1,0) [0|0] "" NEO
 SG_ StW_Sw12_Psd : 44|1@1+ (1,0) [0|0] "" NEO
 SG_ StW_Sw13_Psd : 45|1@1+ (1,0) [0|0] "" NEO
 SG_ StW_Sw14_Psd : 46|1@1+ (1,0) [0|0] "" NEO
 SG_ StW_Sw15_Psd : 47|1@1+ (1,0) [0|0] "" NEO
 SG_ WprSw6Posn : 48|3@1+ (1,0) [0|0] "" NEO
 SG_ MC_STW_ACTN_RQ : 52|4@1+ (1,0) [0|15] "" NEO
 SG_ CRC_STW_ACTN_RQ : 56|8@1+ (1,0) [0|0] "" NEO

BO_ 643 BODY_R1: 8 GTW
 SG_ AirTemp_Insd : 47|8@0+ (0.25,0) [0|63.5] "C"  NEO
 SG_ AirTemp_Outsd : 63|8@0+ (0.5,-40) [-40|86.5] "C"  NEO
 SG_ Bckl_Sw_RL_Stat_SAM_R : 49|2@0+ (1,0) [-1|4] ""  NEO
 SG_ Bckl_Sw_RM_Stat_SAM_R : 53|2@0+ (1,0) [-1|4] ""  NEO
 SG_ Bckl_Sw_RR_Stat_SAM_R : 51|2@0+ (1,0) [-1|4] ""  NEO
 SG_ DL_RLtch_Stat : 9|2@0+ (1,0) [-1|4] ""  NEO
 SG_ DrRLtch_FL_Stat : 1|2@0+ (1,0) [-1|4] ""  NEO
 SG_ DrRLtch_FR_Stat : 3|2@0+ (1,0) [-1|4] ""  NEO
 SG_ DrRLtch_RL_Stat : 5|2@0+ (1,0) [-1|4] ""  NEO
 SG_ DrRLtch_RR_Stat : 7|2@0+ (1,0) [-1|4] ""  NEO
 SG_ EngHd_Stat : 11|2@0+ (1,0) [-1|4] ""  NEO
 SG_ LoBm_On_Rq : 32|1@0+ (1,0) [0|1] ""  NEO
 SG_ HiBm_On : 33|1@0+ (1,0) [0|1] ""  NEO
 SG_ Hrn_On : 26|1@0+ (1,0) [0|1] ""  NEO
 SG_ IrLmp_D_Lt_Flt : 34|1@0+ (1,0) [0|1] ""  NEO
 SG_ IrLmp_P_Rt_Flt : 35|1@0+ (1,0) [0|1] ""  NEO
 SG_ LgtSens_Twlgt : 18|3@0+ (1,0) [0|7] "Steps"  NEO
 SG_ LgtSens_SNA : 19|1@0+ (1,0) [0|1] ""  NEO
 SG_ LgtSens_Tunnel : 20|1@0+ (1,0) [0|1] ""  NEO
 SG_ LgtSens_Flt : 21|1@0+ (1,0) [0|1] ""  NEO
 SG_ LgtSens_Night : 22|1@0+ (1,0) [-1|2] ""  NEO
 SG_ ADL_LoBm_On_Rq : 23|1@0+ (1,0) [0|1] ""  NEO
 SG_ LoBm_D_Lt_Flt : 36|1@0+ (1,0) [0|1] ""  NEO
 SG_ LoBm_P_Rt_Flt : 37|1@0+ (1,0) [0|1] ""  NEO
 SG_ MPkBrk_Stat : 28|1@0+ (1,0) [-1|2] ""  NEO
 SG_ RevGr_Engg : 39|2@0+ (1,0) [-1|4] ""  NEO
 SG_ StW_Cond_Stat : 55|2@0+ (1,0) [-1|4] ""  NEO
 SG_ Term54_Actv : 27|1@0+ (1,0) [0|1] ""  NEO
 SG_ Trlr_Stat : 25|2@0+ (1,0) [-1|4] ""  NEO
 SG_ VTA_Alm_Actv : 13|1@0+ (1,0) [0|1] ""  NEO
 SG_ WprOutsdPkPosn : 29|1@0+ (1,0) [0|1] ""  NEO

BO_ 760 MCU_gpsVehicleSpeed: 8 MCU
 SG_ MCU_gpsHDOP : 0|8@1+ (0.1,0) [0|25.5] "1"  NEO
 SG_ MCU_gpsVehicleHeading : 8|16@1+ (0.00781,0) [0|511.82835] "deg"  NEO
 SG_ MCU_gpsVehicleSpeed : 24|16@1+ (0.00391,0) [0|256.24185] "km/hr"  NEO
 SG_ MCU_mppSpeedLimit : 51|5@1+ (5,0) [0|155] "kph/mph" NEO
 SG_ MCU_speedLimitUnits : 41|1@1+ (1,0) [-1|2] ""  NEO
 SG_ MCU_userSpeedOffset : 42|6@1+ (1,-30) [-30|33] "kph/mph" NEO
 SG_ MCU_userSpeedOffsetUnits : 40|1@1+ (1,0) [-1|2] ""  NEO

BO_ 904 MCU_clusterBacklightRequest: 3 NEO
 SG_ MCU_clusterBacklightOn : 7|1@1+ (1,0) [0|1] "" NEO
 SG_ MCU_clusterBrightnessLevel : 8|8@1+ (0.5,0) [0|127.5] "%" NEO
 SG_ MCU_clusterReadyForDrive : 6|1@1+ (1,0) [-1|2] ""  NEO
 SG_ MCU_clusterReadyForPowerOff : 5|1@1+ (1,0) [0|1] "" NEO

BO_ 984 MCU_locationStatus: 8 MCU
 SG_ MCU_gpsAccuracy : 56|7@1+ (0.200000003,0) [0|25.200000378] "m" NEO
 SG_ MCU_latitude : 0|28@1- (1E-006,0) [-134.217727597347|134.217726597347] "deg"  NEO
 SG_ MCU_longitude : 28|28@1- (1E-006,0) [-268.435455194694|268.435454194694] "deg"  NEO

BO_ 840 GTW_status: 8 GTW
 SG_ GTW_accGoingDown : 6|1@0+ (1,0) [0|1] ""  NEO
 SG_ GTW_accRailReq : 8|1@0+ (1,0) [0|1] ""  NEO
 SG_ GTW_brakePressed : 1|1@0+ (1,0) [0|1] ""  NEO
 SG_ GTW_driveGoingDown : 7|1@0+ (1,0) [0|1] ""  NEO
 SG_ GTW_driveRailReq : 0|1@0+ (1,0) [0|1] ""  NEO
 SG_ GTW_driverIsLeaving : 5|1@0+ (1,0) [0|1] ""  NEO
 SG_ GTW_driverPresent : 2|1@0+ (1,0) [0|1] ""  NEO
 SG_ GTW_hvacGoingDown : 11|1@0+ (1,0) [0|1] ""  NEO
 SG_ GTW_hvacRailReq : 9|1@0+ (1,0) [0|1] ""  NEO
 SG_ GTW_icPowerOff : 4|1@0+ (1,0) [0|1] ""  NEO
 SG_ GTW_notEnough12VForDrive : 3|1@0+ (1,0) [0|1] ""  NEO
 SG_ GTW_preconditionRequest : 10|1@0+ (1,0) [0|1] ""  NEO
 SG_ GTW_statusChecksum : 63|8@0+ (1,0) [0|255] ""  NEO
 SG_ GTW_statusCounter : 51|4@0+ (1,0) [0|15] ""  NEO

BO_ 1361 GAS_COMMAND: 6 EON
 SG_ GAS_COMMAND : 7|16@0+ (0.0507968128,-22.85856576) [0|1] "" INTERCEPTOR
 SG_ GAS_COMMAND2 : 23|16@0+ (0.1015936256,-22.85856576) [0|1] "" INTERCEPTOR
 SG_ ENABLE : 39|1@0+ (1,0) [0|1] "" INTERCEPTOR
 SG_ IDX : 35|4@0+ (1,0) [0|15] "" INTERCEPTOR
 SG_ CHECKSUM : 47|8@0+ (1,0) [0|3] "" INTERCEPTOR

BO_ 1362 GAS_SENSOR: 6 INTERCEPTOR
 SG_ INTERCEPTOR_GAS : 7|16@0+ (0.0507968128,-22.85856576) [0|1] "" EON
 SG_ INTERCEPTOR_GAS2 : 23|16@0+ (0.1015936256,-22.85856576) [0|1] "" EON
 SG_ STATE : 35|4@0+ (1,0) [0|15] "" EON
 SG_ IDX : 39|4@0+ (1,0) [0|15] "" EON
 SG_ CHECKSUM : 47|8@0+ (1,0) [0|3] "" EON


VAL_ 3 StW_Angl 16383 "SNA" ;
VAL_ 3 StW_AnglSens_Id 2 "MUST" 0 "PSBL" 1 "SELF" ;
VAL_ 3 StW_AnglSens_Stat 2 "ERR" 3 "ERR_INI" 1 "INI" 0 "OK" ;
VAL_ 3 StW_AnglSpd 16383 "SNA" ;
VAL_ 14 StW_AnglHP 16383 "SNA" ;
VAL_ 14 StW_AnglHP_Spd 16383 "SNA" ;
VAL_ 14 StW_AnglHP_Sens_Stat 3 "SNA" 2 "ERR" 1 "INI" 0 "OK" ;
VAL_ 14 StW_AnglHP_Sens_Id 3 "SNA" 2 "KOSTAL" 1 "DELPHI" 0 "TEST" ;
VAL_ 69 SpdCtrlLvr_Stat 32 "DN_1ST" 16 "UP_1ST" 8 "DN_2ND" 4 "UP_2ND" 2 "RWD" 1 "FWD" 0 "IDLE" ;
VAL_ 69 DTR_Dist_Rq 255 "SNA" 200 "ACC_DIST_7" 166 "ACC_DIST_6" 133 "ACC_DIST_5" 100 "ACC_DIST_4" 66 "ACC_DIST_3" 33 "ACC_DIST_2" 0 "ACC_DIST_1" ;
VAL_ 69 TurnIndLvr_Stat 3 "SNA" 2 "RIGHT" 1 "LEFT" 0 "IDLE" ;
VAL_ 69 HiBmLvr_Stat 3 "SNA" 2 "HIBM_FLSH_ON_PSD" 1 "HIBM_ON_PSD" 0 "IDLE" ;
VAL_ 69 WprWashSw_Psd 3 "SNA" 2 "WASH" 1 "TIPWIPE" 0 "NPSD" ;
VAL_ 69 WprWash_R_Sw_Posn_V2 3 "SNA" 2 "WASH" 1 "INTERVAL" 0 "OFF" ;
VAL_ 69 StW_Lvr_Stat 4 "STW_BACK" 3 "STW_FWD" 2 "STW_DOWN" 1 "STW_UP" 0 "NPSD" ;
VAL_ 69 StW_Cond_Psd 3 "SNA" 2 "DOWN" 1 "UP" 0 "NPSD" ;
VAL_ 69 HrnSw_Psd 3 "SNA" 2 "NDEF2" 1 "PSD" 0 "NPSD" ;
VAL_ 69 StW_Sw00_Psd 1 "PRESSED" 0 "NOT_PRESSED_SNA" ;
VAL_ 69 StW_Sw01_Psd 1 "PRESSED" 0 "NOT_PRESSED_SNA" ;
VAL_ 69 StW_Sw03_Psd 1 "PRESSED" 0 "NOT_PRESSED_SNA" ;
VAL_ 69 StW_Sw04_Psd 1 "PRESSED" 0 "NOT_PRESSED_SNA" ;
VAL_ 69 WprSw6Posn 7 "SNA" 6 "STAGE2" 5 "STAGE1" 4 "INTERVAL4" 3 "INTERVAL3" 2 "INTERVAL2" 1 "INTERVAL1" 0 "OFF" ;
VAL_ 257 GTW_epasControlType 0 "WITHOUT" 1 "WITH_ANGLE" 3 "WITH_BOTH" 2 "WITH_TORQUE" ;
VAL_ 109 StW_Sw_Stat3 7 "SNA" 6 "NDEF6" 5 "NDEF5" 4 "NDEF4" 3 "PLUS_MINUS" 2 "MINUS" 1 "PLUS" 0 "NPSD" ;
VAL_ 109 MsgTxmtId 3 "NDEF3" 2 "NDEF2" 1 "SCCM" 0 "EWM" ;
VAL_ 109 TSL_RND_Posn_StW 15 "SNA" 8 "D" 6 "INI" 4 "N_DOWN" 2 "N_UP" 1 "R" 0 "IDLE" ;
VAL_ 109 TSL_P_Psd_StW 3 "SNA" 2 "INI" 1 "PSD" 0 "IDLE" ;
VAL_ 257 GTW_epasEmergencyOn 1 "EMERGENCY_POWER" 0 "NONE" ;
VAL_ 257 GTW_epasLDWEnabled 1 "ALLOWED" 0 "INHIBITED" ;
VAL_ 257 GTW_epasPowerMode 0 "DRIVE_OFF" 1 "DRIVE_ON" 3 "LOAD_SHED" 2 "SHUTTING_DOWN" 15 "SNA" ;
VAL_ 257 GTW_epasTuneRequest 1 "DM_COMFORT" 3 "DM_SPORT" 2 "DM_STANDARD" 0 "FAIL_SAFE_DEFAULT" 4 "RWD_COMFORT" 6 "RWD_SPORT" 5 "RWD_STANDARD" 7 "SNA" ;
VAL_ 264 DI_torqueDriver -4096 "SNA" ;
VAL_ 264 DI_torqueMotor -4096 "SNA" ;
VAL_ 264 DI_soptState 7 "SOPT_TEST_SNA" 4 "SOPT_TEST_NOT_RUN" 3 "SOPT_TEST_PASSED" 2 "SOPT_TEST_FAILED" 1 "SOPT_TEST_IN_PROGRESS" 0 "SOPT_PRE_TEST" ;
VAL_ 264 DI_motorRPM -32768 "SNA" ;
VAL_ 264 DI_pedalPos 255 "SNA" ;
VAL_ 280 DI_torqueEstimate -2048 "SNA" ;
VAL_ 280 DI_gear 7 "DI_GEAR_SNA" 4 "DI_GEAR_D" 3 "DI_GEAR_N" 2 "DI_GEAR_R" 1 "DI_GEAR_P" 0 "DI_GEAR_INVALID" ;
VAL_ 280 DI_brakePedal 1 "Applied" 0 "Not_applied" ;
VAL_ 280 DI_vehicleSpeed 4095 "SNA" ;
VAL_ 280 DI_gearRequest 7 "DI_GEAR_SNA" 4 "DI_GEAR_D" 3 "DI_GEAR_N" 2 "DI_GEAR_R" 1 "DI_GEAR_P" 0 "DI_GEAR_INVALID" ;
VAL_ 280 DI_torqueInterfaceFailure 1 "TORQUE_INTERFACE_FAILED" 0 "TORQUE_INTERFACE_NORMAL" ;
VAL_ 280 DI_brakePedalState 3 "SNA" 2 "INVALID" 1 "ON" 0 "OFF" ;
VAL_ 280 DI_epbParkRequest 1 "Park_requested" 0 "No_request" ;
VAL_ 280 DI_epbInterfaceReady 1 "EPB_INTERFACE_READY" 0 "EPB_INTERFACE_NOT_READY" ;
VAL_ 309 ESP_absBrakeEvent 1 "ACTIVE" 0 "NOT_ACTIVE" ;
VAL_ 309 ESP_brakeDiscWipingActive 1 "ACTIVE" 0 "INACTIVE" ;
VAL_ 309 ESP_brakeLamp 0 "OFF" 1 "ON" ;
VAL_ 309 ESP_espFaultLamp 0 "OFF" 1 "ON" ;
VAL_ 309 ESP_espLampFlash 1 "FLASH" 0 "OFF" ;
VAL_ 309 ESP_hillStartAssistActive 1 "ACTIVE" 0 "INACTIVE" 2 "NOT_AVAILABLE" 3 "SNA" ;
VAL_ 309 ESP_absFaultLamp 0 "OFF" 1 "ON" ;
VAL_ 309 ESP_espOffLamp 0 "OFF" 1 "ON" ;
VAL_ 309 ESP_stabilityControlSts 2 "ENGAGED" 3 "FAULTED" 5 "INIT" 4 "NOT_CONFIGURED" 0 "OFF" 1 "ON" ;
VAL_ 309 ESP_tcLampFlash 1 "FLASH" 0 "OFF" ;
VAL_ 760 MCU_speedLimitUnits 1 "KPH" 0 "MPH" ;
VAL_ 760 MCU_userSpeedOffsetUnits 1 "KPH" 0 "MPH" ;
VAL_ 643 AirTemp_Insd 255 "SNA" ;
VAL_ 643 AirTemp_Outsd 254 "INIT" 255 "SNA" ;
VAL_ 643 Bckl_Sw_RL_Stat_SAM_R 2 "FLT" 1 "NOT" 0 "OK" 3 "SNA" ;
VAL_ 643 Bckl_Sw_RM_Stat_SAM_R 2 "FLT" 1 "NOT" 0 "OK" 3 "SNA" ;
VAL_ 643 Bckl_Sw_RR_Stat_SAM_R 2 "FLT" 1 "NOT" 0 "OK" 3 "SNA" ;
VAL_ 643 DL_RLtch_Stat 1 "CLS" 0 "NDEF0" 2 "OPN" 3 "SNA" ;
VAL_ 643 DrRLtch_FL_Stat 1 "CLS" 0 "NDEF0" 2 "OPN" 3 "SNA" ;
VAL_ 643 DrRLtch_FR_Stat 1 "CLS" 0 "NDEF0" 2 "OPN" 3 "SNA" ;
VAL_ 643 DrRLtch_RL_Stat 1 "CLS" 0 "NDEF0" 2 "OPN" 3 "SNA" ;
VAL_ 643 DrRLtch_RR_Stat 1 "CLS" 0 "NDEF0" 2 "OPN" 3 "SNA" ;
VAL_ 643 EngHd_Stat 1 "CLS" 0 "NDEF0" 2 "OPN" 3 "SNA" ;
VAL_ 643 LgtSens_Night 0 "DAY" 1 "NIGHT" ;
VAL_ 643 MPkBrk_Stat 1 "ENGG" 0 "RELS" ;
VAL_ 643 RevGr_Engg 0 "DISENGG" 1 "ENGG" 2 "NDEF2" 3 "SNA" ;
VAL_ 643 StW_Cond_Stat 3 "BLINK" 1 "NDEF1" 0 "OFF" 2 "ON" ;
VAL_ 643 Trlr_Stat 2 "NDEF2" 0 "NONE" 1 "OK" 3 "SNA" ;
VAL_ 792 BOOT_STATE 2 "Init" 3 "SNA" 0 "closed" 1 "open" ;
VAL_ 792 CERRD 1 "CAN error detect" 0 "no Can error detected" ;
VAL_ 792 DAY 1 "Init" 0 "SNA" ;
VAL_ 792 DOOR_STATE_FL 2 "Init" 3 "SNA" 0 "closed" 1 "open" ;
VAL_ 792 DOOR_STATE_FR 2 "Init" 3 "SNA" 0 "closed" 1 "open" ;
VAL_ 792 DOOR_STATE_FrontTrunk 2 "Init" 3 "SNA" 0 "closed" 1 "open" ;
VAL_ 792 DOOR_STATE_RL 2 "Init" 3 "SNA" 0 "closed" 1 "open" ;
VAL_ 792 DOOR_STATE_RR 2 "Init" 3 "SNA" 0 "closed" 1 "open" ;
VAL_ 792 GTW_updateInProgress 1 "IN_PROGRESS" 2 "IN_PROGRESS_NOT_USED" 3 "IN_PROGRESS_SNA" 0 "NOT_IN_PROGRESS" ;
VAL_ 792 Hour 30 "Init" 31 "SNA" ;
VAL_ 792 MCU_factoryMode 1 "FACTORY_MODE" 0 "NORMAL_MODE" ;
VAL_ 792 MCU_transportModeOn 0 "NORMAL_MODE" ;
VAL_ 792 MINUTE 62 "Init" 63 "SNA" ;
VAL_ 792 MONTH 1 "Init" 15 "SNA" ;
VAL_ 792 SECOND 62 "Init" 63 "SNA" ;
VAL_ 792 YEAR 126 "Init" 127 "SNA" ;
VAL_ 872 DI_aebState 2 "ENABLED" 4 "FAULT" 7 "SNA" 1 "STANDBY" 3 "STANDSTILL" 0 "UNAVAILABLE" ;
VAL_ 872 DI_analogSpeed 4095 "SNA" ;
VAL_ 872 DI_cruiseState 2 "ENABLED" 5 "FAULT" 0 "OFF" 4 "OVERRIDE" 7 "PRE_CANCEL" 6 "PRE_FAULT" 1 "STANDBY" 3 "STANDSTILL" ;
VAL_ 872 DI_digitalSpeed 255 "SNA" ;
VAL_ 872 DI_immobilizerState 2 "AUTHENTICATING" 3 "DISARMED" 6 "FAULT" 4 "IDLE" 0 "INIT_SNA" 1 "REQUEST" 5 "RESET" ;
VAL_ 872 DI_speedUnits 1 "KPH" 0 "MPH" ;
VAL_ 872 DI_state 3 "ABORT" 4 "ENABLE" 2 "FAULT" 1 "STANDBY" 0 "UNAVAILABLE" ;
VAL_ 872 DI_systemState 3 "ABORT" 4 "ENABLE" 2 "FAULT" 1 "STANDBY" 0 "UNAVAILABLE" ;
VAL_ 872 DI_vehicleHoldState 2 "BLEND_IN" 4 "BLEND_OUT" 6 "FAULT" 7 "INIT" 5 "PARK" 1 "STANDBY" 3 "STANDSTILL" 0 "UNAVAILABLE" ;
VAL_ 880 EPAS_currentTuneMode 1 "DM_COMFORT" 3 "DM_SPORT" 2 "DM_STANDARD" 0 "FAIL_SAFE_DEFAULT" 4 "RWD_COMFORT" 6 "RWD_SPORT" 5 "RWD_STANDARD" 7 "UNAVAILABLE" ;
VAL_ 880 EPAS_eacErrorCode 14 "EAC_ERROR_EPB_INHIBIT" 3 "EAC_ERROR_HANDS_ON" 7 "EAC_ERROR_HIGH_ANGLE_RATE_REQ" 9 "EAC_ERROR_HIGH_ANGLE_RATE_SAFETY" 6 "EAC_ERROR_HIGH_ANGLE_REQ" 8 "EAC_ERROR_HIGH_ANGLE_SAFETY" 10 "EAC_ERROR_HIGH_MMOT_SAFETY" 11 "EAC_ERROR_HIGH_TORSION_SAFETY" 0 "EAC_ERROR_IDLE" 12 "EAC_ERROR_LOW_ASSIST" 2 "EAC_ERROR_MAX_SPEED" 1 "EAC_ERROR_MIN_SPEED" 13 "EAC_ERROR_PINION_VEL_DIFF" 4 "EAC_ERROR_TMP_FAULT" 5 "EAR_ERROR_MAX_STEER_DELTA" 15 "SNA" ;
VAL_ 880 EPAS_eacStatus 2 "EAC_ACTIVE" 1 "EAC_AVAILABLE" 3 "EAC_FAULT" 0 "EAC_INHIBITED" 4 "SNA" ;
VAL_ 880 EPAS_handsOnLevel 0 "0" 1 "1" 2 "2" 3 "3" ;
VAL_ 880 EPAS_steeringFault 1 "FAULT" 0 "NO_FAULT" ;
VAL_ 880 EPAS_steeringRackForce 1022 "NOT_IN_SPEC" 1023 "SNA" ;
VAL_ 880 EPAS_steeringReduced 0 "NORMAL_ASSIST" 1 "REDUCED_ASSIST" ;
VAL_ 880 EPAS_torsionBarTorque 0 "SEE_SPECIFICATION" 4095 "SNA" 4094 "UNDEFINABLE_DATA" ;
VAL_ 904 MCU_clusterReadyForDrive 0 "NO_SNA" 1 "YES" ;
VAL_ 1160 DAS_steeringAngleRequest 16384 "ZERO_ANGLE" ;
VAL_ 1160 DAS_steeringControlType 1 "ANGLE_CONTROL" 3 "DISABLED" 0 "NONE" 2 "RESERVED" ;
VAL_ 1160 DAS_steeringHapticRequest 1 "ACTIVE" 0 "IDLE" ;
VAL_ 1362 STATE 5 "FAULT_TIMEOUT" 4 "FAULT_STARTUP" 3 "FAULT_SCE" 2 "FAULT_SEND" 1 "FAULT_BAD_CHECKSUM" 0 "NO_FAULT" ;

CM_ "CHFFR_METRIC 1160 DAS_steeringAngleRequest STEER_ANGLE 0.1098666 180; CHFFR_METRIC 264 DI_motorRPM ENGINE_RPM 1 0";<|MERGE_RESOLUTION|>--- conflicted
+++ resolved
@@ -148,7 +148,6 @@
  SG_ ESP_espOffLamp : 31|1@0+ (1,0) [-1|2] ""  NEO
  SG_ ESP_stabilityControlSts : 14|3@0+ (1,0) [6|7] ""  NEO
  SG_ ESP_tcLampFlash : 5|1@0+ (1,0) [-1|2] ""  NEO
-<<<<<<< HEAD
  SG_ ESP_tcOffLamp : 15|1@0+ (1,0) [0|1] ""  NEO
 
 BO_ 341 ESP_B: 8 ESP
@@ -162,21 +161,6 @@
  SG_ ESP_wheelPulseCountReR : 31|8@0+ (1,0) [0|254] ""  NEO,EPAS
 
 BO_ 532 EPB_epasControl: 3 EPB
-=======
- SG_ ESP_tcOffLamp : 15|1@0+ (1,0) [0|1] ""  NEO
-
-BO_ 341 ESP_B: 8 ESP
- SG_ ESP_BChecksum : 39|8@0+ (1,0) [0|255] ""  NEO,EPAS
- SG_ ESP_BCounter : 62|4@0+ (1,0) [1|15] ""  NEO,EPAS
- SG_ ESP_vehicleSpeed : 47|16@0+ (0.00999999978,0) [0|0] "kph"  NEO,EPAS
- SG_ ESP_vehicleSpeedQF : 57|2@0+ (1,0) [1|2] ""  NEO,EPAS
- SG_ ESP_wheelPulseCountFrL : 7|8@0+ (1,0) [0|254] ""  NEO,EPAS 
- SG_ ESP_wheelPulseCountFrR : 15|8@0+ (1,0) [0|254] ""  NEO,EPAS
- SG_ ESP_wheelPulseCountReL : 23|8@0+ (1,0) [0|254] ""  NEO,EPAS 
- SG_ ESP_wheelPulseCountReR : 31|8@0+ (1,0) [0|254] ""  NEO,EPAS
-
-BO_ 532 EPB_epasControl: 3 EPB
->>>>>>> 15665231
  SG_ EPB_epasControlChecksum : 23|8@0+ (1,0) [0|255] ""  NEO,EPAS 
  SG_ EPB_epasControlCounter : 11|4@0+ (1,0) [0|15] ""  NEO,EPAS
  SG_ EPB_epasEACAllow : 2|3@0+ (1,0) [4|7] ""  NEO,EPAS
