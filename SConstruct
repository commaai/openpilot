--- conflicted
+++ resolved
@@ -15,6 +15,11 @@
 
 SetOption('num_jobs', max(1, int(os.cpu_count()/2)))
 
+AddOption('--kaitai', action='store_true', help='Regenerate kaitai struct parsers')
+AddOption('--asan', action='store_true', help='turn on ASAN')
+AddOption('--ubsan', action='store_true', help='turn on UBSan')
+AddOption('--mutation', action='store_true', help='generate mutation-ready code')
+AddOption('--ccflags', action='store', type='string', default='', help='pass arbitrary flags over the command line')
 AddOption('--kaitai', action='store_true', help='Regenerate kaitai struct parsers')
 AddOption('--asan', action='store_true', help='turn on ASAN')
 AddOption('--ubsan', action='store_true', help='turn on UBSan')
@@ -28,9 +33,12 @@
 
 # Detect platform
 arch = subprocess.check_output(["uname", "-m"], encoding='utf8').rstrip()
+# Detect platform
+arch = subprocess.check_output(["uname", "-m"], encoding='utf8').rstrip()
 if platform.system() == "Darwin":
   arch = "Darwin"
   brew_prefix = subprocess.check_output(['brew', '--prefix'], encoding='utf8').strip()
+elif arch == "aarch64" and os.path.isfile('/TICI'):
 elif arch == "aarch64" and os.path.isfile('/TICI'):
   arch = "larch64"
 assert arch in [
@@ -39,7 +47,23 @@
   "x86_64",   # linux pc x64
   "Darwin",   # macOS arm64 (x86 not supported)
 ]
-
+assert arch in [
+  "larch64",  # linux tici arm64
+  "aarch64",  # linux pc arm64
+  "x86_64",   # linux pc x64
+  "Darwin",   # macOS arm64 (x86 not supported)
+]
+
+env = Environment(
+  ENV={
+    "PATH": os.environ['PATH'],
+    "PYTHONPATH": Dir("#").abspath + ':' + Dir(f"#third_party/acados").abspath,
+    "ACADOS_SOURCE_DIR": Dir("#third_party/acados").abspath,
+    "ACADOS_PYTHON_INTERFACE_PATH": Dir("#third_party/acados/acados_template").abspath,
+    "TERA_PATH": Dir("#").abspath + f"/third_party/acados/{arch}/t_renderer"
+  },
+  CC='clang',
+  CXX='clang++',
 env = Environment(
   ENV={
     "PATH": os.environ['PATH'],
@@ -66,7 +90,15 @@
   CFLAGS=["-std=gnu11"],
   CXXFLAGS=["-std=c++1z"],
   CPPPATH=[
+  ],
+  CFLAGS=["-std=gnu11"],
+  CXXFLAGS=["-std=c++1z"],
+  CPPPATH=[
     "#",
+    "#msgq",
+    "#third_party",
+    "#third_party/json11",
+    "#third_party/linux/include",
     "#msgq",
     "#third_party",
     "#third_party/json11",
@@ -79,13 +111,19 @@
   ],
   LIBPATH=[
     "#common",
+  ],
+  LIBPATH=[
+    "#common",
     "#msgq_repo",
     "#third_party",
     "#selfdrive/pandad",
     "#rednose/helpers",
     f"#third_party/libyuv/{arch}/lib",
     f"#third_party/acados/{arch}/lib",
-  ],
+    f"#third_party/libyuv/{arch}/lib",
+    f"#third_party/acados/{arch}/lib",
+  ],
+  RPATH=[],
   RPATH=[],
   CYTHONCFILESUFFIX=".cpp",
   COMPILATIONDB_USE_ABSPATH=True,
@@ -94,9 +132,6 @@
   toolpath=["#site_scons/site_tools", "#rednose_repo/site_scons/site_tools"],
 )
 
-<<<<<<< HEAD
-env.AppendUnique(CPPPATH=[panda.INCLUDE_PATH])
-
 # Arch-specific flags and paths
 if arch == "larch64":
   env.Append(CPPPATH=["#third_party/opencl/include"])
@@ -143,7 +178,9 @@
 if arch != "Darwin":
   env.Append(LINKFLAGS=["-Wl,--as-needed", "-Wl,--no-undefined"])
 
-=======
+# progress output
+env.AppendUnique(CPPPATH=[panda.INCLUDE_PATH])
+
 # Arch-specific flags and paths
 if arch == "larch64":
   env.Append(CPPPATH=["#third_party/opencl/include"])
@@ -190,7 +227,6 @@
 if arch != "Darwin":
   env.Append(LINKFLAGS=["-Wl,--as-needed", "-Wl,--no-undefined"])
 
->>>>>>> 33f01084
 # progress output
 node_interval = 5
 node_count = 0
@@ -202,6 +238,7 @@
   Progress(progress_function, interval=node_interval)
 
 # ********** Cython build environment **********
+# ********** Cython build environment **********
 py_include = sysconfig.get_paths()['include']
 envCython = env.Clone()
 envCython["CPPPATH"] += [py_include, np.get_include()]
@@ -211,12 +248,14 @@
 envCython["LIBS"] = []
 if arch == "Darwin":
   envCython["LINKFLAGS"] = env["LINKFLAGS"] + ["-bundle", "-undefined", "dynamic_lookup"]
+  envCython["LINKFLAGS"] = env["LINKFLAGS"] + ["-bundle", "-undefined", "dynamic_lookup"]
 else:
   envCython["LINKFLAGS"] = ["-pthread", "-shared"]
 
 np_version = SCons.Script.Value(np.__version__)
 Export('envCython', 'np_version')
 
+# ********** Qt build environment **********
 # ********** Qt build environment **********
 qt_env = env.Clone()
 qt_modules = ["Widgets", "Gui", "Core", "Network", "Concurrent", "DBus", "Xml"]
@@ -275,11 +314,21 @@
 Clean(["."], cache_dir)
 
 # ********** start building stuff **********
+Export('env', 'qt_env', 'arch')
+
+# Setup cache dir
+cache_dir = '/data/scons_cache' if arch == "larch64" else '/tmp/scons_cache'
+CacheDir(cache_dir)
+Clean(["."], cache_dir)
+
+# ********** start building stuff **********
 
 # Build common module
 SConscript(['common/SConscript'])
 Import('_common')
+Import('_common')
 common = [_common, 'json11', 'zmq']
+Export('common')
 Export('common')
 
 # Build messaging (cereal + msgq + socketmaster + their dependencies)
@@ -318,4 +367,6 @@
     SConscript(['tools/cabana/SConscript'])
 
 
+env.CompilationDatabase('compile_commands.json')
+
 env.CompilationDatabase('compile_commands.json')