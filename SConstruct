--- conflicted
+++ resolved
@@ -93,23 +93,6 @@
   toolpath=["#site_scons/site_tools", "#rednose_repo/site_scons/site_tools"],
 )
 
-<<<<<<< HEAD
-## Vendor: capnproto (compiler + libs)
-# Prefer vendored capnproto in third_party/capnproto over system installs
-capnp_bin_dir = Dir(f"#third_party/capnproto/{arch}/bin").abspath
-capnp_lib_dir = f"#third_party/capnproto/{arch}/lib"
-capnp_inc_dir = "#third_party/capnproto/include"
-
-env.PrependENVPath('PATH', capnp_bin_dir)
-env['LIBPATH'] = [capnp_lib_dir] + env['LIBPATH']
-env['CPPPATH'] = [capnp_inc_dir] + env['CPPPATH']
-env.Append(RPATH=[Dir(capnp_lib_dir).abspath])
-
-if arch == "Darwin":
-  # RPATH is not supported on macOS, instead use the linker flags
-  darwin_rpath_link_flags = [f"-Wl,-rpath,{path}" for path in env["RPATH"]]
-  env["LINKFLAGS"] += darwin_rpath_link_flags
-=======
 # Arch-specific flags and paths
 if arch == "larch64":
   env.Append(CPPPATH=["#third_party/opencl/include"])
@@ -139,7 +122,6 @@
     "/usr/lib",
     "/usr/local/lib",
   ])
->>>>>>> 1fbec6f6
 
 # Sanitizers and extra CCFLAGS from CLI
 if GetOption('asan'):
