--- conflicted
+++ resolved
@@ -17,13 +17,9 @@
 if not os.path.isdir("/system"):
   arch = "larch64"
 
-<<<<<<< HEAD
+webcam = bool(ARGUMENTS.get("use_webcam", 0))
+
 if arch == "aarch64" or arch == "larch64":
-=======
-webcam = bool(ARGUMENTS.get("use_webcam", 0))
-
-if arch == "aarch64":
->>>>>>> 29928062
   lenv = {
     "LD_LIBRARY_PATH": '/data/data/com.termux/files/usr/lib',
     "PATH": os.environ['PATH'],
@@ -196,16 +192,11 @@
     return x[0].path.rsplit("/", 1)[1][:-3]
 
 # still needed for apks
-<<<<<<< HEAD
 if arch == 'larch64':
   zmq = 'zmq'
 else:
   zmq = FindFile("libzmq.a", libpath)
-Export('env', 'arch', 'zmq', 'SHARED')
-=======
-zmq = FindFile("libzmq.a", libpath)
 Export('env', 'arch', 'zmq', 'SHARED', 'webcam')
->>>>>>> 29928062
 
 # cereal and messaging are shared with the system
 SConscript(['cereal/SConscript'])
