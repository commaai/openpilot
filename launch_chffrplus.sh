#!/usr/bin/bash

if [ -z "$BASEDIR" ]; then
  export BASEDIR="/data/openpilot"
fi

source "$BASEDIR/launch_env.sh"

function launch {
  # Wifi scan
  wpa_cli IFNAME=wlan0 SCAN

  # Check to see if there's a valid overlay-based update available. Conditions
  # are as follows:
  #
  # 1. The BASEDIR init file has to exist, with a newer modtime than anything in
  #    the BASEDIR Git repo. This checks for local development work or the user
  #    switching branches/forks, which should not be overwritten.
  # 2. The FINALIZED consistent file has to exist, indicating there's an update
  #    that completed successfully and synced to disk.

  if [ -f "${BASEDIR}/.overlay_init" ]; then
    find ${BASEDIR}/.git -newer ${BASEDIR}/.overlay_init | grep -q '.' 2> /dev/null
    if [ $? -eq 0 ]; then
      echo "${BASEDIR} has been modified, skipping overlay update installation"
    else
      if [ -f "${STAGING_ROOT}/finalized/.overlay_consistent" ]; then
        if [ ! -d /data/safe_staging/old_openpilot ]; then
          echo "Valid overlay update found, installing"
          LAUNCHER_LOCATION="${BASH_SOURCE[0]}"

          mv $BASEDIR /data/safe_staging/old_openpilot
          mv "${STAGING_ROOT}/finalized" $BASEDIR

          # The mv changed our working directory to /data/safe_staging/old_openpilot
          echo "Restarting launch script ${LAUNCHER_LOCATION}"
          cd "${BASEDIR}" && exec "${LAUNCHER_LOCATION}"
        else
          echo "openpilot backup found, not updating"
          # TODO: restore backup? This means the updater didn't start after swapping
        fi
      fi
    fi
  fi

  # Android and other system processes are not permitted to run on CPU 3
  # NEOS installed app processes can run anywhere
  echo 0-2 > /dev/cpuset/background/cpus
  echo 0-2 > /dev/cpuset/system-background/cpus
  [ -d "/dev/cpuset/foreground/boost/cpus" ] && echo 0-2 > /dev/cpuset/foreground/boost/cpus  # Not present in < NEOS 15
  echo 0-2 > /dev/cpuset/foreground/cpus
  echo 0-2 > /dev/cpuset/android/cpus
  echo 0-3 > /dev/cpuset/app/cpus

  # Configure non-default interrupt affinities for NEOS platforms
  # Slight differences between OP3T and LeEco for I2C, SPS, and USB, trying both for now
  # TODO: abstract this into per-platform and per-mainboard startup scripts
  #
  # Move RIL and other possibly long-running I/O interrupts onto core 1
  # Move USB to core 3 for better realtime handling
  IRQ_AFFINE_CORE_0=""
  IRQ_AFFINE_CORE_1="13 16 25 78"  # I2C, NGD, qcom,smd-modem
  IRQ_AFFINE_CORE_2="6 15 26 33 35"  # SPS, MDSS, ufshcd (flash storage), wlan_pci (WiFi)
  IRQ_AFFINE_CORE_3="733 736"  # USB for LeEco and OP3T mainboards respectively

  for CORE in {0..3}
  do
    CORE_IRQ_LIST=IRQ_AFFINE_CORE_$CORE
    for IRQ in ${!CORE_IRQ_LIST}
    do
      if [ -d "/proc/irq/$IRQ" ]; then
        echo "Setting IRQ affinity: IRQ $IRQ to core $CORE"
        echo $CORE > /proc/irq/$IRQ/smp_affinity_list
      fi
    done
  done

  # Check for NEOS update
  if [ "$(< /VERSION)" != "$REQUIRED_NEOS_VERSION" ]; then
    if [ -f "$BASEDIR/scripts/continue.sh" ]; then
      cp "$BASEDIR/scripts/continue.sh" "/data/data/com.termux/files/continue.sh"
    fi

    if [ ! -f "$BASEDIR/prebuilt" ]; then
      echo "Clearing build products and resetting scons state prior to NEOS update"
      git clean -xdf
      git submodule foreach --recursive git clean -xdf
      rm -rf /tmp/scons_cache
    fi

    "$BASEDIR/installer/updater/updater" "file://$BASEDIR/installer/updater/update.json"
  fi

<<<<<<< HEAD
  # Remove old NEOS update file
  # TODO: move this code to the updater
  if [ -d /data/neoupdate ]; then
    rm -rf /data/neoupdate
=======
  # One-time fix for a subset of OP3T with gyro orientation offsets.
  # Remove and regenerate qcom sensor registry. Only done on OP3T mainboards.
  # Performed exactly once. The old registry is preserved just-in-case, and
  # doubles as a flag denoting we've already done the reset.
  # TODO: we should really grow per-platform detect and setup routines
  if ! $(grep -q "letv" /proc/cmdline) && [ ! -f "/persist/comma/op3t-sns-reg-backup" ]; then
    echo "Performing OP3T sensor registry reset"
    mv /persist/sensors/sns.reg /persist/comma/op3t-sns-reg-backup &&
      rm -f /persist/sensors/sensors_settings /persist/sensors/error_log /persist/sensors/gyro_sensitity_cal &&
      echo "restart" > /sys/kernel/debug/msm_subsys/slpi &&
      sleep 5  # Give Android sensor subsystem a moment to recover
>>>>>>> 10bfbaff
  fi

  # handle pythonpath
  ln -sfn "$(pwd)" /data/pythonpath
  export PYTHONPATH="$PWD"

  # start manager
  cd selfdrive && ./manager.py

  # if broken, keep on screen error
  while true; do sleep 1; done
}

launch<|MERGE_RESOLUTION|>--- conflicted
+++ resolved
@@ -91,12 +91,10 @@
     "$BASEDIR/installer/updater/updater" "file://$BASEDIR/installer/updater/update.json"
   fi
 
-<<<<<<< HEAD
-  # Remove old NEOS update file
-  # TODO: move this code to the updater
+  # Remove old NEOS update files
   if [ -d /data/neoupdate ]; then
     rm -rf /data/neoupdate
-=======
+
   # One-time fix for a subset of OP3T with gyro orientation offsets.
   # Remove and regenerate qcom sensor registry. Only done on OP3T mainboards.
   # Performed exactly once. The old registry is preserved just-in-case, and
@@ -108,7 +106,6 @@
       rm -f /persist/sensors/sensors_settings /persist/sensors/error_log /persist/sensors/gyro_sensitity_cal &&
       echo "restart" > /sys/kernel/debug/msm_subsys/slpi &&
       sleep 5  # Give Android sensor subsystem a moment to recover
->>>>>>> 10bfbaff
   fi
 
   # handle pythonpath
