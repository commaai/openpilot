// sample struct that keeps 3 samples in memory
struct sample_t {
  int values[6];
  int min;
  int max;
} sample_t_default = {{0}, 0, 0};

// no float support in STM32F2 micros (cortex-m3)
#ifdef PANDA
struct lookup_t {
  float x[3];
  float y[3];
};
#endif

void safety_rx_hook(CAN_FIFOMailBox_TypeDef *to_push);
int safety_tx_hook(CAN_FIFOMailBox_TypeDef *to_send);
int safety_tx_lin_hook(int lin_num, uint8_t *data, int len);
int safety_ignition_hook();
uint32_t get_ts_elapsed(uint32_t ts, uint32_t ts_last);
int to_signed(int d, int bits);
void update_sample(struct sample_t *sample, int sample_new);
int max_limit_check(int val, const int MAX, const int MIN);
int dist_to_meas_check(int val, int val_last, struct sample_t *val_meas,
  const int MAX_RATE_UP, const int MAX_RATE_DOWN, const int MAX_ERROR);
int driver_limit_check(int val, int val_last, struct sample_t *val_driver,
  const int MAX, const int MAX_RATE_UP, const int MAX_RATE_DOWN,
  const int MAX_ALLOWANCE, const int DRIVER_FACTOR);
int rt_rate_limit_check(int val, int val_last, const int MAX_RT_DELTA);
#ifdef PANDA
float interpolate(struct lookup_t xy, float x);
#endif

typedef void (*safety_hook_init)(int16_t param);
typedef void (*rx_hook)(CAN_FIFOMailBox_TypeDef *to_push);
typedef int (*tx_hook)(CAN_FIFOMailBox_TypeDef *to_send);
typedef int (*tx_lin_hook)(int lin_num, uint8_t *data, int len);
typedef int (*ign_hook)();
typedef int (*fwd_hook)(int bus_num, CAN_FIFOMailBox_TypeDef *to_fwd);

typedef struct {
  safety_hook_init init;
  ign_hook ignition;
  rx_hook rx;
  tx_hook tx;
  tx_lin_hook tx_lin;
  fwd_hook fwd;
} safety_hooks;

// This can be set by the safety hooks.
int controls_allowed = 0;

// Include the actual safety policies.
#include "safety/safety_defaults.h"
#include "safety/safety_honda.h"
#include "safety/safety_toyota.h"
#ifdef PANDA
#include "safety/safety_toyota_ipas.h"
#include "safety/safety_tesla.h"
#endif
#include "safety/safety_gm.h"
#include "safety/safety_ford.h"
#include "safety/safety_cadillac.h"
#include "safety/safety_hyundai.h"
#include "safety/safety_elm327.h"

const safety_hooks *current_hooks = &nooutput_hooks;

void safety_rx_hook(CAN_FIFOMailBox_TypeDef *to_push){
  current_hooks->rx(to_push);
}

int safety_tx_hook(CAN_FIFOMailBox_TypeDef *to_send) {
  return current_hooks->tx(to_send);
}

int safety_tx_lin_hook(int lin_num, uint8_t *data, int len){
  return current_hooks->tx_lin(lin_num, data, len);
}

// -1 = Disabled (Use GPIO to determine ignition)
// 0 = Off (not started)
// 1 = On (started)
int safety_ignition_hook() {
  return current_hooks->ignition();
}
int safety_fwd_hook(int bus_num, CAN_FIFOMailBox_TypeDef *to_fwd) {
  return current_hooks->fwd(bus_num, to_fwd);
}

typedef struct {
  uint16_t id;
  const safety_hooks *hooks;
} safety_hook_config;

#define SAFETY_NOOUTPUT 0
#define SAFETY_HONDA 1
#define SAFETY_TOYOTA 2
#define SAFETY_GM 3
#define SAFETY_HONDA_BOSCH 4
#define SAFETY_FORD 5
#define SAFETY_CADILLAC 6
#define SAFETY_HYUNDAI 7
<<<<<<< HEAD
#define SAFETY_LEXUS_ISH 8
=======
#define SAFETY_TESLA 8
>>>>>>> dfa7757c
#define SAFETY_TOYOTA_IPAS 0x1335
#define SAFETY_TOYOTA_NOLIMITS 0x1336
#define SAFETY_ALLOUTPUT 0x1337
#define SAFETY_ELM327 0xE327

const safety_hook_config safety_hook_registry[] = {
  {SAFETY_NOOUTPUT, &nooutput_hooks},
  {SAFETY_HONDA, &honda_hooks},
  {SAFETY_HONDA_BOSCH, &honda_bosch_hooks},
  {SAFETY_TOYOTA, &toyota_hooks},
  {SAFETY_GM, &gm_hooks},
  {SAFETY_FORD, &ford_hooks},
  {SAFETY_CADILLAC, &cadillac_hooks},
  {SAFETY_HYUNDAI, &hyundai_hooks},
  {SAFETY_TOYOTA_NOLIMITS, &toyota_nolimits_hooks},
  {SAFETY_LEXUS_ISH, &lexus_ish_hooks},
#ifdef PANDA
  {SAFETY_TOYOTA_IPAS, &toyota_ipas_hooks},
  {SAFETY_TESLA, &tesla_hooks},
#endif
  {SAFETY_ALLOUTPUT, &alloutput_hooks},
  {SAFETY_ELM327, &elm327_hooks},
};

#define HOOK_CONFIG_COUNT (sizeof(safety_hook_registry)/sizeof(safety_hook_config))

int safety_set_mode(uint16_t mode, int16_t param) {
  for (int i = 0; i < HOOK_CONFIG_COUNT; i++) {
    if (safety_hook_registry[i].id == mode) {
      current_hooks = safety_hook_registry[i].hooks;
      if (current_hooks->init) current_hooks->init(param);
      return 0;
    }
  }
  return -1;
}

// compute the time elapsed (in microseconds) from 2 counter samples
uint32_t get_ts_elapsed(uint32_t ts, uint32_t ts_last) {
  return ts > ts_last ? ts - ts_last : (0xFFFFFFFF - ts_last) + 1 + ts;
}

// convert a trimmed integer to signed 32 bit int
int to_signed(int d, int bits) {
  if (d >= (1 << (bits - 1))) {
    d -= (1 << bits);
  }
  return d;
}

// given a new sample, update the smaple_t struct
void update_sample(struct sample_t *sample, int sample_new) {
  for (int i = sizeof(sample->values)/sizeof(sample->values[0]) - 1; i > 0; i--) {
    sample->values[i] = sample->values[i-1];
  }
  sample->values[0] = sample_new;

  // get the minimum and maximum measured samples
  sample->min = sample->max = sample->values[0];
  for (int i = 1; i < sizeof(sample->values)/sizeof(sample->values[0]); i++) {
    if (sample->values[i] < sample->min) sample->min = sample->values[i];
    if (sample->values[i] > sample->max) sample->max = sample->values[i];
  }
}

int max_limit_check(int val, const int MAX, const int MIN) {
  return (val > MAX) || (val < MIN);
}

// check that commanded value isn't too far from measured
int dist_to_meas_check(int val, int val_last, struct sample_t *val_meas,
  const int MAX_RATE_UP, const int MAX_RATE_DOWN, const int MAX_ERROR) {

  // *** val rate limit check ***
  int highest_allowed_val = max(val_last, 0) + MAX_RATE_UP;
  int lowest_allowed_val = min(val_last, 0) - MAX_RATE_UP;

  // if we've exceeded the meas val, we must start moving toward 0
  highest_allowed_val = min(highest_allowed_val, max(val_last - MAX_RATE_DOWN, max(val_meas->max, 0) + MAX_ERROR));
  lowest_allowed_val = max(lowest_allowed_val, min(val_last + MAX_RATE_DOWN, min(val_meas->min, 0) - MAX_ERROR));

  // check for violation
  return (val < lowest_allowed_val) || (val > highest_allowed_val);
}

// check that commanded value isn't fighting against driver
int driver_limit_check(int val, int val_last, struct sample_t *val_driver,
  const int MAX, const int MAX_RATE_UP, const int MAX_RATE_DOWN,
  const int MAX_ALLOWANCE, const int DRIVER_FACTOR) {

  int highest_allowed = max(val_last, 0) + MAX_RATE_UP;
  int lowest_allowed = min(val_last, 0) - MAX_RATE_UP;

  int driver_max_limit = MAX + (MAX_ALLOWANCE + val_driver->max) * DRIVER_FACTOR;
  int driver_min_limit = -MAX + (-MAX_ALLOWANCE + val_driver->min) * DRIVER_FACTOR;

  // if we've exceeded the applied torque, we must start moving toward 0
  highest_allowed = min(highest_allowed, max(val_last - MAX_RATE_DOWN,
                                             max(driver_max_limit, 0)));
  lowest_allowed = max(lowest_allowed, min(val_last + MAX_RATE_DOWN,
                                           min(driver_min_limit, 0)));

  // check for violation
  return (val < lowest_allowed) || (val > highest_allowed);
}


// real time check, mainly used for steer torque rate limiter
int rt_rate_limit_check(int val, int val_last, const int MAX_RT_DELTA) {

  // *** torque real time rate limit check ***
  int highest_val = max(val_last, 0) + MAX_RT_DELTA;
  int lowest_val = min(val_last, 0) - MAX_RT_DELTA;

  // check for violation
  return (val < lowest_val) || (val > highest_val);
}


#ifdef PANDA
// interp function that holds extreme values
float interpolate(struct lookup_t xy, float x) {
  int size = sizeof(xy.x) / sizeof(xy.x[0]);
  // x is lower than the first point in the x array. Return the first point
  if (x <= xy.x[0]) {
    return xy.y[0];

  } else {
    // find the index such that (xy.x[i] <= x < xy.x[i+1]) and linearly interp
    for (int i=0; i < size-1; i++) {
      if (x < xy.x[i+1]) {
        float x0 = xy.x[i];
        float y0 = xy.y[i];
        float dx = xy.x[i+1] - x0;
        float dy = xy.y[i+1] - y0;
        // dx should not be zero as xy.x is supposed ot be monotonic
        if (dx <= 0.) dx = 0.0001;
        return dy * (x - x0) / dx + y0;
      }
    }
    // if no such point is found, then x > xy.x[size-1]. Return last point
    return xy.y[size - 1];
  }
}
#endif<|MERGE_RESOLUTION|>--- conflicted
+++ resolved
@@ -101,11 +101,9 @@
 #define SAFETY_FORD 5
 #define SAFETY_CADILLAC 6
 #define SAFETY_HYUNDAI 7
-<<<<<<< HEAD
 #define SAFETY_LEXUS_ISH 8
-=======
 #define SAFETY_TESLA 8
->>>>>>> dfa7757c
+#define SAFETY_LEXUS_ISH 9
 #define SAFETY_TOYOTA_IPAS 0x1335
 #define SAFETY_TOYOTA_NOLIMITS 0x1336
 #define SAFETY_ALLOUTPUT 0x1337
