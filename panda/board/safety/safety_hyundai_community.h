bool hyundai_has_scc = false;
int OP_LKAS_live = 0;
int OP_MDPS_live = 0;
int OP_CLU_live = 0;
int OP_SCC_live = 0;
int car_SCC_live = 0;
int OP_EMS_live = 0;
int hyundai_mdps_bus = -1;
bool hyundai_LCAN_on_bus1 = false;
bool hyundai_forward_bus1 = false;
const CanMsg HYUNDAI_COMMUNITY_TX_MSGS[] = {
  {832, 0, 8}, {832, 1, 8}, // LKAS11 Bus 0, 1
  {1265, 0, 4}, {1265, 1, 4}, {1265, 2, 4}, // CLU11 Bus 0, 1, 2
  {1157, 0, 4}, // LFAHDA_MFC Bus 0
  {593, 2, 8},  // MDPS12, Bus 2
  {1056, 0, 8}, //   SCC11,  Bus 0
  {1057, 0, 8}, //   SCC12,  Bus 0
  {1290, 0, 8}, //   SCC13,  Bus 0
  {905, 0, 8},  //   SCC14,  Bus 0
  {1186, 0, 8},  //   4a2SCC, Bus 0
  {790, 1, 8}, // EMS11, Bus 1
  {912, 0, 7}, {912,1, 7}, // SPAS11, Bus 0, 1
  {1268, 0, 8}, {1268,1, 8}, // SPAS12, Bus 0, 1
 };

// older hyundai models have less checks due to missing counters and checksums
AddrCheckStruct hyundai_community_rx_checks[] = {
  {.msg = {{608, 0, 8, .check_checksum = true, .max_counter = 3U, .expected_timestep = 10000U},
           {881, 0, 8, .expected_timestep = 10000U}}},
  {.msg = {{902, 0, 8, .expected_timestep = 20000U}}},
<<<<<<< HEAD
  // {.msg = {{916, 0, 8, .expected_timestep = 20000U}}}, some Santa Fe does not have this msg, need to find alternative
=======
  {.msg = {{916, 0, 8, .expected_timestep = 20000U}}},
  {.msg = {{1057, 0, 8, .check_checksum = true, .max_counter = 15U, .expected_timestep = 20000U},
           {1057, 1, 8, .check_checksum = true, .max_counter = 15U, .expected_timestep = 20000U},
           {1057, 2, 8, .check_checksum = true, .max_counter = 15U, .expected_timestep = 20000U}}},
>>>>>>> 1d9bbe4b
};
const int HYUNDAI_COMMUNITY_RX_CHECK_LEN = sizeof(hyundai_community_rx_checks) / sizeof(hyundai_community_rx_checks[0]);

static int hyundai_community_rx_hook(CAN_FIFOMailBox_TypeDef *to_push) {

  bool valid;
  int addr = GET_ADDR(to_push);
  int bus = GET_BUS(to_push);

  valid = addr_safety_check(to_push, hyundai_community_rx_checks, HYUNDAI_COMMUNITY_RX_CHECK_LEN,
                            hyundai_get_checksum, hyundai_compute_checksum,
                            hyundai_get_counter);
  if (!valid){
    puts("  CAN RX invalid: "); puth(addr); puts("\n");
  }
  // check if we have a LCAN on Bus1
  if (bus == 1 && (addr == 1296 || addr == 524)) {
    if (hyundai_forward_bus1 || !hyundai_LCAN_on_bus1) {
      hyundai_LCAN_on_bus1 = true;
      hyundai_forward_bus1 = false;
      puts("  LCAN on bus1: forwarding disabled"); puts("\n");
    }
  }
  if (bus == 1 && hyundai_LCAN_on_bus1) {valid = false;}

  // check MDPS on Bus
  if ((addr == 593 || addr == 897) && hyundai_mdps_bus != bus) {
    if (bus == 0){
      hyundai_mdps_bus = bus;
      if (!hyundai_forward_bus1 && board_has_obd()) {
        current_board->set_can_mode(CAN_MODE_NORMAL);
        puts("  MDPS on bus0: harrness set to normal"); puts("\n");
      }
    } else if (bus == 1 && !hyundai_LCAN_on_bus1) {
      hyundai_mdps_bus = bus;
      hyundai_forward_bus1 = true;
      puts("  MDPS on bus1: forwarding enabled"); puts("\n");
    } 
  }
  // check if we have a SCC on Bus1 and LCAN not on the bus
  if (bus == 1 && addr == 1057 && !hyundai_LCAN_on_bus1) {
    if (!hyundai_forward_bus1) {
      hyundai_forward_bus1 = true;
      puts("  SCC on bus1: forwarding enabled"); puts("\n");
    }
  }

  if (valid) {
    if (addr == 593 && bus == hyundai_mdps_bus) {
      int torque_driver_new = ((GET_BYTES_04(to_push) & 0x7ff) * 0.79) - 808; // scale down new driver torque signal to match previous one
      // update array of samples
      update_sample(&torque_driver, torque_driver_new);
    }

    // enter controls on rising edge of ACC, exit controls on ACC off
    if (addr == 1057 && OP_SCC_live) { // for cars with long control
      hyundai_has_scc = true;
      car_SCC_live = 50;
      // 2 bits: 13-14
      int cruise_engaged = (GET_BYTES_04(to_push) >> 13) & 0x3;
      if (cruise_engaged && !cruise_engaged_prev) {
        controls_allowed = 1;
        puts("  SCC w/ long control: controls allowed"); puts("\n");
      }
      if (!cruise_engaged) {
        controls_allowed = 0;
        if (controls_allowed) {puts("  SCC w/ long control: controls not allowed"); puts("\n");}
      }
      cruise_engaged_prev = cruise_engaged;
    }
    if (addr == 1056 && !OP_SCC_live) { // for cars without long control
      hyundai_has_scc = true;
      // 2 bits: 13-14
      int cruise_engaged = GET_BYTES_04(to_push) & 0x1; // ACC main_on signal
      if (cruise_engaged && !cruise_engaged_prev) {
        controls_allowed = 1;
        puts("  SCC w/o long control: controls allowed"); puts("\n");
      }
      if (!cruise_engaged) {
        if (controls_allowed) {puts("  SCC w/o long control: controls not allowed"); puts("\n");}
        controls_allowed = 0;
      }
      cruise_engaged_prev = cruise_engaged;
    }
    // cruise control for car without SCC
    if (addr == 608 && bus == 0 && !hyundai_has_scc && !OP_SCC_live) {
      // bit 25
      int cruise_engaged = (GET_BYTES_04(to_push) >> 25 & 0x1); // ACC main_on signal
      if (cruise_engaged && !cruise_engaged_prev) {
        controls_allowed = 1;
        puts("  non-SCC w/ long control: controls allowed"); puts("\n");
      }
      if (!cruise_engaged) {
        if (controls_allowed) {puts("  non-SCC w/ long control: controls not allowed"); puts("\n");}
        controls_allowed = 0;
      }
      cruise_engaged_prev = cruise_engaged;
    }
    // engage for Cruise control disabled car
    if (addr == 1265 && bus == 0 && OP_SCC_live && !car_SCC_live) {
      // first byte
      int cruise_button = (GET_BYTES_04(to_push) & 0x7);
      // enable on both accel and decel buttons falling edge
      if (!cruise_button && (cruise_engaged_prev == 1 || cruise_engaged_prev == 2)) {
        controls_allowed = 1;
        puts("  non-SCC w/o long control: controls allowed"); puts("\n");
      }
      // disable on cancel rising edge
      if (cruise_button == 4) {
        if (controls_allowed) {puts("  non-SCC w/o long control: controls not allowed"); puts("\n");}
        controls_allowed = 0;
      }
      cruise_engaged_prev = cruise_button;
    }
    // exit controls on rising edge of gas press for cars with long control
    if (addr == 608 && OP_SCC_live && bus == 0) { // EMS16
      gas_pressed = (GET_BYTE(to_push, 7) >> 6) != 0;
    }
<<<<<<< HEAD
    if (addr == 881 && OP_SCC_live && bus == 0) {
=======
    if (addr == 881 && OP_SCC_live && bus == 0) { // E_EMS11
>>>>>>> 1d9bbe4b
      gas_pressed = (((GET_BYTE(to_push, 4) & 0x7F) << 1) | GET_BYTE(to_push, 3) >> 7) > 5;
    }
    // sample wheel speed, averaging opposite corners
    if (addr == 902 && bus == 0) {
      int hyundai_speed = GET_BYTES_04(to_push) & 0x3FFF;  // FL
      hyundai_speed += (GET_BYTES_48(to_push) >> 16) & 0x3FFF;  // RL
      hyundai_speed /= 2;
      vehicle_moving = hyundai_speed > HYUNDAI_STANDSTILL_THRSLD;
    }
    // exit controls on rising edge of brake press for cars with long control
    if (addr == 916 && OP_SCC_live && bus == 0) {
      brake_pressed = (GET_BYTE(to_push, 6) >> 7) != 0;
    }

    generic_rx_checks((addr == 832 && bus == 0));
  }
  return valid;
}

static int hyundai_community_tx_hook(CAN_FIFOMailBox_TypeDef *to_send) {

  int tx = 1;
  int addr = GET_ADDR(to_send);
  int bus = GET_BUS(to_send);

  if (!msg_allowed(to_send, HYUNDAI_COMMUNITY_TX_MSGS, sizeof(HYUNDAI_COMMUNITY_TX_MSGS)/sizeof(HYUNDAI_COMMUNITY_TX_MSGS[0]))) {
    tx = 0;
    puts("  CAN TX not allowed: "); puth(addr); puts(", "); puth(bus); puts("\n");
  }

  if (relay_malfunction) {
    tx = 0;
    puts("  CAN TX not allowed LKAS on bus0"); puts("\n");
  }

  // LKA STEER: safety check
  if (addr == 832) {
    OP_LKAS_live = 20;
    int desired_torque = ((GET_BYTES_04(to_send) >> 16) & 0x7ff) - 1024;
    uint32_t ts = TIM2->CNT;
    bool violation = 0;

    if (controls_allowed) {

      // *** global torque limit check ***
      bool torque_check = 0;
      violation |= torque_check = max_limit_check(desired_torque, HYUNDAI_MAX_STEER, -HYUNDAI_MAX_STEER);
      if (torque_check) {puts("  LKAS TX not allowed: torque limit check failed!"); puts("\n");}

      // *** torque rate limit check ***
      bool torque_rate_check = 0;
      violation |= torque_rate_check = driver_limit_check(desired_torque, desired_torque_last, &torque_driver,
        HYUNDAI_MAX_STEER, HYUNDAI_MAX_RATE_UP, HYUNDAI_MAX_RATE_DOWN,
        HYUNDAI_DRIVER_TORQUE_ALLOWANCE, HYUNDAI_DRIVER_TORQUE_FACTOR);
      if (torque_rate_check) {puts("  LKAS TX not allowed: torque rate limit check failed!"); puts("\n");}

      // used next time
      desired_torque_last = desired_torque;

      // *** torque real time rate limit check ***
      bool torque_rt_check = 0;
      violation |= torque_rt_check = rt_rate_limit_check(desired_torque, rt_torque_last, HYUNDAI_MAX_RT_DELTA);
      if (torque_rt_check) {puts("  LKAS TX not allowed: torque real time rate limit check failed!"); puts("\n");}

      // every RT_INTERVAL set the new limits
      uint32_t ts_elapsed = get_ts_elapsed(ts, ts_last);
      if (ts_elapsed > HYUNDAI_RT_INTERVAL) {
        rt_torque_last = desired_torque;
        ts_last = ts;
      }
    }

    // no torque if controls is not allowed
    if (!controls_allowed && (desired_torque != 0)) {
      violation = 1;
      puts("  LKAS torque not allowed: controls not allowed!"); puts("\n");
    }

    // reset to 0 if either controls is not allowed or there's a violation
    if (!controls_allowed) { // a reset worsen the issue of Panda blocking some valid LKAS messages
      desired_torque_last = 0;
      rt_torque_last = 0;
      ts_last = ts;
    }

    if (violation) {
      tx = 0;
    }
  }

  // FORCE CANCEL: safety check only relevant when spamming the cancel button.
  // ensuring that only the cancel button press is sent (VAL 4) when controls are off.
  // This avoids unintended engagements while still allowing resume spam
  //allow clu11 to be sent to MDPS if MDPS is not on bus0
  if (addr == 1265 && !controls_allowed && (bus != hyundai_mdps_bus && hyundai_mdps_bus == 1)) { 
    if ((GET_BYTES_04(to_send) & 0x7) != 4) {
      tx = 0;
    }
  }

  if (addr == 593) {OP_MDPS_live = 20;}
  if (addr == 1265 && bus == 1) {OP_CLU_live = 20;} // only count mesage created for MDPS
  if (addr == 1057) {OP_SCC_live = 20; if (car_SCC_live > 0) {car_SCC_live -= 1;}}
  if (addr == 790) {OP_EMS_live = 20;}

  // 1 allows the message through
  return tx;
}

static int hyundai_community_fwd_hook(int bus_num, CAN_FIFOMailBox_TypeDef *to_fwd) {

  int bus_fwd = -1;
  int addr = GET_ADDR(to_fwd);
  int fwd_to_bus1 = -1;
  if (hyundai_forward_bus1){fwd_to_bus1 = 1;}

  // forward cam to ccan and viceversa, except lkas cmd
  if (!relay_malfunction) {
    if (bus_num == 0) {
      if (!OP_CLU_live || addr != 1265 || hyundai_mdps_bus == 0) {
        if (!OP_MDPS_live || addr != 593) {
          if (!OP_EMS_live || addr != 790) {
            bus_fwd = hyundai_forward_bus1 ? 12 : 2;
          } else {
            bus_fwd = 2;  // EON create EMS11 for MDPS
            OP_EMS_live -= 1;
          }
        } else {
          bus_fwd = fwd_to_bus1;  // EON create MDPS for LKAS
          OP_MDPS_live -= 1;
        }
      } else {
        bus_fwd = 2; // EON create CLU12 for MDPS
        OP_CLU_live -= 1;
      }
    }
    if (bus_num == 1 && hyundai_forward_bus1) {
      if (!OP_MDPS_live || addr != 593) {
        if (!OP_SCC_live || (addr != 1056 && addr != 1057 && addr != 1290 && addr != 905)) {
          bus_fwd = 20;
        } else {
          bus_fwd = 2;  // EON create SCC11 SCC12 SCC13 SCC14 for Car
          OP_SCC_live -= 1;
        }
      } else {
        bus_fwd = 0;  // EON create MDPS for LKAS
        OP_MDPS_live -= 1;
      }
    }
    if (bus_num == 2) {
      if (!OP_LKAS_live || (addr != 832 && addr != 1157)) {
        if (!OP_SCC_live || (addr != 1056 && addr != 1057 && addr != 1290 && addr != 905)) {
          bus_fwd = hyundai_forward_bus1 ? 10 : 0;
        } else {
          bus_fwd = fwd_to_bus1;  // EON create SCC12 for Car
          OP_SCC_live -= 1;
        }
      } else if (hyundai_mdps_bus == 0) {
        bus_fwd = fwd_to_bus1; // EON create LKAS and LFA for Car
        OP_LKAS_live -= 1; 
      } else {
        OP_LKAS_live -= 1; // EON create LKAS and LFA for Car and MDPS
      }
    }
  } else {
    if (bus_num == 0) {
      bus_fwd = fwd_to_bus1;
    }
    if (bus_num == 1 && hyundai_forward_bus1) {
      bus_fwd = 0;
    }
  }
  return bus_fwd;
}

static void hyundai_community_init(int16_t param) {
  UNUSED(param);
  controls_allowed = false;
  relay_malfunction_reset();

  if (board_has_obd()) {
    current_board->set_can_mode(CAN_MODE_OBD_CAN2);
    }
}

const safety_hooks hyundai_community_hooks = {
  .init = hyundai_community_init,
  .rx = hyundai_community_rx_hook,
  .tx = hyundai_community_tx_hook,
  .tx_lin = nooutput_tx_lin_hook,
  .fwd = hyundai_community_fwd_hook,
  .addr_check = hyundai_community_rx_checks,
  .addr_check_len = sizeof(hyundai_community_rx_checks) / sizeof(hyundai_community_rx_checks[0]),
};
<|MERGE_RESOLUTION|>--- conflicted
+++ resolved
@@ -28,14 +28,7 @@
   {.msg = {{608, 0, 8, .check_checksum = true, .max_counter = 3U, .expected_timestep = 10000U},
            {881, 0, 8, .expected_timestep = 10000U}}},
   {.msg = {{902, 0, 8, .expected_timestep = 20000U}}},
-<<<<<<< HEAD
   // {.msg = {{916, 0, 8, .expected_timestep = 20000U}}}, some Santa Fe does not have this msg, need to find alternative
-=======
-  {.msg = {{916, 0, 8, .expected_timestep = 20000U}}},
-  {.msg = {{1057, 0, 8, .check_checksum = true, .max_counter = 15U, .expected_timestep = 20000U},
-           {1057, 1, 8, .check_checksum = true, .max_counter = 15U, .expected_timestep = 20000U},
-           {1057, 2, 8, .check_checksum = true, .max_counter = 15U, .expected_timestep = 20000U}}},
->>>>>>> 1d9bbe4b
 };
 const int HYUNDAI_COMMUNITY_RX_CHECK_LEN = sizeof(hyundai_community_rx_checks) / sizeof(hyundai_community_rx_checks[0]);
 
@@ -154,11 +147,7 @@
     if (addr == 608 && OP_SCC_live && bus == 0) { // EMS16
       gas_pressed = (GET_BYTE(to_push, 7) >> 6) != 0;
     }
-<<<<<<< HEAD
-    if (addr == 881 && OP_SCC_live && bus == 0) {
-=======
     if (addr == 881 && OP_SCC_live && bus == 0) { // E_EMS11
->>>>>>> 1d9bbe4b
       gas_pressed = (((GET_BYTE(to_push, 4) & 0x7F) << 1) | GET_BYTE(to_push, 3) >> 7) > 5;
     }
     // sample wheel speed, averaging opposite corners
