--- conflicted
+++ resolved
@@ -1,1086 +1,3 @@
-<<<<<<< HEAD
-// board enforces
-//   in-state
-//      accel set/resume
-//   out-state
-//      cancel button
-//      regen paddle
-//      accel rising edge
-//      brake rising edge
-//      brake > 0mph
-
-// 2m/s are added to be less restrictive
-const struct lookup_t TESLA_LOOKUP_ANGLE_RATE_UP = {
-    {2., 7., 17.},
-    {15., 15.8, 15.25}};
-
-const struct lookup_t TESLA_LOOKUP_ANGLE_RATE_DOWN = {
-    {2., 7., 17.},
-    {15., 13.5, 15.8}};
-
-const struct lookup_t TESLA_LOOKUP_MAX_ANGLE = {
-    {2., 29., 38.},
-    {410., 492., 436.}};
-
-const int TESLA_RT_INTERVAL = 250000; // 250ms between real time checks
-
-struct sample_t tesla_angle_meas; // last 3 steer angles
-
-// state of angle limits
-int tesla_desired_angle_last = 0; // last desired steer angle
-int16_t tesla_rt_angle_last = 0.; // last real time angle
-uint32_t tesla_ts_angle_last = 0;
-
-int tesla_controls_allowed_last = 0;
-int steer_allowed = 1;
-
-int tesla_brake_prev = 0;
-int tesla_gas_prev = 0;
-int tesla_speed = 0;
-int current_car_time = -1;
-int time_at_last_stalk_pull = -1;
-int eac_status = 0;
-
-int tesla_ignition_started = 0;
-
-/* <-- revB giraffe GPIO */
-#include "../drivers/uja1023.h"
-
-uint32_t tesla_ts_brakelight_on_last = 0;
-const int32_t BRAKELIGHT_CLEAR_INTERVAL = 250000; //25ms; needs to be slower than the framerate difference between the DI_torque2 (~100Hz) and DI_state messages (~10hz).
-const int32_t STW_MENU_BTN_HOLD_INTERVAL = 750000; //75ms, how long before we recognize the user is  holding this steering wheel button down
-
-uint32_t stw_menu_btn_pressed_ts = 0;
-int stw_menu_current_output_state = 0;
-int stw_menu_btn_state_last = 0;
-int stw_menu_output_flag = 0;
-int high_beam_lever_state = 0;
-/* revB giraffe GPIO --> */
-
-int tesla_radar_status = 0; //0-not present, 1-initializing, 2-active
-uint32_t tesla_last_radar_signal = 0;
-const int TESLA_RADAR_TIMEOUT = 1000000; // 1 second between real time checks
-char radar_VIN[] = "5YJSA1H27FF087536"; //leave empty if your radar VIN matches the car VIN
-
-//fake DAS counters
-int fake_DAS_counter = 0;
-int DAS_object_idx = 0;
-int DAS_control_idx = 0;
-int DAS_pscControl_idx = 0;
-int DAS_telemetryPeriodic_idx1 = 0;
-int DAS_telemetryPeriodic_idx2 = 0;
-int DAS_lanes_idx = 0;
-int DAS_status_idx = 0;
-int DAS_status2_idx = 0;
-int DAS_bodyControls_idx = 0;
-int DAS_info_idx = 0;
-int DAS_warningMatrix0_idx = 0;
-int DAS_warningMatrix1_idx = 0;
-int DAS_warningMatrix3_idx = 0;
-//fake DAS variables
-int DAS_enabled = 0;
-int DAS_speed_kph = 0;
-int DAS_accel_min = 0;
-int DAS_accel_max = 0;
-int DAS_aeb_event = 0x00;
-int DAS_acc_state = 0x00;
-int DAS_jerk_min = 0x000;
-int DAS_jerk_max = 0x0F;
-int DAS_gas_to_resume = 0;
-int DAS_apUnavailable = 0;
-
-static int add_tesla_crc(CAN_FIFOMailBox_TypeDef *msg , int msg_len) {
-  //"""Calculate CRC8 using 1D poly, FF start, FF end"""
-  int crc_lookup[256] = { 0x00, 0x1D, 0x3A, 0x27, 0x74, 0x69, 0x4E, 0x53, 0xE8, 0xF5, 0xD2, 0xCF, 0x9C, 0x81, 0xA6, 0xBB, 
-    0xCD, 0xD0, 0xF7, 0xEA, 0xB9, 0xA4, 0x83, 0x9E, 0x25, 0x38, 0x1F, 0x02, 0x51, 0x4C, 0x6B, 0x76, 
-    0x87, 0x9A, 0xBD, 0xA0, 0xF3, 0xEE, 0xC9, 0xD4, 0x6F, 0x72, 0x55, 0x48, 0x1B, 0x06, 0x21, 0x3C, 
-    0x4A, 0x57, 0x70, 0x6D, 0x3E, 0x23, 0x04, 0x19, 0xA2, 0xBF, 0x98, 0x85, 0xD6, 0xCB, 0xEC, 0xF1, 
-    0x13, 0x0E, 0x29, 0x34, 0x67, 0x7A, 0x5D, 0x40, 0xFB, 0xE6, 0xC1, 0xDC, 0x8F, 0x92, 0xB5, 0xA8, 
-    0xDE, 0xC3, 0xE4, 0xF9, 0xAA, 0xB7, 0x90, 0x8D, 0x36, 0x2B, 0x0C, 0x11, 0x42, 0x5F, 0x78, 0x65, 
-    0x94, 0x89, 0xAE, 0xB3, 0xE0, 0xFD, 0xDA, 0xC7, 0x7C, 0x61, 0x46, 0x5B, 0x08, 0x15, 0x32, 0x2F, 
-    0x59, 0x44, 0x63, 0x7E, 0x2D, 0x30, 0x17, 0x0A, 0xB1, 0xAC, 0x8B, 0x96, 0xC5, 0xD8, 0xFF, 0xE2, 
-    0x26, 0x3B, 0x1C, 0x01, 0x52, 0x4F, 0x68, 0x75, 0xCE, 0xD3, 0xF4, 0xE9, 0xBA, 0xA7, 0x80, 0x9D, 
-    0xEB, 0xF6, 0xD1, 0xCC, 0x9F, 0x82, 0xA5, 0xB8, 0x03, 0x1E, 0x39, 0x24, 0x77, 0x6A, 0x4D, 0x50, 
-    0xA1, 0xBC, 0x9B, 0x86, 0xD5, 0xC8, 0xEF, 0xF2, 0x49, 0x54, 0x73, 0x6E, 0x3D, 0x20, 0x07, 0x1A, 
-    0x6C, 0x71, 0x56, 0x4B, 0x18, 0x05, 0x22, 0x3F, 0x84, 0x99, 0xBE, 0xA3, 0xF0, 0xED, 0xCA, 0xD7, 
-    0x35, 0x28, 0x0F, 0x12, 0x41, 0x5C, 0x7B, 0x66, 0xDD, 0xC0, 0xE7, 0xFA, 0xA9, 0xB4, 0x93, 0x8E, 
-    0xF8, 0xE5, 0xC2, 0xDF, 0x8C, 0x91, 0xB6, 0xAB, 0x10, 0x0D, 0x2A, 0x37, 0x64, 0x79, 0x5E, 0x43, 
-    0xB2, 0xAF, 0x88, 0x95, 0xC6, 0xDB, 0xFC, 0xE1, 0x5A, 0x47, 0x60, 0x7D, 0x2E, 0x33, 0x14, 0x09, 
-    0x7F, 0x62, 0x45, 0x58, 0x0B, 0x16, 0x31, 0x2C, 0x97, 0x8A, 0xAD, 0xB0, 0xE3, 0xFE, 0xD9, 0xC4 };
-  int crc = 0xFF;
-  for (int x = 0; x < msg_len; x++) {
-    int v = 0;
-    if (x <= 3) {
-      v = (msg->RDLR >> (x * 8)) & 0xFF;
-    } else {
-      v = (msg->RDHR >> ( (x-4) * 8)) & 0xFF;
-    }
-    crc = crc_lookup[crc ^ v];
-  }
-  crc = crc ^ 0xFF;
-  return crc;
-}
-
-static int add_tesla_cksm(CAN_FIFOMailBox_TypeDef *msg , int msg_id, int msg_len) {
-  int cksm = (0xFF & msg_id) + (0xFF & (msg_id >> 8));
-  for (int x = 0; x < msg_len; x++) {
-    int v = 0;
-    if (x <= 3) {
-      v = (msg->RDLR >> (x * 8)) & 0xFF;
-    } else {
-      v = (msg->RDHR >> ( (x-4) * 8)) & 0xFF;
-    }
-    cksm = (cksm + v) & 0xFF;
-  }
-  return cksm;
-}
-
-static int add_tesla_cksm2(uint32_t dl, uint32_t dh, int msg_id, int msg_len) {
-  CAN_FIFOMailBox_TypeDef to_check;
-  to_check.RDLR = dl;
-  to_check.RDHR = dh;
-  return add_tesla_cksm(&to_check,msg_id,msg_len);
-}
-
-// interp function that holds extreme values
-float tesla_interpolate(struct lookup_t xy, float x)
-{
-  int size = sizeof(xy.x) / sizeof(xy.x[0]);
-  // x is lower than the first point in the x array. Return the first point
-  if (x <= xy.x[0])
-  {
-    return xy.y[0];
-  }
-  else
-  {
-    // find the index such that (xy.x[i] <= x < xy.x[i+1]) and linearly interp
-    for (int i = 0; i < size - 1; i++)
-    {
-      if (x < xy.x[i + 1])
-      {
-        float x0 = xy.x[i];
-        float y0 = xy.y[i];
-        float dx = xy.x[i + 1] - x0;
-        float dy = xy.y[i + 1] - y0;
-        // dx should not be zero as xy.x is supposed ot be monotonic
-        if (dx <= 0.)
-          dx = 0.0001;
-        return dy * (x - x0) / dx + y0;
-      }
-    }
-    // if no such point is found, then x > xy.x[size-1]. Return last point
-    return xy.y[size - 1];
-  }
-}
-
-static void fake_DAS_message(uint32_t RIR, uint32_t RDTR,int msg_len, int msg_addr, int bus_num, uint32_t data_lo, uint32_t data_hi) {
-  CAN_FIFOMailBox_TypeDef to_send;
-  uint32_t addr_mask = 0x001FFFFF;
-  to_send.RIR = (msg_addr << 21) + (addr_mask & (RIR | 1));
-  to_send.RDTR = (RDTR & 0xFFFFFFF0) | msg_len;
-  to_send.RDLR = data_lo;
-  to_send.RDHR = data_hi;
-   can_send(&to_send, bus_num);
-}
-
-static void do_fake_DAS(uint32_t RIR, uint32_t RDTR) {
-  fake_DAS_counter++;
-  fake_DAS_counter = fake_DAS_counter % 300;
-  uint32_t MLB;
-  uint32_t MHB;
-
-  if (fake_DAS_counter % 3 == 0) {
-    //send DAS_object - 0x309
-    //fix - 0x81,0xC0,0xF8,0xF3,0x43,0x7F,0xFD,0xF1
-    //when idx==0 is lead vehicle
-    if (DAS_object_idx == 0) {
-      MLB = 0xFFFFFF00;
-      MHB = 0x03FFFF83;
-    }
-    if (DAS_object_idx == 1) {
-      MLB = 0xFFFFFF01;
-      MHB = 0x03FFFF83;
-    }
-    if (DAS_object_idx == 2) {
-      MLB = 0xFFFFFF02;
-      MHB = 0x03FFFF83;
-    }
-    if (DAS_object_idx == 3) {
-      MLB = 0xFFFFFF03;
-      MHB = 0x02040003;
-    }
-    //when idx ==4 we actually use 5 ; 4 is for road sign and we don't send
-    //05 FF FF FF FF FF FF FF
-    if (DAS_object_idx == 4) {
-      MLB = 0xFFFFFF05;
-      MHB = 0xFFFFFFFF;
-    }
-    fake_DAS_message(RIR,RDTR,8,0x309,0,MLB,MHB);
-    DAS_object_idx++;
-    DAS_object_idx = DAS_object_idx % 5;
-  }
-
-  if (fake_DAS_counter % 4 == 0) {
-    //send DAS_control - 0x2B9
-    if (DAS_enabled == 0) {
-      DAS_speed_kph = 0xFFF;
-      DAS_accel_min = 0x1FF;
-      DAS_accel_max = 0x1FF;
-      DAS_aeb_event = 0x00;
-      DAS_acc_state = 0x00;
-      DAS_jerk_min = 0x1FF;
-      DAS_jerk_max = 0x1FF;
-
-      MLB = (0xff & DAS_speed_kph) + 
-        (((DAS_acc_state << 4) + ((DAS_speed_kph & 0xF00) >> 8)) << 8) +
-        ((((DAS_jerk_min << 2) & 0xFF) + DAS_aeb_event) << 16 ) +
-        ((((DAS_jerk_max << 3) & 0xFF) +((DAS_jerk_min >> 6) & 0x07)) << 24);
-      MHB = ((((DAS_accel_min << 3) & 0xFF) + ((DAS_jerk_max >> 5) & 0x07)) ) +
-        ((((DAS_accel_max << 4) & 0xFF) + ((DAS_accel_min >> 5) & 0x0F)) << 8) +
-        (((DAS_control_idx << 5) + ((DAS_accel_max >> 4) & 0x1F))<< 16);
-      int cksm = add_tesla_cksm2(MLB, MHB, 0x2B9, 7);
-      MHB = MHB + (cksm << 24);
-    }
-    fake_DAS_message(RIR,RDTR,8,0x2B9,0,MLB,MHB);
-    DAS_control_idx++;
-    DAS_control_idx = DAS_control_idx % 8;
-
-    //send DAS_pscControl - 0x219
-    // 0x90 + DAS_pscControl_idx,0x00,0x00,0x00,0x00,0x00,0x00,0x00
-    MLB = 0x90 + DAS_pscControl_idx;
-    MHB = 0x00;
-    int cksm = add_tesla_cksm2(MLB, MHB, 0x219, 2);
-    MLB = MLB + (cksm << 16);
-    fake_DAS_message(RIR,RDTR,3,0x219,0,MLB,MHB);
-    DAS_pscControl_idx++;
-    DAS_pscControl_idx = DAS_pscControl_idx % 16;
-
-    //send DAS_telemetryFurniture - 0x3B1
-    //NOT SENDING FOR NOW
-
-    //send DAS_telemetryPeriodic - 0x379
-    
-    DAS_telemetryPeriodic_idx2++;
-    DAS_telemetryPeriodic_idx2 = DAS_telemetryPeriodic_idx2 % 10;
-    if (DAS_telemetryPeriodic_idx2 == 0) {
-      DAS_telemetryPeriodic_idx1 += 2;
-      DAS_telemetryPeriodic_idx1 = DAS_telemetryPeriodic_idx1 % 16;
-    }
-    
-  }
-
-  if (fake_DAS_counter % 6 == 0) {
-    //send DAS_integratedSafetyFront - 0x299
-    //NOT SENDING FOR NOW
-
-  }
-
-  if (fake_DAS_counter % 10 == 0) {
-    //send DAS_chNm - 0x409
-    //no counter
-    MLB = 0x00;
-    MHB = 0x00;
-    fake_DAS_message(RIR,RDTR,1,0x409,0,MLB,MHB);
-
-    //send DAS_lanes - 0x239
-    //for now fixed 0x33,0xC8,0xF0,0x7F,0x70,0x70,0x33,(idx << 4)+0x0F
-    MLB = 0x7FF0C833;
-    MHB = 0x0F337070 + (DAS_lanes_idx << 28);
-    fake_DAS_message(RIR,RDTR,8,0x239,0,MLB,MHB);
-    DAS_lanes_idx ++;
-    DAS_lanes_idx = DAS_lanes_idx % 16;
-
-    //send DAS_telemetry - 0x3A9
-    //no counter - 00 00 00 00 00 00 00 00
-
-    //send DAS_telemetryEvent - 0x3D9
-    //NOT SENDING FOR NOW
-
-    //send DAS_visualDebug - 0x249
-    //no counter - 02 06 21 10 00 00 00 00
-
-  }
-
-  if (fake_DAS_counter % 50 == 0) {
-    //send DAS_status - 0x399
-    DAS_status_idx ++;
-    DAS_status_idx = DAS_status_idx % 16;
-
-    //send DAS_status2 - 0x389
-    DAS_status2_idx ++;
-    DAS_status2_idx = DAS_status2_idx % 16;
-
-    //send DAS_bodyControls - 0x3E9
-    DAS_bodyControls_idx ++;
-    DAS_bodyControls_idx = DAS_bodyControls_idx % 16;
-  }
-
-  if (fake_DAS_counter %100 == 0) {
-    //send DAS_dtcMatrix - 0x669
-    //NOT SENDING FOR NOW
-
-    //send DAS_info - 0x539
-    DAS_info_idx ++;
-    DAS_info_idx = DAS_info_idx % 10;
-
-    //send DAS_warningMatrix0 - 0x329
-    MLB = 0x00;
-    MHB = 0x00;
-    fake_DAS_message(RIR,RDTR,8,0x329,0,MLB,MHB);
-    DAS_warningMatrix0_idx ++;
-    DAS_warningMatrix0_idx = DAS_warningMatrix0_idx % 16;
-
-    //send DAS_warningMatrix1 - 0x369
-    MLB = 0x00;
-    MHB = 0x00;
-    fake_DAS_message(RIR,RDTR,8,0x369,0,MLB,MHB);
-    DAS_warningMatrix1_idx ++;
-    DAS_warningMatrix1_idx = DAS_warningMatrix1_idx % 16;
-
-    //send DAS_warningMatrix3 - 0x349
-    MLB = 0x00 + (DAS_gas_to_resume << 1) + ((DAS_apUnavailable << 5) << 8);
-    MHB = 0x00;
-    fake_DAS_message(RIR,RDTR,8,0x349,0,MLB,MHB);
-    DAS_warningMatrix3_idx ++;
-    DAS_warningMatrix3_idx = DAS_warningMatrix3_idx % 16;
-  }
-}
-
-static void tesla_rx_hook(CAN_FIFOMailBox_TypeDef *to_push)
-{
-  set_gmlan_digital_output(GMLAN_HIGH);
-  reset_gmlan_switch_timeout(); //we're still in tesla safety mode, reset the timeout counter and make sure our output is enabled
-  uint32_t ts = TIM2->CNT;
-
-  int bus_number = (to_push->RDTR >> 4) & 0xFF;
-  uint32_t addr;
-
-  if (to_push->RIR & 4)
-  {
-    // Extended
-    // Not looked at, but have to be separated
-    // to avoid address collision
-    addr = to_push->RIR >> 3;
-  }
-  else
-  {
-    // Normal
-    addr = to_push->RIR >> 21;
-  }
-
-  //we use 0x118 at 10Hz to detect timing of messages sent by our fake DAS
-  if (addr == 0x118) {
-    //do_fake_DAS(to_push->RIR,to_push->RDTR);
-  }
-
-  // Record the current car time in current_car_time (for use with double-pulling cruise stalk)
-  if ((addr == 0x318) && (bus_number == 0))
-  {
-    int hour = (to_push->RDLR & 0x1F000000) >> 24;
-    int minute = (to_push->RDHR & 0x3F00) >> 8;
-    int second = (to_push->RDLR & 0x3F0000) >> 16;
-    current_car_time = (hour * 3600) + (minute * 60) + second;
-  }
-
-  //looking for radar messages;
-  if ((addr == 0x300) && (bus_number ==1)) 
-  {
-    uint32_t ts = TIM2->CNT;
-    uint32_t ts_elapsed = get_ts_elapsed(ts, tesla_last_radar_signal);
-    if (tesla_radar_status == 1) {
-      tesla_radar_status = 2;
-      puts("Tesla Radar Active! \n");
-      tesla_last_radar_signal = ts;
-    } else
-    if ((ts_elapsed > TESLA_RADAR_TIMEOUT) && (tesla_radar_status > 0)) {
-      tesla_radar_status = 0;
-      puts("Tesla Radar Inactive! (timeout 1) \n");
-    } else 
-    if ((ts_elapsed <= TESLA_RADAR_TIMEOUT) && (tesla_radar_status == 2)) {
-      tesla_last_radar_signal = ts;
-    }
-  }
-
-  //0x631 is sent by radar to initiate the sync
-  if ((addr == 0x631) && (bus_number == 1))
-  {
-    uint32_t ts = TIM2->CNT;
-    uint32_t ts_elapsed = get_ts_elapsed(ts, tesla_last_radar_signal);
-    if (tesla_radar_status == 0) {
-      tesla_radar_status = 1;
-      tesla_last_radar_signal = ts;
-      puts("Tesla Radar Initializing... \n");
-    } else
-    if ((ts_elapsed > TESLA_RADAR_TIMEOUT) && (tesla_radar_status > 0)) {
-      tesla_radar_status = 0;
-      puts("Tesla Radar Inactive! (timeout 2) \n");
-    } else 
-    if ((ts_elapsed <= TESLA_RADAR_TIMEOUT) && (tesla_radar_status > 0)) {
-      tesla_last_radar_signal = ts;
-    }
-  }
-
-  if ((addr == 0x45) && (bus_number == 0))
-  {
-    /* <-- openpilot */
-    // 6 bits starting at position 0
-    int ap_lever_position = (to_push->RDLR & 0x3F);
-    if (ap_lever_position == 2)
-    { // pull forward
-      // activate openpilot
-      // TODO: uncomment the if to use double pull to activate
-      //if (current_car_time <= time_at_last_stalk_pull + 1 && current_car_time != -1 && time_at_last_stalk_pull != -1) {
-      controls_allowed = 1;
-      //}
-      time_at_last_stalk_pull = current_car_time;
-    }
-    else if (ap_lever_position == 1)
-    { // push towards the back
-      // deactivate openpilot
-      controls_allowed = 0;
-    }
-    /* openpilot --> */
-   
-    /* <-- revB giraffe GPIO */
-    int turn_signal_lever = (to_push->RDLR >> 16) & 0x3; //TurnIndLvr_Stat : 16|2@1+
-    int stw_menu_button = (to_push->RDHR >> 5) & 0x1; //StW_Sw05_Psd : 37|1@1+
-    high_beam_lever_state = (to_push->RDLR >> 18) & 0x3; //SG_ HiBmLvr_Stat : 18|2@1+
-    
-    //TurnIndLvr_Stat 3 "SNA" 2 "RIGHT" 1 "LEFT" 0 "IDLE" ;
-    if (turn_signal_lever == 1)
-    {
-      //Left turn signal is on, turn on output pin 3
-      set_uja1023_output_bits(1 << 3);
-      //puts(" Left turn on!\n");
-    }
-    else
-    {
-      clear_uja1023_output_bits(1 << 3);
-    }
-    if (turn_signal_lever == 2)
-    {
-      //Right turn signal is on, turn on output pin 4
-      set_uja1023_output_bits(1 << 4);
-      //puts(" Right turn on!\n");
-    }
-    else
-    {
-      clear_uja1023_output_bits(1 << 4);
-    }
-    
-    if (stw_menu_button == 1)
-    {
-      //menu button is pushed, if it wasn't last time, set the initial timestamp
-      if (stw_menu_btn_state_last == 0)
-      {
-        stw_menu_btn_state_last = 1;
-        stw_menu_btn_pressed_ts = ts;  
-      }
-      else
-      {
-        uint32_t stw_ts_elapsed = get_ts_elapsed(ts, stw_menu_btn_pressed_ts);
-        if (stw_ts_elapsed > STW_MENU_BTN_HOLD_INTERVAL)
-        {
-          //user held the button, do stuff!
-          if (stw_menu_current_output_state == 0 && stw_menu_output_flag == 0)
-          {
-            stw_menu_output_flag = 1;
-            stw_menu_current_output_state = 1;
-            //set_uja1023_output_bits(1 << 5);
-            //puts("Menu Button held, setting output 5 HIGH\n");
-          }
-          else if (stw_menu_current_output_state == 1 && stw_menu_output_flag == 0)
-          {
-            stw_menu_output_flag = 1;
-            stw_menu_current_output_state = 0;
-            //clear_uja1023_output_bits(1 << 5);
-            //puts("Menu Button held, setting output 5 LOW\n");
-          }
-        } //held
-      }
-    } //stw menu button pressed
-    else if (stw_menu_button == 0)
-    {
-      stw_menu_output_flag = 0;
-      stw_menu_btn_state_last = 0;
-    }
-    /* revB giraffe GPIO --> */
-  }
-
-  // Detect drive rail on (ignition) (start recording)
-  if ((addr == 0x348)  && (bus_number == 0))
-  {
-    // GTW_status
-    int drive_rail_on = (to_push->RDLR & 0x0001);
-    tesla_ignition_started = drive_rail_on == 1;
-
-    //ALSO use this for radar timeout, this message is always on
-    uint32_t ts = TIM2->CNT;
-    uint32_t ts_elapsed = get_ts_elapsed(ts, tesla_last_radar_signal);
-    if ((ts_elapsed > TESLA_RADAR_TIMEOUT) && (tesla_radar_status > 0)) {
-      tesla_radar_status = 0;
-      puts("Tesla Radar Inactive! (timeout 3) \n");
-    } 
-  }
-
-  // exit controls on brake press
-  // DI_torque2::DI_brakePedal 0x118
-
-  /* revB giraffe GPIO --> */
-  if ((addr == 0x118)  && (bus_number == 0))
-  {
-    int drive_state = (to_push->RDLR >> 12) & 0x7; //DI_gear : 12|3@1+
-    int brake_pressed = (to_push->RDLR & 0x8000) >> 15;
-    int tesla_speed_mph = ((((((to_push->RDLR >> 24) & 0x0F) << 8) + (( to_push->RDLR >> 16) & 0xFF)) * 0.05 -25));
-    
-    //if the car goes into reverse, set UJA1023 output pin 5 to high. If Drive, set pin 1 high
-    //DI_gear 7 "DI_GEAR_SNA" 4 "DI_GEAR_D" 3 "DI_GEAR_N" 2 "DI_GEAR_R" 1 "DI_GEAR_P" 0 "DI_GEAR_INVALID" ;
-    //UJA1023 pin0 is our output to the camera switcher
-
-    if (drive_state == 2)
-    {
-      //reverse_state = 1;
-      set_uja1023_output_bits(1 << 5);
-      
-      //if we're in reverse, we always want the rear camera up:
-      set_uja1023_output_bits(1 << 0); //show rear camera
-      //puts(" Got Reverse\n");
-      
-    }
-    else
-    {
-      //reverse_state = 0;
-      clear_uja1023_output_bits(1 << 5);
-      
-      //if we're in not in reverse and button state is 0, set output low (show front camera)
-      if (stw_menu_current_output_state == 0)
-      {
-        clear_uja1023_output_bits(1 << 0); //show front camera
-      }
-      
-      //if we're not in reverse and button state is 1, set the output high (show the rear camera)
-      else
-      {
-        set_uja1023_output_bits(1 << 0); //show rear camera
-      } 
-    }
-    
-    if (drive_state == 4)
-    {
-      set_uja1023_output_bits(1 << 1);
-      //puts(" Got Drive\n");
-    }
-    else
-    {
-      clear_uja1023_output_bits(1 << 1);
-    }
-
-    if (brake_pressed == 1)
-    {
-      //disable break cancel by commenting line below
-      //controls_allowed = 0;
-    
-      set_uja1023_output_bits(1 << 2);
-      //puts(" Brake on!\n");
-      tesla_ts_brakelight_on_last = ts;
-    }
-    else
-    {
-      uint32_t ts_elapsed = get_ts_elapsed(ts, tesla_ts_brakelight_on_last);
-      if (ts_elapsed > BRAKELIGHT_CLEAR_INTERVAL)
-      {
-        clear_uja1023_output_bits(1 << 2);
-        //puts(" Brakelight off!\n");
-      } 
-    }
-    /* revB giraffe GPIO --> */
-    
-    //get vehicle speed in m/2. Tesla gives MPH
-    tesla_speed = (tesla_speed_mph*1.609/3.6);
-    if (tesla_speed < 0)
-    {
-      tesla_speed = 0;
-    }
-  }
-
-  // exit controls on EPAS error
-  // EPAS_sysStatus::EPAS_eacStatus 0x370
-  if ((addr == 0x370)  && (bus_number == 1))
-  {
-    // if EPAS_eacStatus is not 1 or 2, disable control
-    eac_status = ((to_push->RDHR >> 21)) & 0x7;
-    // For human steering override we must not disable controls when eac_status == 0
-    // Additional safety: we could only allow eac_status == 0 when we have human steerign allowed
-    if ((controls_allowed == 1) && (eac_status != 0) && (eac_status != 1) && (eac_status != 2))
-    {
-      controls_allowed = 0;
-      puts("EPAS error! \n");
-    }
-  }
-  //get latest steering wheel angle
-  if ((addr == 0x00E)  && (bus_number == 0))
-  {
-    int angle_meas_now = (int)((((to_push->RDLR & 0x3F) << 8) + ((to_push->RDLR >> 8) & 0xFF)) * 0.1 - 819.2);
-    uint32_t ts_elapsed = get_ts_elapsed(ts, tesla_ts_angle_last);
-
-    // *** angle real time check
-    // add 1 to not false trigger the violation and multiply by 25 since the check is done every 250 ms and steer angle is updated at     100Hz
-    int rt_delta_angle_up = ((int)((tesla_interpolate(TESLA_LOOKUP_ANGLE_RATE_UP, tesla_speed) * 25. + 1.)));
-    int rt_delta_angle_down = ((int)((tesla_interpolate(TESLA_LOOKUP_ANGLE_RATE_DOWN, tesla_speed) * 25. + 1.)));
-    int highest_rt_angle = tesla_rt_angle_last + (tesla_rt_angle_last > 0 ? rt_delta_angle_up : rt_delta_angle_down);
-    int lowest_rt_angle = tesla_rt_angle_last - (tesla_rt_angle_last > 0 ? rt_delta_angle_down : rt_delta_angle_up);
-
-    if ((ts_elapsed > TESLA_RT_INTERVAL) || (controls_allowed && !tesla_controls_allowed_last))
-    {
-      tesla_rt_angle_last = angle_meas_now;
-      tesla_ts_angle_last = ts;
-    }
-
-    // update array of samples
-    update_sample(&tesla_angle_meas, angle_meas_now);
-
-    // check for violation;
-    if (max_limit_check(angle_meas_now, highest_rt_angle, lowest_rt_angle))
-    {
-      // We should not be able to STEER under these conditions
-      // Other sending is fine (to allow human override)
-      steer_allowed = 0;
-      puts("WARN: RT Angle - No steer allowed! \n");
-    }
-    else
-    {
-      steer_allowed = 1;
-    }
-
-    tesla_controls_allowed_last = controls_allowed;
-  }
-  
-  /* <-- revB giraffe GPIO */
-  //BO_ 1001 DAS_bodyControls: 8 XXX
-  if (addr == 0x3e9)
-  {
-    int high_beam_decision = (to_push->RDLR >> 10) & 0x3; //DAS_highLowBeamDecision : 10|2@1+
-    // highLowBeamDecision:
-    //0: Undecided (Car off)
-    //1: Off
-    //2: On
-    //3: Auto High Beam is disabled
-    //VAL_ 69 HiBmLvr_Stat 3 "SNA" 2 "HIBM_FLSH_ON_PSD" 1 "HIBM_ON_PSD" 0 "IDLE" ;
-
-    //If the lever is in either high beam position and auto high beam is off or indicates highs should be on
-    if ((high_beam_decision == 3 && (high_beam_lever_state == 2 || high_beam_lever_state == 1))
-    || (high_beam_decision == 2 && (high_beam_lever_state == 2 || high_beam_lever_state == 1)))
-    {
-      //high beams are on. Set the output 6 high
-      set_uja1023_output_bits(1 << 6);
-      //puts("High Beam on!\n");
-    } //high beams on!
-    else
-    {
-      //high beams are off. Set the output 6 low
-      clear_uja1023_output_bits(1 << 6);
-      //puts("High Beam off!\n");
-    } //high beams off
-  } //DAS_bodyControls
-  
-  //BO_ 872 DI_state: 8 DI
-  if (addr == 0x368)
-  {
-    int regen_brake_light = (to_push->RDLR >> 8) & 0x1; //DI_regenLight : 8|1@1+
-    //if the car's brake lights are on, set pin 2 to high
-    if (regen_brake_light == 1)
-    {
-      set_uja1023_output_bits(1 << 2);
-      //puts(" Regen Brake Light on!\n");
-      tesla_ts_brakelight_on_last = ts;
-    }
-    else
-    {
-      uint32_t ts_elapsed = get_ts_elapsed(ts, tesla_ts_brakelight_on_last);
-      if (ts_elapsed > BRAKELIGHT_CLEAR_INTERVAL)
-      {
-        clear_uja1023_output_bits(1 << 2);
-        //puts(" Brakelight off!\n");
-      }
-    }
-  }
-  /* revB giraffe GPIO --> */
-}
-
-// all commands: gas/regen, friction brake and steering
-// if controls_allowed and no pedals pressed
-//     allow all commands up to limit
-// else
-//     block all commands that produce actuation
-
-static int tesla_tx_hook(CAN_FIFOMailBox_TypeDef *to_send)
-{
-
-  uint32_t addr;
-  int angle_raw;
-  int desired_angle;
-
-  addr = to_send->RIR >> 21;
-
-  // do not transmit CAN message if steering angle too high
-  // DAS_steeringControl::DAS_steeringAngleRequest
-  if (addr == 0x488)
-  {
-    angle_raw = ((to_send->RDLR & 0x7F) << 8) + ((to_send->RDLR & 0xFF00) >> 8);
-    desired_angle = angle_raw * 0.1 - 1638.35;
-    int16_t violation = 0;
-    int st_enabled = (to_send->RDLR & 0x400000) >> 22;
-
-    if (st_enabled == 0) {
-      //steering is not enabled, do not check angles and do send
-      tesla_desired_angle_last = desired_angle;
-      return true;
-    }
-
-    if (controls_allowed)
-    {
-      if (steer_allowed)
-      {
-
-        // add 1 to not false trigger the violation
-        int delta_angle_up = (int)(tesla_interpolate(TESLA_LOOKUP_ANGLE_RATE_UP, tesla_speed) * 25. + 1.);
-        int delta_angle_down = (int)(tesla_interpolate(TESLA_LOOKUP_ANGLE_RATE_DOWN, tesla_speed) * 25. + 1.);
-        int highest_desired_angle = tesla_desired_angle_last + (tesla_desired_angle_last > 0 ? delta_angle_up : delta_angle_down);
-        int lowest_desired_angle = tesla_desired_angle_last - (tesla_desired_angle_last > 0 ? delta_angle_down : delta_angle_up);
-        int TESLA_MAX_ANGLE = (int)(tesla_interpolate(TESLA_LOOKUP_MAX_ANGLE, tesla_speed) + 1.);
-
-        if (max_limit_check(desired_angle, highest_desired_angle, lowest_desired_angle))
-        {
-          violation = 1;
-          controls_allowed = 0;
-          puts("Angle limit - delta! \n");
-        }
-        if (max_limit_check(desired_angle, TESLA_MAX_ANGLE, -TESLA_MAX_ANGLE))
-        {
-          violation = 1;
-          controls_allowed = 0;
-          puts("Angle limit - max! \n");
-        }
-      }
-      else
-      {
-        violation = 1;
-        controls_allowed = 0;
-        puts("Steering commads disallowed \n");
-      }
-    }
-
-    // makes no sense to have angle limits when not engaged
-    //    if ((!controls_allowed) && max_limit_check(desired_angle, tesla_angle_meas.max + 1, tesla_angle_meas.min -1)) {
-    //       violation = 1;
-    //       puts("Angle limit when not engaged! \n");
-    //    }
-
-    tesla_desired_angle_last = desired_angle;
-
-    if (violation)
-    {
-      return false;
-    }
-    return true;
-  }
-  return true;
-}
-
-static int tesla_tx_lin_hook(int lin_num, uint8_t *data, int len)
-{
-  // LIN is not used on the Tesla
-  return false;
-}
-
-static void tesla_init(int16_t param)
-{
-  controls_allowed = 0;
-  tesla_ignition_started = 0;
-  uja1023_init();
-  gmlan_switch_init(1); //init the gmlan switch with 1s timeout enabled
-}
-
-static int tesla_ign_hook()
-{
-  return tesla_ignition_started;
-}
-
-static void tesla_fwd_to_radar_as_is(int bus_num, CAN_FIFOMailBox_TypeDef *to_fwd) {
-  CAN_FIFOMailBox_TypeDef to_send;
-  to_send.RIR = to_fwd->RIR | 1; // TXRQ
-  to_send.RDTR = to_fwd->RDTR;
-  to_send.RDLR = to_fwd->RDLR;
-  to_send.RDHR = to_fwd->RDHR;
-  can_send(&to_send, bus_num);
-}
-
-static uint32_t radar_VIN_char(int pos, int shift) {
-  return (((int)radar_VIN[pos]) << (shift * 8));
-}
-
-
-static void tesla_fwd_to_radar_modded(int bus_num, CAN_FIFOMailBox_TypeDef *to_fwd) {
-  int32_t addr = to_fwd->RIR >> 21;
-  CAN_FIFOMailBox_TypeDef to_send;
-  to_send.RIR = to_fwd->RIR | 1; // TXRQ
-  to_send.RDTR = to_fwd->RDTR;
-  to_send.RDLR = to_fwd->RDLR;
-  to_send.RDHR = to_fwd->RDHR;
-  uint32_t addr_mask = 0x001FFFFF;
-  //now modd
-  if (addr == 0x405 )
-  {
-    to_send.RIR = (0x2B9 << 21) + (addr_mask & (to_fwd->RIR | 1));
-    if (((to_send.RDLR & 0x10) == 0x10) && (sizeof(radar_VIN) == 17))
-    {
-      int rec = to_send.RDLR &  0xFF;
-      if (rec == 0x10) {
-        to_send.RDLR = 0x00000000 | rec;
-        to_send.RDHR = 0x00000000;
-        to_send.RDHR = radar_VIN_char(0,1) | radar_VIN_char(1,2) | radar_VIN_char(2,3);
-      }
-      if (rec == 0x11) {
-        to_send.RDLR = 0x00000000 | rec;
-        to_send.RDLR = radar_VIN_char(3,1) | radar_VIN_char(4,2) | radar_VIN_char(5,3);
-        to_send.RDHR = 0x00000000;
-        to_send.RDHR = radar_VIN_char(6,0) | radar_VIN_char(7,1) | radar_VIN_char(8,2) | radar_VIN_char(9,3);
-      }
-      if (rec == 0x12) {
-        to_send.RDLR = 0x00000000 | rec;
-        to_send.RDLR = radar_VIN_char(10,1) | radar_VIN_char(11,2) | radar_VIN_char(12,3);
-        to_send.RDHR = 0x00000000;
-        to_send.RDHR = radar_VIN_char(13,0) | radar_VIN_char(14,1) | radar_VIN_char(15,2) | radar_VIN_char(16,3);
-      }
-    }
-    can_send(&to_send, bus_num);
-
-    return;
-  }
-  if (addr == 0x398 )
-  {
-    //change frontradarHW = 1 and dashw = 1
-    //also change to AWD if needed (most likely)
-    //SG_ GTW_dasHw : 7|2@0+ (1,0) [0|0] ""  NEO
-    //SG_ GTW_parkAssistInstalled : 11|2@0+ (1,0) [0|0] ""  NEO
-    to_send.RDHR = to_send.RDHR | 0x100;
-    //resend on CAN 0 first
-    to_send.RIR = (to_fwd->RIR | 1);
-    can_send(&to_send,0);
-     
-    
-    to_send.RDLR = to_send.RDLR & 0xFFFFF33F;
-    to_send.RDLR = to_send.RDLR | 0x440;
-    // change the autopilot to 1
-    to_send.RDHR = to_fwd->RDHR & 0xCFFFFFFF;
-    to_send.RDHR = to_send.RDHR | 0x10000000;
-    
-    if ((sizeof(radar_VIN) == 17) && ((int)(radar_VIN[7]) == 0x32)) {
-        //also change to AWD if needed (most likely) if manual VIN and if position 8 of VIN is a 2 (dual motor)
-        to_send.RDLR = to_send.RDLR | 0x08;
-    }
-    //now change address and send to radar
-    to_send.RIR = (0x2A9 << 21) + (addr_mask & (to_fwd->RIR | 1));
-    can_send(&to_send, bus_num);
-
-    return;
-  }
-  if (addr == 0x00E )
-  {
-    to_send.RIR = (0x199 << 21) + (addr_mask & (to_fwd->RIR | 1));
-    can_send(&to_send, bus_num);
-
-    return;
-  }
-  if (addr == 0x20A )
-  {
-    to_send.RIR = (0x159 << 21) + (addr_mask & (to_fwd->RIR | 1));
-    can_send(&to_send, bus_num);
-
-    return;
-  }
-  if (addr == 0x115 )
-  {
-    
-    int counter = ((to_fwd->RDHR & 0xF0) >> 4 ) & 0x0F;
-
-    to_send.RIR = (0x129 << 21) + (addr_mask & (to_fwd->RIR | 1));
-    int cksm = (0x16 + (counter << 4)) & 0xFF;
-    can_send(&to_send, bus_num);
-
-    //we don't get 0x148 DI_espControl so send as 0x1A9 on CAN1 and also as 0x148 on CAN0
-    to_send.RDTR = (to_fwd->RDTR & 0xFFFFFFF0) | 0x05;
-    to_send.RIR = (0x148 << 21) + (addr_mask & (to_fwd->RIR | 1));
-    to_send.RDLR = 0x000C0000 | (counter << 28);
-    cksm = (0x38 + 0x0C + (counter << 4)) & 0xFF;
-    to_send.RDHR = cksm;
-    //can_send(&to_send, 0);
-
-    to_send.RIR = (0x1A9 << 21) + (addr_mask & (to_fwd->RIR | 1));
-    can_send(&to_send, bus_num);
-
-    return;
-  }
-
-  if (addr == 0x145) 
-  {
-    to_send.RIR = (0x149 << 21) + (addr_mask & (to_fwd->RIR | 1));
-    can_send(&to_send, bus_num);
-
-    return;
-  }
-
-  if (addr == 0x118 )
-  {
-    to_send.RIR = (0x119 << 21) + (addr_mask & (to_fwd->RIR | 1));
-    can_send(&to_send, bus_num);
-
-     //we don't get 0x175 ESP_wheelSpeeds so send as 0x169 on CAN1 and also as 0x175 on CAN0
-    int counter = to_fwd->RDHR  & 0x0F;
-    to_send.RIR = (0x169 << 21) + (addr_mask & (to_fwd->RIR | 1));
-    to_send.RDTR = (to_fwd->RDTR & 0xFFFFFFF0) | 0x08;
-    int32_t speed_kph = (((0xFFF0000 & to_send.RDLR) >> 16) * 0.05 -25) * 1.609;
-    if (speed_kph < 0) {
-      speed_kph = 0;
-    }
-    //speed_kph = 20; //force it at 20 kph for debug
-    speed_kph = (int)(speed_kph/0.04) & 0x1FFF;
-    to_send.RDLR = (speed_kph | (speed_kph << 13) | (speed_kph << 26)) & 0xFFFFFFFF;
-    to_send.RDHR = ((speed_kph  >> 6) | (speed_kph << 7) | (counter << 20)) & 0x00FFFFFF;
-    int cksm = 0x76;
-    cksm = (cksm + (to_send.RDLR & 0xFF) + ((to_send.RDLR >> 8) & 0xFF) + ((to_send.RDLR >> 16) & 0xFF) + ((to_send.RDLR >> 24) & 0xFF)) & 0xFF;
-    cksm = (cksm + (to_send.RDHR & 0xFF) + ((to_send.RDHR >> 8) & 0xFF) + ((to_send.RDHR >> 16) & 0xFF) + ((to_send.RDHR >> 24) & 0xFF)) & 0xFF;
-    to_send.RDHR = to_send.RDHR | (cksm << 24);
-    can_send(&to_send, bus_num);
-
-    to_send.RIR = (0x175 << 21) + (addr_mask & (to_fwd->RIR | 1));
-    //can_send(&to_send, 0);
-
-    return;
-  }
-  if (addr == 0x108 )
-  {
-    to_send.RIR = (0x109 << 21) + (addr_mask & (to_fwd->RIR | 1));
-    can_send(&to_send, bus_num);
-
-    return;
-  }
-  if (addr == 0x308 )
-  {
-    to_send.RIR = (0x209 << 21) + (addr_mask & (to_fwd->RIR | 1));
-    can_send(&to_send, bus_num);
-
-    return;
-  }
-  if (addr == 0x45 )
-  {
-    to_send.RIR = (0x219 << 21) + (addr_mask & (to_fwd->RIR | 1));
-    can_send(&to_send, bus_num);
-
-    return;
-  }
-  if (addr == 0x148 )
-  {
-    to_send.RIR = (0x1A9 << 21) + (addr_mask & (to_fwd->RIR | 1));
-    can_send(&to_send, bus_num);
-
-    return;
-  }
-  if (addr == 0x30A)
-  {
-    to_send.RIR = (0x2D9 << 21) + (addr_mask & (to_fwd->RIR | 1));
-    can_send(&to_send, bus_num);
-
-    return;
-  }
-  
-}
-
-static int tesla_fwd_hook(int bus_num, CAN_FIFOMailBox_TypeDef *to_fwd)
-{
-
-  int32_t addr = to_fwd->RIR >> 21;
-
-  if (bus_num == 0)
-  {
-
-    //check all messages we need to also send to radar, moddified, after we receive 0x631 from radar
-    //148 does not exist, we use 115 at the same frequency to trigger and pass static vals
-    //175 does not exist, we use 118 at the same frequency to trigger and pass vehicle speed
-    if ((tesla_radar_status > 0 ) && ((addr == 0x20A ) || (addr == 0x118 ) || (addr == 0x108 ) ||  
-    (addr == 0x115 ) ||  (addr == 0x148 ) || (addr == 0x145)))
-    {
-      tesla_fwd_to_radar_modded(1, to_fwd);
-    }
-
-    //check all messages we need to also send to radar, moddified, all the time
-    if  ((addr == 0xE ) || (addr == 0x308 ) || (addr == 0x45 ) || (addr == 0x398 ) ||
-    (addr == 0x405 ) ||  (addr == 0x30A)) {
-      tesla_fwd_to_radar_modded(1, to_fwd);
-    }
-
-    //forward to radar unmodded the UDS messages 0x641
-    if  (addr == 0x641 ) {
-      tesla_fwd_to_radar_as_is(1, to_fwd);
-    }
-
-    // change inhibit of GTW_epasControl
-    if (addr == 0x101)
-    {
-      to_fwd->RDLR = to_fwd->RDLR | 0x4000; // 0x4000: WITH_ANGLE, 0xC000: WITH_BOTH (angle and torque)
-      int checksum = (((to_fwd->RDLR & 0xFF00) >> 8) + (to_fwd->RDLR & 0xFF) + 2) & 0xFF;
-      to_fwd->RDLR = to_fwd->RDLR & 0xFFFF;
-      to_fwd->RDLR = to_fwd->RDLR + (checksum << 16);
-      return 2;
-    }
-
-    // remove EPB_epasControl
-    if (addr == 0x214)
-    {
-      return -1;
-    }
-
-    return 2; // Custom EPAS bus
-  }
-
-  if (bus_num == 1) {
-    //send radar 0x531 and 0x651 from CAN1 to CAN0
-    if ((addr == 0x531) || (addr == 0x651)){ 
-      return 0;
-    }
-
-    //block everything else from radar
-    return -1;
-  }
-
-  if (bus_num == 2)
-  {
-
-    // remove GTW_epasControl in forwards
-    if (addr == 0x101)
-    {
-      return -1;
-    }
-
-    // remove Pedal in forwards
-    if ((addr == 0x520) || (addr == 0x521)) {
-      return -1;
-    }
-
-    return 0; // Chassis CAN
-  }
-  return -1;
-}
-
-const safety_hooks tesla_hooks = {
-    .init = tesla_init,
-    .rx = tesla_rx_hook,
-    .tx = tesla_tx_hook,
-    .tx_lin = tesla_tx_lin_hook,
-    .ignition = tesla_ign_hook,
-    .fwd = tesla_fwd_hook,
-};
-=======
 // board enforces
 //   in-state
 //      accel set/resume
@@ -2553,5 +1470,4 @@
     .tx_lin = tesla_tx_lin_hook,
     .ignition = tesla_ign_hook,
     .fwd = tesla_fwd_hook,
-};
->>>>>>> 22d543da
+};