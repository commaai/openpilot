--- conflicted
+++ resolved
@@ -56,34 +56,20 @@
   // enter controls on rising edge of ACC, exit controls on ACC off
   if (addr == 0x1D2) {
     // 5th bit is CRUISE_ACTIVE
-<<<<<<< HEAD
-    int cruise_engaged = to_push->RDLR & 0x20;
-    if (!cruise_engaged) {
-      controls_allowed = 0;
-    } else if (cruise_engaged && !toyota_cruise_engaged_last) {
-=======
     int cruise_engaged = GET_BYTE(to_push, 0) & 0x20;
     if (!cruise_engaged) {
       controls_allowed = 0;
     }
     if (cruise_engaged && !toyota_cruise_engaged_last) {
->>>>>>> da42760e
       controls_allowed = 1;
     }
     toyota_cruise_engaged_last = cruise_engaged;
   }
 
-<<<<<<< HEAD
-  // exit controls on rising edge of gas press if interceptor (0x201)
-  if ((to_push->RIR>>21) == 0x201) {
-    gas_interceptor_detected = 1;
-    int gas_interceptor = ((to_push->RDLR & 0xFF) << 8) | ((to_push->RDLR & 0xFF00) >> 8);
-=======
   // exit controls on rising edge of interceptor gas press
   if (addr == 0x201) {
     gas_interceptor_detected = 1;
     int gas_interceptor = GET_INTERCEPTOR(to_push);
->>>>>>> da42760e
     if ((gas_interceptor > TOYOTA_GAS_INTERCEPTOR_THRESHOLD) &&
         (gas_interceptor_prev <= TOYOTA_GAS_INTERCEPTOR_THRESHOLD) &&
         long_controls_allowed) {
@@ -93,23 +79,14 @@
   }
 
   // exit controls on rising edge of gas press
-<<<<<<< HEAD
-  if ((to_push->RIR>>21) == 0x2C1) {
-    int gas = (to_push->RDHR >> 16) & 0xFF;
-=======
   if (addr == 0x2C1) {
     int gas = GET_BYTE(to_push, 6) & 0xFF;
->>>>>>> da42760e
     if ((gas > 0) && (toyota_gas_prev == 0) && !gas_interceptor_detected && long_controls_allowed) {
       controls_allowed = 0;
     }
     toyota_gas_prev = gas;
   }
 
-<<<<<<< HEAD
-  int bus = (to_push->RDTR >> 4) & 0xF;
-=======
->>>>>>> da42760e
   // msgs are only on bus 2 if panda is connected to frc
   if (bus == 2) {
     toyota_camera_forwarded = 1;
@@ -144,26 +121,10 @@
       }
     }
 
-    // GAS PEDAL: safety check
-    if ((to_send->RIR>>21) == 0x200) {
-      if (controls_allowed && long_controls_allowed) {
-        // all messages are fine here
-      } else {
-        if ((to_send->RDLR & 0xFFFF0000) != to_send->RDLR) return 0;
-      }
-    }
-
     // ACCEL: safety check on byte 1-2
     if (addr == 0x343) {
       int desired_accel = (GET_BYTE(to_send, 0) << 8) | GET_BYTE(to_send, 1);
       desired_accel = to_signed(desired_accel, 16);
-<<<<<<< HEAD
-      if (controls_allowed && long_controls_allowed) {
-        int violation = max_limit_check(desired_accel, TOYOTA_MAX_ACCEL, TOYOTA_MIN_ACCEL);
-        if (violation) return 0;
-      } else if (desired_accel != 0) {
-        return 0;
-=======
       if (!controls_allowed || !long_controls_allowed) {
         if (desired_accel != 0) {
           tx = 0;
@@ -172,7 +133,6 @@
       bool violation = max_limit_check(desired_accel, TOYOTA_MAX_ACCEL, TOYOTA_MIN_ACCEL);
       if (violation) {
         tx = 0;
->>>>>>> da42760e
       }
     }
 
@@ -238,21 +198,6 @@
 
 static int toyota_fwd_hook(int bus_num, CAN_FIFOMailBox_TypeDef *to_fwd) {
 
-<<<<<<< HEAD
-  if (toyota_camera_forwarded && !toyota_giraffe_switch_1) {
-    int addr = to_fwd->RIR>>21;
-    if (bus_num == 0) {
-      return 2;
-    } else if (bus_num == 2) {
-      // block stock lkas messages and stock acc messages (if OP is doing ACC)
-      int is_lkas_msg = (addr == 0x2E4 || addr == 0x412);
-      // in TSSP 2.0 the camera does ACC as well, so filter 0x343
-      int is_acc_msg = (addr == 0x343);
-      if (is_lkas_msg || (is_acc_msg && long_controls_allowed)) {
-        return -1;
-      }
-      return 0;
-=======
   int bus_fwd = -1;
   if (toyota_camera_forwarded && !toyota_giraffe_switch_1) {
     if (bus_num == 0) {
@@ -269,7 +214,6 @@
       if (!block_msg) {
         bus_fwd = 0;
       }
->>>>>>> da42760e
     }
   }
   return bus_fwd;
