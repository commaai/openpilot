--- conflicted
+++ resolved
@@ -31,7 +31,6 @@
 
 static int hyundai_rx_hook(CAN_FIFOMailBox_TypeDef *to_push) {
 
-<<<<<<< HEAD
   bool valid = addr_safety_check(to_push, hyundai_rx_checks, HYUNDAI_RX_CHECK_LEN,
                                  NULL, NULL, NULL);
 
@@ -57,30 +56,6 @@
         controls_allowed = 0;
       }
       hyundai_cruise_engaged_last = cruise_engaged;
-=======
-  // check if stock camera ECU is on bus 0
-  if ((safety_mode_cnt > RELAY_TRNS_TIMEOUT) && (bus == 0) && (addr == 832)) {
-    relay_malfunction = true;
-  }
-  // disable can2 forwarding if we have a LCAN on Bus1
-  if (bus == 1 && addr == 1296) {
-    if (hyundai_forward_bus1 != false) {
-      hyundai_LCAN_on_bus1 = true;
-      hyundai_forward_bus1 = false;
-    }
-  }
-  // check if we have a MDPS on Bus1
-  if (bus == 1 && (addr == 593 || addr == 897) && !hyundai_LCAN_on_bus1) {
-    if (hyundai_forward_bus1 != true) {
-      hyundai_mdps_bus = bus;
-      hyundai_forward_bus1 = true;
-    }
-  }
-  // check if we have a SCC on Bus1 and LCAN not on the bus
-  if (bus == 1 && addr == 1057 && !hyundai_LCAN_on_bus1) {
-    if (hyundai_forward_bus1 != true) {
-      hyundai_forward_bus1 = true;
->>>>>>> c2aa7c54
     }
     if (addr == 1056 && !OP_SCC_live) { // for cars without long control
       hyundai_has_scc = true;
@@ -125,7 +100,10 @@
     }
     // check if we have a LCAN on Bus1
     if (bus == 1 && (addr == 1296 || addr == 524)) {
-      hyundai_LCAN_bus = bus;
+      if (hyundai_forward_bus1 != false || hyundai_LCAN_bus != bus) {
+        hyundai_LCAN_bus = bus;
+        hyundai_forward_bus1 = false;
+      }
     }
     // check if we have a MDPS on Bus1 and LCAN not on the bus
     if (bus == 1 && (addr == 593 || addr == 897) && hyundai_LCAN_bus == 0) {
