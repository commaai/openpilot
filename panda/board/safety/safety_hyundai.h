const int HYUNDAI_MAX_STEER = 255;             // like stock
const int HYUNDAI_MAX_RT_DELTA = 112;          // max delta torque allowed for real time checks
const uint32_t HYUNDAI_RT_INTERVAL = 250000;   // 250ms between real time checks
const int HYUNDAI_MAX_RATE_UP = 3;
const int HYUNDAI_MAX_RATE_DOWN = 7;
const int HYUNDAI_DRIVER_TORQUE_ALLOWANCE = 50;
const int HYUNDAI_DRIVER_TORQUE_FACTOR = 2;
const int HYUNDAI_STANDSTILL_THRSLD = 30;  // ~1kph
<<<<<<< HEAD
const AddrBus HYUNDAI_TX_MSGS[] = {{832, 0}, {832, 1}, {1265, 0}, {1265, 1}, {1265, 2}, {593, 2}, {1057, 0}};

// TODO: do checksum checks
AddrCheckStruct hyundai_rx_checks[] = {
//  {.addr = {608}, .bus = 0, .max_counter = 3U, .expected_timestep = 10000U},
//  {.addr = {897}, .bus = 0, .max_counter = 255U, .expected_timestep = 10000U},
//  {.addr = {902}, .bus = 0, .max_counter = 3U,  .expected_timestep = 10000U},
//  {.addr = {916}, .bus = 0, .max_counter = 7U, .expected_timestep = 10000U},
  {.addr = {1057}, .bus = 0, .max_counter = 15U, .expected_timestep = 20000U},
=======
const CanMsg HYUNDAI_TX_MSGS[] = {
  {832, 0, 8},  // LKAS11 Bus 0
  {1265, 0, 4}, // CLU11 Bus 0
  {1157, 0, 4}, // LFAHDA_MFC Bus 0
  // {1056, 0, 8}, //   SCC11,  Bus 0
  // {1057, 0, 8}, //   SCC12,  Bus 0
  // {1290, 0, 8}, //   SCC13,  Bus 0
  // {905, 0, 8},  //   SCC14,  Bus 0
  // {1186, 0, 8}  //   4a2SCC, Bus 0
 };

// TODO: missing checksum for wheel speeds message,worst failure case is
//       wheel speeds stuck at 0 and we don't disengage on brake press
// TODO: refactor addr check to cleanly re-enable commented out checks for cars that have them
AddrCheckStruct hyundai_rx_checks[] = {
  {.msg = {{608, 0, 8, .check_checksum = true, .max_counter = 3U, .expected_timestep = 10000U}}},
  // TODO: older hyundai models don't populate the counter bits in 902
  //{.msg = {{902, 0, 8, .max_counter = 15U,  .expected_timestep = 10000U}}},
  {.msg = {{902, 0, 8, .max_counter = 0U,  .expected_timestep = 10000U}}},
  //{.msg = {{916, 0, 8, .check_checksum = true, .max_counter = 7U, .expected_timestep = 10000U}}},
  {.msg = {{916, 0, 8, .check_checksum = false, .max_counter = 0U, .expected_timestep = 10000U}}},
  {.msg = {{1057, 0, 8, .check_checksum = true, .max_counter = 15U, .expected_timestep = 20000U}}},
>>>>>>> 682dc5dd
};
const int HYUNDAI_RX_CHECK_LEN = sizeof(hyundai_rx_checks) / sizeof(hyundai_rx_checks[0]);

static uint8_t hyundai_get_counter(CAN_FIFOMailBox_TypeDef *to_push) {
  int addr = GET_ADDR(to_push);

  uint8_t cnt;
  if (addr == 608) {
    cnt = (GET_BYTE(to_push, 7) >> 4) & 0x3;
  } else if (addr == 902) {
    cnt = ((GET_BYTE(to_push, 3) >> 6) << 2) | (GET_BYTE(to_push, 1) >> 6);
  } else if (addr == 916) {
    cnt = (GET_BYTE(to_push, 1) >> 5) & 0x7;
  } else if (addr == 1057) {
    cnt = GET_BYTE(to_push, 7) & 0xF;
  } else {
    cnt = 0;
  }
  return cnt;
}

<<<<<<< HEAD
bool hyundai_has_scc = false;
int OP_LKAS_live = 0;
int OP_MDPS_live = 0;
int OP_CLU_live = 0;
int OP_SCC_live = 0;
int hyundai_mdps_bus = 0;
bool hyundai_LCAN_on_bus1 = false;
bool hyundai_forward_bus1 = false;

=======
static uint8_t hyundai_get_checksum(CAN_FIFOMailBox_TypeDef *to_push) {
  int addr = GET_ADDR(to_push);

  uint8_t chksum;
  if (addr == 608) {
    chksum = GET_BYTE(to_push, 7) & 0xF;
  } else if (addr == 916) {
    chksum = GET_BYTE(to_push, 6) & 0xF;
  } else if (addr == 1057) {
    chksum = GET_BYTE(to_push, 7) >> 4;
  } else {
    chksum = 0;
  }
  return chksum;
}

static uint8_t hyundai_compute_checksum(CAN_FIFOMailBox_TypeDef *to_push) {
  int addr = GET_ADDR(to_push);

  uint8_t chksum = 0;
  // same algorithm, but checksum is in a different place
  for (int i = 0; i < 8; i++) {
    uint8_t b = GET_BYTE(to_push, i);
    if (((addr == 608) && (i == 7)) || ((addr == 916) && (i == 6)) || ((addr == 1057) && (i == 7))) {
      b &= (addr == 1057) ? 0x0FU : 0xF0U; // remove checksum
    }
    chksum += (b % 16U) + (b / 16U);
  }
  return (16U - (chksum %  16U)) % 16U;
}
>>>>>>> 682dc5dd

static int hyundai_rx_hook(CAN_FIFOMailBox_TypeDef *to_push) {

  bool valid = addr_safety_check(to_push, hyundai_rx_checks, HYUNDAI_RX_CHECK_LEN,
                                 hyundai_get_checksum, hyundai_compute_checksum,
                                 hyundai_get_counter);

  bool unsafe_allow_gas = unsafe_mode & UNSAFE_DISABLE_DISENGAGE_ON_GAS;

  int addr = GET_ADDR(to_push);
  int bus = GET_BUS(to_push);

  // check if we have a LCAN on Bus1
  if (bus == 1 && (addr == 1296 || addr == 524)) {
    if (hyundai_forward_bus1 || !hyundai_LCAN_on_bus1) {
      hyundai_LCAN_on_bus1 = true;
      hyundai_forward_bus1 = false;
    }
  }
  // check if we have a MDPS on Bus1 and LCAN not on the bus
  if (bus == 1 && (addr == 593 || addr == 897) && !hyundai_LCAN_on_bus1) {
    if (!hyundai_forward_bus1) {
      hyundai_mdps_bus = bus;
      hyundai_forward_bus1 = true;
    }
  }
  // check if we have a SCC on Bus1 and LCAN not on the bus
  if (bus == 1 && addr == 1057 && !hyundai_LCAN_on_bus1) {
    if (!hyundai_forward_bus1) {
      hyundai_forward_bus1 = true;
    }
  }

  if (valid) {
    if (addr == 593 && bus == hyundai_mdps_bus) {
      int torque_driver_new = ((GET_BYTES_04(to_push) & 0x7ff) * 0.79) - 808; // scale down new driver torque signal to match previous one
      // update array of samples
      update_sample(&torque_driver, torque_driver_new);
    }

    // enter controls on rising edge of ACC, exit controls on ACC off
    if (addr == 1057 && OP_SCC_live && (bus != 1 || !hyundai_LCAN_on_bus1)) { // for cars with long control
      hyundai_has_scc = true;
      // 2 bits: 13-14
      int cruise_engaged = (GET_BYTES_04(to_push) >> 13) & 0x3;
      if (cruise_engaged && !cruise_engaged_prev) {
        controls_allowed = 1;
      }
      if (!cruise_engaged) {
        controls_allowed = 0;
      }
      cruise_engaged_prev = cruise_engaged;
    }
    if (addr == 1056 && !OP_SCC_live && (bus != 1 || !hyundai_LCAN_on_bus1)) { // for cars without long control
      hyundai_has_scc = true;
      // 2 bits: 13-14
      int cruise_engaged = GET_BYTES_04(to_push) & 0x1; // ACC main_on signal
      if (cruise_engaged && !cruise_engaged_prev) {
        controls_allowed = 1;
      }
      if (!cruise_engaged) {
        controls_allowed = 0;
      }
      cruise_engaged_prev = cruise_engaged;
    }
    // cruise control for car without SCC
    if (addr == 871 && !hyundai_has_scc && OP_SCC_live && bus == 0) {
      // first byte
      int cruise_engaged = (GET_BYTES_04(to_push) & 0xFF);
      if (cruise_engaged && !cruise_engaged_prev) {
        controls_allowed = 1;
      }
      if (!cruise_engaged) {
        controls_allowed = 0;
      }
      cruise_engaged_prev = cruise_engaged;
    }
    if (addr == 608 && !hyundai_has_scc && !OP_SCC_live && bus == 0) {
      // bit 25
      int cruise_engaged = (GET_BYTES_04(to_push) >> 25 & 0x1); // ACC main_on signal
      if (cruise_engaged && !cruise_engaged_prev) {
        controls_allowed = 1;
      }
      if (!cruise_engaged) {
        controls_allowed = 0;
      }
      cruise_engaged_prev = cruise_engaged;
    }

    // exit controls on rising edge of gas press for cars with long control
    if (addr == 608 && OP_SCC_live && bus == 0) {
      bool gas_pressed = (GET_BYTE(to_push, 7) >> 6) != 0;
      if (!unsafe_allow_gas && gas_pressed && !gas_pressed_prev) {
        controls_allowed = 0;
      }
      gas_pressed_prev = gas_pressed;
    }

    // sample subaru wheel speed, averaging opposite corners
    if (addr == 902 && bus == 0) {
      int hyundai_speed = GET_BYTES_04(to_push) & 0x3FFF;  // FL
      hyundai_speed += (GET_BYTES_48(to_push) >> 16) & 0x3FFF;  // RL
      hyundai_speed /= 2;
      vehicle_moving = hyundai_speed > HYUNDAI_STANDSTILL_THRSLD;
    }

    // exit controls on rising edge of brake press for cars with long control
    if (addr == 916 && OP_SCC_live && bus == 0) {
      bool brake_pressed = (GET_BYTE(to_push, 6) >> 7) != 0;
      if (brake_pressed && (!brake_pressed_prev || vehicle_moving)) {
        controls_allowed = 0;
      }
      brake_pressed_prev = brake_pressed;
    }

    // check if stock camera ECU is on bus 0
    if ((safety_mode_cnt > RELAY_TRNS_TIMEOUT) && bus == 0 && addr == 832) {
      relay_malfunction_set();
    }
  }
  return valid;
}

static int hyundai_tx_hook(CAN_FIFOMailBox_TypeDef *to_send) {

  int tx = 1;
  int addr = GET_ADDR(to_send);

  if (!msg_allowed(to_send, HYUNDAI_TX_MSGS, sizeof(HYUNDAI_TX_MSGS)/sizeof(HYUNDAI_TX_MSGS[0]))) {
    tx = 0;
  }

  if (relay_malfunction) {
    tx = 0;
  }

  // LKA STEER: safety check
  if (addr == 832) {
    OP_LKAS_live = 20;
    int desired_torque = ((GET_BYTES_04(to_send) >> 16) & 0x7ff) - 1024;
    uint32_t ts = TIM2->CNT;
    bool violation = 0;

    if (controls_allowed) {

      // *** global torque limit check ***
      violation |= max_limit_check(desired_torque, HYUNDAI_MAX_STEER, -HYUNDAI_MAX_STEER);

      // *** torque rate limit check ***
      violation |= driver_limit_check(desired_torque, desired_torque_last, &torque_driver,
        HYUNDAI_MAX_STEER, HYUNDAI_MAX_RATE_UP, HYUNDAI_MAX_RATE_DOWN,
        HYUNDAI_DRIVER_TORQUE_ALLOWANCE, HYUNDAI_DRIVER_TORQUE_FACTOR);

      // used next time
      desired_torque_last = desired_torque;

      // *** torque real time rate limit check ***
      violation |= rt_rate_limit_check(desired_torque, rt_torque_last, HYUNDAI_MAX_RT_DELTA);

      // every RT_INTERVAL set the new limits
      uint32_t ts_elapsed = get_ts_elapsed(ts, ts_last);
      if (ts_elapsed > HYUNDAI_RT_INTERVAL) {
        rt_torque_last = desired_torque;
        ts_last = ts;
      }
    }

    // no torque if controls is not allowed
    if (!controls_allowed && (desired_torque != 0)) {
      violation = 1;
    }

    // reset to 0 if either controls is not allowed or there's a violation
    if (!controls_allowed) { // a reset worsen the issue of Panda blocking some valid LKAS messages
      desired_torque_last = 0;
      rt_torque_last = 0;
      ts_last = ts;
    }

    if (violation) {
      tx = 0;
    }
  }

  // FORCE CANCEL: safety check only relevant when spamming the cancel button.
  // ensuring that only the cancel button press is sent (VAL 4) when controls are off.
  // This avoids unintended engagements while still allowing resume spam
  //allow clu11 to be sent to MDPS if MDPS is not on bus0
  if (addr == 1265 && !controls_allowed && (bus != hyundai_mdps_bus || !hyundai_mdps_bus)) { 
    if ((GET_BYTES_04(to_send) & 0x7) != 4) {
      tx = 0;
    }
  }

  if (addr == 593) {OP_MDPS_live = 20;}
  if ((addr == 1265) && (GET_BYTES_04(to_send) & 0x7) == 0) {OP_CLU_live = 20;} // only count non-button msg
  if (addr == 1057) {OP_SCC_live = 20;}

  // 1 allows the message through
  return tx;
}

static int hyundai_fwd_hook(int bus_num, CAN_FIFOMailBox_TypeDef *to_fwd) {

  int bus_fwd = -1;
  int addr = GET_ADDR(to_fwd);
  int fwd_to_bus1 = -1;
  if (hyundai_forward_bus1){fwd_to_bus1 = 1;}

  // forward cam to ccan and viceversa, except lkas cmd
  if (!relay_malfunction) {
    if (bus_num == 0) {
      if (!OP_CLU_live || addr != 1265 || !hyundai_mdps_bus) {
        if (!OP_MDPS_live || addr != 593) {
          bus_fwd = hyundai_forward_bus1 ? 12 : 2;
        } else {
          bus_fwd = fwd_to_bus1;  // EON create MDPS for LKAS
          OP_MDPS_live -= 1;
        }
      } else {
        bus_fwd = 2; // EON create CLU12 for MDPS
        OP_CLU_live -= 1;
      }
    }
    if (bus_num == 1 && hyundai_forward_bus1) {
      if (!OP_MDPS_live || addr != 593) {
        if (!OP_SCC_live || addr != 1057) {
          bus_fwd = 20;
        } else {
          bus_fwd = 2;  // EON create SCC12 for Car
          OP_SCC_live -= 1;
        }
      } else {
        bus_fwd = 0;  // EON create MDPS for LKAS
        OP_MDPS_live -= 1;
      }
    }
    if (bus_num == 2) {
      if (addr != 832 || !OP_LKAS_live) {
        if ((addr != 1057) || (!OP_SCC_live)) {
          bus_fwd = hyundai_forward_bus1 ? 10 : 0;
        } else {
          bus_fwd = fwd_to_bus1;  // EON create SCC12 for Car
          OP_SCC_live -= 1;
        }
      } else if (!hyundai_mdps_bus) {
        bus_fwd = fwd_to_bus1; // EON create LKAS for Car
        OP_LKAS_live -= 1; 
      } else {
        OP_LKAS_live -= 1; // EON create LKAS for Car and MDPS
      }
    }
  } else {
    if (bus_num == 0) {
      bus_fwd = fwd_to_bus1;
    }
    if (bus_num == 1 && hyundai_forward_bus1) {
      bus_fwd = 0;
    }
  }
  return bus_fwd;
}

const safety_hooks hyundai_hooks = {
  .init = nooutput_init,
  .rx = hyundai_rx_hook,
  .tx = hyundai_tx_hook,
  .tx_lin = nooutput_tx_lin_hook,
  .fwd = hyundai_fwd_hook,
  .addr_check = hyundai_rx_checks,
  .addr_check_len = sizeof(hyundai_rx_checks) / sizeof(hyundai_rx_checks[0]),
};<|MERGE_RESOLUTION|>--- conflicted
+++ resolved
@@ -6,23 +6,13 @@
 const int HYUNDAI_DRIVER_TORQUE_ALLOWANCE = 50;
 const int HYUNDAI_DRIVER_TORQUE_FACTOR = 2;
 const int HYUNDAI_STANDSTILL_THRSLD = 30;  // ~1kph
-<<<<<<< HEAD
-const AddrBus HYUNDAI_TX_MSGS[] = {{832, 0}, {832, 1}, {1265, 0}, {1265, 1}, {1265, 2}, {593, 2}, {1057, 0}};
-
-// TODO: do checksum checks
-AddrCheckStruct hyundai_rx_checks[] = {
-//  {.addr = {608}, .bus = 0, .max_counter = 3U, .expected_timestep = 10000U},
-//  {.addr = {897}, .bus = 0, .max_counter = 255U, .expected_timestep = 10000U},
-//  {.addr = {902}, .bus = 0, .max_counter = 3U,  .expected_timestep = 10000U},
-//  {.addr = {916}, .bus = 0, .max_counter = 7U, .expected_timestep = 10000U},
-  {.addr = {1057}, .bus = 0, .max_counter = 15U, .expected_timestep = 20000U},
-=======
 const CanMsg HYUNDAI_TX_MSGS[] = {
   {832, 0, 8},  // LKAS11 Bus 0
   {1265, 0, 4}, // CLU11 Bus 0
   {1157, 0, 4}, // LFAHDA_MFC Bus 0
+  {832, 1, 8},{1265, 1, 4}, {1265, 2, 4}, {593, 2, 8}, {1057, 0, 8}, {790, 1, 8}, {912, 0, 7}, {912,1, 7}, {1268, 0, 8}, {1268,1, 8},
   // {1056, 0, 8}, //   SCC11,  Bus 0
-  // {1057, 0, 8}, //   SCC12,  Bus 0
+  {1057, 0, 8}, //   SCC12,  Bus 0
   // {1290, 0, 8}, //   SCC13,  Bus 0
   // {905, 0, 8},  //   SCC14,  Bus 0
   // {1186, 0, 8}  //   4a2SCC, Bus 0
@@ -39,7 +29,6 @@
   //{.msg = {{916, 0, 8, .check_checksum = true, .max_counter = 7U, .expected_timestep = 10000U}}},
   {.msg = {{916, 0, 8, .check_checksum = false, .max_counter = 0U, .expected_timestep = 10000U}}},
   {.msg = {{1057, 0, 8, .check_checksum = true, .max_counter = 15U, .expected_timestep = 20000U}}},
->>>>>>> 682dc5dd
 };
 const int HYUNDAI_RX_CHECK_LEN = sizeof(hyundai_rx_checks) / sizeof(hyundai_rx_checks[0]);
 
@@ -61,17 +50,6 @@
   return cnt;
 }
 
-<<<<<<< HEAD
-bool hyundai_has_scc = false;
-int OP_LKAS_live = 0;
-int OP_MDPS_live = 0;
-int OP_CLU_live = 0;
-int OP_SCC_live = 0;
-int hyundai_mdps_bus = 0;
-bool hyundai_LCAN_on_bus1 = false;
-bool hyundai_forward_bus1 = false;
-
-=======
 static uint8_t hyundai_get_checksum(CAN_FIFOMailBox_TypeDef *to_push) {
   int addr = GET_ADDR(to_push);
 
@@ -102,7 +80,16 @@
   }
   return (16U - (chksum %  16U)) % 16U;
 }
->>>>>>> 682dc5dd
+
+bool hyundai_has_scc = false;
+int OP_LKAS_live = 0;
+int OP_MDPS_live = 0;
+int OP_CLU_live = 0;
+int OP_SCC_live = 0;
+int hyundai_mdps_bus = 0;
+bool hyundai_LCAN_on_bus1 = false;
+bool hyundai_forward_bus1 = false;
+
 
 static int hyundai_rx_hook(CAN_FIFOMailBox_TypeDef *to_push) {
 
