--- conflicted
+++ resolved
@@ -8,11 +8,7 @@
 //      brake > 0mph
 
 // these are set in the Honda safety hooks...this is the wrong place
-<<<<<<< HEAD
-const int gas_interceptor_threshold = 600;
-=======
 const int gas_interceptor_threshold = 800;
->>>>>>> da51dd14
 int gas_interceptor_detected = 0;
 int brake_prev = 0;
 int gas_prev = 0;
