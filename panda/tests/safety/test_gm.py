--- conflicted
+++ resolved
@@ -148,20 +148,12 @@
     for long_controls_allowed in [0, 1]:
       self.safety.set_long_controls_allowed(long_controls_allowed)
       self.safety.set_controls_allowed(1)
-<<<<<<< HEAD
-      self.safety.gm_rx_hook(self._gas_msg(True))
-=======
       self.safety.safety_rx_hook(self._gas_msg(True))
->>>>>>> da42760e
       if long_controls_allowed:
         self.assertFalse(self.safety.get_controls_allowed())
       else:
         self.assertTrue(self.safety.get_controls_allowed())
-<<<<<<< HEAD
-      self.safety.gm_rx_hook(self._gas_msg(False))
-=======
       self.safety.safety_rx_hook(self._gas_msg(False))
->>>>>>> da42760e
 
   def test_allow_engage_with_gas_pressed(self):
     self.safety.safety_rx_hook(self._gas_msg(True))
@@ -177,15 +169,9 @@
         for b in range(0, 500):
           self.safety.set_controls_allowed(enabled)
           if abs(b) > MAX_BRAKE or ((not enabled or not long_controls_allowed) and b != 0):
-<<<<<<< HEAD
-            self.assertFalse(self.safety.gm_tx_hook(self._send_brake_msg(b)))
-          else:
-            self.assertTrue(self.safety.gm_tx_hook(self._send_brake_msg(b)))
-=======
             self.assertFalse(self.safety.safety_tx_hook(self._send_brake_msg(b)))
           else:
             self.assertTrue(self.safety.safety_tx_hook(self._send_brake_msg(b)))
->>>>>>> da42760e
     self.safety.set_long_controls_allowed(True)
 
   def test_gas_safety_check(self):
@@ -195,15 +181,9 @@
         for g in range(0, 2**12-1):
           self.safety.set_controls_allowed(enabled)
           if abs(g) > MAX_GAS or ((not enabled or not long_controls_allowed) and g != MAX_REGEN):
-<<<<<<< HEAD
-            self.assertFalse(self.safety.gm_tx_hook(self._send_gas_msg(g)))
-          else:
-            self.assertTrue(self.safety.gm_tx_hook(self._send_gas_msg(g)))
-=======
             self.assertFalse(self.safety.safety_tx_hook(self._send_gas_msg(g)))
           else:
             self.assertTrue(self.safety.safety_tx_hook(self._send_gas_msg(g)))
->>>>>>> da42760e
     self.safety.set_long_controls_allowed(True)
 
   def test_steer_safety_check(self):
