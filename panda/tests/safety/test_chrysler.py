--- conflicted
+++ resolved
@@ -35,9 +35,15 @@
   @classmethod
   def setUp(cls):
     cls.safety = libpandasafety_py.libpandasafety
-<<<<<<< HEAD
-    cls.safety.nooutput_init(0)
+    cls.safety.safety_set_mode(9, 0)
     cls.safety.init_tests_chrysler()
+
+  def _send_msg(self, bus, addr, length):
+    to_send = libpandasafety_py.ffi.new('CAN_FIFOMailBox_TypeDef *')
+    to_send[0].RIR = addr << 21
+    to_send[0].RDTR = length
+    to_send[0].RDTR = bus << 4
+    return to_send
 
   def _button_msg(self, buttons):
     to_send = libpandasafety_py.ffi.new('CAN_FIFOMailBox_TypeDef *')
@@ -56,35 +62,6 @@
     to_send[0].RDHR = ((torque + 1024) >> 8) + (((torque + 1024) & 0xff) << 8)
     return to_send
 
-=======
-    cls.safety.safety_set_mode(9, 0)
-    cls.safety.init_tests_chrysler()
-
-  def _send_msg(self, bus, addr, length):
-    to_send = libpandasafety_py.ffi.new('CAN_FIFOMailBox_TypeDef *')
-    to_send[0].RIR = addr << 21
-    to_send[0].RDTR = length
-    to_send[0].RDTR = bus << 4
-    return to_send
-
-  def _button_msg(self, buttons):
-    to_send = libpandasafety_py.ffi.new('CAN_FIFOMailBox_TypeDef *')
-    to_send[0].RIR = 1265 << 21
-    to_send[0].RDLR = buttons
-    return to_send
-
-  def _set_prev_torque(self, t):
-    self.safety.set_chrysler_desired_torque_last(t)
-    self.safety.set_chrysler_rt_torque_last(t)
-    self.safety.set_chrysler_torque_meas(t, t)
-
-  def _torque_meas_msg(self, torque):
-    to_send = libpandasafety_py.ffi.new('CAN_FIFOMailBox_TypeDef *')
-    to_send[0].RIR = 544 << 21
-    to_send[0].RDHR = ((torque + 1024) >> 8) + (((torque + 1024) & 0xff) << 8)
-    return to_send
-
->>>>>>> da42760e
   def _torque_msg(self, torque):
     to_send = libpandasafety_py.ffi.new('CAN_FIFOMailBox_TypeDef *')
     to_send[0].RIR = 0x292 << 21
@@ -100,15 +77,9 @@
         self.safety.set_controls_allowed(enabled)
         self._set_prev_torque(t)
         if abs(t) > MAX_STEER or (not enabled and abs(t) > 0):
-<<<<<<< HEAD
-          self.assertFalse(self.safety.chrysler_tx_hook(self._torque_msg(t)))
-        else:
-          self.assertTrue(self.safety.chrysler_tx_hook(self._torque_msg(t)))
-=======
           self.assertFalse(self.safety.safety_tx_hook(self._torque_msg(t)))
         else:
           self.assertTrue(self.safety.safety_tx_hook(self._torque_msg(t)))
->>>>>>> da42760e
 
   def test_manually_enable_controls_allowed(self):
     self.safety.set_controls_allowed(1)
@@ -121,11 +92,7 @@
     to_push[0].RIR = 0x1f4 << 21
     to_push[0].RDLR = 0x380000
 
-<<<<<<< HEAD
-    self.safety.chrysler_rx_hook(to_push)
-=======
     self.safety.safety_rx_hook(to_push)
->>>>>>> da42760e
     self.assertTrue(self.safety.get_controls_allowed())
 
   def test_disable_control_allowed_from_cruise(self):
@@ -134,28 +101,17 @@
     to_push[0].RDLR = 0
 
     self.safety.set_controls_allowed(1)
-<<<<<<< HEAD
-    self.safety.chrysler_rx_hook(to_push)
-=======
     self.safety.safety_rx_hook(to_push)
->>>>>>> da42760e
     self.assertFalse(self.safety.get_controls_allowed())
 
   def test_non_realtime_limit_up(self):
     self.safety.set_controls_allowed(True)
 
     self._set_prev_torque(0)
-<<<<<<< HEAD
-    self.assertTrue(self.safety.chrysler_tx_hook(self._torque_msg(MAX_RATE_UP)))
-
-    self._set_prev_torque(0)
-    self.assertFalse(self.safety.chrysler_tx_hook(self._torque_msg(MAX_RATE_UP + 1)))
-=======
     self.assertTrue(self.safety.safety_tx_hook(self._torque_msg(MAX_RATE_UP)))
 
     self._set_prev_torque(0)
     self.assertFalse(self.safety.safety_tx_hook(self._torque_msg(MAX_RATE_UP + 1)))
->>>>>>> da42760e
 
   def test_non_realtime_limit_down(self):
     self.safety.set_controls_allowed(True)
@@ -164,20 +120,12 @@
     torque_meas = MAX_STEER - MAX_TORQUE_ERROR - 20
     self.safety.set_chrysler_torque_meas(torque_meas, torque_meas)
     self.safety.set_chrysler_desired_torque_last(MAX_STEER)
-<<<<<<< HEAD
-    self.assertTrue(self.safety.chrysler_tx_hook(self._torque_msg(MAX_STEER - MAX_RATE_DOWN)))
-=======
     self.assertTrue(self.safety.safety_tx_hook(self._torque_msg(MAX_STEER - MAX_RATE_DOWN)))
->>>>>>> da42760e
 
     self.safety.set_chrysler_rt_torque_last(MAX_STEER)
     self.safety.set_chrysler_torque_meas(torque_meas, torque_meas)
     self.safety.set_chrysler_desired_torque_last(MAX_STEER)
-<<<<<<< HEAD
-    self.assertFalse(self.safety.chrysler_tx_hook(self._torque_msg(MAX_STEER - MAX_RATE_DOWN + 1)))
-=======
     self.assertFalse(self.safety.safety_tx_hook(self._torque_msg(MAX_STEER - MAX_RATE_DOWN + 1)))
->>>>>>> da42760e
 
   def test_exceed_torque_sensor(self):
     self.safety.set_controls_allowed(True)
@@ -186,15 +134,9 @@
       self._set_prev_torque(0)
       for t in np.arange(0, MAX_TORQUE_ERROR + 2, 2):  # step needs to be smaller than MAX_TORQUE_ERROR
         t *= sign
-<<<<<<< HEAD
-        self.assertTrue(self.safety.chrysler_tx_hook(self._torque_msg(t)))
-
-      self.assertFalse(self.safety.chrysler_tx_hook(self._torque_msg(sign * (MAX_TORQUE_ERROR + 2))))
-=======
         self.assertTrue(self.safety.safety_tx_hook(self._torque_msg(t)))
 
       self.assertFalse(self.safety.safety_tx_hook(self._torque_msg(sign * (MAX_TORQUE_ERROR + 2))))
->>>>>>> da42760e
 
   def test_realtime_limit_up(self):
     self.safety.set_controls_allowed(True)
@@ -205,34 +147,13 @@
       for t in np.arange(0, MAX_RT_DELTA+1, 1):
         t *= sign
         self.safety.set_chrysler_torque_meas(t, t)
-<<<<<<< HEAD
-        self.assertTrue(self.safety.chrysler_tx_hook(self._torque_msg(t)))
-      self.assertFalse(self.safety.chrysler_tx_hook(self._torque_msg(sign * (MAX_RT_DELTA + 1))))
-=======
         self.assertTrue(self.safety.safety_tx_hook(self._torque_msg(t)))
       self.assertFalse(self.safety.safety_tx_hook(self._torque_msg(sign * (MAX_RT_DELTA + 1))))
->>>>>>> da42760e
 
       self._set_prev_torque(0)
       for t in np.arange(0, MAX_RT_DELTA+1, 1):
         t *= sign
         self.safety.set_chrysler_torque_meas(t, t)
-<<<<<<< HEAD
-        self.assertTrue(self.safety.chrysler_tx_hook(self._torque_msg(t)))
-
-      # Increase timer to update rt_torque_last
-      self.safety.set_timer(RT_INTERVAL + 1)
-      self.assertTrue(self.safety.chrysler_tx_hook(self._torque_msg(sign * MAX_RT_DELTA)))
-      self.assertTrue(self.safety.chrysler_tx_hook(self._torque_msg(sign * (MAX_RT_DELTA + 1))))
-
-  def test_torque_measurements(self):
-    self.safety.chrysler_rx_hook(self._torque_meas_msg(50))
-    self.safety.chrysler_rx_hook(self._torque_meas_msg(-50))
-    self.safety.chrysler_rx_hook(self._torque_meas_msg(0))
-    self.safety.chrysler_rx_hook(self._torque_meas_msg(0))
-    self.safety.chrysler_rx_hook(self._torque_meas_msg(0))
-    self.safety.chrysler_rx_hook(self._torque_meas_msg(0))
-=======
         self.assertTrue(self.safety.safety_tx_hook(self._torque_msg(t)))
 
       # Increase timer to update rt_torque_last
@@ -247,47 +168,10 @@
     self.safety.safety_rx_hook(self._torque_meas_msg(0))
     self.safety.safety_rx_hook(self._torque_meas_msg(0))
     self.safety.safety_rx_hook(self._torque_meas_msg(0))
->>>>>>> da42760e
 
     self.assertEqual(-50, self.safety.get_chrysler_torque_meas_min())
     self.assertEqual(50, self.safety.get_chrysler_torque_meas_max())
 
-<<<<<<< HEAD
-    self.safety.chrysler_rx_hook(self._torque_meas_msg(0))
-    self.assertEqual(0, self.safety.get_chrysler_torque_meas_max())
-    self.assertEqual(-50, self.safety.get_chrysler_torque_meas_min())
-
-    self.safety.chrysler_rx_hook(self._torque_meas_msg(0))
-    self.assertEqual(0, self.safety.get_chrysler_torque_meas_max())
-    self.assertEqual(0, self.safety.get_chrysler_torque_meas_min())
-
-  def _replay_drive(self, csv_reader):
-    for row in csv_reader:
-      if len(row) != 4:  # sometimes truncated at end of the file
-        continue
-      if row[0] == 'time':  # skip CSV header
-        continue
-      addr = int(row[1])
-      bus = int(row[2])
-      data_str = row[3]  # Example '081407ff0806e06f'
-      to_send = libpandasafety_py.ffi.new('CAN_FIFOMailBox_TypeDef *')
-      to_send[0].RIR = addr << 21
-      to_send[0].RDHR = swap_bytes(data_str[8:])
-      to_send[0].RDLR = swap_bytes(data_str[:8])
-      if (bus == 128):
-        self.assertTrue(self.safety.chrysler_tx_hook(to_send), msg=row)
-      else:
-        self.safety.chrysler_rx_hook(to_send)
-
-  def test_replay_drive(self):
-    # In Cabana, click "Save Log" and then put the downloaded CSV in this directory.
-    test_files = glob.glob('chrysler_*.csv')
-    for filename in test_files:
-      print 'testing %s' % filename
-      with open(filename) as csvfile:
-        reader = csv.reader(csvfile)
-        self._replay_drive(reader)
-=======
     self.safety.safety_rx_hook(self._torque_meas_msg(0))
     self.assertEqual(0, self.safety.get_chrysler_torque_meas_max())
     self.assertEqual(-50, self.safety.get_chrysler_torque_meas_min())
@@ -318,7 +202,6 @@
 
           # assume len 8
           self.assertEqual(fwd_bus, self.safety.safety_fwd_hook(b, self._send_msg(b, m, 8)))
->>>>>>> da42760e
 
 
 if __name__ == "__main__":
