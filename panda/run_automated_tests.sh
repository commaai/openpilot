--- conflicted
+++ resolved
@@ -1,25 +1,11 @@
-<<<<<<< HEAD
-#!/bin/bash
-TEST_FILENAME=${TEST_FILENAME:-nosetests.xml}
-if [ ! -f "/EON" ]; then
-=======
 #!/bin/bash -e
 TEST_FILENAME=${TEST_FILENAME:-nosetests.xml}
 if [ -f "/EON" ]; then
->>>>>>> da42760e
   TESTSUITE_NAME="Panda_Test-EON"
 else
   TESTSUITE_NAME="Panda_Test-DEV"
 fi
 
-<<<<<<< HEAD
-cd boardesp
-make flashall
-cd ..
-
-
-PYTHONPATH="." python $(which nosetests) -v --with-xunit --xunit-file=./$TEST_FILENAME --xunit-testsuite-name=$TESTSUITE_NAME -s tests/automated/$1*.py
-=======
 if [ ! -z "${SKIPWIFI}" ] || [ -f "/EON" ]; then
   TEST_SCRIPTS=$(ls tests/automated/$1*.py | grep -v wifi)
 else
@@ -32,5 +18,4 @@
   nmcli connection delete "$NAME"
 done
 
-PYTHONPATH="." python $(which nosetests) -v --with-xunit --xunit-file=./$TEST_FILENAME --xunit-testsuite-name=$TESTSUITE_NAME -s $TEST_SCRIPTS
->>>>>>> da42760e
+PYTHONPATH="." python $(which nosetests) -v --with-xunit --xunit-file=./$TEST_FILENAME --xunit-testsuite-name=$TESTSUITE_NAME -s $TEST_SCRIPTS