[submodule "panda"]
  path = panda
  # url = ../../commaai/panda.git
  url = https://github.com/alexandresato/panda.git
  branch = port_gwm_haval_h6
[submodule "opendbc"]
<<<<<<< HEAD
  path = opendbc
  # url = ../../commaai/opendbc.git
  url = https://github.com/alexandresato/opendbc.git
  branch = port_gwm_haval_h6
=======
  path = opendbc_repo
  url = ../../commaai/opendbc.git
>>>>>>> e735a7f3
[submodule "msgq"]
  path = msgq_repo
  url = ../../commaai/msgq.git
[submodule "rednose_repo"]
  path = rednose_repo
  url = ../../commaai/rednose.git
[submodule "teleoprtc_repo"]
  path = teleoprtc_repo
  url = ../../commaai/teleoprtc
[submodule "tinygrad"]
  path = tinygrad_repo
  url = https://github.com/tinygrad/tinygrad.git<|MERGE_RESOLUTION|>--- conflicted
+++ resolved
@@ -1,18 +1,6 @@
-[submodule "panda"]
-  path = panda
-  # url = ../../commaai/panda.git
-  url = https://github.com/alexandresato/panda.git
-  branch = port_gwm_haval_h6
 [submodule "opendbc"]
-<<<<<<< HEAD
-  path = opendbc
-  # url = ../../commaai/opendbc.git
-  url = https://github.com/alexandresato/opendbc.git
-  branch = port_gwm_haval_h6
-=======
   path = opendbc_repo
   url = ../../commaai/opendbc.git
->>>>>>> e735a7f3
 [submodule "msgq"]
   path = msgq_repo
   url = ../../commaai/msgq.git
