#!/usr/bin/env python
"""ROS has a parameter server, we have files.

The parameter store is a persistent key value store, implemented as a directory with a writer lock.
On Android, we store params under params_dir = /data/params. The writer lock is a file
"<params_dir>/.lock" taken using flock(), and data is stored in a directory symlinked to by
"<params_dir>/d".

Each key, value pair is stored as a file with named <key> with contents <value>, located in
  <params_dir>/d/<key>

Readers of a single key can just open("<params_dir>/d/<key>") and read the file contents.
Readers who want a consistent snapshot of multiple keys should take the lock.

Writers should take the lock before modifying anything. Writers should also leave the DB in a
consistent state after a crash. The implementation below does this by copying all params to a temp
directory <params_dir>/<tmp>, then atomically symlinking <params_dir>/<d> to <params_dir>/<tmp>
before deleting the old <params_dir>/<d> directory.

Writers that only modify a single key can simply take the lock, then swap the corresponding value
file in place without messing with <params_dir>/d.
"""
import time
import os
import errno
import sys
import shutil
import fcntl
import tempfile
from enum import Enum

def mkdirs_exists_ok(path):
  try:
    os.makedirs(path)
  except OSError:
    if not os.path.isdir(path):
      raise

class TxType(Enum):
  PERSISTENT = 1
  CLEAR_ON_MANAGER_START = 2
  CLEAR_ON_CAR_START = 3

class UnknownKeyName(Exception):
  pass

keys = {
# written: manager
# read:    loggerd, uploaderd, offroad
  "DongleId": TxType.PERSISTENT,
  "AccessToken": TxType.PERSISTENT,
  "Version": TxType.PERSISTENT,
  "TrainingVersion": TxType.PERSISTENT,
  "GitCommit": TxType.PERSISTENT,
  "GitBranch": TxType.PERSISTENT,
  "GitRemote": TxType.PERSISTENT,
# written: baseui
# read:    ui, controls
  "IsMetric": TxType.PERSISTENT,
  "IsFcwEnabled": TxType.PERSISTENT,
  "HasAcceptedTerms": TxType.PERSISTENT,
  "CompletedTrainingVersion": TxType.PERSISTENT,
  "IsUploadVideoOverCellularEnabled": TxType.PERSISTENT,
  "IsDriverMonitoringEnabled": TxType.PERSISTENT,
  "IsGeofenceEnabled": TxType.PERSISTENT,
# written: visiond
# read:    visiond, controlsd
  "CalibrationParams": TxType.PERSISTENT,
# written: controlsd
# read:    radard
  "CarParams": TxType.CLEAR_ON_CAR_START,

  "Passive": TxType.PERSISTENT,
  "DoUninstall": TxType.CLEAR_ON_MANAGER_START,
  "ShouldDoUpdate": TxType.CLEAR_ON_MANAGER_START,
  "IsUpdateAvailable": TxType.PERSISTENT,

  "RecordFront": TxType.PERSISTENT,
}

def fsync_dir(path):
  fd = os.open(path, os.O_RDONLY)
  try:
    os.fsync(fd)
  finally:
    os.close(fd)


class FileLock(object):
  def __init__(self, path, create):
    self._path = path
    self._create = create
    self._fd = None

  def acquire(self):
    self._fd = os.open(self._path, os.O_CREAT if self._create else 0)
    fcntl.flock(self._fd, fcntl.LOCK_EX)

  def release(self):
    if self._fd is not None:
      os.close(self._fd)
      self._fd = None


class DBAccessor(object):
  def __init__(self, path):
    self._path = path
    self._vals = None

  def keys(self):
    self._check_entered()
    return self._vals.keys()

  def get(self, key):
    self._check_entered()
    try:
      return self._vals[key]
    except KeyError:
      return None

  def _get_lock(self, create):
    lock = FileLock(os.path.join(self._path, ".lock"), create)
    lock.acquire()
    return lock

  def _read_values_locked(self):
    """Callers should hold a lock while calling this method."""
    vals = {}
    try:
      data_path = self._data_path()
      keys = os.listdir(data_path)
      for key in keys:
        with open(os.path.join(data_path, key), "rb") as f:
          vals[key] = f.read()
    except (OSError, IOError) as e:
      # Either the DB hasn't been created yet, or somebody wrote a bug and left the DB in an
      # inconsistent state. Either way, return empty.
      if e.errno == errno.ENOENT:
        return {}

    return vals

  def _data_path(self):
    return os.path.join(self._path, "d")

  def _check_entered(self):
    if self._vals is None:
      raise Exception("Must call __enter__ before using DB")


class DBReader(DBAccessor):
  def __enter__(self):
    try:
      lock = self._get_lock(False)
    except OSError as e:
      # Do not create lock if it does not exist.
      if e.errno == errno.ENOENT:
        self._vals = {}
        return self

    try:
      # Read everything.
      self._vals = self._read_values_locked()
      return self
    finally:
      lock.release()

  def __exit__(self, type, value, traceback): pass


class DBWriter(DBAccessor):
  def __init__(self, path):
    super(DBWriter, self).__init__(path)
    self._lock = None
    self._prev_umask = None

  def put(self, key, value):
    self._vals[key] = value

  def delete(self, key):
    self._vals.pop(key, None)

  def __enter__(self):
    mkdirs_exists_ok(self._path)

    # Make sure we can write and that permissions are correct.
    self._prev_umask = os.umask(0)

    try:
      os.chmod(self._path, 0o777)
      self._lock = self._get_lock(True)
      self._vals = self._read_values_locked()
    except:
      os.umask(self._prev_umask)
      self._prev_umask = None
      raise

    return self

  def __exit__(self, type, value, traceback):
    self._check_entered()

    try:
      # data_path refers to the externally used path to the params. It is a symlink.
      # old_data_path is the path currently pointed to by data_path.
      # tempdir_path is a path where the new params will go, which the new data path will point to.
      # new_data_path is a temporary symlink that will atomically overwrite data_path.
      #
      # The current situation is:
      #   data_path -> old_data_path
      # We're going to write params data to tempdir_path
      #   tempdir_path -> params data
      # Then point new_data_path to tempdir_path
      #   new_data_path -> tempdir_path
      # Then atomically overwrite data_path with new_data_path
      #   data_path -> tempdir_path
      old_data_path = None
      new_data_path = None
      tempdir_path = tempfile.mkdtemp(prefix=".tmp", dir=self._path)

      try:
        # Write back all keys.
        os.chmod(tempdir_path, 0o777)
        for k, v in self._vals.items():
          with open(os.path.join(tempdir_path, k), "wb") as f:
            f.write(v)
            f.flush()
            os.fsync(f.fileno())
        fsync_dir(tempdir_path)

        data_path = self._data_path()
        try:
          old_data_path = os.path.join(self._path, os.readlink(data_path))
        except (OSError, IOError):
          # NOTE(mgraczyk): If other DB implementations have bugs, this could cause
          #                 copies to be left behind, but we still want to overwrite.
          pass

        new_data_path = "{}.link".format(tempdir_path)
        os.symlink(os.path.basename(tempdir_path), new_data_path)
        os.rename(new_data_path, data_path)
        fsync_dir(self._path)
      finally:
        # If the rename worked, we can delete the old data. Otherwise delete the new one.
        success = new_data_path is not None and os.path.exists(data_path) and (
          os.readlink(data_path) == os.path.basename(tempdir_path))

        if success:
          if old_data_path is not None:
            shutil.rmtree(old_data_path)
        else:
          shutil.rmtree(tempdir_path)

        # Regardless of what happened above, there should be no link at new_data_path.
        if new_data_path is not None and os.path.islink(new_data_path):
          os.remove(new_data_path)
    finally:
      os.umask(self._prev_umask)
      self._prev_umask = None

      # Always release the lock.
      self._lock.release()
      self._lock = None


def read_db(params_path, key):
  path = "%s/d/%s" % (params_path, key)
  try:
    with open(path, "rb") as f:
      return f.read()
  except IOError:
    return None

def write_db(params_path, key, value):
<<<<<<< HEAD
  prev_umask = os.umask(0)
=======
>>>>>>> 15e3a37d
  lock = FileLock(params_path+"/.lock", True)
  lock.acquire()

  try:
    tmp_path = tempfile.mktemp(prefix=".tmp", dir=params_path)
    with open(tmp_path, "wb") as f:
      f.write(value)
      f.flush()
      os.fsync(f.fileno())

    path = "%s/d/%s" % (params_path, key)
    os.rename(tmp_path, path)
    fsync_dir(os.path.dirname(path))
  finally:
<<<<<<< HEAD
    os.umask(prev_umask)
=======
>>>>>>> 15e3a37d
    lock.release()

class Params(object):
  def __init__(self, db='/data/params'):
    self.db = db

    # create the database if it doesn't exist...
    if not os.path.exists(self.db+"/d"):
      with self.transaction(write=True):
        pass

  def transaction(self, write=False):
    if write:
      return DBWriter(self.db)
    else:
      return DBReader(self.db)

  def _clear_keys_with_type(self, tx_type):
    with self.transaction(write=True) as txn:
      for key in keys:
        if keys[key] == tx_type:
          txn.delete(key)

  def manager_start(self):
    self._clear_keys_with_type(TxType.CLEAR_ON_MANAGER_START)

  def car_start(self):
    self._clear_keys_with_type(TxType.CLEAR_ON_CAR_START)

  def delete(self, key):
    with self.transaction(write=True) as txn:
      txn.delete(key)

  def get(self, key, block=False):
    if key not in keys:
      raise UnknownKeyName(key)

    while 1:
      ret = read_db(self.db, key)
      if not block or ret is not None:
        break
      # is polling really the best we can do?
      time.sleep(0.05)
    return ret

  def put(self, key, dat):
    if key not in keys:
      raise UnknownKeyName(key)

    write_db(self.db, key, dat)

if __name__ == "__main__":
  params = Params()
  if len(sys.argv) > 2:
    params.put(sys.argv[1], sys.argv[2])
  else:
    for k in keys:
      pp = params.get(k)
      if pp is None:
        print("%s is None" % k)
      elif all(ord(c) < 128 and ord(c) >= 32 for c in pp):
        print("%s = %s" % (k, pp))
      else:
        print("%s = %s" % (k, pp.encode("hex")))

  # Test multiprocess:
  # seq 0 100000 | xargs -P20 -I{} python common/params.py DongleId {} && sleep 0.05
  # while python common/params.py DongleId; do sleep 0.05; done<|MERGE_RESOLUTION|>--- conflicted
+++ resolved
@@ -272,10 +272,6 @@
     return None
 
 def write_db(params_path, key, value):
-<<<<<<< HEAD
-  prev_umask = os.umask(0)
-=======
->>>>>>> 15e3a37d
   lock = FileLock(params_path+"/.lock", True)
   lock.acquire()
 
@@ -290,10 +286,6 @@
     os.rename(tmp_path, path)
     fsync_dir(os.path.dirname(path))
   finally:
-<<<<<<< HEAD
-    os.umask(prev_umask)
-=======
->>>>>>> 15e3a37d
     lock.release()
 
 class Params(object):
