--- conflicted
+++ resolved
@@ -42,12 +42,8 @@
     std::string content = random_bytes(64 * 1024);
     write(fd, content.c_str(), content.size());
     std::string ret = util::read_file(filename);
-<<<<<<< HEAD
-    REQUIRE(hasher(ret) == hasher(content));
-=======
     bool equal = (ret == content);
     REQUIRE(equal);
->>>>>>> 95ae8765
     close(fd);
   }
   SECTION("read directory") {
@@ -117,12 +113,8 @@
   REQUIRE(ret == 0);
   ret = fclose(f);
   REQUIRE(ret == 0);
-<<<<<<< HEAD
-  REQUIRE(hasher(dat) == hasher(util::read_file(filename)));
-=======
   bool equal = (dat == util::read_file(filename));
   REQUIRE(equal);
->>>>>>> 95ae8765
 }
 
 TEST_CASE("util::create_directories") {
