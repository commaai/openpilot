--- conflicted
+++ resolved
@@ -240,11 +240,7 @@
 class Updater:
   def __init__(self):
     self.params = Params()
-<<<<<<< HEAD
-    self.branches = defaultdict(lambda: None)
-=======
     self.branches = defaultdict(lambda: '')
->>>>>>> bae94a00
 
   @property
   def target_branch(self) -> str:
