--- conflicted
+++ resolved
@@ -326,23 +326,8 @@
   pm->send("peripheralState", msg);
 }
 
-<<<<<<< HEAD
-void panda_state_thread(std::vector<Panda *> pandas, bool spoofing_started) {
-  util::set_thread_name("pandad_panda_state");
-
-  Params params;
-  SubMaster sm({"controlsState"});
-  PubMaster pm({"pandaStates", "peripheralState"});
-
-  Panda *peripheral_panda = pandas[0];
-  bool engaged = false;
-  bool is_onroad = false;
-  bool is_onroad_last = false;
-  std::future<bool> safety_future;
-=======
 void process_panda_state(std::vector<Panda *> &pandas, PubMaster *pm, bool spoofing_started) {
   static SubMaster sm({"selfdriveState"});
->>>>>>> c5150215
 
   std::vector<std::string> connected_serials;
   for (Panda *p : pandas) {
@@ -380,12 +365,7 @@
     }
 
     sm.update(0);
-<<<<<<< HEAD
-    engaged = sm.allAliveAndValid({"controlsState"}) && sm["controlsState"].getControlsState().getEnabled();
-
-=======
     const bool engaged = sm.allAliveAndValid({"selfdriveState"}) && sm["selfdriveState"].getSelfdriveState().getEnabled();
->>>>>>> c5150215
     for (const auto &panda : pandas) {
       panda->send_heartbeat(engaged);
     }
