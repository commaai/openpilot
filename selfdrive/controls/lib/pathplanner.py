import numpy as np
import math
from common.numpy_fast import interp
from selfdrive.controls.lib.latcontrol_helpers import model_polyfit, calc_desired_path, compute_path_pinv

CAMERA_OFFSET = 0.06  # m from center car to camera

class PathPlanner(object):
  def __init__(self):
    self.d_poly = [0., 0., 0., 0.]
    self.c_poly = [0., 0., 0., 0.]
    self.c_prob = 0.
    self.last_model = 0.
    self.lead_dist, self.lead_prob, self.lead_var = 0, 0, 1
    self._path_pinv = compute_path_pinv()

<<<<<<< HEAD
    self.lane_width_estimate = 2.9 #3.7
    self.lane_width_certainty = 1.0
    self.lane_width = 2.9  #3.7
=======
    self.lane_width_estimate = 3.2
    self.lane_width_certainty = 1.0
    self.lane_width = 3.2
>>>>>>> 343d9464

  def update(self, v_ego, md, LaC=None):
    if md is not None:
      p_poly = model_polyfit(md.model.path.points, self._path_pinv)  # predicted path
      l_poly = model_polyfit(md.model.leftLane.points, self._path_pinv)  # left line
      r_poly = model_polyfit(md.model.rightLane.points, self._path_pinv)  # right line

      try:
        if LaC is not None and LaC.angle_steers_des_mpc != 0.0:
          angle_error = LaC.angle_steers_des_mpc - (0.05 * LaC.avg_angle_steers + LaC.steerActuatorDelay * LaC.projected_angle_steers) / (LaC.steerActuatorDelay + 0.05)
        else:
          angle_error = 0.0
        if angle_error != 0.0:
          LaC.lateral_error = 2.0 * np.clip(v_ego * (LaC.steerActuatorDelay + 0.05) * math.tan(math.radians(angle_error)), -1.2, 1.2)
          lateral_error = LaC.lateral_error
        else:
          lateral_error = 0.0
      except:
        lateral_error = 0.0

      # only offset left and right lane lines; offsetting p_poly does not make sense
      l_poly[3] += CAMERA_OFFSET - lateral_error
      r_poly[3] += CAMERA_OFFSET - lateral_error

      p_prob = 1.  # model does not tell this probability yet, so set to 1 for now
      l_prob = md.model.leftLane.prob  # left line prob
      r_prob = md.model.rightLane.prob  # right line prob

      # Find current lanewidth
      lr_prob = l_prob * r_prob
      self.lane_width_certainty += 0.05 * (lr_prob - self.lane_width_certainty)
      current_lane_width = abs(l_poly[3] - r_poly[3])
      self.lane_width_estimate += 0.005 * (current_lane_width - self.lane_width_estimate)
      speed_lane_width = interp(v_ego, [0., 31.], [3., 3.8])
      self.lane_width = self.lane_width_certainty * self.lane_width_estimate + \
                        (1 - self.lane_width_certainty) * speed_lane_width

      lane_width_diff = abs(self.lane_width - current_lane_width)
      lane_r_prob = interp(lane_width_diff, [0.3, 1.0], [1.0, 0.0])

      r_prob *= lane_r_prob

      self.lead_dist = md.model.lead.dist
      self.lead_prob = md.model.lead.prob
      self.lead_var = md.model.lead.std**2

      # compute target path
      self.d_poly, self.c_poly, self.c_prob = calc_desired_path(
        l_poly, r_poly, p_poly, l_prob, r_prob, p_prob, v_ego, self.lane_width)

      self.r_poly = r_poly
      self.r_prob = r_prob

      self.l_poly = l_poly
      self.l_prob = l_prob

      self.p_poly = p_poly
      self.p_prob = p_prob<|MERGE_RESOLUTION|>--- conflicted
+++ resolved
@@ -14,15 +14,9 @@
     self.lead_dist, self.lead_prob, self.lead_var = 0, 0, 1
     self._path_pinv = compute_path_pinv()
 
-<<<<<<< HEAD
-    self.lane_width_estimate = 2.9 #3.7
-    self.lane_width_certainty = 1.0
-    self.lane_width = 2.9  #3.7
-=======
     self.lane_width_estimate = 3.2
     self.lane_width_certainty = 1.0
     self.lane_width = 3.2
->>>>>>> 343d9464
 
   def update(self, v_ego, md, LaC=None):
     if md is not None:
