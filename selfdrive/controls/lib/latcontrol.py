--- conflicted
+++ resolved
@@ -17,26 +17,17 @@
     self.steer_max = 1.0
 
   @abstractmethod
-<<<<<<< HEAD
-  def update(self, active, CS, VM, params, steer_limited, desired_curvature, calibrated_pose, curvature_limited):
-=======
-  def update(self, active, CS, VM, params, steer_limited_by_controls, desired_curvature, calibrated_pose):
->>>>>>> 68d22b96
+  def update(self, active, CS, VM, params, steer_limited_by_controls, desired_curvature, calibrated_pose, curvature_limited):
     pass
 
   def reset(self):
     self.sat_count = 0.
 
-<<<<<<< HEAD
-  def _check_saturation(self, saturated, CS, steer_limited, curvature_limited):
+  def _check_saturation(self, saturated, CS, steer_limited_by_controls, curvature_limited):
     # Saturated if control output is not being limited by car torque/angle rate limits and:
     # torque: requesting max torque
     # angle: current angle differs from desired angle and car controls aren't rate limiting us
-    if (saturated or curvature_limited) and CS.vEgo > self.sat_check_min_speed and not steer_limited and not CS.steeringPressed:
-=======
-  def _check_saturation(self, saturated, CS, steer_limited_by_controls):
-    if saturated and CS.vEgo > self.sat_check_min_speed and not steer_limited_by_controls and not CS.steeringPressed:
->>>>>>> 68d22b96
+    if (saturated or curvature_limited) and CS.vEgo > self.sat_check_min_speed and not steer_limited_by_controls and not CS.steeringPressed:
       self.sat_count += self.sat_count_rate
     else:
       self.sat_count -= self.sat_count_rate
