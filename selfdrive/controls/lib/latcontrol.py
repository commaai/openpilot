--- conflicted
+++ resolved
@@ -12,11 +12,7 @@
 _DT_MPC = 0.05  # 20Hz
 
 def calc_states_after_delay(states, v_ego, steer_angle, curvature_factor, steer_ratio, delay):
-<<<<<<< HEAD
-  states[0].x = v_ego * delay + 2.0  # Add advance steering angle by 1 meter longitudinally
-=======
   states[0].x = v_ego * delay + 2
->>>>>>> 22d543da
   states[0].psi = v_ego * curvature_factor * math.radians(steer_angle) / steer_ratio * delay
   return states
 
@@ -93,11 +89,7 @@
       self.curvature_factor = VM.curvature_factor(v_ego)
 
       # Determine a proper delay time that includes the model's processing time, which is variable
-<<<<<<< HEAD
-      plan_age = _DT_MPC + cur_time - float(self.last_mpc_ts / 1000000000.0)
-=======
       plan_age = cur_time - float(self.last_mpc_ts / 1000000000.0)
->>>>>>> 22d543da
       total_delay = CP.steerActuatorDelay + plan_age
 
       self.l_poly = libmpc_py.ffi.new("double[4]", list(PL.PP.l_poly))
