--- conflicted
+++ resolved
@@ -40,8 +40,8 @@
     self.last_cloudlog_t = 0.0
     self.setup_mpc(CP.steerRateCost)
     self.smooth_factor = 2.0 * CP.steerActuatorDelay / _DT      # Multiplier for inductive component (feed forward)
-    self.projection_factor = CP.steerActuatorDelay / 2.0      #  Mutiplier for reactive component (PI)
-    self.accel_limit = 5.0                                 # Desired acceleration limit to prevent "whip steer" (resistive component)
+    self.projection_factor = 0.5 * CP.steerActuatorDelay      #  Mutiplier for reactive component (PI)
+    self.accel_limit = 2.0                                 # Desired acceleration limit to prevent "whip steer" (resistive component)
     self.ff_angle_factor = 0.5         # Kf multiplier for angle-based feed forward
     self.ff_rate_factor = 5.0         # Kf multiplier for rate-based feed forward
     self.prev_angle_rate = 0
@@ -53,10 +53,7 @@
     self.angle_steers_des_time = 0.0
     self.avg_angle_steers = 0.0
     self.projected_angle_steers = 0.0
-<<<<<<< HEAD
-
-=======
->>>>>>> f1e60b4e
+
 
   def setup_mpc(self, steer_rate_cost):
     self.libmpc = libmpc_py.libmpc
@@ -77,21 +74,8 @@
   def reset(self):
     self.pid.reset()
 
-<<<<<<< HEAD
-
-  def update(self, active, v_ego, angle_steers, angle_rate, steer_override, d_poly, angle_offset, CP, VM, PL):
-    self.mpc_updated = False
-
-=======
   def update(self, active, v_ego, angle_steers, angle_rate, steer_override, d_poly, angle_offset, CP, VM, PL,blindspot,leftBlinker,rightBlinker):
     self.mpc_updated = False
-    
->>>>>>> f1e60b4e
-    # Use steering rate from the last 2 samples to estimate acceleration for a more realistic future steering rate
-    accelerated_angle_rate = 2.0 * angle_rate - self.prev_angle_rate
-
-    # Determine future angle steers using accelerated steer rate
-    self.projected_angle_steers = float(angle_steers) + self.projection_factor * float(accelerated_angle_rate)
 
     # TODO: this creates issues in replay when rewinding time: mpc won't run
     if self.last_mpc_ts < PL.last_md_ts:
@@ -99,6 +83,12 @@
       self.last_mpc_ts = PL.last_md_ts
 
       self.curvature_factor = VM.curvature_factor(v_ego)
+
+      # Use steering rate from the last 2 samples to estimate acceleration for a more realistic future steering rate
+      accelerated_angle_rate = 2.0 * angle_rate - self.prev_angle_rate
+
+      # Determine future angle steers using accelerated steer rate
+      self.projected_angle_steers = float(angle_steers) + self.projection_factor * float(accelerated_angle_rate)
 
       # Determine a proper delay time that includes the model's processing time, which is variable
       plan_age = cur_time - float(self.last_mpc_ts / 1000000000.0)
@@ -147,26 +137,22 @@
       self.cur_state[0].delta = math.radians(angle_steers - angle_offset) / CP.steerRatio
     else:
       cur_time = sec_since_boot()
-<<<<<<< HEAD
-
-=======
->>>>>>> f1e60b4e
+
       # Interpolate desired angle between MPC updates
       self.angle_steers_des = np.interp(cur_time, self.mpc_times, self.mpc_angles)
       self.angle_steers_des_time = cur_time
       self.avg_angle_steers = (4.0 * self.avg_angle_steers + angle_steers) / 5.0
       self.cur_state[0].delta = math.radians(self.angle_steers_des - angle_offset) / CP.steerRatio
-<<<<<<< HEAD
-
-=======
-      
->>>>>>> f1e60b4e
+
       # Determine the target steer rate for desired angle, but prevent the acceleration limit from being exceeded
       # Restricting the steer rate creates the resistive component needed for resonance
-      restricted_steer_rate = np.clip(self.angle_steers_des - float(angle_steers) , float(accelerated_angle_rate) - self.accel_limit, float(accelerated_angle_rate) + self.accel_limit)
+      restricted_steer_rate = np.clip(self.angle_steers_des - float(angle_steers) , float(angle_rate) - self.accel_limit, float(angle_rate) + self.accel_limit)
 
       # Determine projected desired angle that is within the acceleration limit (prevent the steering wheel from jerking)
       projected_angle_steers_des = self.angle_steers_des + self.projection_factor * restricted_steer_rate
+
+      # Determine future angle steers using accelerated steer rate
+      self.projected_angle_steers = float(angle_steers) + self.projection_factor * float(angle_rate)
 
       deadzone = 0.0
       steers_max = get_steer_max(CP, v_ego)
@@ -177,33 +163,18 @@
         # Decide which feed forward mode should be used (angle or rate).  Use more dominant mode, and only if conditions are met
         # Spread feed forward out over a period of time to make it more inductive (for resonance)
         if abs(self.ff_rate_factor * float(restricted_steer_rate)) > abs(self.ff_angle_factor * float(self.angle_steers_des) - float(angle_offset)) - 0.5 \
-            and (abs(float(restricted_steer_rate)) > abs(accelerated_angle_rate) or (float(restricted_steer_rate) < 0) != (accelerated_angle_rate < 0)) \
+            and (abs(float(restricted_steer_rate)) > abs(angle_rate) or (float(restricted_steer_rate) < 0) != (angle_rate < 0)) \
             and (float(restricted_steer_rate) < 0) == (float(self.angle_steers_des) - float(angle_offset) - 0.5 < 0):
-<<<<<<< HEAD
-
-          self.feed_forward = (((self.smooth_factor - 1.) * self.feed_forward) + self.ff_rate_factor * v_ego**2 * float(restricted_steer_rate)) / self.smooth_factor
-        elif abs(self.angle_steers_des - float(angle_offset)) > 0.5:
-
-          self.feed_forward = (((self.smooth_factor - 1.) * self.feed_forward) + self.ff_angle_factor * v_ego**2 * float(apply_deadzone(float(self.angle_steers_des) - float(angle_offset), 0.5))) / self.smooth_factor
-        else:
-
-          self.feed_forward = (((self.smooth_factor - 1.) * self.feed_forward) + 0.0) / self.smooth_factor
-
-      # Use projected desired and actual angles instead of "current" values, in order to make PI more reactive (for resonance)
-      output_steer = self.pid.update(projected_angle_steers_des, self.projected_angle_steers, check_saturation=(v_ego > 10), override=steer_override,
-                                     feedforward=self.feed_forward, speed=v_ego, deadzone=deadzone)
-
-=======
           self.feed_forward = (((self.smooth_factor - 1.) * self.feed_forward) + self.ff_rate_factor * v_ego**2 * float(restricted_steer_rate)) / self.smooth_factor
         elif abs(self.angle_steers_des - float(angle_offset)) > 0.5:
           self.feed_forward = (((self.smooth_factor - 1.) * self.feed_forward) + self.ff_angle_factor * v_ego**2 * float(apply_deadzone(float(self.angle_steers_des) - float(angle_offset), 0.5))) / self.smooth_factor
         else:
           self.feed_forward = (((self.smooth_factor - 1.) * self.feed_forward) + 0.0) / self.smooth_factor
-      
+
       # Use projected desired and actual angles instead of "current" values, in order to make PI more reactive (for resonance)
       output_steer = self.pid.update(projected_angle_steers_des, self.projected_angle_steers, check_saturation=(v_ego > 10), override=steer_override,
                                      feedforward=self.feed_forward, speed=v_ego, deadzone=deadzone)
-      
+
       if rightBlinker:
         if blindspot:
           self.blindspot_blink_counter_right_check = 0
@@ -214,7 +185,7 @@
 
       else:
         self.blindspot_blink_counter_right_check = 0
-      
+
       if leftBlinker:
         if blindspot:
           self.blindspot_blink_counter_left_check = 0
@@ -224,16 +195,10 @@
           self.angle_steers_des += 0#15
       else:
         self.blindspot_blink_counter_left_check = 0
->>>>>>> f1e60b4e
       # Hide angle error if being overriden
       if steer_override:
         self.projected_angle_steers = self.mpc_angles[1]
         self.avg_angle_steers = self.mpc_angles[1]
-<<<<<<< HEAD
-
-=======
-        
->>>>>>> f1e60b4e
     self.sat_flag = self.pid.saturated
     self.prev_angle_rate = angle_rate
 
