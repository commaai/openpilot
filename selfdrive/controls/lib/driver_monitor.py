--- conflicted
+++ resolved
@@ -5,11 +5,6 @@
 from common.filter_simple import FirstOrderFilter
 from common.stat_live import RunningStatFilter
 
-<<<<<<< HEAD
-_AWARENESS_TIME = 1800.  # 30 minutes limit without user touching steering wheels make the car enter a terminal status
-_AWARENESS_PRE_TIME_TILL_TERMINAL = 25.  # a first alert is issued 25s before expiration
-_AWARENESS_PROMPT_TIME_TILL_TERMINAL = 15.  # a second alert is issued 15s before start decelerating the car
-=======
 # ******************************************************************************************
 #  NOTE: To fork maintainers.
 #  Disabling or nerfing safety features may get you and your users banned from our servers.
@@ -19,7 +14,6 @@
 _AWARENESS_TIME = 70.  # one minute limit without user touching steering wheels make the car enter a terminal status
 _AWARENESS_PRE_TIME_TILL_TERMINAL = 15.  # a first alert is issued 25s before expiration
 _AWARENESS_PROMPT_TIME_TILL_TERMINAL = 6.  # a second alert is issued 15s before start decelerating the car
->>>>>>> abfe469d
 _DISTRACTED_TIME = 11.
 _DISTRACTED_PRE_TIME_TILL_TERMINAL = 8.
 _DISTRACTED_PROMPT_TIME_TILL_TERMINAL = 6.
