--- conflicted
+++ resolved
@@ -37,11 +37,7 @@
     self.torque_params.latAccelOffset = latAccelOffset
     self.torque_params.friction = friction
 
-<<<<<<< HEAD
-  def update(self, active, CS, VM, params, steer_limited, desired_curvature, live_pose):
-=======
   def update(self, active, CS, VM, params, steer_limited, desired_curvature, calibrated_pose):
->>>>>>> f3cb2a3b
     pid_log = log.ControlsState.LateralTorqueState.new_message()
     if not active:
       output_torque = 0.0
@@ -53,15 +49,9 @@
         actual_curvature = actual_curvature_vm
         curvature_deadzone = abs(VM.calc_curvature(math.radians(self.steering_angle_deadzone_deg), CS.vEgo, 0.0))
       else:
-<<<<<<< HEAD
-        assert False, "Not ported to livePose yet"
-        actual_curvature_llk = llk.angularVelocityCalibrated.value[2] / CS.vEgo
-        actual_curvature = interp(CS.vEgo, [2.0, 5.0], [actual_curvature_vm, actual_curvature_llk])
-=======
         assert calibrated_pose is not None
         actual_curvature_pose = calibrated_pose.angular_velocity.yaw / CS.vEgo
         actual_curvature = interp(CS.vEgo, [2.0, 5.0], [actual_curvature_vm, actual_curvature_pose])
->>>>>>> f3cb2a3b
         curvature_deadzone = 0.0
       desired_lateral_accel = desired_curvature * CS.vEgo ** 2
 
