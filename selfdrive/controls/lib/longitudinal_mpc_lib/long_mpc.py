#!/usr/bin/env python3
import os
import numpy as np

from common.realtime import sec_since_boot
from common.numpy_fast import clip, interp
from selfdrive.swaglog import cloudlog
from selfdrive.modeld.constants import index_function
from selfdrive.controls.lib.radar_helpers import _LEAD_ACCEL_TAU
from selfdrive.controls.lib.dynamic_follow import DynamicFollow
from common.travis_checker import gh_actions

if __name__ == '__main__':  # generating code
  from pyextra.acados_template import AcadosModel, AcadosOcp, AcadosOcpSolver
else:
  # from pyextra.acados_template import AcadosOcpSolver as AcadosOcpSolverFast
  from selfdrive.controls.lib.longitudinal_mpc_lib.c_generated_code.acados_ocp_solver_pyx import AcadosOcpSolverFast  # pylint: disable=no-name-in-module, import-error

from casadi import SX, vertcat

LONG_MPC_DIR = os.path.dirname(os.path.abspath(__file__))
EXPORT_DIR = os.path.join(LONG_MPC_DIR, "c_generated_code")
JSON_FILE = "acados_ocp_long.json"

SOURCES = ['lead0', 'lead1', 'cruise']

X_DIM = 3
U_DIM = 1
PARAM_DIM= 5
COST_E_DIM = 5
COST_DIM = COST_E_DIM + 1
CONSTR_DIM = 4

X_EGO_OBSTACLE_COST = 3.
X_EGO_COST = 0.
V_EGO_COST = 0.
A_EGO_COST = 0.
J_EGO_COST = 5.0
A_CHANGE_COST = .5
DANGER_ZONE_COST = 100.
CRASH_DISTANCE = .5
LIMIT_COST = 1e6


# Less timestamps doesn't hurt performance and leads to
# much better convergence of the MPC with low iterations
N = 12
MAX_T = 10.0
T_IDXS_LST = [index_function(idx, max_val=MAX_T, max_idx=N+1) for idx in range(N+1)]

T_IDXS = np.array(T_IDXS_LST)
T_DIFFS = np.diff(T_IDXS, prepend=[0.])
MIN_ACCEL = -3.5
T_REACT = 1.45
COMFORT_BRAKE = 2.0

<<<<<<< HEAD
def get_stopped_equivalence_factor(v_lead, t_react=T_REACT):
  return t_react * v_lead + (v_lead*v_lead) / (2 * MAX_BRAKE)

def get_safe_obstacle_distance(v_ego, t_react=T_REACT):
  return 2 * t_react * v_ego + (v_ego*v_ego) / (2 * MAX_BRAKE) + 4.0
=======
def get_stopped_equivalence_factor(v_lead):
  return v_lead**2 / (2 * COMFORT_BRAKE) - T_REACT * v_lead

def get_safe_obstacle_distance(v_ego):
  return (v_ego*v_ego) / (2 * COMFORT_BRAKE) + 6.0
>>>>>>> 46fd5892

def desired_follow_distance(v_ego, v_lead, t_react=T_REACT):
  return get_safe_obstacle_distance(v_ego, t_react) - get_stopped_equivalence_factor(v_lead, t_react)


def gen_long_model():
  model = AcadosModel()
  model.name = 'long'

  # set up states & controls
  x_ego = SX.sym('x_ego')
  v_ego = SX.sym('v_ego')
  a_ego = SX.sym('a_ego')
  model.x = vertcat(x_ego, v_ego, a_ego)

  # controls
  j_ego = SX.sym('j_ego')
  model.u = vertcat(j_ego)

  # xdot
  x_ego_dot = SX.sym('x_ego_dot')
  v_ego_dot = SX.sym('v_ego_dot')
  a_ego_dot = SX.sym('a_ego_dot')
  model.xdot = vertcat(x_ego_dot, v_ego_dot, a_ego_dot)

  # live parameters
  x_obstacle = SX.sym('x_obstacle')
  desired_TR = SX.sym('desired_TR')
  a_min = SX.sym('a_min')
  a_max = SX.sym('a_max')
  prev_a = SX.sym('prev_a')
  model.p = vertcat(a_min, a_max, x_obstacle, prev_a, desired_TR)

  # dynamics model
  f_expl = vertcat(v_ego, a_ego, j_ego)
  model.f_impl_expr = model.xdot - f_expl
  model.f_expl_expr = f_expl
  return model


def gen_long_mpc_solver():
  ocp = AcadosOcp()
  ocp.model = gen_long_model()

  Tf = T_IDXS[-1]

  # set dimensions
  ocp.dims.N = N

  # set cost module
  ocp.cost.cost_type = 'NONLINEAR_LS'
  ocp.cost.cost_type_e = 'NONLINEAR_LS'

  QR = np.zeros((COST_DIM, COST_DIM))
  Q = np.zeros((COST_E_DIM, COST_E_DIM))

  ocp.cost.W = QR
  ocp.cost.W_e = Q

  x_ego, v_ego, a_ego = ocp.model.x[0], ocp.model.x[1], ocp.model.x[2]
  j_ego = ocp.model.u[0]

  a_min, a_max = ocp.model.p[0], ocp.model.p[1]
  x_obstacle = ocp.model.p[2]
  prev_a = ocp.model.p[3]
  desired_TR = ocp.model.p[4]

  ocp.cost.yref = np.zeros((COST_DIM, ))
  ocp.cost.yref_e = np.zeros((COST_E_DIM, ))

  desired_dist_comfort = get_safe_obstacle_distance(v_ego, desired_TR)

  # The main cost in normal operation is how close you are to the "desired" distance
  # from an obstacle at every timestep. This obstacle can be a lead car
  # or other object. In e2e mode we can use x_position targets as a cost
  # instead.
  costs = [((x_obstacle - x_ego) - (desired_dist_comfort)) / (v_ego + 10.),
           x_ego,
           v_ego,
           a_ego,
           20*(a_ego - prev_a),
           j_ego]
  ocp.model.cost_y_expr = vertcat(*costs)
  ocp.model.cost_y_expr_e = vertcat(*costs[:-1])

  # Constraints on speed, acceleration and desired distance to
  # the obstacle, which is treated as a slack constraint so it
  # behaves like an assymetrical cost.
  constraints = vertcat((v_ego),
                        (a_ego - a_min),
                        (a_max - a_ego),
                        ((x_obstacle - x_ego) - (3/4) * (desired_dist_comfort)) / (v_ego + 10.))
  ocp.model.con_h_expr = constraints
  ocp.model.con_h_expr_e = vertcat(np.zeros(CONSTR_DIM))

  x0 = np.zeros(X_DIM)
  ocp.constraints.x0 = x0
  ocp.parameter_values = np.array([-1.2, 1.2, 0.0, 0.0, T_REACT])  # defaults

  # We put all constraint cost weights to 0 and only set them at runtime
  cost_weights = np.zeros(CONSTR_DIM)
  ocp.cost.zl = cost_weights
  ocp.cost.Zl = cost_weights
  ocp.cost.Zu = cost_weights
  ocp.cost.zu = cost_weights

  ocp.constraints.lh = np.zeros(CONSTR_DIM)
  ocp.constraints.lh_e = np.zeros(CONSTR_DIM)
  ocp.constraints.uh = 1e4*np.ones(CONSTR_DIM)
  ocp.constraints.uh_e = 1e4*np.ones(CONSTR_DIM)
  ocp.constraints.idxsh = np.arange(CONSTR_DIM)

  # The HPIPM solver can give decent solutions even when it is stopped early
  # Which is critical for our purpose where the compute time is strictly bounded
  # We use HPIPM in the SPEED_ABS mode, which ensures fastest runtime. This
  # does not cause issues since the problem is well bounded.
  ocp.solver_options.qp_solver = 'PARTIAL_CONDENSING_HPIPM'
  ocp.solver_options.hessian_approx = 'GAUSS_NEWTON'
  ocp.solver_options.integrator_type = 'ERK'
  ocp.solver_options.nlp_solver_type = 'SQP_RTI'
  ocp.solver_options.qp_solver_cond_N = N//4

  # More iterations take too much time and less lead to inaccurate convergence in
  # some situations. Ideally we would run just 1 iteration to ensure fixed runtime.
  ocp.solver_options.qp_solver_iter_max = 10

  # set prediction horizon
  ocp.solver_options.tf = Tf
  ocp.solver_options.shooting_nodes = T_IDXS

  ocp.code_export_directory = EXPORT_DIR
  return ocp


class LongitudinalMpc():
  def __init__(self, e2e=False, desired_TR=T_REACT):
    self.dynamic_follow = DynamicFollow()
    self.e2e = e2e
    self.desired_TR = desired_TR
    self.v_ego = 0.
    self.reset()
    self.accel_limit_arr = np.zeros((N+1, 2))
    self.accel_limit_arr[:,0] = -1.2
    self.accel_limit_arr[:,1] = 1.2
    self.source = SOURCES[2]

  def reset(self):
    self.solver = AcadosOcpSolverFast('long', N, EXPORT_DIR)
    self.v_solution = [0.0 for i in range(N+1)]
    self.a_solution = [0.0 for i in range(N+1)]
    self.prev_a = self.a_solution
    self.j_solution = [0.0 for i in range(N)]
    self.yref = np.zeros((N+1, COST_DIM))
    for i in range(N):
      self.solver.cost_set(i, "yref", self.yref[i])
    self.solver.cost_set(N, "yref", self.yref[N][:COST_E_DIM])
    self.x_sol = np.zeros((N+1, X_DIM))
    self.u_sol = np.zeros((N,1))
    self.params = np.zeros((N+1, PARAM_DIM))
    for i in range(N+1):
      self.solver.set(i, 'x', np.zeros(X_DIM))
    self.last_cloudlog_t = 0
    self.status = False
    self.crash_cnt = 0.0
    self.solution_status = 0
    self.x0 = np.zeros(X_DIM)
    self.set_weights()

  def set_weights(self):
    if self.e2e:
      self.set_weights_for_xva_policy()
    else:
      self.set_weights_for_lead_policy()

  def set_weights_for_lead_policy(self):
    # WARNING: deceleration tests with these costs:
    # 1.0 TR fails at 3 m/s/s test
    # 1.1 TR fails at 3+ m/s/s test
    # 1.2-1.8 TR succeeds at all tests with no FCW

    TRs = [1.2, 1.8, 2.7]
    x_ego_obstacle_cost_multiplier = interp(self.desired_TR, TRs, [3., 1.0, 0.1])
    j_ego_cost_multiplier = interp(self.desired_TR, TRs, [0.5, 1.0, 1.0])
    d_zone_cost_multiplier = interp(self.desired_TR, TRs, [4., 1.0, 1.0])

    W = np.asfortranarray(np.diag([X_EGO_OBSTACLE_COST * x_ego_obstacle_cost_multiplier, X_EGO_COST, V_EGO_COST, A_EGO_COST, A_CHANGE_COST, J_EGO_COST * j_ego_cost_multiplier]))
    for i in range(N):
      W[4,4] = A_CHANGE_COST * np.interp(T_IDXS[i], [0.0, 1.0, 2.0], [1.0, 1.0, 0.0])
      self.solver.cost_set(i, 'W', W)
    # Setting the slice without the copy make the array not contiguous,
    # causing issues with the C interface.
    self.solver.cost_set(N, 'W', np.copy(W[:COST_E_DIM, :COST_E_DIM]))

    # Set L2 slack cost on lower bound constraints
    Zl = np.array([LIMIT_COST, LIMIT_COST, LIMIT_COST, DANGER_ZONE_COST * d_zone_cost_multiplier])
    for i in range(N):
      self.solver.cost_set(i, 'Zl', Zl)

  def set_weights_for_xva_policy(self):
    W = np.asfortranarray(np.diag([0., 10., 1., 10., 1.]))
    for i in range(N):
      self.solver.cost_set(i, 'W', W)
    # Setting the slice without the copy make the array not contiguous,
    # causing issues with the C interface.
    self.solver.cost_set(N, 'W', np.copy(W[:COST_E_DIM, :COST_E_DIM]))

    # Set L2 slack cost on lower bound constraints
    Zl = np.array([LIMIT_COST, LIMIT_COST, LIMIT_COST, 0.0])
    for i in range(N):
      self.solver.cost_set(i, 'Zl', Zl)

  def set_cur_state(self, v, a):
    if abs(self.x0[1] - v) > 1.:
      self.x0[1] = v
      self.x0[2] = a
      for i in range(0, N+1):
        self.solver.set(i, 'x', self.x0)
    else:
      self.x0[1] = v
      self.x0[2] = a

  def extrapolate_lead(self, x_lead, v_lead, a_lead, a_lead_tau):
    a_lead_traj = a_lead * np.exp(-a_lead_tau * (T_IDXS**2)/2.)
    v_lead_traj = np.clip(v_lead + np.cumsum(T_DIFFS * a_lead_traj), 0.0, 1e8)
    x_lead_traj = x_lead + np.cumsum(T_DIFFS * v_lead_traj)
    lead_xv = np.column_stack((x_lead_traj, v_lead_traj))
    return lead_xv

  def process_lead(self, lead, id):
    v_ego = self.x0[1]
    if lead is not None and lead.status:
      x_lead = lead.dRel
      v_lead = lead.vLead
      a_lead = lead.aLeadK
      a_lead_tau = lead.aLeadTau
      if id == 0:
        self.dynamic_follow.update_lead(v_lead, a_lead, x_lead, lead.status, False)
    else:
      # Fake a fast lead car, so mpc can keep running in the same mode
      x_lead = 50.0
      v_lead = v_ego + 10.0
      a_lead = 0.0
      a_lead_tau = _LEAD_ACCEL_TAU
      if id == 0:
        self.dynamic_follow.update_lead(new_lead=False)

    # MPC will not converge if immediate crash is expected
    # Clip lead distance to what is still possible to brake for
    min_x_lead = ((v_ego + v_lead)/2) * (v_ego - v_lead) / (-MIN_ACCEL * 2)
    x_lead = clip(x_lead, min_x_lead, 1e8)
    v_lead = clip(v_lead, 0.0, 1e8)
    a_lead = clip(a_lead, -10., 5.)
    lead_xv = self.extrapolate_lead(x_lead, v_lead, a_lead, a_lead_tau)
    return lead_xv

  def set_accel_limits(self, min_a, max_a):
    self.cruise_min_a = min_a
    self.cruise_max_a = max_a

<<<<<<< HEAD
  def set_desired_TR(self, desired_TR):
    self.desired_TR = desired_TR
    self.set_weights()

  def update(self, carstate, radarstate, v_cruise):
    self.v_ego = carstate.vEgo
=======
  def update(self, carstate, radarstate, v_cruise, prev_accel_constraint=False):
>>>>>>> 46fd5892
    v_ego = self.x0[1]
    a_ego = self.x0[2]
    self.status = radarstate.leadOne.status or radarstate.leadTwo.status

    lead_xv_0 = self.process_lead(radarstate.leadOne, 0)
    lead_xv_1 = self.process_lead(radarstate.leadTwo, 1)

    self.set_desired_TR(self.dynamic_follow.update(carstate))  # update dynamic follow and get desired TR

    # set accel limits in params
    self.params[:,0] = interp(float(self.status), [0.0, 1.0], [self.cruise_min_a, MIN_ACCEL])
    self.params[:,1] = self.cruise_max_a

    # To estimate a safe distance from a moving lead, we calculate how much stopping
    # distance that lead needs as a minimum. We can add that to the current distance
    # and then treat that as a stopped car/obstacle at this new distance.
    lead_0_obstacle = lead_xv_0[:,0] + get_stopped_equivalence_factor(lead_xv_0[:,1], self.desired_TR)
    lead_1_obstacle = lead_xv_1[:,0] + get_stopped_equivalence_factor(lead_xv_1[:,1], self.desired_TR)

    # Fake an obstacle for cruise, this ensures smooth acceleration to set speed
    # when the leads are no factor.
    v_lower = v_ego + (T_IDXS * self.cruise_min_a * 1.05)
    v_upper = v_ego + (T_IDXS * self.cruise_max_a * 1.05)
    v_cruise_clipped = np.clip(v_cruise * np.ones(N+1),
<<<<<<< HEAD
                               cruise_lower_bound,
                               cruise_upper_bound)
    cruise_obstacle = T_IDXS*v_cruise_clipped + get_safe_obstacle_distance(v_cruise_clipped, self.desired_TR)
=======
                               v_lower,
                               v_upper)
    cruise_obstacle = np.cumsum(T_DIFFS * v_cruise_clipped) + get_safe_obstacle_distance(v_cruise_clipped)
>>>>>>> 46fd5892

    x_obstacles = np.column_stack([lead_0_obstacle, lead_1_obstacle, cruise_obstacle])
    self.source = SOURCES[np.argmin(x_obstacles[0])]
    self.params[:,2] = np.min(x_obstacles, axis=1)
<<<<<<< HEAD
    self.params[:,3] = np.copy(self.prev_a)
    self.params[:,4] = self.desired_TR
=======
    if prev_accel_constraint:
      self.params[:,3] = np.copy(self.prev_a)
    else:
      self.params[:,3] = a_ego
>>>>>>> 46fd5892

    self.run()
    if (np.any(lead_xv_0[:,0] - self.x_sol[:,0] < CRASH_DISTANCE) and
            radarstate.leadOne.modelProb > 0.9):
      self.crash_cnt += 1
    else:
      self.crash_cnt = 0

  def update_with_xva(self, x, v, a):
    self.yref[:,1] = x
    self.yref[:,2] = v
    self.yref[:,3] = a
    for i in range(N):
      self.solver.cost_set(i, "yref", self.yref[i])
    self.solver.cost_set(N, "yref", self.yref[N][:COST_E_DIM])
    self.accel_limit_arr[:,0] = -10.
    self.accel_limit_arr[:,1] = 10.
    x_obstacle = 1e5*np.ones((N+1))
    desired_TR = T_REACT*np.ones((N+1))
    self.params = np.concatenate([self.accel_limit_arr,
                             x_obstacle[:,None],
                             self.prev_a, desired_TR[:,None]], axis=1)
    self.run()


  def run(self):
    for i in range(N+1):
      self.solver.set(i, 'p', self.params[i])
    self.solver.constraints_set(0, "lbx", self.x0)
    self.solver.constraints_set(0, "ubx", self.x0)
    self.solution_status = self.solver.solve()
    for i in range(N+1):
      self.x_sol[i] = self.solver.get(i, 'x')
    for i in range(N):
      self.u_sol[i] = self.solver.get(i, 'u')

    self.v_solution = self.x_sol[:,1]
    self.a_solution = self.x_sol[:,2]
    self.j_solution = self.u_sol[:,0]

    self.prev_a = interp(T_IDXS + 0.05, T_IDXS, self.a_solution)

    t = sec_since_boot()
    if self.solution_status != 0:
      if t > self.last_cloudlog_t + 5.0:
        self.last_cloudlog_t = t
        cloudlog.warning("Long mpc reset, solution_status: %s" % (
                          self.solution_status))
      self.reset()


if __name__ == "__main__":
  ocp = gen_long_mpc_solver()
  AcadosOcpSolver.generate(ocp, json_file=JSON_FILE, build=False)<|MERGE_RESOLUTION|>--- conflicted
+++ resolved
@@ -54,22 +54,14 @@
 T_REACT = 1.45
 COMFORT_BRAKE = 2.0
 
-<<<<<<< HEAD
 def get_stopped_equivalence_factor(v_lead, t_react=T_REACT):
-  return t_react * v_lead + (v_lead*v_lead) / (2 * MAX_BRAKE)
-
-def get_safe_obstacle_distance(v_ego, t_react=T_REACT):
-  return 2 * t_react * v_ego + (v_ego*v_ego) / (2 * MAX_BRAKE) + 4.0
-=======
-def get_stopped_equivalence_factor(v_lead):
-  return v_lead**2 / (2 * COMFORT_BRAKE) - T_REACT * v_lead
+  return v_lead**2 / (2 * COMFORT_BRAKE) - t_react * v_lead
 
 def get_safe_obstacle_distance(v_ego):
   return (v_ego*v_ego) / (2 * COMFORT_BRAKE) + 6.0
->>>>>>> 46fd5892
 
 def desired_follow_distance(v_ego, v_lead, t_react=T_REACT):
-  return get_safe_obstacle_distance(v_ego, t_react) - get_stopped_equivalence_factor(v_lead, t_react)
+  return get_safe_obstacle_distance(v_ego) - get_stopped_equivalence_factor(v_lead, t_react)
 
 
 def gen_long_model():
@@ -247,10 +239,10 @@
     # 1.1 TR fails at 3+ m/s/s test
     # 1.2-1.8 TR succeeds at all tests with no FCW
 
-    TRs = [1.2, 1.8, 2.7]
-    x_ego_obstacle_cost_multiplier = interp(self.desired_TR, TRs, [3., 1.0, 0.1])
-    j_ego_cost_multiplier = interp(self.desired_TR, TRs, [0.5, 1.0, 1.0])
-    d_zone_cost_multiplier = interp(self.desired_TR, TRs, [4., 1.0, 1.0])
+    # TRs = [1.2, 1.8, 2.7]
+    x_ego_obstacle_cost_multiplier = 1  # interp(self.desired_TR, TRs, [3., 1.0, 0.1])
+    j_ego_cost_multiplier = 1  # interp(self.desired_TR, TRs, [0.5, 1.0, 1.0])
+    d_zone_cost_multiplier = 1  # interp(self.desired_TR, TRs, [4., 1.0, 1.0])
 
     W = np.asfortranarray(np.diag([X_EGO_OBSTACLE_COST * x_ego_obstacle_cost_multiplier, X_EGO_COST, V_EGO_COST, A_EGO_COST, A_CHANGE_COST, J_EGO_COST * j_ego_cost_multiplier]))
     for i in range(N):
@@ -326,16 +318,12 @@
     self.cruise_min_a = min_a
     self.cruise_max_a = max_a
 
-<<<<<<< HEAD
   def set_desired_TR(self, desired_TR):
     self.desired_TR = desired_TR
     self.set_weights()
 
-  def update(self, carstate, radarstate, v_cruise):
+  def update(self, carstate, radarstate, v_cruise, prev_accel_constraint=False):
     self.v_ego = carstate.vEgo
-=======
-  def update(self, carstate, radarstate, v_cruise, prev_accel_constraint=False):
->>>>>>> 46fd5892
     v_ego = self.x0[1]
     a_ego = self.x0[2]
     self.status = radarstate.leadOne.status or radarstate.leadTwo.status
@@ -360,28 +348,18 @@
     v_lower = v_ego + (T_IDXS * self.cruise_min_a * 1.05)
     v_upper = v_ego + (T_IDXS * self.cruise_max_a * 1.05)
     v_cruise_clipped = np.clip(v_cruise * np.ones(N+1),
-<<<<<<< HEAD
-                               cruise_lower_bound,
-                               cruise_upper_bound)
-    cruise_obstacle = T_IDXS*v_cruise_clipped + get_safe_obstacle_distance(v_cruise_clipped, self.desired_TR)
-=======
                                v_lower,
                                v_upper)
     cruise_obstacle = np.cumsum(T_DIFFS * v_cruise_clipped) + get_safe_obstacle_distance(v_cruise_clipped)
->>>>>>> 46fd5892
 
     x_obstacles = np.column_stack([lead_0_obstacle, lead_1_obstacle, cruise_obstacle])
     self.source = SOURCES[np.argmin(x_obstacles[0])]
     self.params[:,2] = np.min(x_obstacles, axis=1)
-<<<<<<< HEAD
-    self.params[:,3] = np.copy(self.prev_a)
-    self.params[:,4] = self.desired_TR
-=======
     if prev_accel_constraint:
       self.params[:,3] = np.copy(self.prev_a)
     else:
       self.params[:,3] = a_ego
->>>>>>> 46fd5892
+    self.params[:, 4] = self.desired_TR
 
     self.run()
     if (np.any(lead_xv_0[:,0] - self.x_sol[:,0] < CRASH_DISTANCE) and
