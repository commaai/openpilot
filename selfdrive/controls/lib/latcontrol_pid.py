import math

from cereal import log
from openpilot.selfdrive.controls.lib.latcontrol import LatControl
from openpilot.common.pid import PIDController


class LatControlPID(LatControl):
  def __init__(self, CP, CI):
    super().__init__(CP, CI)
    self.pid = PIDController((CP.lateralTuning.pid.kpBP, CP.lateralTuning.pid.kpV),
                             (CP.lateralTuning.pid.kiBP, CP.lateralTuning.pid.kiV),
                             k_f=CP.lateralTuning.pid.kf, pos_limit=self.steer_max, neg_limit=-self.steer_max)
    self.get_steer_feedforward = CI.get_steer_feedforward_function()

  def reset(self):
    super().reset()
    self.pid.reset()

<<<<<<< HEAD
  def update(self, active, CS, VM, params, steer_limited, desired_curvature, calibrated_pose, curvature_limited):
=======
  def update(self, active, CS, VM, params, steer_limited_by_controls, desired_curvature, calibrated_pose):
>>>>>>> 68d22b96
    pid_log = log.ControlsState.LateralPIDState.new_message()
    pid_log.steeringAngleDeg = float(CS.steeringAngleDeg)
    pid_log.steeringRateDeg = float(CS.steeringRateDeg)

    angle_steers_des_no_offset = math.degrees(VM.get_steer_from_curvature(-desired_curvature, CS.vEgo, params.roll))
    angle_steers_des = angle_steers_des_no_offset + params.angleOffsetDeg
    error = angle_steers_des - CS.steeringAngleDeg

    pid_log.steeringAngleDesiredDeg = angle_steers_des
    pid_log.angleError = error
    if not active:
      output_steer = 0.0
      pid_log.active = False
      self.pid.reset()
    else:
      # offset does not contribute to resistive torque
      steer_feedforward = self.get_steer_feedforward(angle_steers_des_no_offset, CS.vEgo)

      output_steer = self.pid.update(error, override=CS.steeringPressed,
                                     feedforward=steer_feedforward, speed=CS.vEgo)
      pid_log.active = True
      pid_log.p = float(self.pid.p)
      pid_log.i = float(self.pid.i)
      pid_log.f = float(self.pid.f)
      pid_log.output = float(output_steer)
<<<<<<< HEAD
      pid_log.saturated = bool(self._check_saturation(self.steer_max - abs(output_steer) < 1e-3, CS, steer_limited, curvature_limited))
=======
      pid_log.saturated = bool(self._check_saturation(self.steer_max - abs(output_steer) < 1e-3, CS, steer_limited_by_controls))
>>>>>>> 68d22b96

    return output_steer, angle_steers_des, pid_log<|MERGE_RESOLUTION|>--- conflicted
+++ resolved
@@ -17,11 +17,7 @@
     super().reset()
     self.pid.reset()
 
-<<<<<<< HEAD
-  def update(self, active, CS, VM, params, steer_limited, desired_curvature, calibrated_pose, curvature_limited):
-=======
-  def update(self, active, CS, VM, params, steer_limited_by_controls, desired_curvature, calibrated_pose):
->>>>>>> 68d22b96
+  def update(self, active, CS, VM, params, steer_limited_by_controls, desired_curvature, calibrated_pose, curvature_limited):
     pid_log = log.ControlsState.LateralPIDState.new_message()
     pid_log.steeringAngleDeg = float(CS.steeringAngleDeg)
     pid_log.steeringRateDeg = float(CS.steeringRateDeg)
@@ -47,10 +43,6 @@
       pid_log.i = float(self.pid.i)
       pid_log.f = float(self.pid.f)
       pid_log.output = float(output_steer)
-<<<<<<< HEAD
-      pid_log.saturated = bool(self._check_saturation(self.steer_max - abs(output_steer) < 1e-3, CS, steer_limited, curvature_limited))
-=======
-      pid_log.saturated = bool(self._check_saturation(self.steer_max - abs(output_steer) < 1e-3, CS, steer_limited_by_controls))
->>>>>>> 68d22b96
+      pid_log.saturated = bool(self._check_saturation(self.steer_max - abs(output_steer) < 1e-3, CS, steer_limited_by_controls, curvature_limited))
 
     return output_steer, angle_steers_des, pid_log