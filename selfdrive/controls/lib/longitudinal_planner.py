--- conflicted
+++ resolved
@@ -69,13 +69,8 @@
 
     prev_accel_constraint = True
     if long_control_state == LongCtrlState.off or sm['carState'].gasPressed:
-<<<<<<< HEAD
-      self.v_desired = v_ego
+      self.v_desired_filter.x = v_ego
       self.a_desired = 0.0
-=======
-      self.v_desired_filter.x = v_ego
-      self.a_desired = a_ego
->>>>>>> a4fefdcb
       # Smoothly changing between accel trajectory is only relevant when OP is driving
       prev_accel_constraint = False
 
