--- conflicted
+++ resolved
@@ -42,11 +42,7 @@
     self.v_cruise_cluster_kph = V_CRUISE_INITIAL
     self.v_cruise_kph_last = 0
     self.button_timers = {ButtonType.decelCruise: 0, ButtonType.accelCruise: 0}
-<<<<<<< HEAD
-    self.button_change_states = {btn: {"standstill": False, "enabled": False} for btn in self.button_timers}
-=======
     self.button_change_states = {btn: {"standstill": False} for btn in self.button_timers}
->>>>>>> 870b7981
 
   @property
   def v_cruise_initialized(self):
@@ -97,8 +93,7 @@
       return
 
     # Don't adjust speed when pressing resume to exit standstill
-<<<<<<< HEAD
-    cruise_standstill = (self.button_change_states[button_type]["standstill"] or CS.cruiseState.standstill)
+    cruise_standstill = self.button_change_states[button_type]["standstill"] or CS.cruiseState.standstill
     if button_type == ButtonType.accelCruise and cruise_standstill:
       return
 
@@ -106,12 +101,6 @@
     if not self.button_change_states[button_type]["enabled"]:
       return
 
-=======
-    cruise_standstill = self.button_change_states[button_type]["standstill"] or CS.cruiseState.standstill
-    if button_type == ButtonType.accelCruise and cruise_standstill:
-      return
-
->>>>>>> 870b7981
     v_cruise_delta = v_cruise_delta * (5 if long_press else 1)
     if long_press and self.v_cruise_kph % v_cruise_delta != 0:  # partial interval
       self.v_cruise_kph = CRUISE_NEAREST_FUNC[button_type](self.v_cruise_kph / v_cruise_delta) * v_cruise_delta
@@ -134,11 +123,7 @@
       if b.type.raw in self.button_timers:
         # Start/end timer and store current state on change of button pressed
         self.button_timers[b.type.raw] = 1 if b.pressed else 0
-<<<<<<< HEAD
         self.button_change_states[b.type.raw] = {"standstill": CS.cruiseState.standstill, "enabled": enabled}
-=======
-        self.button_change_states[b.type.raw] = {"standstill": CS.cruiseState.standstill}
->>>>>>> 870b7981
 
   def initialize_v_cruise(self, CS):
     # initializing is handled by the PCM
