from collections import defaultdict
import math

from cereal import car
from common.conversions import Conversions as CV
from common.numpy_fast import clip, interp
from common.realtime import DT_MDL
from selfdrive.modeld.constants import T_IDXS

# WARNING: this value was determined based on the model's training distribution,
#          model predictions above this speed can be unpredictable
V_CRUISE_MAX = 145  # kph
V_CRUISE_MIN = 8  # kph
V_CRUISE_ENABLE_MIN = 40  # kph
V_CRUISE_INITIAL = 255  # kph

MIN_SPEED = 1.0
LAT_MPC_N = 16
LON_MPC_N = 32
CONTROL_N = 17
CAR_ROTATION_RADIUS = 0.0

# EU guidelines
MAX_LATERAL_JERK = 5.0

ButtonEvent = car.CarState.ButtonEvent
ButtonType = car.CarState.ButtonEvent.Type
CRUISE_LONG_PRESS = 50
CRUISE_NEAREST_FUNC = {
  ButtonType.accelCruise: math.ceil,
  ButtonType.decelCruise: math.floor,
}
CRUISE_INTERVAL_SIGN = {
  ButtonType.accelCruise: +1,
  ButtonType.decelCruise: -1,
}


class VCruiseHelper:
  def __init__(self, CP):
    self.CP = CP
    self.v_cruise_kph = V_CRUISE_INITIAL
    self.v_cruise_cluster_kph = V_CRUISE_INITIAL
    self.v_cruise_kph_last = 0
<<<<<<< HEAD

    self.button_timers = {ButtonType.decelCruise: 0, ButtonType.accelCruise: 0}
    self.button_change_state = defaultdict(lambda: {"enabled": False, "standstill": False})
=======
    self.button_timers = {ButtonType.decelCruise: 0, ButtonType.accelCruise: 0}
>>>>>>> 811c096e

  @property
  def v_cruise_initialized(self):
    return self.v_cruise_kph != V_CRUISE_INITIAL

<<<<<<< HEAD
  def update_button_timers(self, CS, enabled):
    # increment timer for buttons still pressed
    for k in self.button_timers:
      if self.button_timers[k] > 0:
        self.button_timers[k] += 1

    for b in CS.buttonEvents:
      if b.type.raw in self.button_timers:
        self.button_timers[b.type.raw] = 1 if b.pressed else 0
        # Store current state on change of button pressed
        self.button_change_state[b.type.raw].update({"enabled": enabled, "standstill": CS.cruiseState.standstill})

=======
>>>>>>> 811c096e
  def update_v_cruise(self, CS, enabled, is_metric):
    self.v_cruise_kph_last = self.v_cruise_kph

    if CS.cruiseState.available:
      if not self.CP.pcmCruise:
        # if stock cruise is completely disabled, then we can use our own set speed logic
        self._update_v_cruise_non_pcm(CS, enabled, is_metric)
        self.v_cruise_cluster_kph = self.v_cruise_kph
<<<<<<< HEAD
=======
        self.update_button_timers(CS)
>>>>>>> 811c096e
      else:
        self.v_cruise_kph = CS.cruiseState.speed * CV.MS_TO_KPH
        self.v_cruise_cluster_kph = CS.cruiseState.speedCluster * CV.MS_TO_KPH
    else:
      self.v_cruise_kph = V_CRUISE_INITIAL
      self.v_cruise_cluster_kph = V_CRUISE_INITIAL

  def _update_v_cruise_non_pcm(self, CS, enabled, is_metric):
    # handle button presses. TODO: this should be in state_control, but a decelCruise press
    # would have the effect of both enabling and changing speed is checked after the state transition
    if not enabled:
      return

    long_press = False
    button_type = None

    # should be CV.MPH_TO_KPH, but this causes rounding errors
    v_cruise_delta = 1. if is_metric else 1.6

    for b in CS.buttonEvents:
      if b.type.raw in self.button_timers and not b.pressed:
        if self.button_timers[b.type.raw] > CRUISE_LONG_PRESS:
          return  # end long press
        button_type = b.type.raw
        break
    else:
      for k in self.button_timers.keys():
        if self.button_timers[k] and self.button_timers[k] % CRUISE_LONG_PRESS == 0:
          button_type = k
          long_press = True
          break

<<<<<<< HEAD
    # Don't adjust speed when pressing resume to exit standstill
    if button_type == ButtonType.accelCruise and self.button_change_state[button_type]["standstill"]:
      button_type = None

=======
>>>>>>> 811c096e
    if button_type:
      v_cruise_delta = v_cruise_delta * (5 if long_press else 1)
      if long_press and self.v_cruise_kph % v_cruise_delta != 0:  # partial interval
        self.v_cruise_kph = CRUISE_NEAREST_FUNC[button_type](self.v_cruise_kph / v_cruise_delta) * v_cruise_delta
      else:
        self.v_cruise_kph += v_cruise_delta * CRUISE_INTERVAL_SIGN[button_type]

      # If set is pressed while overriding, clip cruise speed to minimum of vEgo
      if CS.gasPressed and button_type in (ButtonType.decelCruise, ButtonType.setCruise):
        self.v_cruise_kph = max(self.v_cruise_kph, CS.vEgo * CV.MS_TO_KPH)

      self.v_cruise_kph = clip(round(self.v_cruise_kph, 1), V_CRUISE_MIN, V_CRUISE_MAX)

<<<<<<< HEAD
=======
  def update_button_timers(self, CS):
    # increment timer for buttons still pressed
    for k in self.button_timers:
      if self.button_timers[k] > 0:
        self.button_timers[k] += 1

    for b in CS.buttonEvents:
      if b.type.raw in self.button_timers:
        self.button_timers[b.type.raw] = 1 if b.pressed else 0

>>>>>>> 811c096e
  def initialize_v_cruise(self, CS):
    # initializing is handled by the PCM
    if self.CP.pcmCruise:
      return

<<<<<<< HEAD
    for b in CS.buttonEvents:
      # 250kph or above probably means we never had a set speed
      if b.type in (ButtonType.accelCruise, ButtonType.resumeCruise) and self.v_cruise_kph_last < 250:
        self.v_cruise_kph = self.v_cruise_kph_last
        break
=======
    # 250kph or above probably means we never had a set speed
    if any(b.type in (ButtonType.accelCruise, ButtonType.resumeCruise) for b in CS.buttonEvents) and self.v_cruise_kph_last < 250:
      self.v_cruise_kph = self.v_cruise_kph_last
>>>>>>> 811c096e
    else:
      self.v_cruise_kph = int(round(clip(CS.vEgo * CV.MS_TO_KPH, V_CRUISE_ENABLE_MIN, V_CRUISE_MAX)))

    self.v_cruise_cluster_kph = self.v_cruise_kph


def apply_deadzone(error, deadzone):
  if error > deadzone:
    error -= deadzone
  elif error < - deadzone:
    error += deadzone
  else:
    error = 0.
  return error


def rate_limit(new_value, last_value, dw_step, up_step):
  return clip(new_value, last_value + dw_step, last_value + up_step)


def get_lag_adjusted_curvature(CP, v_ego, psis, curvatures, curvature_rates):
  if len(psis) != CONTROL_N:
    psis = [0.0]*CONTROL_N
    curvatures = [0.0]*CONTROL_N
    curvature_rates = [0.0]*CONTROL_N
  v_ego = max(MIN_SPEED, v_ego)

  # TODO this needs more thought, use .2s extra for now to estimate other delays
  delay = CP.steerActuatorDelay + .2

  # MPC can plan to turn the wheel and turn back before t_delay. This means
  # in high delay cases some corrections never even get commanded. So just use
  # psi to calculate a simple linearization of desired curvature
  current_curvature_desired = curvatures[0]
  psi = interp(delay, T_IDXS[:CONTROL_N], psis)
  average_curvature_desired = psi / (v_ego * delay)
  desired_curvature = 2 * average_curvature_desired - current_curvature_desired

  # This is the "desired rate of the setpoint" not an actual desired rate
  desired_curvature_rate = curvature_rates[0]
  max_curvature_rate = MAX_LATERAL_JERK / (v_ego**2) # inexact calculation, check https://github.com/commaai/openpilot/pull/24755
  safe_desired_curvature_rate = clip(desired_curvature_rate,
                                     -max_curvature_rate,
                                     max_curvature_rate)
  safe_desired_curvature = clip(desired_curvature,
                                current_curvature_desired - max_curvature_rate * DT_MDL,
                                current_curvature_desired + max_curvature_rate * DT_MDL)

  return safe_desired_curvature, safe_desired_curvature_rate<|MERGE_RESOLUTION|>--- conflicted
+++ resolved
@@ -42,33 +42,13 @@
     self.v_cruise_kph = V_CRUISE_INITIAL
     self.v_cruise_cluster_kph = V_CRUISE_INITIAL
     self.v_cruise_kph_last = 0
-<<<<<<< HEAD
-
     self.button_timers = {ButtonType.decelCruise: 0, ButtonType.accelCruise: 0}
     self.button_change_state = defaultdict(lambda: {"enabled": False, "standstill": False})
-=======
-    self.button_timers = {ButtonType.decelCruise: 0, ButtonType.accelCruise: 0}
->>>>>>> 811c096e
 
   @property
   def v_cruise_initialized(self):
     return self.v_cruise_kph != V_CRUISE_INITIAL
 
-<<<<<<< HEAD
-  def update_button_timers(self, CS, enabled):
-    # increment timer for buttons still pressed
-    for k in self.button_timers:
-      if self.button_timers[k] > 0:
-        self.button_timers[k] += 1
-
-    for b in CS.buttonEvents:
-      if b.type.raw in self.button_timers:
-        self.button_timers[b.type.raw] = 1 if b.pressed else 0
-        # Store current state on change of button pressed
-        self.button_change_state[b.type.raw].update({"enabled": enabled, "standstill": CS.cruiseState.standstill})
-
-=======
->>>>>>> 811c096e
   def update_v_cruise(self, CS, enabled, is_metric):
     self.v_cruise_kph_last = self.v_cruise_kph
 
@@ -77,10 +57,7 @@
         # if stock cruise is completely disabled, then we can use our own set speed logic
         self._update_v_cruise_non_pcm(CS, enabled, is_metric)
         self.v_cruise_cluster_kph = self.v_cruise_kph
-<<<<<<< HEAD
-=======
-        self.update_button_timers(CS)
->>>>>>> 811c096e
+        self.update_button_timers(CS, enabled)
       else:
         self.v_cruise_kph = CS.cruiseState.speed * CV.MS_TO_KPH
         self.v_cruise_cluster_kph = CS.cruiseState.speedCluster * CV.MS_TO_KPH
@@ -113,13 +90,10 @@
           long_press = True
           break
 
-<<<<<<< HEAD
     # Don't adjust speed when pressing resume to exit standstill
     if button_type == ButtonType.accelCruise and self.button_change_state[button_type]["standstill"]:
       button_type = None
 
-=======
->>>>>>> 811c096e
     if button_type:
       v_cruise_delta = v_cruise_delta * (5 if long_press else 1)
       if long_press and self.v_cruise_kph % v_cruise_delta != 0:  # partial interval
@@ -133,9 +107,7 @@
 
       self.v_cruise_kph = clip(round(self.v_cruise_kph, 1), V_CRUISE_MIN, V_CRUISE_MAX)
 
-<<<<<<< HEAD
-=======
-  def update_button_timers(self, CS):
+  def update_button_timers(self, CS, enabled):
     # increment timer for buttons still pressed
     for k in self.button_timers:
       if self.button_timers[k] > 0:
@@ -144,24 +116,17 @@
     for b in CS.buttonEvents:
       if b.type.raw in self.button_timers:
         self.button_timers[b.type.raw] = 1 if b.pressed else 0
+        # Store current state on change of button pressed
+        self.button_change_state[b.type.raw].update({"enabled": enabled, "standstill": CS.cruiseState.standstill})
 
->>>>>>> 811c096e
   def initialize_v_cruise(self, CS):
     # initializing is handled by the PCM
     if self.CP.pcmCruise:
       return
 
-<<<<<<< HEAD
-    for b in CS.buttonEvents:
-      # 250kph or above probably means we never had a set speed
-      if b.type in (ButtonType.accelCruise, ButtonType.resumeCruise) and self.v_cruise_kph_last < 250:
-        self.v_cruise_kph = self.v_cruise_kph_last
-        break
-=======
     # 250kph or above probably means we never had a set speed
     if any(b.type in (ButtonType.accelCruise, ButtonType.resumeCruise) for b in CS.buttonEvents) and self.v_cruise_kph_last < 250:
       self.v_cruise_kph = self.v_cruise_kph_last
->>>>>>> 811c096e
     else:
       self.v_cruise_kph = int(round(clip(CS.vEgo * CV.MS_TO_KPH, V_CRUISE_ENABLE_MIN, V_CRUISE_MAX)))
 
