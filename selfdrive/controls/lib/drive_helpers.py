import math

from cereal import car
from common.conversions import Conversions as CV
from common.numpy_fast import clip, interp
from common.realtime import DT_MDL
from selfdrive.modeld.constants import T_IDXS

# WARNING: this value was determined based on the model's training distribution,
#          model predictions above this speed can be unpredictable
V_CRUISE_MAX = 145  # kph
V_CRUISE_MIN = 8  # kph
V_CRUISE_ENABLE_MIN = 40  # kph

LAT_MPC_N = 16
LON_MPC_N = 32
CONTROL_N = 17
CAR_ROTATION_RADIUS = 0.0

# EU guidelines
MAX_LATERAL_JERK = 5.0

ButtonType = car.CarState.ButtonEvent.Type
CRUISE_LONG_PRESS = 50
CRUISE_LONG_PRESS_ERROR = 0.1  # max kph away from full long press interval
CRUISE_NEAREST_FUNC = {
  ButtonType.accelCruise: math.ceil,
  ButtonType.decelCruise: math.floor,
}
CRUISE_INTERVAL_SIGN = {
  ButtonType.accelCruise: +1,
  ButtonType.decelCruise: -1,
}


class MPC_COST_LAT:
  PATH = 1.0
  HEADING = 1.0
  STEER_RATE = 1.0


def rate_limit(new_value, last_value, dw_step, up_step):
  return clip(new_value, last_value + dw_step, last_value + up_step)


def update_v_cruise(v_cruise_kph, v_ego, gas_pressed, buttonEvents, button_timers, enabled, metric):
  # handle button presses. TODO: this should be in state_control, but a decelCruise press
  # would have the effect of both enabling and changing speed is checked after the state transition
  if not enabled:
    return v_cruise_kph

  long_press = False
  button_type = None

  # should be CV.MPH_TO_KPH, but this causes rounding errors
  v_cruise_delta = 1. if metric else 1.6

  for b in buttonEvents:
    if b.type.raw in button_timers and not b.pressed:
      if button_timers[b.type.raw] > CRUISE_LONG_PRESS:
        return v_cruise_kph  # end long press
      button_type = b.type.raw
      break
  else:
    for k in button_timers.keys():
      if button_timers[k] and button_timers[k] % CRUISE_LONG_PRESS == 0:
        button_type = k
        long_press = True
        break

  if button_type:
    v_cruise_delta = v_cruise_delta * (5 if long_press else 1)
<<<<<<< HEAD
    closest_interval = round(v_cruise_kph / v_cruise_delta) * v_cruise_delta
    if long_press and abs(v_cruise_kph - closest_interval) > CRUISE_LONG_PRESS_ERROR:  # partial interval
      v_cruise_kph = CRUISE_NEAREST_FUNC[button_type](v_cruise_kph / v_cruise_delta) * v_cruise_delta
    else:
      v_cruise_kph += v_cruise_delta * CRUISE_INTERVAL_SIGN[button_type]
=======
    if long_press and v_cruise_kph % v_cruise_delta != 0:  # partial interval
      v_cruise_kph = CRUISE_NEAREST_FUNC[button_type](v_cruise_kph / v_cruise_delta) * v_cruise_delta
    else:
      v_cruise_kph += v_cruise_delta * CRUISE_INTERVAL_SIGN[button_type]

    # If set is pressed while overriding, clip cruise speed to minimum of vEgo
    if gas_pressed and button_type in (ButtonType.decelCruise, ButtonType.setCruise):
      v_cruise_kph = max(v_cruise_kph, v_ego * CV.MS_TO_KPH)

    v_cruise_kph = clip(round(v_cruise_kph, 1), V_CRUISE_MIN, V_CRUISE_MAX)
>>>>>>> 3d74b542

  return clip(v_cruise_kph, V_CRUISE_MIN, V_CRUISE_MAX)


def initialize_v_cruise(v_ego, buttonEvents, v_cruise_last):
  for b in buttonEvents:
    # 250kph or above probably means we never had a set speed
    if b.type in (ButtonType.accelCruise, ButtonType.resumeCruise) and v_cruise_last < 250:
      return v_cruise_last

  return int(round(clip(v_ego * CV.MS_TO_KPH, V_CRUISE_ENABLE_MIN, V_CRUISE_MAX)))


def get_lag_adjusted_curvature(CP, v_ego, psis, curvatures, curvature_rates):
  if len(psis) != CONTROL_N:
    psis = [0.0]*CONTROL_N
    curvatures = [0.0]*CONTROL_N
    curvature_rates = [0.0]*CONTROL_N

  # TODO this needs more thought, use .2s extra for now to estimate other delays
  delay = CP.steerActuatorDelay + .2
  current_curvature = curvatures[0]
  psi = interp(delay, T_IDXS[:CONTROL_N], psis)
  desired_curvature_rate = curvature_rates[0]

  # MPC can plan to turn the wheel and turn back before t_delay. This means
  # in high delay cases some corrections never even get commanded. So just use
  # psi to calculate a simple linearization of desired curvature
  curvature_diff_from_psi = psi / (max(v_ego, 1e-1) * delay) - current_curvature
  desired_curvature = current_curvature + 2 * curvature_diff_from_psi

  v_ego = max(v_ego, 0.1)
  max_curvature_rate = MAX_LATERAL_JERK / (v_ego**2)
  safe_desired_curvature_rate = clip(desired_curvature_rate,
                                          -max_curvature_rate,
                                          max_curvature_rate)
  safe_desired_curvature = clip(desired_curvature,
                                     current_curvature - max_curvature_rate * DT_MDL,
                                     current_curvature + max_curvature_rate * DT_MDL)

  return safe_desired_curvature, safe_desired_curvature_rate<|MERGE_RESOLUTION|>--- conflicted
+++ resolved
@@ -70,14 +70,8 @@
 
   if button_type:
     v_cruise_delta = v_cruise_delta * (5 if long_press else 1)
-<<<<<<< HEAD
     closest_interval = round(v_cruise_kph / v_cruise_delta) * v_cruise_delta
     if long_press and abs(v_cruise_kph - closest_interval) > CRUISE_LONG_PRESS_ERROR:  # partial interval
-      v_cruise_kph = CRUISE_NEAREST_FUNC[button_type](v_cruise_kph / v_cruise_delta) * v_cruise_delta
-    else:
-      v_cruise_kph += v_cruise_delta * CRUISE_INTERVAL_SIGN[button_type]
-=======
-    if long_press and v_cruise_kph % v_cruise_delta != 0:  # partial interval
       v_cruise_kph = CRUISE_NEAREST_FUNC[button_type](v_cruise_kph / v_cruise_delta) * v_cruise_delta
     else:
       v_cruise_kph += v_cruise_delta * CRUISE_INTERVAL_SIGN[button_type]
@@ -85,9 +79,6 @@
     # If set is pressed while overriding, clip cruise speed to minimum of vEgo
     if gas_pressed and button_type in (ButtonType.decelCruise, ButtonType.setCruise):
       v_cruise_kph = max(v_cruise_kph, v_ego * CV.MS_TO_KPH)
-
-    v_cruise_kph = clip(round(v_cruise_kph, 1), V_CRUISE_MIN, V_CRUISE_MAX)
->>>>>>> 3d74b542
 
   return clip(v_cruise_kph, V_CRUISE_MIN, V_CRUISE_MAX)
 
