--- conflicted
+++ resolved
@@ -108,7 +108,6 @@
     # read params
     self.is_metric = self.params.get_bool("IsMetric")
     self.is_ldw_enabled = self.params.get_bool("IsLdwEnabled")
-    self.controlsState = 0
 
     # detect sound card presence and ensure successful init
     sounds_available = HARDWARE.get_sound_card_online()
@@ -716,7 +715,8 @@
     if self.enabled:
       clear_event_types.add(ET.NO_ENTRY)
 
-    alerts = self.events.create_alerts(self.current_alert_types, [self.CP, CS, self.sm, self.is_metric, self.soft_disable_timer, self.controlsState])
+    pers = {v: k for k, v in log.LongitudinalPersonality.schema.enumerants.items()}[self.personality]
+    alerts = self.events.create_alerts(self.current_alert_types, [self.CP, CS, self.sm, self.is_metric, self.soft_disable_timer, pers])
     self.AM.add_many(self.sm.frame, alerts)
     current_alert = self.AM.process_alerts(self.sm.frame, clear_event_types)
     if current_alert:
@@ -742,37 +742,8 @@
     # controlsState
     dat = messaging.new_message('controlsState')
     dat.valid = CS.canValid
-    self.controlsState = dat.controlsState
+    controlsState = dat.controlsState
     if current_alert:
-<<<<<<< HEAD
-      self.controlsState.alertText1 = current_alert.alert_text_1
-      self.controlsState.alertText2 = current_alert.alert_text_2
-      self.controlsState.alertSize = current_alert.alert_size
-      self.controlsState.alertStatus = current_alert.alert_status
-      self.controlsState.alertBlinkingRate = current_alert.alert_rate
-      self.controlsState.alertType = current_alert.alert_type
-      self.controlsState.alertSound = current_alert.audible_alert
-
-    self.controlsState.longitudinalPlanMonoTime = self.sm.logMonoTime['longitudinalPlan']
-    self.controlsState.lateralPlanMonoTime = self.sm.logMonoTime['modelV2']
-    self.controlsState.enabled = self.enabled
-    self.controlsState.active = self.active
-    self.controlsState.curvature = curvature
-    self.controlsState.desiredCurvature = self.desired_curvature
-    self.controlsState.state = self.state
-    self.controlsState.engageable = not self.events.contains(ET.NO_ENTRY)
-    self.controlsState.longControlState = self.LoC.long_control_state
-    self.controlsState.vCruise = float(self.v_cruise_helper.v_cruise_kph)
-    self.controlsState.vCruiseCluster = float(self.v_cruise_helper.v_cruise_cluster_kph)
-    self.controlsState.upAccelCmd = float(self.LoC.pid.p)
-    self.controlsState.uiAccelCmd = float(self.LoC.pid.i)
-    self.controlsState.ufAccelCmd = float(self.LoC.pid.f)
-    self.controlsState.cumLagMs = -self.rk.remaining * 1000.
-    self.controlsState.startMonoTime = int(start_time * 1e9)
-    self.controlsState.forceDecel = bool(force_decel)
-    self.controlsState.experimentalMode = self.experimental_mode
-    self.controlsState.personality = self.personality
-=======
       controlsState.alertText1 = current_alert.alert_text_1
       controlsState.alertText2 = current_alert.alert_text_2
       controlsState.alertSize = current_alert.alert_size
@@ -799,17 +770,16 @@
     controlsState.forceDecel = bool(force_decel)
     controlsState.experimentalMode = self.experimental_mode
     controlsState.personality = self.personality
->>>>>>> 87051803
 
     lat_tuning = self.CP.lateralTuning.which()
     if self.joystick_mode:
-      self.controlsState.lateralControlState.debugState = lac_log
+      controlsState.lateralControlState.debugState = lac_log
     elif self.CP.steerControlType == car.CarParams.SteerControlType.angle:
-      self.controlsState.lateralControlState.angleState = lac_log
+      controlsState.lateralControlState.angleState = lac_log
     elif lat_tuning == 'pid':
-      self.controlsState.lateralControlState.pidState = lac_log
+      controlsState.lateralControlState.pidState = lac_log
     elif lat_tuning == 'torque':
-      self.controlsState.lateralControlState.torqueState = lac_log
+      controlsState.lateralControlState.torqueState = lac_log
 
     self.pm.send('controlsState', dat)
 
