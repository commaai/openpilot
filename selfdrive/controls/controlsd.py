#!/usr/bin/env python3
import math
from typing import SupportsFloat

from cereal import car, log
import cereal.messaging as messaging
from openpilot.common.conversions import Conversions as CV
from openpilot.common.params import Params
from openpilot.common.realtime import config_realtime_process, Priority, Ratekeeper
from openpilot.common.swaglog import cloudlog

from opendbc.car.car_helpers import get_car_interface
from openpilot.selfdrive.controls.lib.drive_helpers import clip_curvature
from openpilot.selfdrive.controls.lib.latcontrol import LatControl, MIN_LATERAL_CONTROL_SPEED
from openpilot.selfdrive.controls.lib.latcontrol_pid import LatControlPID
from openpilot.selfdrive.controls.lib.latcontrol_angle import LatControlAngle, STEER_ANGLE_SATURATION_THRESHOLD
from openpilot.selfdrive.controls.lib.latcontrol_torque import LatControlTorque
from openpilot.selfdrive.controls.lib.longcontrol import LongControl
from openpilot.selfdrive.controls.lib.vehicle_model import VehicleModel
from openpilot.selfdrive.locationd.helpers import PoseCalibrator, Pose


State = log.SelfdriveState.OpenpilotState
LaneChangeState = log.LaneChangeState
LaneChangeDirection = log.LaneChangeDirection

ACTUATOR_FIELDS = tuple(car.CarControl.Actuators.schema.fields.keys())

class Controls:
  def __init__(self) -> None:
    self.params = Params()
    cloudlog.info("controlsd is waiting for CarParams")
    self.CP = messaging.log_from_bytes(self.params.get("CarParams", block=True), car.CarParams)
    cloudlog.info("controlsd got CarParams")

    self.CI = get_car_interface(self.CP)

    self.sm = messaging.SubMaster(['liveParameters', 'liveTorqueParameters', 'modelV2', 'selfdriveState',
                                   'liveCalibration', 'livePose', 'longitudinalPlan', 'carState', 'carOutput',
                                   'driverMonitoringState', 'onroadEvents', 'driverAssistance'], poll='selfdriveState')
    self.pm = messaging.PubMaster(['carControl', 'controlsState'])

<<<<<<< HEAD
    self.joystick_mode = False  # self.params.get_bool("JoystickDebugMode")

    # read params
    self.is_metric = self.params.get_bool("IsMetric")
    self.is_ldw_enabled = self.params.get_bool("IsLdwEnabled")

    # detect sound card presence and ensure successful init
    sounds_available = HARDWARE.get_sound_card_online()

    car_recognized = self.CP.carName != 'mock'

    # cleanup old params
    if not self.CP.experimentalLongitudinalAvailable:
      self.params.remove("ExperimentalLongitudinalEnabled")
    if not self.CP.openpilotLongitudinalControl:
      self.params.remove("ExperimentalMode")

    self.CS_prev = car.CarState.new_message()
    self.AM = AlertManager()
    self.events = Events()
=======
    self.steer_limited = False
    self.desired_curvature = 0.0
>>>>>>> 77f8275b

    self.pose_calibrator = PoseCalibrator()
    self.calibrated_pose: Pose|None = None

    self.LoC = LongControl(self.CP)
    self.VM = VehicleModel(self.CP)
    self.LaC: LatControl
    if self.CP.steerControlType == car.CarParams.SteerControlType.angle:
      self.LaC = LatControlAngle(self.CP, self.CI)
    elif self.CP.lateralTuning.which() == 'pid':
      self.LaC = LatControlPID(self.CP, self.CI)
    elif self.CP.lateralTuning.which() == 'torque':
      self.LaC = LatControlTorque(self.CP, self.CI)

  def update(self):
    self.sm.update(15)
    if self.sm.updated["liveCalibration"]:
      self.pose_calibrator.feed_live_calib(self.sm['liveCalibration'])
    if self.sm.updated["livePose"]:
      device_pose = Pose.from_live_pose(self.sm['livePose'])
      self.calibrated_pose = self.pose_calibrator.build_calibrated_pose(device_pose)

  def state_control(self):
    CS = self.sm['carState']

    # Update VehicleModel
    lp = self.sm['liveParameters']
    x = max(lp.stiffnessFactor, 0.1)
    sr = max(lp.steerRatio, 0.1)
    self.VM.update_params(x, sr)

    # Update Torque Params
    if self.CP.lateralTuning.which() == 'torque':
      torque_params = self.sm['liveTorqueParameters']
      if self.sm.all_checks(['liveTorqueParameters']) and torque_params.useParams:
        self.LaC.update_live_torque_params(torque_params.latAccelFactorFiltered, torque_params.latAccelOffsetFiltered,
                                           torque_params.frictionCoefficientFiltered)

    long_plan = self.sm['longitudinalPlan']
    model_v2 = self.sm['modelV2']

    CC = car.CarControl.new_message()
    CC.enabled = self.sm['selfdriveState'].enabled

    # Check which actuators can be enabled
    standstill = abs(CS.vEgo) <= max(self.CP.minSteerSpeed, MIN_LATERAL_CONTROL_SPEED) or CS.standstill
    CC.latActive = self.sm['selfdriveState'].active and not CS.steerFaultTemporary and not CS.steerFaultPermanent and not standstill
    CC.longActive = CC.enabled and not any(e.overrideLongitudinal for e in self.sm['onroadEvents']) and self.CP.openpilotLongitudinalControl

    actuators = CC.actuators
    actuators.longControlState = self.LoC.long_control_state

    # Enable blinkers while lane changing
    if model_v2.meta.laneChangeState != LaneChangeState.off:
      CC.leftBlinker = model_v2.meta.laneChangeDirection == LaneChangeDirection.left
      CC.rightBlinker = model_v2.meta.laneChangeDirection == LaneChangeDirection.right

    if not CC.latActive:
      self.LaC.reset()
    if not CC.longActive:
      self.LoC.reset()

    # accel PID loop
    pid_accel_limits = self.CI.get_pid_accel_limits(self.CP, CS.vEgo, CS.vCruise * CV.KPH_TO_MS)
    actuators.accel = self.LoC.update(CC.longActive, CS, long_plan.aTarget, long_plan.shouldStop, pid_accel_limits)

    # Steering PID loop and lateral MPC
    self.desired_curvature = clip_curvature(CS.vEgo, self.desired_curvature, model_v2.action.desiredCurvature)
    actuators.curvature = self.desired_curvature
    actuators.steer, actuators.steeringAngleDeg, lac_log = self.LaC.update(CC.latActive, CS, self.VM, lp,
                                                                            self.steer_limited, self.desired_curvature,
                                                                            self.calibrated_pose) # TODO what if not available

    # Ensure no NaNs/Infs
    for p in ACTUATOR_FIELDS:
      attr = getattr(actuators, p)
      if not isinstance(attr, SupportsFloat):
        continue

      if not math.isfinite(attr):
        cloudlog.error(f"actuators.{p} not finite {actuators.to_dict()}")
        setattr(actuators, p, 0.0)

    return CC, lac_log

  def publish(self, CC, lac_log):
    CS = self.sm['carState']

    # Orientation and angle rates can be useful for carcontroller
    # Only calibrated (car) frame is relevant for the carcontroller
    if self.calibrated_pose is not None:
      CC.orientationNED = self.calibrated_pose.orientation.xyz.tolist()
      CC.angularVelocity = self.calibrated_pose.angular_velocity.xyz.tolist()

    CC.cruiseControl.override = CC.enabled and not CC.longActive and self.CP.openpilotLongitudinalControl
    CC.cruiseControl.cancel = CS.cruiseState.enabled and (not CC.enabled or not self.CP.pcmCruise)

    speeds = self.sm['longitudinalPlan'].speeds
    if len(speeds):
      CC.cruiseControl.resume = CC.enabled and CS.cruiseState.standstill and speeds[-1] > 0.1

    hudControl = CC.hudControl
    hudControl.setSpeed = float(CS.vCruiseCluster * CV.KPH_TO_MS)
    hudControl.speedVisible = CC.enabled
    hudControl.lanesVisible = CC.enabled
    hudControl.leadVisible = self.sm['longitudinalPlan'].hasLead
    hudControl.leadDistanceBars = self.sm['selfdriveState'].personality.raw + 1
    hudControl.visualAlert = self.sm['selfdriveState'].alertHudVisual

    hudControl.rightLaneVisible = True
    hudControl.leftLaneVisible = True
    if self.sm.valid['driverAssistance']:
      hudControl.leftLaneDepart = self.sm['driverAssistance'].leftLaneDeparture
      hudControl.rightLaneDepart = self.sm['driverAssistance'].rightLaneDeparture

    if self.sm['selfdriveState'].active:
      CO = self.sm['carOutput']
      if self.CP.steerControlType == car.CarParams.SteerControlType.angle:
        self.steer_limited = abs(CC.actuators.steeringAngleDeg - CO.actuatorsOutput.steeringAngleDeg) > \
                             STEER_ANGLE_SATURATION_THRESHOLD
      else:
        self.steer_limited = abs(CC.actuators.steer - CO.actuatorsOutput.steer) > 1e-2

    # TODO: both controlsState and carControl valids should be set by
    #       sm.all_checks(), but this creates a circular dependency

    # controlsState
    dat = messaging.new_message('controlsState')
    dat.valid = CS.canValid
    cs = dat.controlsState

    lp = self.sm['liveParameters']
    steer_angle_without_offset = math.radians(CS.steeringAngleDeg - lp.angleOffsetDeg)
    cs.curvature = -self.VM.calc_curvature(steer_angle_without_offset, CS.vEgo, lp.roll)

    cs.longitudinalPlanMonoTime = self.sm.logMonoTime['longitudinalPlan']
    cs.lateralPlanMonoTime = self.sm.logMonoTime['modelV2']
    cs.desiredCurvature = self.desired_curvature
    cs.longControlState = self.LoC.long_control_state
    cs.upAccelCmd = float(self.LoC.pid.p)
    cs.uiAccelCmd = float(self.LoC.pid.i)
    cs.ufAccelCmd = float(self.LoC.pid.f)
    cs.forceDecel = bool((self.sm['driverMonitoringState'].awarenessStatus < 0.) or
                         (self.sm['selfdriveState'].state == State.softDisabling))

    lat_tuning = self.CP.lateralTuning.which()
    if self.CP.steerControlType == car.CarParams.SteerControlType.angle:
      cs.lateralControlState.angleState = lac_log
    elif lat_tuning == 'pid':
      cs.lateralControlState.pidState = lac_log
    elif lat_tuning == 'torque':
      cs.lateralControlState.torqueState = lac_log

    self.pm.send('controlsState', dat)

    # carControl
    cc_send = messaging.new_message('carControl')
    cc_send.valid = CS.canValid
    cc_send.carControl = CC
    self.pm.send('carControl', cc_send)

  def run(self):
    rk = Ratekeeper(100, print_delay_threshold=None)
    while True:
      self.update()
      CC, lac_log = self.state_control()
      self.publish(CC, lac_log)
      rk.keep_time()

def main():
  config_realtime_process(4, Priority.CTRL_HIGH)
  controls = Controls()
  controls.run()


if __name__ == "__main__":
  main()<|MERGE_RESOLUTION|>--- conflicted
+++ resolved
@@ -40,31 +40,8 @@
                                    'driverMonitoringState', 'onroadEvents', 'driverAssistance'], poll='selfdriveState')
     self.pm = messaging.PubMaster(['carControl', 'controlsState'])
 
-<<<<<<< HEAD
-    self.joystick_mode = False  # self.params.get_bool("JoystickDebugMode")
-
-    # read params
-    self.is_metric = self.params.get_bool("IsMetric")
-    self.is_ldw_enabled = self.params.get_bool("IsLdwEnabled")
-
-    # detect sound card presence and ensure successful init
-    sounds_available = HARDWARE.get_sound_card_online()
-
-    car_recognized = self.CP.carName != 'mock'
-
-    # cleanup old params
-    if not self.CP.experimentalLongitudinalAvailable:
-      self.params.remove("ExperimentalLongitudinalEnabled")
-    if not self.CP.openpilotLongitudinalControl:
-      self.params.remove("ExperimentalMode")
-
-    self.CS_prev = car.CarState.new_message()
-    self.AM = AlertManager()
-    self.events = Events()
-=======
     self.steer_limited = False
     self.desired_curvature = 0.0
->>>>>>> 77f8275b
 
     self.pose_calibrator = PoseCalibrator()
     self.calibrated_pose: Pose|None = None
