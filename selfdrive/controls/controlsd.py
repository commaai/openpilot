--- conflicted
+++ resolved
@@ -62,19 +62,11 @@
   def __init__(self, CI=None):
     self.params = Params()
 
-<<<<<<< HEAD
-    with car.CarParams.from_bytes(self.params.get("CarParams", block=True)) as msg:
-      self.CP = msg
-
-    self.CI = self.card.CI
-=======
     if CI is None:
       cloudlog.info("controlsd is waiting for CarParams")
       with car.CarParams.from_bytes(self.params.get("CarParams", block=True)) as msg:
-        # TODO: this shouldn't need to be a builder
-        self.CP = msg.as_builder()
+        self.CP = msg
       cloudlog.info("controlsd got CarParams")
->>>>>>> a312a102
 
       # Uses car interface helper functions, altering state won't be considered by card for actuation
       self.CI = get_car_interface(self.CP)
