#!/usr/bin/env python3
import os
import math
from numbers import Number

from cereal import car, log
from common.numpy_fast import clip
from common.realtime import sec_since_boot, config_realtime_process, Priority, Ratekeeper, DT_CTRL
from common.profiler import Profiler
from common.params import Params, put_nonblocking
import cereal.messaging as messaging
from selfdrive.config import Conversions as CV
from selfdrive.swaglog import cloudlog
from selfdrive.boardd.boardd import can_list_to_can_capnp
from selfdrive.car.car_helpers import get_car, get_startup_event, get_one_can
from selfdrive.controls.lib.lane_planner import CAMERA_OFFSET
from selfdrive.controls.lib.drive_helpers import update_v_cruise, initialize_v_cruise
from selfdrive.controls.lib.drive_helpers import get_lag_adjusted_curvature
from selfdrive.controls.lib.longcontrol import LongControl
from selfdrive.controls.lib.latcontrol_pid import LatControlPID
from selfdrive.controls.lib.latcontrol_indi import LatControlINDI
from selfdrive.controls.lib.latcontrol_lqr import LatControlLQR
from selfdrive.controls.lib.latcontrol_angle import LatControlAngle
from selfdrive.controls.lib.events import Events, ET
from selfdrive.controls.lib.alertmanager import AlertManager, set_offroad_alert
from selfdrive.controls.lib.vehicle_model import VehicleModel
from selfdrive.locationd.calibrationd import Calibration
from selfdrive.hardware import HARDWARE, TICI, EON
from selfdrive.manager.process_config import managed_processes

SOFT_DISABLE_TIME = 3  # seconds
LDW_MIN_SPEED = 31 * CV.MPH_TO_MS
LANE_DEPARTURE_THRESHOLD = 0.1
STEER_ANGLE_SATURATION_TIMEOUT = 1.0 / DT_CTRL
STEER_ANGLE_SATURATION_THRESHOLD = 2.5  # Degrees

REPLAY = "REPLAY" in os.environ
SIMULATION = "SIMULATION" in os.environ
NOSENSOR = "NOSENSOR" in os.environ
IGNORE_PROCESSES = {"rtshield", "uploader", "deleter", "loggerd", "logmessaged", "tombstoned",
                    "logcatd", "proclogd", "clocksd", "updated", "timezoned", "manage_athenad",
                    "statsd"} | \
                    {k for k, v in managed_processes.items() if not v.enabled}

ACTUATOR_FIELDS = set(car.CarControl.Actuators.schema.fields.keys())

ThermalStatus = log.DeviceState.ThermalStatus
State = log.ControlsState.OpenpilotState
PandaType = log.PandaState.PandaType
Desire = log.LateralPlan.Desire
LaneChangeState = log.LateralPlan.LaneChangeState
LaneChangeDirection = log.LateralPlan.LaneChangeDirection
EventName = car.CarEvent.EventName
ButtonEvent = car.CarState.ButtonEvent
SafetyModel = car.CarParams.SafetyModel

IGNORED_SAFETY_MODES = [SafetyModel.silent, SafetyModel.noOutput]


class Controls:
  def __init__(self, sm=None, pm=None, can_sock=None):
    config_realtime_process(4 if TICI else 3, Priority.CTRL_HIGH)

    # Setup sockets
    self.pm = pm
    if self.pm is None:
      self.pm = messaging.PubMaster(['sendcan', 'controlsState', 'carState',
                                     'carControl', 'carEvents', 'carParams'])

    self.camera_packets = ["roadCameraState", "driverCameraState"]
    if TICI:
      self.camera_packets.append("wideRoadCameraState")

    params = Params()
    self.joystick_mode = params.get_bool("JoystickDebugMode")
    joystick_packet = ['testJoystick'] if self.joystick_mode else []

    self.sm = sm
    if self.sm is None:
      ignore = ['driverCameraState', 'managerState'] if SIMULATION else None
      self.sm = messaging.SubMaster(['deviceState', 'pandaStates', 'peripheralState', 'modelV2', 'liveCalibration',
                                     'driverMonitoringState', 'longitudinalPlan', 'lateralPlan', 'liveLocationKalman',
                                     'managerState', 'liveParameters', 'radarState'] + self.camera_packets + joystick_packet,
                                     ignore_alive=ignore, ignore_avg_freq=['radarState', 'longitudinalPlan'])

    self.can_sock = can_sock
    if can_sock is None:
      can_timeout = None if os.environ.get('NO_CAN_TIMEOUT', False) else 100
      self.can_sock = messaging.sub_sock('can', timeout=can_timeout)

    if TICI:
      self.log_sock = messaging.sub_sock('androidLog')

    # wait for one pandaState and one CAN packet
    print("Waiting for CAN messages...")
    get_one_can(self.can_sock)

    self.CI, self.CP = get_car(self.can_sock, self.pm.sock['sendcan'])

    # read params
    self.is_metric = params.get_bool("IsMetric")
    self.is_ldw_enabled = params.get_bool("IsLdwEnabled")
    community_feature_toggle = params.get_bool("CommunityFeaturesToggle")
    openpilot_enabled_toggle = params.get_bool("OpenpilotEnabledToggle")
    passive = params.get_bool("Passive") or not openpilot_enabled_toggle

    # detect sound card presence and ensure successful init
    sounds_available = HARDWARE.get_sound_card_online()

    car_recognized = self.CP.carName != 'mock'

    controller_available = self.CI.CC is not None and not passive and not self.CP.dashcamOnly
    community_feature = self.CP.communityFeature or \
                        self.CP.fingerprintSource == car.CarParams.FingerprintSource.can
    community_feature_disallowed = community_feature and (not community_feature_toggle)
    self.read_only = not car_recognized or not controller_available or \
                       self.CP.dashcamOnly or community_feature_disallowed
    if self.read_only:
      safety_config = car.CarParams.SafetyConfig.new_message()
      safety_config.safetyModel = car.CarParams.SafetyModel.noOutput
      self.CP.safetyConfigs = [safety_config]

    # Write CarParams for radard
    cp_bytes = self.CP.to_bytes()
    params.put("CarParams", cp_bytes)
    put_nonblocking("CarParamsCache", cp_bytes)

    self.CC = car.CarControl.new_message()
    self.AM = AlertManager()
    self.events = Events()
    self.latest_events = dict()

    self.LoC = LongControl(self.CP)
    self.VM = VehicleModel(self.CP)

    if self.CP.steerControlType == car.CarParams.SteerControlType.angle:
      self.LaC = LatControlAngle(self.CP)
    elif self.CP.lateralTuning.which() == 'pid':
      self.LaC = LatControlPID(self.CP, self.CI)
    elif self.CP.lateralTuning.which() == 'indi':
      self.LaC = LatControlINDI(self.CP)
    elif self.CP.lateralTuning.which() == 'lqr':
      self.LaC = LatControlLQR(self.CP)

    self.initialized = False
    self.state = State.disabled
    self.enabled = False
    self.active = False
    self.can_rcv_error = False
    self.soft_disable_timer = 0
    self.v_cruise_kph = 255
    self.v_cruise_kph_last = 0
    self.mismatch_counter = 0
    self.cruise_mismatch_counter = 0
    self.can_rcv_error_counter = 0
    self.last_blinker_frame = 0
    self.saturated_count = 0
    self.distance_traveled = 0
    self.last_functional_fan_frame = 0
    self.events_prev = []
    self.current_alert_types = [ET.PERMANENT]
    self.logged_comm_issue = False
    self.button_timers = {ButtonEvent.Type.decelCruise: 0, ButtonEvent.Type.accelCruise: 0}
    self.last_actuators = car.CarControl.Actuators.new_message()

    # TODO: no longer necessary, aside from process replay
    self.sm['liveParameters'].valid = True

    self.startup_event = get_startup_event(car_recognized, controller_available, len(self.CP.carFw) > 0)

    if not sounds_available:
      self.events.add(EventName.soundsUnavailable, static=True)
    if community_feature_disallowed and car_recognized and not self.CP.dashcamOnly:
      self.events.add(EventName.communityFeatureDisallowed, static=True)
    if not car_recognized:
      self.events.add(EventName.carUnrecognized, static=True)
      if len(self.CP.carFw) > 0:
        set_offroad_alert("Offroad_CarUnrecognized", True)
      else:
        set_offroad_alert("Offroad_NoFirmware", True)
    elif self.read_only:
      self.events.add(EventName.dashcamMode, static=True)
    elif self.joystick_mode:
      self.events.add(EventName.joystickDebug, static=True)
      self.startup_event = None

    # controlsd is driven by can recv, expected at 100Hz
    self.rk = Ratekeeper(100, print_delay_threshold=None)
    self.prof = Profiler(False)  # off by default

  def update_events(self, CS):
    """Compute carEvents from carState"""

    self.events.clear()
    self.events.add_from_msg(CS.events)
    if self.sm.updated['driverMonitoringState']:
      events = Events()
      events.add_from_msg(self.sm['driverMonitoringState'].events)
      self.latest_events['driverMonitoringState'] = events.names

    # Handle startup event
    if self.startup_event is not None:
      self.events.add(self.startup_event)
      self.startup_event = None

    # Don't add any more events if not initialized
    if not self.initialized:
      self.events.add(EventName.controlsInitializing)
      return

<<<<<<< HEAD
    if self.sm.updated['deviceState']:
      events = []
      # Create events for battery, temperature, disk space, and memory
      if EON and (self.sm['peripheralState'].pandaType != PandaType.uno) and \
        self.sm['deviceState'].batteryPercent < 1 and self.sm['deviceState'].chargingError:
        # at zero percent battery, while discharging, OP should not allowed
        events.append(EventName.lowBattery)
      if self.sm['deviceState'].thermalStatus >= ThermalStatus.red:
        events.append(EventName.overheat)
      if self.sm['deviceState'].freeSpacePercent < 7 and not SIMULATION:
        # under 7% of space free no enable allowed
        events.append(EventName.outOfSpace)
      # TODO: make tici threshold the same
      if self.sm['deviceState'].memoryUsagePercent > (90 if TICI else 65) and not SIMULATION:
        events.append(EventName.lowMemory)
      
      # TODO: enable this once loggerd CPU usage is more reasonable
      #cpus = list(self.sm['deviceState'].cpuUsagePercent)[:(-1 if EON else None)]
      #if max(cpus, default=0) > 95 and not SIMULATION:
      #  self.events.add(EventName.highCpuUsage)

      # Alert if fan isn't spinning for 5 seconds
      if self.sm['peripheralState'].pandaType in [PandaType.uno, PandaType.dos]:
        if self.sm['peripheralState'].fanSpeedRpm == 0 and self.sm['deviceState'].fanSpeedPercentDesired > 50:
          if (self.sm.frame - self.last_functional_fan_frame) * DT_CTRL > 5.0:
            events.append(EventName.fanMalfunction)
        else:
          self.last_functional_fan_frame = self.sm.frame

      self.latest_events['deviceState'] = events
=======
    # Create events for battery, temperature, disk space, and memory
    if EON and (self.sm['peripheralState'].pandaType != PandaType.uno) and \
       self.sm['deviceState'].batteryPercent < 1 and self.sm['deviceState'].chargingError:
      # at zero percent battery, while discharging, OP should not allowed
      self.events.add(EventName.lowBattery)
    if self.sm['deviceState'].thermalStatus >= ThermalStatus.red:
      self.events.add(EventName.overheat)
    if self.sm['deviceState'].freeSpacePercent < 7 and not SIMULATION:
      # under 7% of space free no enable allowed
      self.events.add(EventName.outOfSpace)
    # TODO: make tici threshold the same
    if self.sm['deviceState'].memoryUsagePercent > (90 if TICI else 65) and not SIMULATION:
      self.events.add(EventName.lowMemory)

    # TODO: enable this once loggerd CPU usage is more reasonable
    #cpus = list(self.sm['deviceState'].cpuUsagePercent)[:(-1 if EON else None)]
    #if max(cpus, default=0) > 95 and not SIMULATION:
    #  self.events.add(EventName.highCpuUsage)

    # Alert if fan isn't spinning for 5 seconds
    if self.sm['peripheralState'].pandaType in (PandaType.uno, PandaType.dos):
      if self.sm['peripheralState'].fanSpeedRpm == 0 and self.sm['deviceState'].fanSpeedPercentDesired > 50:
        if (self.sm.frame - self.last_functional_fan_frame) * DT_CTRL > 5.0:
          self.events.add(EventName.fanMalfunction)
      else:
        self.last_functional_fan_frame = self.sm.frame
>>>>>>> 85dcfbbf

    # Handle calibration status
    cal_status = self.sm['liveCalibration'].calStatus
    if cal_status != Calibration.CALIBRATED:
      if cal_status == Calibration.UNCALIBRATED:
        self.events.add(EventName.calibrationIncomplete)
      else:
        self.events.add(EventName.calibrationInvalid)

    # Handle lane change
    if self.sm.updated['lateralPlan']:
      events = []
      lane_change_state = self.sm['lateralPlan'].laneChangeState
      if lane_change_state == LaneChangeState.preLaneChange:
        direction = self.sm['lateralPlan'].laneChangeDirection
        if (CS.leftBlindspot and direction == LaneChangeDirection.left) or \
          (CS.rightBlindspot and direction == LaneChangeDirection.right):
          events.append(EventName.laneChangeBlocked)
        else:
<<<<<<< HEAD
          if direction == LaneChangeDirection.left:
            events.append(EventName.preLaneChangeLeft)
          else:
            events.append(EventName.preLaneChangeRight)
      elif lane_change_state in [LaneChangeState.laneChangeStarting, LaneChangeState.laneChangeFinishing]:
        events.append(EventName.laneChange)

      self.latest_events['lateralPlan'] = events
=======
          self.events.add(EventName.preLaneChangeRight)
    elif self.sm['lateralPlan'].laneChangeState in (LaneChangeState.laneChangeStarting,
                                                    LaneChangeState.laneChangeFinishing):
      self.events.add(EventName.laneChange)
>>>>>>> 85dcfbbf

    if not CS.canValid:
      self.events.add(EventName.canError)

    if self.sm.updated['pandaStates']:
      events = []
      for i, pandaState in enumerate(self.sm['pandaStates']):
        # All pandas must match the list of safetyConfigs, and if outside this list, must be silent or noOutput
        if i < len(self.CP.safetyConfigs):
          safety_mismatch = pandaState.safetyModel != self.CP.safetyConfigs[i].safetyModel or pandaState.safetyParam != self.CP.safetyConfigs[i].safetyParam
        else:
          safety_mismatch = pandaState.safetyModel not in IGNORED_SAFETY_MODES
        if safety_mismatch or self.mismatch_counter >= 200:
          events.append(EventName.controlsMismatch)

        if log.PandaState.FaultType.relayMalfunction in pandaState.faults:
          events.append(EventName.relayMalfunction)
      self.latest_events['pandaStates'] = events

    # Check for HW or system issues
    if len(self.sm['radarState'].radarErrors):
      self.events.add(EventName.radarFault)
    elif not self.sm.valid["pandaStates"]:
      self.events.add(EventName.usbError)
    elif not self.sm.all_alive_and_valid() or self.can_rcv_error:
      self.events.add(EventName.commIssue)
      if not self.logged_comm_issue:
        invalid = [s for s, valid in self.sm.valid.items() if not valid]
        not_alive = [s for s, alive in self.sm.alive.items() if not alive]
        cloudlog.event("commIssue", invalid=invalid, not_alive=not_alive)
        self.logged_comm_issue = True
    else:
      self.logged_comm_issue = False

    if not self.sm['liveParameters'].valid:
      self.events.add(EventName.vehicleModelInvalid)
    if not self.sm['lateralPlan'].mpcSolutionValid:
      self.events.add(EventName.plannerError)
    if not self.sm['liveLocationKalman'].sensorsOK and not NOSENSOR:
      if self.sm.frame > 5 / DT_CTRL:  # Give locationd some time to receive all the inputs
        self.events.add(EventName.sensorDataInvalid)
    if not self.sm['liveLocationKalman'].posenetOK:
      self.events.add(EventName.posenetInvalid)
    if not self.sm['liveLocationKalman'].deviceStable:
      self.events.add(EventName.deviceFalling)

    if not REPLAY:
      # Check for mismatch between openpilot and car's PCM
      cruise_mismatch = CS.cruiseState.enabled and (not self.enabled or not self.CP.pcmCruise)
      self.cruise_mismatch_counter = self.cruise_mismatch_counter + 1 if cruise_mismatch else 0
      if self.cruise_mismatch_counter > int(3. / DT_CTRL):
        self.events.add(EventName.cruiseMismatch)

    # Check for FCW
    stock_long_is_braking = self.enabled and not self.CP.openpilotLongitudinalControl and CS.aEgo < -1.5
    model_fcw = self.sm['modelV2'].meta.hardBrakePredicted and not CS.brakePressed and not stock_long_is_braking
    planner_fcw = self.sm['longitudinalPlan'].fcw and self.enabled
    if planner_fcw or model_fcw:
      self.events.add(EventName.fcw)

    if TICI:
      logs = messaging.drain_sock(self.log_sock, wait_for_one=False)
      messages = []
      for m in logs:
        try:
          messages.append(m.androidLog.message)
        except UnicodeDecodeError:
          pass

      for err in ("ERROR_CRC", "ERROR_ECC", "ERROR_STREAM_UNDERFLOW", "APPLY FAILED"):
        for m in messages:
          if err not in m:
            continue

          csid = m.split("CSID:")[-1].split(" ")[0]
          evt = {"0": EventName.roadCameraError, "1": EventName.wideRoadCameraError,
                 "2": EventName.driverCameraError}.get(csid, None)
          if evt is not None:
            self.events.add(evt)

    # TODO: fix simulator
    if not SIMULATION:
      if not NOSENSOR:
        if not self.sm['liveLocationKalman'].gpsOK and (self.distance_traveled > 1000):
          # Not show in first 1 km to allow for driving out of garage. This event shows after 5 minutes
          self.events.add(EventName.noGps)
      if not self.sm.all_alive(self.camera_packets):
        self.events.add(EventName.cameraMalfunction)
      if self.sm['modelV2'].frameDropPerc > 20:
        self.events.add(EventName.modeldLagging)
      if self.sm['liveLocationKalman'].excessiveResets:
        self.events.add(EventName.localizerMalfunction)

      # Check if all manager processes are running
      if self.sm.updated['managerState']:
        events = []
        not_running = {p.name for p in self.sm['managerState'].processes if not p.running}
        if not_running - IGNORE_PROCESSES:
          events.append(EventName.processNotRunning)
        self.latest_events['managerState'] = events

    # Only allow engagement with brake pressed when stopped behind another stopped car
    if self.sm.updated['longitudinalPlan']:
      events = []
      speeds = self.sm['longitudinalPlan'].speeds
      if len(speeds) > 1:
        v_future = speeds[-1]
      else:
        v_future = 100.0
      if CS.brakePressed and v_future >= self.CP.vEgoStarting \
        and self.CP.openpilotLongitudinalControl and CS.vEgo < 0.3:
        events.append(EventName.noTarget)
      self.latest_events['longitudinalPlan'] = events

    self.events.add_from_events(self.latest_events.values())

  def data_sample(self):
    """Receive data from sockets and update carState"""

    # Update carState from CAN
    can_strs = messaging.drain_sock_raw(self.can_sock, wait_for_one=True)
    CS = self.CI.update(self.CC, can_strs)

    self.sm.update(0)

    if not self.initialized:
      all_valid = CS.canValid and self.sm.all_alive_and_valid()
      if all_valid or self.sm.frame * DT_CTRL > 3.5 or SIMULATION:
        if not self.read_only:
          self.CI.init(self.CP, self.can_sock, self.pm.sock['sendcan'])
        self.initialized = True
        Params().put_bool("ControlsReady", True)

    # Check for CAN timeout
    if not can_strs:
      self.can_rcv_error_counter += 1
      self.can_rcv_error = True
    else:
      self.can_rcv_error = False

    # When the panda and controlsd do not agree on controls_allowed
    # we want to disengage openpilot. However the status from the panda goes through
    # another socket other than the CAN messages and one can arrive earlier than the other.
    # Therefore we allow a mismatch for two samples, then we trigger the disengagement.
    if not self.enabled:
      self.mismatch_counter = 0

    # All pandas not in silent mode must have controlsAllowed when openpilot is enabled
    if any(not ps.controlsAllowed and self.enabled for ps in self.sm['pandaStates']
           if ps.safetyModel not in IGNORED_SAFETY_MODES):
      self.mismatch_counter += 1

    self.distance_traveled += CS.vEgo * DT_CTRL

    return CS

  def state_transition(self, CS):
    """Compute conditional state transitions and execute actions on state transitions"""

    self.v_cruise_kph_last = self.v_cruise_kph

    # if stock cruise is completely disabled, then we can use our own set speed logic
    if not self.CP.pcmCruise:
      self.v_cruise_kph = update_v_cruise(self.v_cruise_kph, CS.buttonEvents, self.button_timers, self.enabled, self.is_metric)
    elif CS.cruiseState.enabled:
      self.v_cruise_kph = CS.cruiseState.speed * CV.MS_TO_KPH

    # decrement the soft disable timer at every step, as it's reset on
    # entrance in SOFT_DISABLING state
    self.soft_disable_timer = max(0, self.soft_disable_timer - 1)

    self.current_alert_types = [ET.PERMANENT]

    # ENABLED, PRE ENABLING, SOFT DISABLING
    if self.state != State.disabled:
      # user and immediate disable always have priority in a non-disabled state
      if self.events.any(ET.USER_DISABLE):
        self.state = State.disabled
        self.current_alert_types.append(ET.USER_DISABLE)

      elif self.events.any(ET.IMMEDIATE_DISABLE):
        self.state = State.disabled
        self.current_alert_types.append(ET.IMMEDIATE_DISABLE)

      else:
        # ENABLED
        if self.state == State.enabled:
          if self.events.any(ET.SOFT_DISABLE):
            self.state = State.softDisabling
            self.soft_disable_timer = int(SOFT_DISABLE_TIME / DT_CTRL)
            self.current_alert_types.append(ET.SOFT_DISABLE)

        # SOFT DISABLING
        elif self.state == State.softDisabling:
          if not self.events.any(ET.SOFT_DISABLE):
            # no more soft disabling condition, so go back to ENABLED
            self.state = State.enabled

          elif self.events.any(ET.SOFT_DISABLE) and self.soft_disable_timer > 0:
            self.current_alert_types.append(ET.SOFT_DISABLE)

          elif self.soft_disable_timer <= 0:
            self.state = State.disabled

        # PRE ENABLING
        elif self.state == State.preEnabled:
          if not self.events.any(ET.PRE_ENABLE):
            self.state = State.enabled
          else:
            self.current_alert_types.append(ET.PRE_ENABLE)

    # DISABLED
    elif self.state == State.disabled:
      if self.events.any(ET.ENABLE):
        if self.events.any(ET.NO_ENTRY):
          self.current_alert_types.append(ET.NO_ENTRY)

        else:
          if self.events.any(ET.PRE_ENABLE):
            self.state = State.preEnabled
          else:
            self.state = State.enabled
          self.current_alert_types.append(ET.ENABLE)
          self.v_cruise_kph = initialize_v_cruise(CS.vEgo, CS.buttonEvents, self.v_cruise_kph_last)

    # Check if actuators are enabled
    self.active = self.state == State.enabled or self.state == State.softDisabling
    if self.active:
      self.current_alert_types.append(ET.WARNING)

    # Check if openpilot is engaged
    self.enabled = self.active or self.state == State.preEnabled

  def state_control(self, CS):
    """Given the state, this function returns an actuators packet"""

    # Update VehicleModel
    params = self.sm['liveParameters']
    x = max(params.stiffnessFactor, 0.1)
    sr = max(params.steerRatio, 0.1)
    self.VM.update_params(x, sr)

    lat_plan = self.sm['lateralPlan']
    long_plan = self.sm['longitudinalPlan']

    actuators = car.CarControl.Actuators.new_message()
    actuators.longControlState = self.LoC.long_control_state

    if CS.leftBlinker or CS.rightBlinker:
      self.last_blinker_frame = self.sm.frame

    # State specific actions

    if not self.active:
      self.LaC.reset()
      self.LoC.reset(v_pid=CS.vEgo)

    if not self.joystick_mode:
      # accel PID loop
      pid_accel_limits = self.CI.get_pid_accel_limits(self.CP, CS.vEgo, self.v_cruise_kph * CV.KPH_TO_MS)
      actuators.accel = self.LoC.update(self.active, CS, self.CP, long_plan, pid_accel_limits)

      # Steering PID loop and lateral MPC
      lat_active = self.active and not CS.steerWarning and not CS.steerError and CS.vEgo > self.CP.minSteerSpeed
      desired_curvature, desired_curvature_rate = get_lag_adjusted_curvature(self.CP, CS.vEgo,
                                                                             lat_plan.psis,
                                                                             lat_plan.curvatures,
                                                                             lat_plan.curvatureRates)
      actuators.steer, actuators.steeringAngleDeg, lac_log = self.LaC.update(lat_active, CS, self.CP, self.VM, params, self.last_actuators,
                                                                             desired_curvature, desired_curvature_rate)
    else:
      lac_log = log.ControlsState.LateralDebugState.new_message()
      if self.sm.rcv_frame['testJoystick'] > 0 and self.active:
        actuators.accel = 4.0*clip(self.sm['testJoystick'].axes[0], -1, 1)

        steer = clip(self.sm['testJoystick'].axes[1], -1, 1)
        # max angle is 45 for angle-based cars
        actuators.steer, actuators.steeringAngleDeg = steer, steer * 45.

        lac_log.active = True
        lac_log.steeringAngleDeg = CS.steeringAngleDeg
        lac_log.output = steer
        lac_log.saturated = abs(steer) >= 0.9

    # Check for difference between desired angle and angle for angle based control
    angle_control_saturated = self.CP.steerControlType == car.CarParams.SteerControlType.angle and \
      abs(actuators.steeringAngleDeg - CS.steeringAngleDeg) > STEER_ANGLE_SATURATION_THRESHOLD

    if angle_control_saturated and not CS.steeringPressed and self.active:
      self.saturated_count += 1
    else:
      self.saturated_count = 0

    # Send a "steering required alert" if saturation count has reached the limit
    if (lac_log.saturated and not CS.steeringPressed) or \
       (self.saturated_count > STEER_ANGLE_SATURATION_TIMEOUT):

      dpath_points = lat_plan.dPathPoints
      if len(dpath_points):
        # Check if we deviated from the path
        # TODO use desired vs actual curvature
        left_deviation = actuators.steer > 0 and dpath_points[0] < -0.20
        right_deviation = actuators.steer < 0 and dpath_points[0] > 0.20

        if left_deviation or right_deviation:
          self.events.add(EventName.steerSaturated)

    # Ensure no NaNs/Infs
    for p in ACTUATOR_FIELDS:
      attr = getattr(actuators, p)
      if not isinstance(attr, Number):
        continue

      if not math.isfinite(attr):
        cloudlog.error(f"actuators.{p} not finite {actuators.to_dict()}")
        setattr(actuators, p, 0.0)

    return actuators, lac_log

  def update_button_timers(self, buttonEvents):
    # increment timer for buttons still pressed
    for k in self.button_timers.keys():
      if self.button_timers[k] > 0:
        self.button_timers[k] += 1

    for b in buttonEvents:
      if b.type.raw in self.button_timers:
        self.button_timers[b.type.raw] = 1 if b.pressed else 0

  def publish_logs(self, CS, start_time, actuators, lac_log):
    """Send actuators and hud commands to the car, send controlsstate and MPC logging"""

    CC = car.CarControl.new_message()
    CC.enabled = self.enabled
    CC.active = self.active
    CC.actuators = actuators

    orientation_value = self.sm['liveLocationKalman'].orientationNED.value
    if len(orientation_value) > 2:
      CC.roll = orientation_value[0]
      CC.pitch = orientation_value[1]

    CC.cruiseControl.cancel = CS.cruiseState.enabled and (not self.enabled or not self.CP.pcmCruise)
    if self.joystick_mode and self.sm.rcv_frame['testJoystick'] > 0 and self.sm['testJoystick'].buttons[0]:
      CC.cruiseControl.cancel = True

    hudControl = CC.hudControl
    hudControl.setSpeed = float(self.v_cruise_kph * CV.KPH_TO_MS)
    hudControl.speedVisible = self.enabled
    hudControl.lanesVisible = self.enabled
    hudControl.leadVisible = self.sm['longitudinalPlan'].hasLead

    hudControl.rightLaneVisible = True
    hudControl.leftLaneVisible = True

    recent_blinker = (self.sm.frame - self.last_blinker_frame) * DT_CTRL < 5.0  # 5s blinker cooldown
    ldw_allowed = self.is_ldw_enabled and CS.vEgo > LDW_MIN_SPEED and not recent_blinker \
                    and not self.active and self.sm['liveCalibration'].calStatus == Calibration.CALIBRATED

    model_v2 = self.sm['modelV2'] 
    desire_prediction = model_v2.meta.desirePrediction
    if len(desire_prediction) and ldw_allowed:
      right_lane_visible = self.sm['lateralPlan'].rProb > 0.5
      left_lane_visible = self.sm['lateralPlan'].lProb > 0.5
      l_lane_change_prob = desire_prediction[Desire.laneChangeLeft - 1]
      r_lane_change_prob = desire_prediction[Desire.laneChangeRight - 1]

      lane_lines = model_v2.laneLines
      l_lane_close = left_lane_visible and (lane_lines[1].y[0] > -(1.08 + CAMERA_OFFSET))
      r_lane_close = right_lane_visible and (lane_lines[2].y[0] < (1.08 - CAMERA_OFFSET))

      hudControl.leftLaneDepart = bool(l_lane_change_prob > LANE_DEPARTURE_THRESHOLD and l_lane_close)
      hudControl.rightLaneDepart = bool(r_lane_change_prob > LANE_DEPARTURE_THRESHOLD and r_lane_close)

    if hudControl.rightLaneDepart or hudControl.leftLaneDepart:
      self.events.add(EventName.ldw)

    clear_event = ET.WARNING if ET.WARNING not in self.current_alert_types else None
    alerts = self.events.create_alerts(self.current_alert_types, [self.CP, self.sm, self.is_metric, self.soft_disable_timer])
    self.AM.add_many(self.sm.frame, alerts)
    current_alert = self.AM.process_alerts(self.sm.frame, clear_event)
    if current_alert:
      hudControl.visualAlert = current_alert.visual_alert

    if not self.read_only and self.initialized:
      # send car controls over can
      self.last_actuators, can_sends = self.CI.apply(CC)
      self.pm.send('sendcan', can_list_to_can_capnp(can_sends, msgtype='sendcan', valid=CS.canValid))
      CC.actuatorsOutput = self.last_actuators

    force_decel = (self.sm['driverMonitoringState'].awarenessStatus < 0.) or \
                  (self.state == State.softDisabling)

    # Curvature & Steering angle
    params = self.sm['liveParameters']

    steer_angle_without_offset = math.radians(CS.steeringAngleDeg - params.angleOffsetDeg)
    curvature = -self.VM.calc_curvature(steer_angle_without_offset, CS.vEgo, params.roll)

    # controlsState
    dat = messaging.new_message('controlsState')
    dat.valid = CS.canValid
    controlsState = dat.controlsState
    if current_alert:
      controlsState.alertText1 = current_alert.alert_text_1
      controlsState.alertText2 = current_alert.alert_text_2
      controlsState.alertSize = current_alert.alert_size
      controlsState.alertStatus = current_alert.alert_status
      controlsState.alertBlinkingRate = current_alert.alert_rate
      controlsState.alertType = current_alert.alert_type
      controlsState.alertSound = current_alert.audible_alert

    controlsState.canMonoTimes = list(CS.canMonoTimes)
    controlsState.longitudinalPlanMonoTime = self.sm.logMonoTime['longitudinalPlan']
    controlsState.lateralPlanMonoTime = self.sm.logMonoTime['lateralPlan']
    controlsState.enabled = self.enabled
    controlsState.active = self.active
    controlsState.curvature = curvature
    controlsState.state = self.state
    controlsState.engageable = not self.events.any(ET.NO_ENTRY)
    controlsState.longControlState = self.LoC.long_control_state
    controlsState.vPid = float(self.LoC.v_pid)
    controlsState.vCruise = float(self.v_cruise_kph)
    controlsState.upAccelCmd = float(self.LoC.pid.p)
    controlsState.uiAccelCmd = float(self.LoC.pid.i)
    controlsState.ufAccelCmd = float(self.LoC.pid.f)
    controlsState.cumLagMs = -self.rk.remaining * 1000.
    controlsState.startMonoTime = int(start_time * 1e9)
    controlsState.forceDecel = bool(force_decel)
    controlsState.canErrorCounter = self.can_rcv_error_counter

    lat_tuning = self.CP.lateralTuning.which()
    if self.joystick_mode:
      controlsState.lateralControlState.debugState = lac_log
    elif self.CP.steerControlType == car.CarParams.SteerControlType.angle:
      controlsState.lateralControlState.angleState = lac_log
    elif lat_tuning == 'pid':
      controlsState.lateralControlState.pidState = lac_log
    elif lat_tuning == 'lqr':
      controlsState.lateralControlState.lqrState = lac_log
    elif lat_tuning == 'indi':
      controlsState.lateralControlState.indiState = lac_log

    self.pm.send('controlsState', dat)

    # carState
    car_events = self.events.to_msg()
    cs_send = messaging.new_message('carState')
    cs_send.valid = CS.canValid
    cs_send.carState = CS
    cs_send.carState.events = car_events
    self.pm.send('carState', cs_send)

    # carEvents - logged every second or on change
    if (self.sm.frame % int(1. / DT_CTRL) == 0) or (self.events.names != self.events_prev):
      ce_send = messaging.new_message('carEvents', len(self.events))
      ce_send.carEvents = car_events
      self.pm.send('carEvents', ce_send)
    self.events_prev = self.events.names.copy()

    # carParams - logged every 50 seconds (> 1 per segment)
    if (self.sm.frame % int(50. / DT_CTRL) == 0):
      cp_send = messaging.new_message('carParams')
      cp_send.carParams = self.CP
      self.pm.send('carParams', cp_send)

    # carControl
    cc_send = messaging.new_message('carControl')
    cc_send.valid = CS.canValid
    cc_send.carControl = CC
    self.pm.send('carControl', cc_send)

    # copy CarControl to pass to CarInterface on the next iteration
    self.CC = CC

  def step(self):
    start_time = sec_since_boot()
    self.prof.checkpoint("Ratekeeper", ignore=True)

    # Sample data from sockets and get a carState
    CS = self.data_sample()
    self.prof.checkpoint("Sample")

    self.update_events(CS)

    if not self.read_only and self.initialized:
      # Update control state
      self.state_transition(CS)
      self.prof.checkpoint("State transition")

    # Compute actuators (runs PID loops and lateral MPC)
    actuators, lac_log = self.state_control(CS)

    self.prof.checkpoint("State Control")

    # Publish data
    self.publish_logs(CS, start_time, actuators, lac_log)
    self.prof.checkpoint("Sent")

    self.update_button_timers(CS.buttonEvents)

  def controlsd_thread(self):
    while True:
      self.step()
      self.rk.monitor_time()
      self.prof.display()

def main(sm=None, pm=None, logcan=None):
  controls = Controls(sm, pm, logcan)
  controls.controlsd_thread()


if __name__ == "__main__":
  main()<|MERGE_RESOLUTION|>--- conflicted
+++ resolved
@@ -208,7 +208,6 @@
       self.events.add(EventName.controlsInitializing)
       return
 
-<<<<<<< HEAD
     if self.sm.updated['deviceState']:
       events = []
       # Create events for battery, temperature, disk space, and memory
@@ -231,7 +230,7 @@
       #  self.events.add(EventName.highCpuUsage)
 
       # Alert if fan isn't spinning for 5 seconds
-      if self.sm['peripheralState'].pandaType in [PandaType.uno, PandaType.dos]:
+      if self.sm['peripheralState'].pandaType in (PandaType.uno, PandaType.dos):
         if self.sm['peripheralState'].fanSpeedRpm == 0 and self.sm['deviceState'].fanSpeedPercentDesired > 50:
           if (self.sm.frame - self.last_functional_fan_frame) * DT_CTRL > 5.0:
             events.append(EventName.fanMalfunction)
@@ -239,34 +238,6 @@
           self.last_functional_fan_frame = self.sm.frame
 
       self.latest_events['deviceState'] = events
-=======
-    # Create events for battery, temperature, disk space, and memory
-    if EON and (self.sm['peripheralState'].pandaType != PandaType.uno) and \
-       self.sm['deviceState'].batteryPercent < 1 and self.sm['deviceState'].chargingError:
-      # at zero percent battery, while discharging, OP should not allowed
-      self.events.add(EventName.lowBattery)
-    if self.sm['deviceState'].thermalStatus >= ThermalStatus.red:
-      self.events.add(EventName.overheat)
-    if self.sm['deviceState'].freeSpacePercent < 7 and not SIMULATION:
-      # under 7% of space free no enable allowed
-      self.events.add(EventName.outOfSpace)
-    # TODO: make tici threshold the same
-    if self.sm['deviceState'].memoryUsagePercent > (90 if TICI else 65) and not SIMULATION:
-      self.events.add(EventName.lowMemory)
-
-    # TODO: enable this once loggerd CPU usage is more reasonable
-    #cpus = list(self.sm['deviceState'].cpuUsagePercent)[:(-1 if EON else None)]
-    #if max(cpus, default=0) > 95 and not SIMULATION:
-    #  self.events.add(EventName.highCpuUsage)
-
-    # Alert if fan isn't spinning for 5 seconds
-    if self.sm['peripheralState'].pandaType in (PandaType.uno, PandaType.dos):
-      if self.sm['peripheralState'].fanSpeedRpm == 0 and self.sm['deviceState'].fanSpeedPercentDesired > 50:
-        if (self.sm.frame - self.last_functional_fan_frame) * DT_CTRL > 5.0:
-          self.events.add(EventName.fanMalfunction)
-      else:
-        self.last_functional_fan_frame = self.sm.frame
->>>>>>> 85dcfbbf
 
     # Handle calibration status
     cal_status = self.sm['liveCalibration'].calStatus
@@ -286,21 +257,14 @@
           (CS.rightBlindspot and direction == LaneChangeDirection.right):
           events.append(EventName.laneChangeBlocked)
         else:
-<<<<<<< HEAD
           if direction == LaneChangeDirection.left:
             events.append(EventName.preLaneChangeLeft)
           else:
             events.append(EventName.preLaneChangeRight)
-      elif lane_change_state in [LaneChangeState.laneChangeStarting, LaneChangeState.laneChangeFinishing]:
+      elif lane_change_state in (LaneChangeState.laneChangeStarting, LaneChangeState.laneChangeFinishing):
         events.append(EventName.laneChange)
 
       self.latest_events['lateralPlan'] = events
-=======
-          self.events.add(EventName.preLaneChangeRight)
-    elif self.sm['lateralPlan'].laneChangeState in (LaneChangeState.laneChangeStarting,
-                                                    LaneChangeState.laneChangeFinishing):
-      self.events.add(EventName.laneChange)
->>>>>>> 85dcfbbf
 
     if not CS.canValid:
       self.events.add(EventName.canError)
