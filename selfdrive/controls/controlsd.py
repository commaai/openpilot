--- conflicted
+++ resolved
@@ -355,7 +355,6 @@
     if not SIMULATION:
       if not NOSENSOR:
         if not self.sm['liveLocationKalman'].gpsOK and (self.distance_traveled > 1000):
-<<<<<<< HEAD
         # Not show in first 1 km to allow for driving out of garage. This event shows after 5 minutes
         # TODO JJS: Evaluate actual impact of not having GPS
         # TODO JJS : onStar module has "high precision" GPS with roof mount - could this be used instead of Panda?
@@ -363,11 +362,6 @@
         # Dirty hack workaround disable noGps event
         #   self.events.add(EventName.noGps)
           pass
-=======
-          # Not show in first 1 km to allow for driving out of garage. This event shows after 5 minutes
-          self.events.add(EventName.noGps)
-
->>>>>>> 1a5ddfae
       if not self.sm.all_alive(self.camera_packets):
         self.events.add(EventName.cameraMalfunction)
       elif not self.sm.all_freq_ok(self.camera_packets):
