#!/usr/bin/env python3
import math
from typing import SupportsFloat

from cereal import car, log
import cereal.messaging as messaging
from openpilot.common.conversions import Conversions as CV
from openpilot.common.params import Params
from openpilot.common.realtime import config_realtime_process, Priority, Ratekeeper
from openpilot.common.swaglog import cloudlog

from opendbc.car.car_helpers import get_car_interface
from opendbc.car.vehicle_model import VehicleModel
from openpilot.selfdrive.controls.lib.drive_helpers import clip_curvature
from openpilot.selfdrive.controls.lib.latcontrol import LatControl, MIN_LATERAL_CONTROL_SPEED
from openpilot.selfdrive.controls.lib.latcontrol_pid import LatControlPID
from openpilot.selfdrive.controls.lib.latcontrol_angle import LatControlAngle, STEER_ANGLE_SATURATION_THRESHOLD
from openpilot.selfdrive.controls.lib.latcontrol_torque import LatControlTorque
from openpilot.selfdrive.controls.lib.longcontrol import LongControl
from openpilot.selfdrive.locationd.helpers import PoseCalibrator, Pose

State = log.SelfdriveState.OpenpilotState
LaneChangeState = log.LaneChangeState
LaneChangeDirection = log.LaneChangeDirection

ACTUATOR_FIELDS = tuple(car.CarControl.Actuators.schema.fields.keys())


class Controls:
  def __init__(self) -> None:
    self.params = Params()
    cloudlog.info("controlsd is waiting for CarParams")
    self.CP = messaging.log_from_bytes(self.params.get("CarParams", block=True), car.CarParams)
    cloudlog.info("controlsd got CarParams")

    self.CI = get_car_interface(self.CP)

    self.sm = messaging.SubMaster(['liveParameters', 'liveTorqueParameters', 'modelV2', 'selfdriveState',
                                   'liveCalibration', 'livePose', 'longitudinalPlan', 'carState', 'carOutput',
                                   'driverMonitoringState', 'onroadEvents', 'driverAssistance'], poll='selfdriveState')
    self.pm = messaging.PubMaster(['carControl', 'controlsState'])

    self.steer_limited_by_controls = False
    self.desired_curvature = 0.0

    self.pose_calibrator = PoseCalibrator()
    self.calibrated_pose: Pose | None = None

    self.LoC = LongControl(self.CP)
    self.VM = VehicleModel(self.CP)
    self.LaC: LatControl
    if self.CP.steerControlType == car.CarParams.SteerControlType.angle:
      self.LaC = LatControlAngle(self.CP, self.CI)
    elif self.CP.lateralTuning.which() == 'pid':
      self.LaC = LatControlPID(self.CP, self.CI)
    elif self.CP.lateralTuning.which() == 'torque':
      self.LaC = LatControlTorque(self.CP, self.CI)

  def update(self):
    self.sm.update(15)
    if self.sm.updated["liveCalibration"]:
      self.pose_calibrator.feed_live_calib(self.sm['liveCalibration'])
    if self.sm.updated["livePose"]:
      device_pose = Pose.from_live_pose(self.sm['livePose'])
      self.calibrated_pose = self.pose_calibrator.build_calibrated_pose(device_pose)

  def state_control(self):
    CS = self.sm['carState']

    # Update VehicleModel
    lp = self.sm['liveParameters']
    x = max(lp.stiffnessFactor, 0.1)
    sr = max(lp.steerRatio, 0.1)
    self.VM.update_params(x, sr)

    # Update Torque Params
    if self.CP.lateralTuning.which() == 'torque':
      torque_params = self.sm['liveTorqueParameters']
      if self.sm.all_checks(['liveTorqueParameters']) and torque_params.useParams:
        self.LaC.update_live_torque_params(torque_params.latAccelFactorFiltered, torque_params.latAccelOffsetFiltered,
                                           torque_params.frictionCoefficientFiltered)

    long_plan = self.sm['longitudinalPlan']
    model_v2 = self.sm['modelV2']

    CC = car.CarControl.new_message()
    CC.enabled = self.sm['selfdriveState'].enabled

    # Check which actuators can be enabled
    standstill = abs(CS.vEgo) <= max(self.CP.minSteerSpeed, MIN_LATERAL_CONTROL_SPEED) or CS.standstill
    CC.latActive = self.sm['selfdriveState'].active and not CS.steerFaultTemporary and not CS.steerFaultPermanent and not standstill
    CC.longActive = CC.enabled and not any(e.overrideLongitudinal for e in self.sm['onroadEvents']) and self.CP.openpilotLongitudinalControl

    actuators = CC.actuators
    actuators.longControlState = self.LoC.long_control_state

    # Enable blinkers while lane changing
    if model_v2.meta.laneChangeState != LaneChangeState.off:
      CC.leftBlinker = model_v2.meta.laneChangeDirection == LaneChangeDirection.left
      CC.rightBlinker = model_v2.meta.laneChangeDirection == LaneChangeDirection.right

    if not CC.latActive:
      self.LaC.reset()
    if not CC.longActive:
      self.LoC.reset()

    # accel PID loop
    pid_accel_limits = self.CI.get_pid_accel_limits(self.CP, CS.vEgo, CS.vCruise * CV.KPH_TO_MS)
    actuators.accel = float(self.LoC.update(CC.longActive, CS, long_plan.aTarget, long_plan.shouldStop, pid_accel_limits))

    # Steering PID loop and lateral MPC
    self.desired_curvature, curvature_limited = clip_curvature(CS.vEgo, self.desired_curvature, model_v2.action.desiredCurvature, lp.roll)
    actuators.curvature = self.desired_curvature
    steer, steeringAngleDeg, lac_log = self.LaC.update(CC.latActive, CS, self.VM, lp,
<<<<<<< HEAD
                                                       self.steer_limited, self.desired_curvature,
                                                       self.calibrated_pose, curvature_limited)  # TODO what if not available
=======
                                                       self.steer_limited_by_controls, self.desired_curvature,
                                                       self.calibrated_pose)  # TODO what if not available
>>>>>>> 68d22b96
    actuators.torque = float(steer)
    actuators.steeringAngleDeg = float(steeringAngleDeg)
    # Ensure no NaNs/Infs
    for p in ACTUATOR_FIELDS:
      attr = getattr(actuators, p)
      if not isinstance(attr, SupportsFloat):
        continue

      if not math.isfinite(attr):
        cloudlog.error(f"actuators.{p} not finite {actuators.to_dict()}")
        setattr(actuators, p, 0.0)

    return CC, lac_log

  def publish(self, CC, lac_log):
    CS = self.sm['carState']

    # Orientation and angle rates can be useful for carcontroller
    # Only calibrated (car) frame is relevant for the carcontroller
    if self.calibrated_pose is not None:
      CC.orientationNED = self.calibrated_pose.orientation.xyz.tolist()
      CC.angularVelocity = self.calibrated_pose.angular_velocity.xyz.tolist()

    CC.cruiseControl.override = CC.enabled and not CC.longActive and self.CP.openpilotLongitudinalControl
    CC.cruiseControl.cancel = CS.cruiseState.enabled and (not CC.enabled or not self.CP.pcmCruise)

    speeds = self.sm['longitudinalPlan'].speeds
    if len(speeds):
      CC.cruiseControl.resume = CC.enabled and CS.cruiseState.standstill and speeds[-1] > 0.1

    hudControl = CC.hudControl
    hudControl.setSpeed = float(CS.vCruiseCluster * CV.KPH_TO_MS)
    hudControl.speedVisible = CC.enabled
    hudControl.lanesVisible = CC.enabled
    hudControl.leadVisible = self.sm['longitudinalPlan'].hasLead
    hudControl.leadDistanceBars = self.sm['selfdriveState'].personality.raw + 1
    hudControl.visualAlert = self.sm['selfdriveState'].alertHudVisual

    hudControl.rightLaneVisible = True
    hudControl.leftLaneVisible = True
    if self.sm.valid['driverAssistance']:
      hudControl.leftLaneDepart = self.sm['driverAssistance'].leftLaneDeparture
      hudControl.rightLaneDepart = self.sm['driverAssistance'].rightLaneDeparture

    if self.sm['selfdriveState'].active:
      CO = self.sm['carOutput']
      if self.CP.steerControlType == car.CarParams.SteerControlType.angle:
        self.steer_limited_by_controls = abs(CC.actuators.steeringAngleDeg - CO.actuatorsOutput.steeringAngleDeg) > \
                                              STEER_ANGLE_SATURATION_THRESHOLD
      else:
        self.steer_limited_by_controls = abs(CC.actuators.torque - CO.actuatorsOutput.torque) > 1e-2

    # TODO: both controlsState and carControl valids should be set by
    #       sm.all_checks(), but this creates a circular dependency

    # controlsState
    dat = messaging.new_message('controlsState')
    dat.valid = CS.canValid
    cs = dat.controlsState

    lp = self.sm['liveParameters']
    steer_angle_without_offset = math.radians(CS.steeringAngleDeg - lp.angleOffsetDeg)
    cs.curvature = -self.VM.calc_curvature(steer_angle_without_offset, CS.vEgo, lp.roll)

    cs.longitudinalPlanMonoTime = self.sm.logMonoTime['longitudinalPlan']
    cs.lateralPlanMonoTime = self.sm.logMonoTime['modelV2']
    cs.desiredCurvature = self.desired_curvature
    cs.longControlState = self.LoC.long_control_state
    cs.upAccelCmd = float(self.LoC.pid.p)
    cs.uiAccelCmd = float(self.LoC.pid.i)
    cs.ufAccelCmd = float(self.LoC.pid.f)
    cs.forceDecel = bool((self.sm['driverMonitoringState'].awarenessStatus < 0.) or
                         (self.sm['selfdriveState'].state == State.softDisabling))

    lat_tuning = self.CP.lateralTuning.which()
    if self.CP.steerControlType == car.CarParams.SteerControlType.angle:
      cs.lateralControlState.angleState = lac_log
    elif lat_tuning == 'pid':
      cs.lateralControlState.pidState = lac_log
    elif lat_tuning == 'torque':
      cs.lateralControlState.torqueState = lac_log

    self.pm.send('controlsState', dat)

    # carControl
    cc_send = messaging.new_message('carControl')
    cc_send.valid = CS.canValid
    cc_send.carControl = CC
    self.pm.send('carControl', cc_send)

  def run(self):
    rk = Ratekeeper(100, print_delay_threshold=None)
    while True:
      self.update()
      CC, lac_log = self.state_control()
      self.publish(CC, lac_log)
      rk.monitor_time()


def main():
  config_realtime_process(4, Priority.CTRL_HIGH)
  controls = Controls()
  controls.run()


if __name__ == "__main__":
  main()<|MERGE_RESOLUTION|>--- conflicted
+++ resolved
@@ -112,13 +112,8 @@
     self.desired_curvature, curvature_limited = clip_curvature(CS.vEgo, self.desired_curvature, model_v2.action.desiredCurvature, lp.roll)
     actuators.curvature = self.desired_curvature
     steer, steeringAngleDeg, lac_log = self.LaC.update(CC.latActive, CS, self.VM, lp,
-<<<<<<< HEAD
-                                                       self.steer_limited, self.desired_curvature,
+                                                       self.steer_limited_by_controls, self.desired_curvature,
                                                        self.calibrated_pose, curvature_limited)  # TODO what if not available
-=======
-                                                       self.steer_limited_by_controls, self.desired_curvature,
-                                                       self.calibrated_pose)  # TODO what if not available
->>>>>>> 68d22b96
     actuators.torque = float(steer)
     actuators.steeringAngleDeg = float(steeringAngleDeg)
     # Ensure no NaNs/Infs
