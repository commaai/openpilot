--- conflicted
+++ resolved
@@ -314,18 +314,13 @@
         self.events.add(EventName.processNotRunning)
 
     # Only allow engagement with brake pressed when stopped behind another stopped car
-<<<<<<< HEAD
-    if CS.brakePressed and self.sm['longitudinalPlan'].vTargetFuture >= STARTING_TARGET_SPEED \
-      and self.CP.openpilotLongitudinalControl and CS.vEgo < 0.3 and not self.last_model_long:
-=======
     speeds = self.sm['longitudinalPlan'].speeds
     if len(speeds) > 1:
       v_future = speeds[-1]
     else:
       v_future = 100.0
     if CS.brakePressed and v_future >= STARTING_TARGET_SPEED \
-      and self.CP.openpilotLongitudinalControl and CS.vEgo < 0.3:
->>>>>>> 03c2fe2a
+      and self.CP.openpilotLongitudinalControl and CS.vEgo < 0.3 and not self.last_model_long:
       self.events.add(EventName.noTarget)
 
     self.add_stock_additions_alerts(CS)
@@ -515,11 +510,7 @@
                     'live_tracks': self.sm_smiskol['liveTracks'], 'has_lead': long_plan.hasLead}
 
       # Gas/Brake PID loop
-<<<<<<< HEAD
-      actuators.gas, actuators.brake = self.LoC.update(self.active, CS, v_acc_sol, long_plan.vTargetFuture, a_acc_sol, self.CP, extras_loc)
-=======
-      actuators.gas, actuators.brake, self.v_target, self.a_target = self.LoC.update(self.active, CS, self.CP, long_plan)
->>>>>>> 03c2fe2a
+      actuators.gas, actuators.brake, self.v_target, self.a_target = self.LoC.update(self.active, CS, self.CP, long_plan, extras_loc)
 
       # Steering PID loop and lateral MPC
       desired_curvature, desired_curvature_rate = get_lag_adjusted_curvature(self.CP, CS.vEgo,
