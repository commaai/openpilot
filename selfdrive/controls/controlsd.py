--- conflicted
+++ resolved
@@ -1,9 +1,5 @@
 #!/usr/bin/env python3
 import math
-<<<<<<< HEAD
-from typing import SupportsFloat
-=======
->>>>>>> 5a8e3470
 from numbers import Number
 
 from cereal import car, log
@@ -146,14 +142,7 @@
     # Ensure no NaNs/Infs
     for p in ACTUATOR_FIELDS:
       attr = getattr(actuators, p)
-<<<<<<< HEAD
-      # print(f'checking actuators.{p} = {attr}')
-      # if not isinstance(attr, SupportsFloat):
       if not isinstance(attr, Number):
-        # print('continuing')
-=======
-      if not isinstance(attr, Number):
->>>>>>> 5a8e3470
         continue
 
       if not math.isfinite(attr):
