#!/usr/bin/env python
import os
import gc
import capnp
from cereal import car, log
from common.numpy_fast import clip
from common.realtime import sec_since_boot, set_realtime_priority, Ratekeeper, DT_CTRL
from common.profiler import Profiler
from common.params import Params
import selfdrive.messaging as messaging
from selfdrive.config import Conversions as CV
from selfdrive.services import service_list
from selfdrive.boardd.boardd import can_list_to_can_capnp
from selfdrive.car.car_helpers import get_car, get_startup_alert
from selfdrive.controls.lib.model_parser import CAMERA_OFFSET
from selfdrive.controls.lib.drive_helpers import get_events, \
                                                 create_event, \
                                                 EventTypes as ET, \
                                                 update_v_cruise, \
                                                 initialize_v_cruise
from selfdrive.controls.lib.longcontrol import LongControl, STARTING_TARGET_SPEED
from selfdrive.controls.lib.latcontrol_pid import LatControlPID
from selfdrive.controls.lib.latcontrol_indi import LatControlINDI
from selfdrive.controls.lib.alertmanager import AlertManager
from selfdrive.controls.lib.vehicle_model import VehicleModel
from selfdrive.controls.lib.driver_monitor import DriverStatus, MAX_TERMINAL_ALERTS
from selfdrive.controls.lib.planner import LON_MPC_STEP
from selfdrive.locationd.calibration_helpers import Calibration, Filter

ThermalStatus = log.ThermalData.ThermalStatus
State = log.ControlsState.OpenpilotState


def isActive(state):
  """Check if the actuators are enabled"""
  return state in [State.enabled, State.softDisabling]


def isEnabled(state):
  """Check if openpilot is engaged"""
  return (isActive(state) or state == State.preEnabled)

def events_to_bytes(events):
  # optimization when comparing capnp structs: str() or tree traverse are much slower
  ret = []
  for e in events:
    if isinstance(e, capnp.lib.capnp._DynamicStructReader):
      e = e.as_builder()
    ret.append(e.to_bytes())
  return ret

def wait_for_can(logcan):
  print("Waiting for CAN messages...")
  while len(messaging.recv_one(logcan).can) == 0:
    pass

def data_sample(CI, CC, sm, can_sock, cal_status, cal_perc, overtemp, free_space, low_battery,
                driver_status, state, mismatch_counter, params):
  """Receive data from sockets and create events for battery, temperature and disk space"""

  # Update carstate from CAN and create events
  can_strs = messaging.drain_sock_raw(can_sock, wait_for_one=True)
  CS = CI.update(CC, can_strs)

  sm.update(0)

  events = list(CS.events)
  enabled = isEnabled(state)

  # Check for CAN timeout
  if not can_strs:
    events.append(create_event('canError', [ET.NO_ENTRY, ET.IMMEDIATE_DISABLE]))

  if sm.updated['thermal']:
    overtemp = sm['thermal'].thermalStatus >= ThermalStatus.red
    free_space = sm['thermal'].freeSpace < 0.07  # under 7% of space free no enable allowed
    low_battery = sm['thermal'].batteryPercent < 1 and sm['thermal'].chargingError  # at zero percent battery, while discharging, OP should not allowed

  # Create events for battery, temperature and disk space
  if low_battery:
    events.append(create_event('lowBattery', [ET.NO_ENTRY, ET.SOFT_DISABLE]))
  if overtemp:
    events.append(create_event('overheat', [ET.NO_ENTRY, ET.SOFT_DISABLE]))
  if free_space:
    events.append(create_event('outOfSpace', [ET.NO_ENTRY]))


  # Handle calibration
  if sm.updated['liveCalibration']:
    cal_status = sm['liveCalibration'].calStatus
    cal_perc = sm['liveCalibration'].calPerc

  if cal_status != Calibration.CALIBRATED:
    if cal_status == Calibration.UNCALIBRATED:
      events.append(create_event('calibrationIncomplete', [ET.NO_ENTRY, ET.SOFT_DISABLE, ET.PERMANENT]))
    else:
      events.append(create_event('calibrationInvalid', [ET.NO_ENTRY, ET.SOFT_DISABLE]))

  # When the panda and controlsd do not agree on controls_allowed
  # we want to disengage openpilot. However the status from the panda goes through
  # another socket other than the CAN messages and one can arrive earlier than the other.
  # Therefore we allow a mismatch for two samples, then we trigger the disengagement.
  if not enabled:
    mismatch_counter = 0

  if sm.updated['health']:
    controls_allowed = sm['health'].controlsAllowed
    if not controls_allowed and enabled:
      mismatch_counter += 1
    if mismatch_counter >= 2:
      events.append(create_event('controlsMismatch', [ET.IMMEDIATE_DISABLE]))

  # Driver monitoring
  if sm.updated['driverMonitoring']:
    driver_status.get_pose(sm['driverMonitoring'], params)

  if driver_status.terminal_alert_cnt >= MAX_TERMINAL_ALERTS:
    events.append(create_event("tooDistracted", [ET.NO_ENTRY]))

  return CS, events, cal_status, cal_perc, overtemp, free_space, low_battery, mismatch_counter


def state_transition(frame, CS, CP, state, events, soft_disable_timer, v_cruise_kph, AM):
  """Compute conditional state transitions and execute actions on state transitions"""
  enabled = isEnabled(state)

  v_cruise_kph_last = v_cruise_kph

  # if stock cruise is completely disabled, then we can use our own set speed logic
  if not CP.enableCruise:
    v_cruise_kph = update_v_cruise(v_cruise_kph, CS.buttonEvents, enabled)
  elif CP.enableCruise and CS.cruiseState.enabled:
    v_cruise_kph = CS.cruiseState.speed * CV.MS_TO_KPH

  # decrease the soft disable timer at every step, as it's reset on
  # entrance in SOFT_DISABLING state
  soft_disable_timer = max(0, soft_disable_timer - 1)

  # DISABLED
  if state == State.disabled:
    if get_events(events, [ET.ENABLE]):
      if get_events(events, [ET.NO_ENTRY]):
        for e in get_events(events, [ET.NO_ENTRY]):
          AM.add(frame, str(e) + "NoEntry", enabled)

      else:
        if get_events(events, [ET.PRE_ENABLE]):
          state = State.preEnabled
        else:
          state = State.enabled
        AM.add(frame, "enable", enabled)
        v_cruise_kph = initialize_v_cruise(CS.vEgo, CS.buttonEvents, v_cruise_kph_last)

  # ENABLED
  elif state == State.enabled:
    if get_events(events, [ET.USER_DISABLE]):
      state = State.disabled
      AM.add(frame, "disable", enabled)

    elif get_events(events, [ET.IMMEDIATE_DISABLE]):
      state = State.disabled
      for e in get_events(events, [ET.IMMEDIATE_DISABLE]):
        AM.add(frame, e, enabled)

    elif get_events(events, [ET.SOFT_DISABLE]):
      state = State.softDisabling
      soft_disable_timer = 300   # 3s
      for e in get_events(events, [ET.SOFT_DISABLE]):
        AM.add(frame, e, enabled)

  # SOFT DISABLING
  elif state == State.softDisabling:
    if get_events(events, [ET.USER_DISABLE]):
      state = State.disabled
      AM.add(frame, "disable", enabled)

    elif get_events(events, [ET.IMMEDIATE_DISABLE]):
      state = State.disabled
      for e in get_events(events, [ET.IMMEDIATE_DISABLE]):
        AM.add(frame, e, enabled)

    elif not get_events(events, [ET.SOFT_DISABLE]):
      # no more soft disabling condition, so go back to ENABLED
      state = State.enabled

    elif get_events(events, [ET.SOFT_DISABLE]) and soft_disable_timer > 0:
      for e in get_events(events, [ET.SOFT_DISABLE]):
        AM.add(frame, e, enabled)

    elif soft_disable_timer <= 0:
      state = State.disabled

  # PRE ENABLING
  elif state == State.preEnabled:
    if get_events(events, [ET.USER_DISABLE]):
      state = State.disabled
      AM.add(frame, "disable", enabled)

    elif get_events(events, [ET.IMMEDIATE_DISABLE, ET.SOFT_DISABLE]):
      state = State.disabled
      for e in get_events(events, [ET.IMMEDIATE_DISABLE, ET.SOFT_DISABLE]):
        AM.add(frame, e, enabled)

    elif not get_events(events, [ET.PRE_ENABLE]):
      state = State.enabled

  return state, soft_disable_timer, v_cruise_kph, v_cruise_kph_last


def state_control(frame, rcv_frame, plan, path_plan, CS, CP, state, events, v_cruise_kph, v_cruise_kph_last,
                  AM, rk, driver_status, LaC, LoC, VM, read_only, is_metric, cal_perc):
  """Given the state, this function returns an actuators packet"""

  actuators = car.CarControl.Actuators.new_message()

  enabled = isEnabled(state)
  active = isActive(state)

  # check if user has interacted with the car
  driver_engaged = len(CS.buttonEvents) > 0 or \
                   v_cruise_kph != v_cruise_kph_last or \
                   CS.steeringPressed

  # add eventual driver distracted events
  events = driver_status.update(events, driver_engaged, isActive(state), CS.standstill)

  # send FCW alert if triggered by planner
  if plan.fcw:
    AM.add(frame, "fcw", enabled)

  # State specific actions

  if state in [State.preEnabled, State.disabled]:
    LaC.reset()
    LoC.reset(v_pid=CS.vEgo)

  elif state in [State.enabled, State.softDisabling]:
    # parse warnings from car specific interface
    for e in get_events(events, [ET.WARNING]):
      extra_text = ""
      if e == "belowSteerSpeed":
        if is_metric:
          extra_text = str(int(round(CP.minSteerSpeed * CV.MS_TO_KPH))) + " kph"
        else:
          extra_text = str(int(round(CP.minSteerSpeed * CV.MS_TO_MPH))) + " mph"
      AM.add(frame, e, enabled, extra_text_2=extra_text)

  plan_age = DT_CTRL * (frame - rcv_frame['plan'])
  dt = min(plan_age, LON_MPC_STEP + DT_CTRL) + DT_CTRL  # no greater than dt mpc + dt, to prevent too high extraps

  a_acc_sol = plan.aStart + (dt / LON_MPC_STEP) * (plan.aTarget - plan.aStart)
  v_acc_sol = plan.vStart + dt * (a_acc_sol + plan.aStart) / 2.0

  # Gas/Brake PID loop
  actuators.gas, actuators.brake = LoC.update(active, CS.vEgo, CS.brakePressed, CS.standstill, CS.cruiseState.standstill,
                                              v_cruise_kph, v_acc_sol, plan.vTargetFuture, a_acc_sol, CP)
  # Steering PID loop and lateral MPC
  actuators.steer, actuators.steerAngle, lac_log = LaC.update(active, CS.vEgo, CS.steeringAngle, CS.steeringRate,
                                          CS.steeringPressed, CS.leftBlinker or CS.rightBlinker, CP, VM, path_plan)

  # Send a "steering required alert" if saturation count has reached the limit
  if LaC.sat_flag and CP.steerLimitAlert:
    AM.add(frame, "steerSaturated", enabled)

  # Parse permanent warnings to display constantly
  for e in get_events(events, [ET.PERMANENT]):
    extra_text_1, extra_text_2 = "", ""
    if e == "calibrationIncomplete":
      extra_text_1 = str(cal_perc) + "%"
      if is_metric:
        extra_text_2 = str(int(round(Filter.MIN_SPEED * CV.MS_TO_KPH))) + " kph"
      else:
        extra_text_2 = str(int(round(Filter.MIN_SPEED * CV.MS_TO_MPH))) + " mph"
    AM.add(frame, str(e) + "Permanent", enabled, extra_text_1=extra_text_1, extra_text_2=extra_text_2)

  AM.process_alerts(frame)

  return actuators, v_cruise_kph, driver_status, v_acc_sol, a_acc_sol, lac_log


def data_send(sm, CS, CI, CP, VM, state, events, actuators, v_cruise_kph, rk, carstate,
              carcontrol, carevents, carparams, controlsstate, sendcan, AM, driver_status,
              LaC, LoC, read_only, start_time, v_acc, a_acc, lac_log, events_prev):
  """Send actuators and hud commands to the car, send controlsstate and MPC logging"""

  CC = car.CarControl.new_message()
  CC.enabled = isEnabled(state)
  CC.actuators = actuators

  CC.cruiseControl.override = True
  CC.cruiseControl.cancel = not CP.enableCruise or (not isEnabled(state) and CS.cruiseState.enabled)

  # Some override values for Honda
  brake_discount = (1.0 - clip(actuators.brake * 3., 0.0, 1.0))  # brake discount removes a sharp nonlinearity
  CC.cruiseControl.speedOverride = float(max(0.0, (LoC.v_pid + CS.cruiseState.speedOffset) * brake_discount) if CP.enableCruise else 0.0)
  CC.cruiseControl.accelOverride = CI.calc_accel_override(CS.aEgo, sm['plan'].aTarget, CS.vEgo, sm['plan'].vTarget)

  CC.hudControl.setSpeed = float(v_cruise_kph * CV.KPH_TO_MS)
  CC.hudControl.speedVisible = isEnabled(state)
  CC.hudControl.lanesVisible = isEnabled(state)
  CC.hudControl.leadVisible = sm['plan'].hasLead

  right_lane_visible = sm['pathPlan'].rProb > 0.5
  left_lane_visible = sm['pathPlan'].lProb > 0.5

  CC.hudControl.rightLaneVisible = bool(right_lane_visible)
  CC.hudControl.leftLaneVisible = bool(left_lane_visible)

  blinker = CS.leftBlinker or CS.rightBlinker
  ldw_allowed = CS.vEgo > 12.5 and not blinker

  if len(list(sm['pathPlan'].rPoly)) == 4:
    CC.hudControl.rightLaneDepart = bool(ldw_allowed and sm['pathPlan'].rPoly[3] > -(1 + CAMERA_OFFSET) and right_lane_visible)
  if len(list(sm['pathPlan'].lPoly)) == 4:
    CC.hudControl.leftLaneDepart = bool(ldw_allowed and sm['pathPlan'].lPoly[3] < (1 - CAMERA_OFFSET) and left_lane_visible)

  CC.hudControl.visualAlert = AM.visual_alert
  CC.hudControl.audibleAlert = AM.audible_alert

  if not read_only:
    # send car controls over can
    can_sends = CI.apply(CC)
    sendcan.send(can_list_to_can_capnp(can_sends, msgtype='sendcan', valid=CS.canValid))

  force_decel = driver_status.awareness < 0.

  # controlsState
  dat = messaging.new_message()
  dat.init('controlsState')
  dat.valid = CS.canValid
  dat.controlsState = {
    "alertText1": AM.alert_text_1,
    "alertText2": AM.alert_text_2,
    "alertSize": AM.alert_size,
    "alertStatus": AM.alert_status,
    "alertBlinkingRate": AM.alert_rate,
    "alertType": AM.alert_type,
    "alertSound": "",  # no EON sounds yet
    "awarenessStatus": max(driver_status.awareness, 0.0) if isEnabled(state) else 0.0,
    "driverMonitoringOn": bool(driver_status.monitor_on and driver_status.face_detected),
    "canMonoTimes": list(CS.canMonoTimes),
    "planMonoTime": sm.logMonoTime['plan'],
    "pathPlanMonoTime": sm.logMonoTime['pathPlan'],
    "enabled": isEnabled(state),
    "active": isActive(state),
    "vEgo": CS.vEgo,
    "vEgoRaw": CS.vEgoRaw,
    "angleSteers": CS.steeringAngle,
    "dampAngleSteers": float(LaC.damp_angle_steers),
    "curvature": VM.calc_curvature((CS.steeringAngle - sm['pathPlan'].angleOffset) * CV.DEG_TO_RAD, CS.vEgo),
    "steerOverride": CS.steeringPressed,
    "state": state,
    "engageable": not bool(get_events(events, [ET.NO_ENTRY])),
    "longControlState": LoC.long_control_state,
    "vPid": float(LoC.v_pid),
    "vCruise": float(v_cruise_kph),
    "upAccelCmd": float(LoC.pid.p),
    "uiAccelCmd": float(LoC.pid.i),
    "ufAccelCmd": float(LoC.pid.f),
    "angleSteersDes": float(LaC.angle_steers_des),
    "dampAngleSteersDes": float(LaC.damp_angle_steers_des),
    "vTargetLead": float(v_acc),
    "aTarget": float(a_acc),
    "jerkFactor": float(sm['plan'].jerkFactor),
    "angleModelBias": 0.,
    "gpsPlannerActive": sm['plan'].gpsPlannerActive,
    "vCurvature": sm['plan'].vCurvature,
    "decelForModel": sm['plan'].longitudinalPlanSource == log.Plan.LongitudinalPlanSource.model,
    "cumLagMs": -rk.remaining * 1000.,
    "startMonoTime": int(start_time * 1e9),
    "mapValid": sm['plan'].mapValid,
    "forceDecel": bool(force_decel),
  }

  if CP.lateralTuning.which() == 'pid':
    dat.controlsState.lateralControlState.pidState = lac_log
  else:
    dat.controlsState.lateralControlState.indiState = lac_log
  controlsstate.send(dat.to_bytes())

  # carState
  cs_send = messaging.new_message()
  cs_send.init('carState')
  cs_send.valid = CS.canValid
  cs_send.carState = CS
  cs_send.carState.events = events
  carstate.send(cs_send.to_bytes())

  # carEvents - logged every second or on change
  events_bytes = events_to_bytes(events)
  if (sm.frame % int(1. / DT_CTRL) == 0) or (events_bytes != events_prev):
    ce_send = messaging.new_message()
    ce_send.init('carEvents', len(events))
    ce_send.carEvents = events
    carevents.send(ce_send.to_bytes())

  # carParams - logged every 50 seconds (> 1 per segment)
  if (sm.frame % int(50. / DT_CTRL) == 0):
    cp_send = messaging.new_message()
    cp_send.init('carParams')
    cp_send.carParams = CP
    carparams.send(cp_send.to_bytes())

  # carControl
  cc_send = messaging.new_message()
  cc_send.init('carControl')
  cc_send.valid = CS.canValid
  cc_send.carControl = CC
  carcontrol.send(cc_send.to_bytes())

  return CC, events_bytes


def controlsd_thread(gctx=None):
  gc.disable()

  # start the loop
  set_realtime_priority(3)

  params = Params()

  # Pub Sockets
  sendcan = messaging.pub_sock(service_list['sendcan'].port)
  controlsstate = messaging.pub_sock(service_list['controlsState'].port)
  carstate = messaging.pub_sock(service_list['carState'].port)
  carcontrol = messaging.pub_sock(service_list['carControl'].port)
  carevents = messaging.pub_sock(service_list['carEvents'].port)
  carparams = messaging.pub_sock(service_list['carParams'].port)

  is_metric = params.get("IsMetric") == "1"
  passive = params.get("Passive") != "0"

  sm = messaging.SubMaster(['thermal', 'health', 'liveCalibration', 'driverMonitoring', 'plan', 'pathPlan'])

  logcan = messaging.sub_sock(service_list['can'].port)

  # wait for health and CAN packets
  hw_type = messaging.recv_one(sm.sock['health']).health.hwType
  is_panda_black = hw_type == log.HealthData.HwType.blackPanda
  wait_for_can(logcan)

  CI, CP = get_car(logcan, sendcan, is_panda_black)
  logcan.close()

  # TODO: Use the logcan socket from above, but that will currenly break the tests
<<<<<<< HEAD
  can_sock = messaging.sub_sock(service_list['can'].port, timeout=100)
=======
  can_timeout = None if os.environ.get('NO_CAN_TIMEOUT', False) else 100
  can_sock = messaging.sub_sock(service_list['can'].port, timeout=can_timeout)
>>>>>>> 095ef5f9

  car_recognized = CP.carName != 'mock'
  # If stock camera is disconnected, we loaded car controls and it's not chffrplus
  controller_available = CP.enableCamera and CI.CC is not None and not passive
  read_only = not car_recognized or not controller_available
  if read_only:
    CP.safetyModel = car.CarParams.SafetyModel.elm327   # diagnostic only

  # Write CarParams for radard and boardd safety mode
  params.put("CarParams", CP.to_bytes())
  params.put("LongitudinalControl", "1" if CP.openpilotLongitudinalControl else "0")

  CC = car.CarControl.new_message()
  AM = AlertManager()

  startup_alert = get_startup_alert(car_recognized, controller_available)
  AM.add(sm.frame, startup_alert, False)

  LoC = LongControl(CP, CI.compute_gb)
  VM = VehicleModel(CP)

  if CP.lateralTuning.which() == 'pid':
    LaC = LatControlPID(CP)
  else:
    LaC = LatControlINDI(CP)

  driver_status = DriverStatus()

  state = State.disabled
  soft_disable_timer = 0
  v_cruise_kph = 255
  v_cruise_kph_last = 0
  overtemp = False
  free_space = False
  cal_status = Calibration.INVALID
  cal_perc = 0
  mismatch_counter = 0
  low_battery = False
  events_prev = []

  sm['pathPlan'].sensorValid = True
  sm['pathPlan'].posenetValid = True

  # controlsd is driven by can recv, expected at 100Hz
  rk = Ratekeeper(100, print_delay_threshold=None)

  prof = Profiler(False)  # off by default

  while True:
    start_time = sec_since_boot()
    prof.checkpoint("Ratekeeper", ignore=True)

    # Sample data and compute car events
    CS, events, cal_status, cal_perc, overtemp, free_space, low_battery, mismatch_counter =\
      data_sample(CI, CC, sm, can_sock, cal_status, cal_perc, overtemp, free_space, low_battery,
                  driver_status, state, mismatch_counter, params)
    prof.checkpoint("Sample")

    # Create alerts
    if not sm.all_alive_and_valid():
      events.append(create_event('commIssue', [ET.NO_ENTRY, ET.SOFT_DISABLE]))
    if not sm['pathPlan'].mpcSolutionValid:
      events.append(create_event('plannerError', [ET.NO_ENTRY, ET.IMMEDIATE_DISABLE]))
    if not sm['pathPlan'].sensorValid:
      events.append(create_event('sensorDataInvalid', [ET.NO_ENTRY, ET.PERMANENT]))
    if not sm['pathPlan'].paramsValid:
      events.append(create_event('vehicleModelInvalid', [ET.WARNING]))
    if not sm['pathPlan'].posenetValid:
      events.append(create_event('posenetInvalid', [ET.NO_ENTRY, ET.SOFT_DISABLE]))
    if not sm['plan'].radarValid:
      events.append(create_event('radarFault', [ET.NO_ENTRY, ET.SOFT_DISABLE]))
    if sm['plan'].radarCanError:
      events.append(create_event('radarCanError', [ET.NO_ENTRY, ET.SOFT_DISABLE]))
    if not CS.canValid:
      events.append(create_event('canError', [ET.NO_ENTRY, ET.IMMEDIATE_DISABLE]))

    # Only allow engagement with brake pressed when stopped behind another stopped car
    if CS.brakePressed and sm['plan'].vTargetFuture >= STARTING_TARGET_SPEED and not CP.radarOffCan and CS.vEgo < 0.3:
      events.append(create_event('noTarget', [ET.NO_ENTRY, ET.IMMEDIATE_DISABLE]))

    if not read_only:
      # update control state
      state, soft_disable_timer, v_cruise_kph, v_cruise_kph_last = \
        state_transition(sm.frame, CS, CP, state, events, soft_disable_timer, v_cruise_kph, AM)
      prof.checkpoint("State transition")

    # Compute actuators (runs PID loops and lateral MPC)
    actuators, v_cruise_kph, driver_status, v_acc, a_acc, lac_log = \
      state_control(sm.frame, sm.rcv_frame, sm['plan'], sm['pathPlan'], CS, CP, state, events, v_cruise_kph, v_cruise_kph_last, AM, rk,
                    driver_status, LaC, LoC, VM, read_only, is_metric, cal_perc)

    prof.checkpoint("State Control")

    # Publish data
    CC, events_prev = data_send(sm, CS, CI, CP, VM, state, events, actuators, v_cruise_kph, rk, carstate, carcontrol, carevents, carparams,
                   controlsstate, sendcan, AM, driver_status, LaC, LoC, read_only, start_time, v_acc, a_acc, lac_log, events_prev)
    prof.checkpoint("Sent")

    rk.monitor_time()
    prof.display()


def main(gctx=None):
  controlsd_thread(gctx)


if __name__ == "__main__":
  main()<|MERGE_RESOLUTION|>--- conflicted
+++ resolved
@@ -443,12 +443,8 @@
   logcan.close()
 
   # TODO: Use the logcan socket from above, but that will currenly break the tests
-<<<<<<< HEAD
-  can_sock = messaging.sub_sock(service_list['can'].port, timeout=100)
-=======
   can_timeout = None if os.environ.get('NO_CAN_TIMEOUT', False) else 100
   can_sock = messaging.sub_sock(service_list['can'].port, timeout=can_timeout)
->>>>>>> 095ef5f9
 
   car_recognized = CP.carName != 'mock'
   # If stock camera is disconnected, we loaded car controls and it's not chffrplus
