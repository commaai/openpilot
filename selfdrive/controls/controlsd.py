#!/usr/bin/env python
import gc
import json
import zmq
from cereal import car, log
from common.numpy_fast import clip
from common.realtime import sec_since_boot, set_realtime_priority, Ratekeeper
from common.profiler import Profiler
from common.params import Params
import selfdrive.messaging as messaging
from selfdrive.config import Conversions as CV
from selfdrive.services import service_list
from selfdrive.car.car_helpers import get_car
from selfdrive.controls.lib.planner import Planner
from selfdrive.controls.lib.drive_helpers import learn_angle_offset, \
                                                 get_events, \
                                                 create_event, \
                                                 EventTypes as ET, \
                                                 update_v_cruise, \
                                                 initialize_v_cruise, \
                                                 kill_defaultd
from selfdrive.controls.lib.longcontrol import LongControl, STARTING_TARGET_SPEED
from selfdrive.controls.lib.latcontrol import LatControl
from selfdrive.controls.lib.alertmanager import AlertManager
from selfdrive.controls.lib.vehicle_model import VehicleModel
from selfdrive.controls.lib.driver_monitor import DriverStatus

ThermalStatus = log.ThermalData.ThermalStatus
State = log.Live100Data.ControlState


class Calibration:
  UNCALIBRATED = 0
  CALIBRATED = 1
  INVALID = 2


# True when actuators are controlled
def isActive(state):
  return state in [State.enabled, State.softDisabling]


# True if system is engaged
def isEnabled(state):
  return (isActive(state) or state == State.preEnabled)


def data_sample(CI, CC, thermal, calibration, health, driver_monitor, gps_location,
                poller, cal_status, cal_perc, overtemp, free_space, low_battery,
                driver_status, geofence, state, mismatch_counter, params):

  # *** read can and compute car states ***
  CS = CI.update(CC)
  events = list(CS.events)
  enabled = isEnabled(state)

  td = None
  cal = None
  hh = None
  dm = None
  gps = None

  for socket, event in poller.poll(0):
    if socket is thermal:
      td = messaging.recv_one(socket)
    elif socket is calibration:
      cal = messaging.recv_one(socket)
    elif socket is health:
      hh = messaging.recv_one(socket)
    elif socket is driver_monitor:
      dm = messaging.recv_one(socket)
    elif socket is gps_location:
      gps = messaging.recv_one(socket)

  # *** thermal checking logic ***
  # thermal data, checked every second
  if td is not None:
    overtemp = td.thermal.thermalStatus >= ThermalStatus.red

    # under 15% of space free no enable allowed
    free_space = td.thermal.freeSpace < 0.15

    # at zero percent battery, OP should not be allowed
    low_battery = td.thermal.batteryPercent < 1

  if low_battery:
    events.append(create_event('lowBattery', [ET.NO_ENTRY, ET.SOFT_DISABLE]))

  if overtemp:
    events.append(create_event('overheat', [ET.NO_ENTRY, ET.SOFT_DISABLE]))

  if free_space:
    events.append(create_event('outOfSpace', [ET.NO_ENTRY]))

  # *** read calibration status ***
  if cal is not None:
    cal_status = cal.liveCalibration.calStatus
    cal_perc = cal.liveCalibration.calPerc

  if cal_status != Calibration.CALIBRATED:
    if cal_status == Calibration.UNCALIBRATED:
      events.append(create_event('calibrationIncomplete', [ET.NO_ENTRY, ET.SOFT_DISABLE, ET.PERMANENT]))
    else:
      events.append(create_event('calibrationInvalid', [ET.NO_ENTRY, ET.SOFT_DISABLE]))

  if not enabled:
    mismatch_counter = 0

  # *** health checking logic ***
  if hh is not None:
    controls_allowed = hh.health.controlsAllowed
    if not controls_allowed and enabled:
      mismatch_counter += 1

    if mismatch_counter >= 2:
      events.append(create_event('controlsMismatch', [ET.IMMEDIATE_DISABLE]))

  if dm is not None:
    driver_status.get_pose(dm.driverMonitoring, params)

  if geofence is not None and gps is not None:
    geofence.update_geofence_status(gps.gpsLocationExternal, params)

  if geofence is not None and not geofence.in_geofence:
    events.append(create_event('geofence', [ET.NO_ENTRY, ET.WARNING]))

  return CS, events, cal_status, cal_perc, overtemp, free_space, low_battery, mismatch_counter


def calc_plan(CS, CP, events, PL, LaC, LoC, v_cruise_kph, driver_status, geofence):
   # plan runs always, independently of the state
   force_decel = driver_status.awareness < 0. or (geofence is not None and not geofence.in_geofence)
   plan_packet = PL.update(CS, LaC, LoC, v_cruise_kph, force_decel)
   plan = plan_packet.plan
   plan_ts = plan_packet.logMonoTime

   # add events from planner
   events += list(plan.events)

   # disable if lead isn't close when system is active and brake is pressed to avoid
   # unexpected vehicle accelerations
   if CS.brakePressed and plan.vTargetFuture >= STARTING_TARGET_SPEED and not CP.radarOffCan and CS.vEgo < 0.3:
     events.append(create_event('noTarget', [ET.NO_ENTRY, ET.IMMEDIATE_DISABLE]))

   return plan, plan_ts


def state_transition(CS, CP, state, events, soft_disable_timer, v_cruise_kph, AM):
  # compute conditional state transitions and execute actions on state transitions
  enabled = isEnabled(state)

  v_cruise_kph_last = v_cruise_kph

  # if stock cruise is completely disabled, then we can use our own set speed logic
  if not CP.enableCruise:
    v_cruise_kph = update_v_cruise(v_cruise_kph, CS.buttonEvents, enabled)
  elif CP.enableCruise and CS.cruiseState.enabled:
    v_cruise_kph = CS.cruiseState.speed * CV.MS_TO_KPH

  # decrease the soft disable timer at every step, as it's reset on
  # entrance in SOFT_DISABLING state
  soft_disable_timer = max(0, soft_disable_timer - 1)

  # ***** handle state transitions *****

  # DISABLED
  if state == State.disabled:
    if get_events(events, [ET.ENABLE]):
      if get_events(events, [ET.NO_ENTRY]):
        for e in get_events(events, [ET.NO_ENTRY]):
          AM.add(str(e) + "NoEntry", enabled)

      else:
        if get_events(events, [ET.PRE_ENABLE]):
          state = State.preEnabled
        else:
          state = State.enabled
        AM.add("enable", enabled)
        v_cruise_kph = initialize_v_cruise(CS.vEgo, CS.buttonEvents, v_cruise_kph_last)

  # ENABLED
  elif state == State.enabled:
    if get_events(events, [ET.USER_DISABLE]):
      state = State.disabled
      AM.add("disable", enabled)

    elif get_events(events, [ET.IMMEDIATE_DISABLE]):
      state = State.disabled
      for e in get_events(events, [ET.IMMEDIATE_DISABLE]):
        AM.add(e, enabled)

    elif get_events(events, [ET.SOFT_DISABLE]):
      state = State.softDisabling
      soft_disable_timer = 300   # 3s TODO: use rate
      for e in get_events(events, [ET.SOFT_DISABLE]):
        AM.add(e, enabled)

  # SOFT DISABLING
  elif state == State.softDisabling:
    if get_events(events, [ET.USER_DISABLE]):
      state = State.disabled
      AM.add("disable", enabled)

    elif get_events(events, [ET.IMMEDIATE_DISABLE]):
      state = State.disabled
      for e in get_events(events, [ET.IMMEDIATE_DISABLE]):
        AM.add(e, enabled)

    elif not get_events(events, [ET.SOFT_DISABLE]):
      # no more soft disabling condition, so go back to ENABLED
      state = State.enabled

    elif soft_disable_timer <= 0:
      state = State.disabled

  # PRE ENABLING
  elif state == State.preEnabled:
    if get_events(events, [ET.USER_DISABLE]):
      state = State.disabled
      AM.add("disable", enabled)

    elif get_events(events, [ET.IMMEDIATE_DISABLE, ET.SOFT_DISABLE]):
      state = State.disabled
      for e in get_events(events, [ET.IMMEDIATE_DISABLE, ET.SOFT_DISABLE]):
        AM.add(e, enabled)

    elif not get_events(events, [ET.PRE_ENABLE]):
      state = State.enabled

  return state, soft_disable_timer, v_cruise_kph, v_cruise_kph_last


def state_control(plan, CS, CP, state, events, v_cruise_kph, v_cruise_kph_last, AM, rk,
                  driver_status, PL, LaC, LoC, VM, angle_offset, passive, is_metric, cal_perc):
  # Given the state, this function returns the actuators

  # reset actuators to zero
  actuators = car.CarControl.Actuators.new_message()

  enabled = isEnabled(state)
  active = isActive(state)

  # check if user has interacted with the car
  driver_engaged = len(CS.buttonEvents) > 0 or \
                   v_cruise_kph != v_cruise_kph_last or \
                   CS.steeringPressed

  # add eventual driver distracted events
  events = driver_status.update(events, driver_engaged, isActive(state), CS.standstill)

  # send FCW alert if triggered by planner
  if plan.fcw:
    AM.add("fcw", enabled)

  # ***** state specific actions *****

  # DISABLED
  if state in [State.preEnabled, State.disabled]:

    LaC.reset()
    LoC.reset(v_pid=CS.vEgo)

  # ENABLED or SOFT_DISABLING
  elif state in [State.enabled, State.softDisabling]:

    # parse warnings from car specific interface
    for e in get_events(events, [ET.WARNING]):
      extra_text = ""
      if e == "belowSteerSpeed":
        if is_metric:
          extra_text = str(int(round(CP.minSteerSpeed * CV.MS_TO_KPH))) + " kph"
        else:
          extra_text = str(int(round(CP.minSteerSpeed * CV.MS_TO_MPH))) + " mph"
      AM.add(e, enabled, extra_text_2=extra_text)

  # *** angle offset learning ***

  if rk.frame % 5 == 2 and plan.lateralValid:
    # *** run this at 20hz again ***
    angle_offset = learn_angle_offset(active, CS.vEgo, angle_offset,
                                      PL.PP.c_poly, PL.PP.c_prob, CS.steeringAngle,
                                      CS.steeringPressed)

<<<<<<< HEAD
  # *** gas/brake PID loop ***
  # Temporarily disabled for vision-only (non-radar) setups since they suffer
  # frequent crashes in the longitudinal logic.
  if not CP.radarOffCan:
    actuators.gas, actuators.brake = LoC.update(active, CS.vEgo, CS.brakePressed, CS.standstill, CS.cruiseState.standstill,
                                                v_cruise_kph, plan.vTarget, plan.vTargetFuture, plan.aTarget,
                                                CP, PL.lead_1)
=======
  # *** gas/brake PID loop ***a
  actuators.gas, actuators.brake = LoC.update(active, CS.vEgo, CS.brakePressed, CS.standstill, CS.cruiseState.standstill,
                                              v_cruise_kph, plan.vTarget, plan.vTargetFuture, plan.aTarget,
                                              CP, PL.lead_1)
>>>>>>> 15665231

  # *** steering PID loop ***
  actuators.steer, actuators.steerAngle = LaC.update(active, CS.vEgo, CS.steeringAngle,
                                                     CS.steeringPressed, plan.dPoly, angle_offset, VM, PL)

  # send a "steering required alert" if saturation count has reached the limit
  if LaC.sat_flag and CP.steerLimitAlert:
    AM.add("steerSaturated", enabled)

  # parse permanent warnings to display constantly
  for e in get_events(events, [ET.PERMANENT]):
    extra_text_1, extra_text_2 = "", ""
    if e == "calibrationIncomplete":
      extra_text_1 = str(cal_perc) + "%"
      extra_text_2 = "35 kph" if is_metric else "15 mph"
    AM.add(str(e) + "Permanent", enabled, extra_text_1=extra_text_1, extra_text_2=extra_text_2)

  # *** process alerts ***
  AM.process_alerts(sec_since_boot())

  return actuators, v_cruise_kph, driver_status, angle_offset


def data_send(perception_state, plan, plan_ts, CS, CI, CP, VM, state, events, actuators, v_cruise_kph, rk, carstate,
              carcontrol, live100, livempc, AM, driver_status,
              LaC, LoC, angle_offset, passive):

  # ***** control the car *****

  CC = car.CarControl.new_message()

  if not passive:

    CC.enabled = isEnabled(state)

    CC.actuators = actuators

    CC.cruiseControl.override = True
    # always cancel if we have an interceptor
    CC.cruiseControl.cancel = not CP.enableCruise or (not isEnabled(state) and CS.cruiseState.enabled)

    # brake discount removes a sharp nonlinearity
    brake_discount = (1.0 - clip(actuators.brake*3., 0.0, 1.0))
    CC.cruiseControl.speedOverride = float(max(0.0, (LoC.v_pid + CS.cruiseState.speedOffset) * brake_discount) if CP.enableCruise else 0.0)
    CC.cruiseControl.accelOverride = CI.calc_accel_override(CS.aEgo, plan.aTarget, CS.vEgo, plan.vTarget)

    CC.hudControl.setSpeed = float(v_cruise_kph * CV.KPH_TO_MS)
    CC.hudControl.speedVisible = isEnabled(state)
    CC.hudControl.lanesVisible = isEnabled(state)
    CC.hudControl.leadVisible = plan.hasLead
    CC.hudControl.visualAlert = AM.visual_alert
    CC.hudControl.audibleAlert = AM.audible_alert

    # send car controls over can
    CI.apply(CC, perception_state)

  # ***** publish state to logger *****
  # publish controls state at 100Hz
  dat = messaging.new_message()
  dat.init('live100')

  dat.live100 = {
    "alertText1": AM.alert_text_1,
    "alertText2": AM.alert_text_2,
    "alertSize": AM.alert_size,
    "alertStatus": AM.alert_status,
    "alertBlinkingRate": AM.alert_rate,
    "awarenessStatus": max(driver_status.awareness, 0.0) if isEnabled(state) else 0.0,
    "driverMonitoringOn": bool(driver_status.monitor_on),
    "canMonoTimes": list(CS.canMonoTimes),
    "planMonoTime": plan_ts,
    "enabled": isEnabled(state),
    "active": isActive(state),
    "vEgo": CS.vEgo,
    "vEgoRaw": CS.vEgoRaw,
    "angleSteers": CS.steeringAngle,
    "curvature": VM.calc_curvature(CS.steeringAngle * CV.DEG_TO_RAD, CS.vEgo),
    "steerOverride": CS.steeringPressed,
    "state": state,
    "engageable": not bool(get_events(events, [ET.NO_ENTRY])),
    "longControlState": LoC.long_control_state,
    "vPid": float(LoC.v_pid),
    "vCruise": float(v_cruise_kph),
    "upAccelCmd": float(LoC.pid.p),
    "uiAccelCmd": float(LoC.pid.i),
    "ufAccelCmd": float(LoC.pid.f),
    "angleSteersDes": float(LaC.angle_steers_des),
    "upSteer": float(LaC.pid.p),
    "uiSteer": float(LaC.pid.i),
    "ufSteer": float(LaC.pid.f),
    "vTargetLead": float(plan.vTarget),
    "aTarget": float(plan.aTarget),
    "jerkFactor": float(plan.jerkFactor),
    "angleOffset": float(angle_offset),
    "gpsPlannerActive": plan.gpsPlannerActive,
    "cumLagMs": -rk.remaining*1000.,
  }
  live100.send(dat.to_bytes())

  # broadcast carState
  cs_send = messaging.new_message()
  cs_send.init('carState')
  cs_send.carState = CS
  cs_send.carState.events = events
  carstate.send(cs_send.to_bytes())

  # broadcast carControl
  cc_send = messaging.new_message()
  cc_send.init('carControl')
  cc_send.carControl = CC
  carcontrol.send(cc_send.to_bytes())

  # publish mpc state at 20Hz
  if hasattr(LaC, 'mpc_updated') and LaC.mpc_updated:
    dat = messaging.new_message()
    dat.init('liveMpc')
    dat.liveMpc.x = list(LaC.mpc_solution[0].x)
    dat.liveMpc.y = list(LaC.mpc_solution[0].y)
    dat.liveMpc.psi = list(LaC.mpc_solution[0].psi)
    dat.liveMpc.delta = list(LaC.mpc_solution[0].delta)
    dat.liveMpc.cost = LaC.mpc_solution[0].cost
    livempc.send(dat.to_bytes())

  return CC


def controlsd_thread(gctx=None, rate=100, default_bias=0.):
  gc.disable()

  # start the loop
  set_realtime_priority(3)

  context = zmq.Context()
  params = Params()

  # pub
  live100 = messaging.pub_sock(context, service_list['live100'].port)
  carstate = messaging.pub_sock(context, service_list['carState'].port)
  carcontrol = messaging.pub_sock(context, service_list['carControl'].port)
  livempc = messaging.pub_sock(context, service_list['liveMpc'].port)

  is_metric = params.get("IsMetric") == "1"
  passive = params.get("Passive") != "0"
  if not passive:
    while 1:
      try:
        sendcan = messaging.pub_sock(context, service_list['sendcan'].port)
        break
      except zmq.error.ZMQError:
        kill_defaultd()
  else:
    sendcan = None

  # sub
  poller = zmq.Poller()
  thermal = messaging.sub_sock(context, service_list['thermal'].port, conflate=True, poller=poller)
  health = messaging.sub_sock(context, service_list['health'].port, conflate=True, poller=poller)
  cal = messaging.sub_sock(context, service_list['liveCalibration'].port, conflate=True, poller=poller)
  driver_monitor = messaging.sub_sock(context, service_list['driverMonitoring'].port, conflate=True, poller=poller)
  gps_location = messaging.sub_sock(context, service_list['gpsLocationExternal'].port, conflate=True, poller=poller)

  logcan = messaging.sub_sock(context, service_list['can'].port)

  CC = car.CarControl.new_message()

  CI, CP = get_car(logcan, sendcan, 1.0 if passive else None)

  if CI is None:
    raise Exception("unsupported car")

  # if stock camera is connected, then force passive behavior
  if not CP.enableCamera:
    passive = True
    sendcan = None

  if passive:
    CP.safetyModel = car.CarParams.SafetyModels.noOutput

  fcw_enabled = params.get("IsFcwEnabled") == "1"
  geofence = None

  PL = Planner(CP, fcw_enabled)
  LoC = LongControl(CP, CI.compute_gb)
  VM = VehicleModel(CP)
  LaC = LatControl(VM)
  AM = AlertManager()
  driver_status = DriverStatus()

  if not passive:
    AM.add("startup", False)

  # write CarParams
  params.put("CarParams", CP.to_bytes())

  state = State.disabled
  soft_disable_timer = 0
  v_cruise_kph = 255
  v_cruise_kph_last = 0
  overtemp = False
  free_space = False
  cal_status = Calibration.INVALID
  cal_perc = 0
  mismatch_counter = 0
  low_battery = False

  rk = Ratekeeper(rate, print_delay_threshold=2./1000)

  # learned angle offset
  angle_offset = default_bias
  calibration_params = params.get("CalibrationParams")
  if calibration_params:
    try:
      calibration_params = json.loads(calibration_params)
      angle_offset = calibration_params["angle_offset2"]
    except (ValueError, KeyError):
      pass

  prof = Profiler(False)  # off by default

  while 1:

    prof.checkpoint("Ratekeeper", ignore=True)

    # sample data and compute car events
    CS, events, cal_status, cal_perc, overtemp, free_space, low_battery, mismatch_counter = data_sample(CI, CC, thermal, cal, health,
      driver_monitor, gps_location, poller, cal_status, cal_perc, overtemp, free_space, low_battery, driver_status, geofence, state, mismatch_counter, params)
    prof.checkpoint("Sample")

    # define plan
    plan, plan_ts = calc_plan(CS, CP, events, PL, LaC, LoC, v_cruise_kph, driver_status, geofence)
    prof.checkpoint("Plan")

    if not passive:
      # update control state
      state, soft_disable_timer, v_cruise_kph, v_cruise_kph_last = \
        state_transition(CS, CP, state, events, soft_disable_timer, v_cruise_kph, AM)
      prof.checkpoint("State transition")

    # compute actuators
    actuators, v_cruise_kph, driver_status, angle_offset = state_control(plan, CS, CP, state, events, v_cruise_kph,
      v_cruise_kph_last, AM, rk, driver_status, PL, LaC, LoC, VM, angle_offset, passive, is_metric, cal_perc)
    prof.checkpoint("State Control")

    # publish data
    CC = data_send(PL.perception_state, plan, plan_ts, CS, CI, CP, VM, state, events, actuators, v_cruise_kph, rk, carstate, carcontrol,
      live100, livempc, AM, driver_status, LaC, LoC, angle_offset, passive)
    prof.checkpoint("Sent")

    # *** run loop at fixed rate ***
    rk.keep_time()

    prof.display()


def main(gctx=None):
  controlsd_thread(gctx, 100)

if __name__ == "__main__":
  main()<|MERGE_RESOLUTION|>--- conflicted
+++ resolved
@@ -281,20 +281,10 @@
                                       PL.PP.c_poly, PL.PP.c_prob, CS.steeringAngle,
                                       CS.steeringPressed)
 
-<<<<<<< HEAD
-  # *** gas/brake PID loop ***
-  # Temporarily disabled for vision-only (non-radar) setups since they suffer
-  # frequent crashes in the longitudinal logic.
-  if not CP.radarOffCan:
-    actuators.gas, actuators.brake = LoC.update(active, CS.vEgo, CS.brakePressed, CS.standstill, CS.cruiseState.standstill,
-                                                v_cruise_kph, plan.vTarget, plan.vTargetFuture, plan.aTarget,
-                                                CP, PL.lead_1)
-=======
   # *** gas/brake PID loop ***a
   actuators.gas, actuators.brake = LoC.update(active, CS.vEgo, CS.brakePressed, CS.standstill, CS.cruiseState.standstill,
                                               v_cruise_kph, plan.vTarget, plan.vTargetFuture, plan.aTarget,
                                               CP, PL.lead_1)
->>>>>>> 15665231
 
   # *** steering PID loop ***
   actuators.steer, actuators.steerAngle = LaC.update(active, CS.vEgo, CS.steeringAngle,
