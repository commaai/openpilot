from cereal import log
import pyray as rl
from collections.abc import Callable
from openpilot.system.ui.widgets.label import gui_label, MiciLabel, UnifiedLabel
from openpilot.system.ui.widgets import Widget
from openpilot.system.ui.lib.application import gui_app, FontWeight, DEFAULT_TEXT_COLOR, MousePos
from openpilot.selfdrive.ui.ui_state import ui_state
from openpilot.system.ui.text import wrap_text
from openpilot.system.version import training_version, RELEASE_BRANCHES

HEAD_BUTTON_FONT_SIZE = 40
HOME_PADDING = 8

NetworkType = log.DeviceState.NetworkType

NETWORK_TYPES = {
  NetworkType.none: "Offline",
  NetworkType.wifi: "WiFi",
  NetworkType.cell2G: "2G",
  NetworkType.cell3G: "3G",
  NetworkType.cell4G: "LTE",
  NetworkType.cell5G: "5G",
  NetworkType.ethernet: "Ethernet",
}


class DeviceStatus(Widget):
  def __init__(self):
    super().__init__()
    self.set_rect(rl.Rectangle(0, 0, 300, 175))
    self._update_state()
    self._version_text = self._get_version_text()

    self._do_welcome()

  def _do_welcome(self):
    ui_state.params.put("CompletedTrainingVersion", training_version)

  def refresh(self):
    self._update_state()
    self._version_text = self._get_version_text()

  def _get_version_text(self) -> str:
    brand = "openpilot"
    description = ui_state.params.get("UpdaterCurrentDescription")
    return f"{brand} {description}" if description else brand

  def _update_state(self):
    # TODO: refresh function that can be called periodically, not at 60 fps, so we can update version
    # update system status
    self._system_status = "SYSTEM READY ✓" if ui_state.panda_type != log.PandaState.PandaType.unknown else "BOOTING UP..."

    # update network status
    strength = ui_state.sm['deviceState'].networkStrength.raw
    strength_text = "● " * strength + "○ " * (4 - strength)  # ◌ also works
    network_type = NETWORK_TYPES[ui_state.sm['deviceState'].networkType.raw]
    self._network_status = f"{network_type} {strength_text}"

  def _render(self, _):
    # draw status
    status_rect = rl.Rectangle(self._rect.x, self._rect.y, self._rect.width, 40)
    gui_label(status_rect, self._system_status, font_size=HEAD_BUTTON_FONT_SIZE, color=DEFAULT_TEXT_COLOR,
              font_weight=FontWeight.BOLD, alignment=rl.GuiTextAlignment.TEXT_ALIGN_CENTER)

    # draw network status
    network_rect = rl.Rectangle(self._rect.x, self._rect.y + 60, self._rect.width, 40)
    gui_label(network_rect, self._network_status, font_size=40, color=DEFAULT_TEXT_COLOR,
              font_weight=FontWeight.MEDIUM, alignment=rl.GuiTextAlignment.TEXT_ALIGN_CENTER)

    # draw version
    version_font_size = 30
    version_rect = rl.Rectangle(self._rect.x, self._rect.y + 140, self._rect.width + 20, 40)
    wrapped_text = '\n'.join(wrap_text(self._version_text, version_font_size, version_rect.width))
    gui_label(version_rect, wrapped_text, font_size=version_font_size, color=DEFAULT_TEXT_COLOR,
              font_weight=FontWeight.MEDIUM, alignment=rl.GuiTextAlignment.TEXT_ALIGN_LEFT)


class MiciHomeLayout(Widget):
  def __init__(self):
    super().__init__()
    self._on_settings_click: Callable | None = None

    self._last_refresh = 0

    self._version_text = None
    self._experimental_mode = False

    self._settings_txt = gui_app.texture("icons_mici/settings.png", 48, 48)
    self._experimental_txt = gui_app.texture("icons_mici/experimental_mode.png", 48, 48)
    self._mic_txt = gui_app.texture("icons_mici/microphone.png", 48, 48)

    self._net_type = NETWORK_TYPES.get(NetworkType.none)
    self._net_strength = 0

    self._wifi_slash_txt = gui_app.texture("icons_mici/settings/network/wifi_strength_slash.png", 50, 44)
    self._wifi_none_txt = gui_app.texture("icons_mici/settings/network/wifi_strength_none.png", 50, 44)
    self._wifi_low_txt = gui_app.texture("icons_mici/settings/network/wifi_strength_low.png", 50, 44)
    self._wifi_medium_txt = gui_app.texture("icons_mici/settings/network/wifi_strength_medium.png", 50, 44)
    self._wifi_full_txt = gui_app.texture("icons_mici/settings/network/wifi_strength_full.png", 50, 44)

    self._cell_none_txt = gui_app.texture("icons_mici/settings/network/cell_strength_none.png", 55, 35)
    self._cell_low_txt = gui_app.texture("icons_mici/settings/network/cell_strength_low.png", 55, 35)
    self._cell_medium_txt = gui_app.texture("icons_mici/settings/network/cell_strength_medium.png", 55, 35)
    self._cell_high_txt = gui_app.texture("icons_mici/settings/network/cell_strength_high.png", 55, 35)
    self._cell_full_txt = gui_app.texture("icons_mici/settings/network/cell_strength_full.png", 55, 35)

    self._openpilot_label = MiciLabel("openpilot", font_size=96, color=rl.Color(255, 255, 255, int(255 * 0.9)), font_weight=FontWeight.DISPLAY)
    self._version_label = MiciLabel("", font_size=36, font_weight=FontWeight.ROMAN)
    self._large_version_label = MiciLabel("", font_size=64, color=rl.GRAY, font_weight=FontWeight.ROMAN)
    self._date_label = MiciLabel("", font_size=36, color=rl.GRAY, font_weight=FontWeight.ROMAN)
    self._branch_label = UnifiedLabel("", font_size=36, text_color=rl.GRAY, font_weight=FontWeight.ROMAN, scroll=True)
    self._version_commit_label = MiciLabel("", font_size=36, color=rl.GRAY, font_weight=FontWeight.ROMAN)

  def show_event(self):
    self._version_text = self._get_version_text()
    self._update_network_status(ui_state.sm['deviceState'])
    self._update_params()

  def _update_params(self):
    self._experimental_mode = ui_state.params.get_bool("ExperimentalMode")

<<<<<<< HEAD
=======
  def _handle_long_press(self, _):
    # long gating for experimental mode - only allow toggle if longitudinal control is available
    if ui_state.has_longitudinal_control:
      self._experimental_mode = not self._experimental_mode
      ui_state.params.put("ExperimentalMode", self._experimental_mode)

>>>>>>> 9768109e
  def _update_state(self):
    if rl.get_time() - self._last_refresh > 5.0:
      device_state = ui_state.sm['deviceState']
      self._update_network_status(device_state)

      # Update version text
      self._version_text = self._get_version_text()
      self._last_refresh = rl.get_time()
      self._update_params()

  def _update_network_status(self, device_state):
    self._net_type = device_state.networkType
    strength = device_state.networkStrength
    self._net_strength = max(0, min(5, strength.raw + 1)) if strength.raw > 0 else 0

  def set_callbacks(self, on_settings: Callable | None = None):
    self._on_settings_click = on_settings

  def _handle_long_press(self, mouse_pos: MousePos) -> None:
    # long gating for experimental mode - only allow toggle if longitudinal control is available
    if ui_state.has_longitudinal_control:
      self._experimental_mode = not self._experimental_mode
      ui_state.params.put("ExperimentalMode", self._experimental_mode)

  def _handle_mouse_release(self, mouse_pos: MousePos):
    if self._on_settings_click:
      self._on_settings_click()

  def _get_version_text(self) -> tuple[str, str, str, str] | None:
    description = ui_state.params.get("UpdaterCurrentDescription")

    if description is not None and len(description) > 0:
      # Expect "version / branch / commit / date"; be tolerant of other formats
      try:
        version, branch, commit, date = description.split(" / ")
        return version, branch, commit, date
      except Exception:
        return None

    return None

  def _render(self, _):
    # TODO: why is there extra space here to get it to be flush?
    text_pos = rl.Vector2(self.rect.x - 2 + HOME_PADDING, self.rect.y - 16)
    self._openpilot_label.set_position(text_pos.x, text_pos.y)
    self._openpilot_label.render()

    if self._version_text is not None:
      # release branch
      release_branch = self._version_text[1] in RELEASE_BRANCHES
      version_pos = rl.Rectangle(text_pos.x, text_pos.y + self._openpilot_label.font_size + 16, 100, 44)
      self._version_label.set_text(self._version_text[0])
      self._version_label.set_position(version_pos.x, version_pos.y)
      self._version_label.render()

      self._date_label.set_text(" " + self._version_text[3])
      self._date_label.set_position(version_pos.x + self._version_label.rect.width + 10, version_pos.y)
      self._date_label.render()

      self._branch_label.set_max_width(gui_app.width - self._version_label.rect.width - self._date_label.rect.width - 32)
      self._branch_label.set_text(" " + ("release" if release_branch else self._version_text[1]))
      self._branch_label.set_position(version_pos.x + self._version_label.rect.width + self._date_label.rect.width + 20, version_pos.y)
      self._branch_label.render()

      if not release_branch:
        # 2nd line
        self._version_commit_label.set_text(self._version_text[2])
        self._version_commit_label.set_position(version_pos.x, version_pos.y + self._date_label.font_size + 7)
        self._version_commit_label.render()

    self._render_bottom_status_bar()

  def _render_bottom_status_bar(self):
    # ***** Center-aligned bottom section icons *****

    # TODO: refactor repeated icon drawing into a small loop
    ITEM_SPACING = 18
    Y_CENTER = 24

    last_x = self.rect.x + HOME_PADDING

    # Draw settings icon in bottom left corner
    rl.draw_texture(self._settings_txt, int(last_x), int(self._rect.y + self.rect.height - self._settings_txt.height / 2 - Y_CENTER),
                    rl.Color(255, 255, 255, int(255 * 0.9)))
    last_x = last_x + self._settings_txt.width + ITEM_SPACING

    # draw network
    if self._net_type == NetworkType.wifi:
      # There is no 1
      draw_net_txt = {0: self._wifi_none_txt,
                      2: self._wifi_low_txt,
                      3: self._wifi_medium_txt,
                      4: self._wifi_full_txt,
                      5: self._wifi_full_txt}.get(self._net_strength, self._wifi_low_txt)
      rl.draw_texture(draw_net_txt, int(last_x),
                      int(self._rect.y + self.rect.height - draw_net_txt.height / 2 - Y_CENTER), rl.Color(255, 255, 255, int(255 * 0.9)))
      last_x += draw_net_txt.width + ITEM_SPACING

    elif self._net_type in (NetworkType.cell2G, NetworkType.cell3G, NetworkType.cell4G, NetworkType.cell5G):
      draw_net_txt = {0: self._cell_none_txt,
                      2: self._cell_low_txt,
                      3: self._cell_medium_txt,
                      4: self._cell_high_txt,
                      5: self._cell_full_txt}.get(self._net_strength, self._cell_none_txt)
      rl.draw_texture(draw_net_txt, int(last_x),
                      int(self._rect.y + self.rect.height - draw_net_txt.height / 2 - Y_CENTER), rl.Color(255, 255, 255, int(255 * 0.9)))
      last_x += draw_net_txt.width + ITEM_SPACING

    else:
      # No network
      # Offset by difference in height between slashless and slash icons to make center align match
      rl.draw_texture(self._wifi_slash_txt, int(last_x), int(self._rect.y + self.rect.height - self._wifi_slash_txt.height / 2 -
                                                             (self._wifi_slash_txt.height - self._wifi_none_txt.height) / 2 - Y_CENTER),
                      rl.Color(255, 255, 255, 255))
      last_x += self._wifi_slash_txt.width + ITEM_SPACING

    # draw experimental icon
    if self._experimental_mode:
      rl.draw_texture(self._experimental_txt, int(last_x),
                      int(self._rect.y + self.rect.height - self._experimental_txt.height / 2 - Y_CENTER), rl.Color(255, 255, 255, 255))
      last_x += self._experimental_txt.width + ITEM_SPACING

    # draw microphone icon when recording audio is enabled
    if ui_state.recording_audio:
      rl.draw_texture(self._mic_txt, int(last_x),
                      int(self._rect.y + self.rect.height - self._mic_txt.height / 2 - Y_CENTER), rl.Color(255, 255, 255, 255))
      last_x += self._mic_txt.width + ITEM_SPACING<|MERGE_RESOLUTION|>--- conflicted
+++ resolved
@@ -119,15 +119,12 @@
   def _update_params(self):
     self._experimental_mode = ui_state.params.get_bool("ExperimentalMode")
 
-<<<<<<< HEAD
-=======
   def _handle_long_press(self, _):
     # long gating for experimental mode - only allow toggle if longitudinal control is available
     if ui_state.has_longitudinal_control:
       self._experimental_mode = not self._experimental_mode
       ui_state.params.put("ExperimentalMode", self._experimental_mode)
 
->>>>>>> 9768109e
   def _update_state(self):
     if rl.get_time() - self._last_refresh > 5.0:
       device_state = ui_state.sm['deviceState']
