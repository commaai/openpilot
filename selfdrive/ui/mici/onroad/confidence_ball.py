--- conflicted
+++ resolved
@@ -16,11 +16,7 @@
 
   # Paint over square with a ring
   outer_radius = math.ceil(radius * math.sqrt(2)) + 1
-<<<<<<< HEAD
-  rl.draw_ring(rl.Vector2(center_x, center_y), radius - 1, outer_radius,
-=======
   rl.draw_ring(rl.Vector2(int(center_x), int(center_y)), radius, outer_radius,
->>>>>>> be8c5491
                0.0, 360.0,
                int(20 * gui_app._scale), rl.BLACK)
 
