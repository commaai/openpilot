--- conflicted
+++ resolved
@@ -162,17 +162,9 @@
       self._glasses_texture = gui_app.texture("icons_mici/onroad/glasses.png", self._glasses_size, self._glasses_size)
 
   def _draw_face_detection(self, rect: rl.Rectangle):
-<<<<<<< HEAD
-    driver_state = ui_state.sm["driverStateV2"]
-    is_rhd = driver_state.wheelOnRightProb > 0.5
-    driver_data = driver_state.rightDriverData if is_rhd else driver_state.leftDriverData
-    face_detect = driver_data.faceProb > 0.7
-    if not face_detect:
-=======
     dm_state = ui_state.sm["driverMonitoringState"]
     driver_data = self.driver_state_renderer.get_driver_data()
     if not dm_state.faceDetected:
->>>>>>> 31e46f92
       return
 
     # Get face position and orientation
@@ -209,11 +201,7 @@
     )
     return driver_data
 
-<<<<<<< HEAD
-  def _draw_eyes(self, rect, driver_data):
-=======
   def _draw_eyes(self, rect: rl.Rectangle, driver_data):
->>>>>>> 31e46f92
     # Draw eye indicators based on eye probabilities
     eye_offset_x = 10
     eye_offset_y = 10
