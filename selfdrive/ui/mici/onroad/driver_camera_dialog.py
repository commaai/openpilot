import pyray as rl
from cereal import log, messaging
from msgq.visionipc import VisionStreamType
from openpilot.selfdrive.ui.mici.onroad.cameraview import CameraView
from openpilot.selfdrive.ui.mici.onroad.driver_state import DriverStateRenderer
from openpilot.selfdrive.ui.ui_state import ui_state, device
from openpilot.selfdrive.selfdrived.events import EVENTS, ET
from openpilot.system.ui.lib.application import gui_app, FontWeight
from openpilot.system.ui.lib.multilang import tr
from openpilot.system.ui.widgets import NavWidget
from openpilot.system.ui.widgets.label import gui_label

EventName = log.OnroadEvent.EventName

EVENT_TO_INT = EventName.schema.enumerants


class DriverCameraView(CameraView):
  def _calc_frame_matrix(self, rect: rl.Rectangle):
    base = super()._calc_frame_matrix(rect)
    driver_view_ratio = 1.5
    base[0, 0] *= driver_view_ratio
    base[1, 1] *= driver_view_ratio
    return base


class DriverCameraDialog(NavWidget):
  def __init__(self, no_escape=False):
    super().__init__()
    self._camera_view = DriverCameraView("camerad", VisionStreamType.VISION_STREAM_DRIVER)
    self.driver_state_renderer = DriverStateRenderer(lines=True)
    self.driver_state_renderer.set_rect(rl.Rectangle(0, 0, 200, 200))
    self.driver_state_renderer.load_icons()
    self._pm = None
    if not no_escape:
      # TODO: this can grow unbounded, should be given some thought
<<<<<<< HEAD
      device.add_interactive_timeout_callback(self.stop_dmonitoringmodeld)
    self.set_back_callback(self.stop_dmonitoringmodeld)
=======
      device.add_interactive_timeout_callback(lambda: gui_app.set_modal_overlay(None))
    self.set_back_callback(lambda: gui_app.set_modal_overlay(None))
>>>>>>> 2947af42
    self.set_back_enabled(not no_escape)

    # Load eye icons
    self._eye_fill_texture = None
    self._eye_orange_texture = None
    self._eye_size = 74
    self._glasses_texture = None
    self._glasses_size = 171

    self._load_eye_textures()

<<<<<<< HEAD
  def stop_dmonitoringmodeld(self):
    ui_state.params.put_bool("IsDriverViewEnabled", False)
    gui_app.set_modal_overlay(None)
    self._pm = None

=======
>>>>>>> 2947af42
  def show_event(self):
    super().show_event()
    ui_state.params.put_bool("IsDriverViewEnabled", True)
    self._publish_alert_sound(None)
    device.reset_interactive_timeout(300)
    ui_state.params.remove("DriverTooDistracted")
    self._pm = messaging.PubMaster(['selfdriveState'])

  def hide_event(self):
    super().hide_event()
    ui_state.params.put_bool("IsDriverViewEnabled", False)
    device.reset_interactive_timeout()

  def _handle_mouse_release(self, _):
    ui_state.params.remove("DriverTooDistracted")

<<<<<<< HEAD
=======
  def __del__(self):
    self.close()

>>>>>>> 2947af42
  def close(self):
    if self._camera_view:
      self._camera_view.close()

  def _update_state(self):
    if self._camera_view:
      self._camera_view._update_state()
    # Enable driver state renderer to show Dmoji in preview
    self.driver_state_renderer.set_should_draw(True)
    self.driver_state_renderer.set_force_active(True)
    super()._update_state()

  def _render(self, rect):
    rl.begin_scissor_mode(int(rect.x), int(rect.y), int(rect.width), int(rect.height))
    self._camera_view._render(rect)

    if not self._camera_view.frame:
      gui_label(rect, tr("camera starting"), font_size=54, font_weight=FontWeight.BOLD,
                alignment=rl.GuiTextAlignment.TEXT_ALIGN_CENTER)
      rl.end_scissor_mode()
      self._publish_alert_sound(None)
      return -1

    self._draw_face_detection(rect)

    # Position dmoji on opposite side from driver
    dm_state = ui_state.sm["driverMonitoringState"]
    driver_state_rect = (
      rect.x if dm_state.isRHD else rect.x + rect.width - self.driver_state_renderer.rect.width,
      rect.y + (rect.height - self.driver_state_renderer.rect.height) / 2,
    )
    self.driver_state_renderer.set_position(*driver_state_rect)
    self.driver_state_renderer.render()

    # Render driver monitoring alerts
    self._render_dm_alerts(rect)

    rl.end_scissor_mode()
    return -1

  def _publish_alert_sound(self, dm_state):
    """Publish selfdriveState with only alertSound field set"""
    if self._pm is None:
      return

    msg = messaging.new_message('selfdriveState')
    if dm_state is not None and len(dm_state.events):
      event_name = EVENT_TO_INT[dm_state.events[0].name]
      if event_name is not None and event_name in EVENTS and ET.PERMANENT in EVENTS[event_name]:
        msg.selfdriveState.alertSound = EVENTS[event_name][ET.PERMANENT].audible_alert
    self._pm.send('selfdriveState', msg)

  def _render_dm_alerts(self, rect: rl.Rectangle):
    """Render driver monitoring event names"""
    dm_state = ui_state.sm["driverMonitoringState"]
    self._publish_alert_sound(dm_state)

    gui_label(rl.Rectangle(rect.x + 2, rect.y + 2, rect.width, rect.height),
              f"Awareness: {dm_state.awarenessStatus * 100:.0f}%", font_size=44, font_weight=FontWeight.MEDIUM,
              alignment=rl.GuiTextAlignment.TEXT_ALIGN_RIGHT,
              alignment_vertical=rl.GuiTextAlignmentVertical.TEXT_ALIGN_TOP,
              color=rl.Color(0, 0, 0, 180))
    gui_label(rect, f"Awareness: {dm_state.awarenessStatus * 100:.0f}%", font_size=44, font_weight=FontWeight.MEDIUM,
              alignment=rl.GuiTextAlignment.TEXT_ALIGN_RIGHT,
              alignment_vertical=rl.GuiTextAlignmentVertical.TEXT_ALIGN_TOP,
              color=rl.Color(255, 255, 255, int(255 * 0.9)))

    if not dm_state.events:
      return

    # Show first event (only one should be active at a time)
    event_name_str = str(dm_state.events[0].name).split('.')[-1]
    alignment = rl.GuiTextAlignment.TEXT_ALIGN_RIGHT if dm_state.isRHD else rl.GuiTextAlignment.TEXT_ALIGN_LEFT

    shadow_rect = rl.Rectangle(rect.x + 2, rect.y + 2, rect.width, rect.height)
    gui_label(shadow_rect, event_name_str, font_size=40, font_weight=FontWeight.BOLD,
              alignment=alignment,
              alignment_vertical=rl.GuiTextAlignmentVertical.TEXT_ALIGN_BOTTOM,
              color=rl.Color(0, 0, 0, 180))
    gui_label(rect, event_name_str, font_size=40, font_weight=FontWeight.BOLD,
              alignment=alignment,
              alignment_vertical=rl.GuiTextAlignmentVertical.TEXT_ALIGN_BOTTOM,
              color=rl.Color(255, 255, 255, int(255 * 0.9)))

  def _load_eye_textures(self):
    """Lazy load eye textures"""
    if self._eye_fill_texture is None:
      self._eye_fill_texture = gui_app.texture("icons_mici/onroad/eye_fill.png", self._eye_size, self._eye_size)
    if self._eye_orange_texture is None:
      self._eye_orange_texture = gui_app.texture("icons_mici/onroad/eye_orange.png", self._eye_size, self._eye_size)
    if self._glasses_texture is None:
      self._glasses_texture = gui_app.texture("icons_mici/onroad/glasses.png", self._glasses_size, self._glasses_size)

  def _draw_face_detection(self, rect: rl.Rectangle) -> None:
    driver_state = ui_state.sm["driverStateV2"]
    is_rhd = driver_state.wheelOnRightProb > 0.5
    driver_data = driver_state.rightDriverData if is_rhd else driver_state.leftDriverData
    face_detect = driver_data.faceProb > 0.7
    if not face_detect:
      return

    # Get face position and orientation
    face_x, face_y = driver_data.facePosition
    face_std = max(driver_data.faceOrientationStd[0], driver_data.faceOrientationStd[1])
    alpha = 0.7
    if face_std > 0.15:
      alpha = max(0.7 - (face_std - 0.15) * 3.5, 0.0)

    # use approx instead of distort_points
    # TODO: replace with distort_points
    tici_x = 1080.0 - 1714.0 * face_x
    tici_y = -135.0 + (504.0 + abs(face_x) * 112.0) + (1205.0 - abs(face_x) * 724.0) * face_y

    # Tici coords are relative to center, scale offset
    offset_x = (tici_x - 1080.0) * 1.25
    offset_y = (tici_y - 540.0) * 1.25

    # Map to mici screen (scale from 2160x1080 to rect dimensions)
    scale_x = rect.width / 2160.0
    scale_y = rect.height / 1080.0
    fbox_x = rect.x + rect.width / 2 + offset_x * scale_x
    fbox_y = rect.y + rect.height / 2 + offset_y * scale_y
    box_size = 50
    line_thickness = 3

    line_color = rl.Color(255, 255, 255, int(alpha * 255))
    rl.draw_rectangle_rounded_lines_ex(
      rl.Rectangle(fbox_x - box_size / 2, fbox_y - box_size / 2, box_size, box_size),
      35.0 / box_size / 2,
      line_thickness,
      line_thickness,
      line_color,
    )

    # Draw eye indicators based on eye probabilities
    eye_offset_x = 10
    eye_offset_y = 10
    eye_spacing = self._eye_size + 15

    left_eye_x = rect.x + eye_offset_x
    left_eye_y = rect.y + eye_offset_y
    left_eye_prob = driver_data.leftEyeProb

    right_eye_x = rect.x + eye_offset_x + eye_spacing
    right_eye_y = rect.y + eye_offset_y
    right_eye_prob = driver_data.rightEyeProb

    # Draw eyes with opacity based on probability
    for eye_x, eye_y, eye_prob in [(left_eye_x, left_eye_y, left_eye_prob), (right_eye_x, right_eye_y, right_eye_prob)]:
      fill_opacity = eye_prob
      orange_opacity = 1.0 - eye_prob

      rl.draw_texture_v(self._eye_orange_texture, (eye_x, eye_y), rl.Color(255, 255, 255, int(255 * orange_opacity)))
      rl.draw_texture_v(self._eye_fill_texture, (eye_x, eye_y), rl.Color(255, 255, 255, int(255 * fill_opacity)))

    # Draw sunglasses indicator based on sunglasses probability
    # Position glasses centered between the two eyes at top left
    glasses_x = rect.x + eye_offset_x - 4
    glasses_y = rect.y
    glasses_pos = rl.Vector2(glasses_x, glasses_y)
    glasses_prob = driver_data.sunglassesProb
    rl.draw_texture_v(self._glasses_texture, glasses_pos, rl.Color(70, 80, 161, int(255 * glasses_prob)))


if __name__ == "__main__":
  gui_app.init_window("Driver Camera View (mici)")

  driver_camera_view = DriverCameraDialog()
  try:
    for _ in gui_app.render():
      ui_state.update()
      driver_camera_view.render(rl.Rectangle(0, 0, gui_app.width, gui_app.height))
  finally:
    driver_camera_view.close()<|MERGE_RESOLUTION|>--- conflicted
+++ resolved
@@ -34,13 +34,8 @@
     self._pm = None
     if not no_escape:
       # TODO: this can grow unbounded, should be given some thought
-<<<<<<< HEAD
-      device.add_interactive_timeout_callback(self.stop_dmonitoringmodeld)
-    self.set_back_callback(self.stop_dmonitoringmodeld)
-=======
       device.add_interactive_timeout_callback(lambda: gui_app.set_modal_overlay(None))
     self.set_back_callback(lambda: gui_app.set_modal_overlay(None))
->>>>>>> 2947af42
     self.set_back_enabled(not no_escape)
 
     # Load eye icons
@@ -52,14 +47,6 @@
 
     self._load_eye_textures()
 
-<<<<<<< HEAD
-  def stop_dmonitoringmodeld(self):
-    ui_state.params.put_bool("IsDriverViewEnabled", False)
-    gui_app.set_modal_overlay(None)
-    self._pm = None
-
-=======
->>>>>>> 2947af42
   def show_event(self):
     super().show_event()
     ui_state.params.put_bool("IsDriverViewEnabled", True)
@@ -76,12 +63,9 @@
   def _handle_mouse_release(self, _):
     ui_state.params.remove("DriverTooDistracted")
 
-<<<<<<< HEAD
-=======
   def __del__(self):
     self.close()
 
->>>>>>> 2947af42
   def close(self):
     if self._camera_view:
       self._camera_view.close()
