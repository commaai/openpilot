--- conflicted
+++ resolved
@@ -224,13 +224,11 @@
   SubSocket *thermal_sock;
   SubSocket *health_sock;
   SubSocket *ubloxgnss_sock;
-<<<<<<< HEAD
   SubSocket *frame_sock;
-=======
   SubSocket *driverstate_sock;
   SubSocket *dmonitoring_sock;
   PubSocket *offroad_sock;
->>>>>>> 17a743f5
+
   Poller * poller;
   Poller * ublox_poller;
 
