--- conflicted
+++ resolved
@@ -98,13 +98,9 @@
     speed_conversion = CV.MS_TO_KPH if ui_state.is_metric else CV.MS_TO_MPH
     self.speed = max(0.0, v_ego * speed_conversion)
 
-<<<<<<< HEAD
-  def _render(self, rect: rl.Rectangle) -> None:
-=======
     self._exp_button.update_state(sm)
 
-  def render(self, rect: rl.Rectangle) -> None:
->>>>>>> 2031a331
+  def _render(self, rect: rl.Rectangle) -> None:
     """Render HUD elements to the screen."""
     self._update_state(ui_state.sm)
 
