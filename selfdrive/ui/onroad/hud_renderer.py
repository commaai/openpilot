--- conflicted
+++ resolved
@@ -2,12 +2,8 @@
 from dataclasses import dataclass
 from cereal.messaging import SubMaster
 from openpilot.selfdrive.ui.ui_state import ui_state, UIStatus
-<<<<<<< HEAD
 from openpilot.selfdrive.ui.onroad.exp_button import ExpButton
-from openpilot.system.ui.lib.application import gui_app, FontWeight
-=======
 from openpilot.system.ui.lib.application import gui_app, FontWeight, Widget
->>>>>>> c145de96
 from openpilot.system.ui.lib.text_measure import measure_text_cached
 from openpilot.common.conversions import Conversions as CV
 
@@ -101,19 +97,13 @@
     speed_conversion = CV.MS_TO_KPH if ui_state.is_metric else CV.MS_TO_MPH
     self.speed = max(0.0, v_ego * speed_conversion)
 
-<<<<<<< HEAD
     self._exp_button.update_state(sm)
 
-  def draw(self, rect: rl.Rectangle, sm: SubMaster) -> None:
-    """Render HUD elements to the screen."""
-    self._update_state(sm)
-
-    # Draw the header background
-=======
   def render(self, rect: rl.Rectangle) -> None:
     """Render HUD elements to the screen."""
     self._update_state(ui_state.sm)
->>>>>>> c145de96
+
+    # Draw the header background
     rl.draw_rectangle_gradient_v(
       int(rect.x),
       int(rect.y),
