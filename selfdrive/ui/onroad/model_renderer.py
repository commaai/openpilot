import colorsys
import numpy as np
import pyray as rl
from cereal import messaging, car
from dataclasses import dataclass, field
from openpilot.common.filter_simple import FirstOrderFilter
from openpilot.common.params import Params
from openpilot.selfdrive.locationd.calibrationd import HEIGHT_INIT
from openpilot.selfdrive.ui.ui_state import ui_state
from openpilot.system.ui.lib.application import gui_app
from openpilot.system.ui.lib.shader_polygon import draw_polygon
from openpilot.system.ui.widgets import Widget

CLIP_MARGIN = 500
MIN_DRAW_DISTANCE = 10.0
MAX_DRAW_DISTANCE = 100.0
PATH_COLOR_TRANSITION_DURATION = 0.5  # Seconds for color transition animation

MAX_POINTS = 200

THROTTLE_COLORS = [
  rl.Color(13, 248, 122, 102),   # HSLF(148/360, 0.94, 0.51, 0.4)
  rl.Color(114, 255, 92, 89),    # HSLF(112/360, 1.0, 0.68, 0.35)
  rl.Color(114, 255, 92, 0),     # HSLF(112/360, 1.0, 0.68, 0.0)
]

NO_THROTTLE_COLORS = [
  rl.Color(242, 242, 242, 102), # HSLF(148/360, 0.0, 0.95, 0.4)
  rl.Color(242, 242, 242, 89),  # HSLF(112/360, 0.0, 0.95, 0.35)
  rl.Color(242, 242, 242, 0),   # HSLF(112/360, 0.0, 0.95, 0.0)
]


@dataclass
class ModelPoints:
  raw_points: np.ndarray = field(default_factory=lambda: np.empty((0, 3), dtype=np.float32))
  projected_points: np.ndarray = field(default_factory=lambda: np.empty((0, 2), dtype=np.float32))


@dataclass
class LeadVehicle:
  glow: list[float] = field(default_factory=list)
  chevron: list[float] = field(default_factory=list)
  fill_alpha: int = 0


class ModelRenderer(Widget):
  def __init__(self):
    super().__init__()
    self._longitudinal_control = False
    self._experimental_mode = False
    self._blend_filter = FirstOrderFilter(1.0, 0.25, 1 / DEFAULT_FPS)
    self._prev_allow_throttle = True
    self._lane_line_probs = np.zeros(4, dtype=np.float32)
    self._road_edge_stds = np.zeros(2, dtype=np.float32)
    self._lead_vehicles = [LeadVehicle(), LeadVehicle()]
    self._path_offset_z = HEIGHT_INIT[0]

    # Initialize ModelPoints objects
    self._path = ModelPoints()
    self._lane_lines = [ModelPoints() for _ in range(4)]
    self._road_edges = [ModelPoints() for _ in range(2)]
    self._acceleration_x = np.empty((0,), dtype=np.float32)

    # Transform matrix (3x3 for car space to screen space)
    self._car_space_transform = np.zeros((3, 3), dtype=np.float32)
    self._transform_dirty = True
    self._clip_region = None

    self._exp_gradient = {
      'start': (0.0, 1.0),  # Bottom of path
      'end': (0.0, 0.0),  # Top of path
      'colors': [],
      'stops': [],
    }

    # Get longitudinal control setting from car parameters
    if car_params := Params().get("CarParams"):
      cp = messaging.log_from_bytes(car_params, car.CarParams)
      self._longitudinal_control = cp.openpilotLongitudinalControl

  @property
  def _PATH_BLEND_INCREMENT(self):
    return 1.0 / (PATH_COLOR_TRANSITION_DURATION * gui_app.target_fps)

  def set_transform(self, transform: np.ndarray):
    self._car_space_transform = transform.astype(np.float32)
    self._transform_dirty = True

  def _render(self, rect: rl.Rectangle):
    sm = ui_state.sm

    # Check if data is up-to-date
    if (sm.recv_frame["liveCalibration"] < ui_state.started_frame or
        sm.recv_frame["modelV2"] < ui_state.started_frame):
      return

    # Set up clipping region
    self._clip_region = rl.Rectangle(
      rect.x - CLIP_MARGIN, rect.y - CLIP_MARGIN, rect.width + 2 * CLIP_MARGIN, rect.height + 2 * CLIP_MARGIN
    )

    # Update state
    self._experimental_mode = sm['selfdriveState'].experimentalMode

    live_calib = sm['liveCalibration']
    self._path_offset_z = live_calib.height[0] if live_calib.height else HEIGHT_INIT[0]

    if sm.updated['carParams']:
      self._longitudinal_control = sm['carParams'].openpilotLongitudinalControl

    model = sm['modelV2']
    radar_state = sm['radarState'] if sm.valid['radarState'] else None
    lead_one = radar_state.leadOne if radar_state else None
    render_lead_indicator = self._longitudinal_control and radar_state is not None

    # Update model data when needed
    model_updated = sm.updated['modelV2']
    if model_updated or sm.updated['radarState'] or self._transform_dirty:
      if model_updated:
        self._update_raw_points(model)

      path_x_array = self._path.raw_points[:, 0]
      if path_x_array.size == 0:
        return

      self._update_model(lead_one, path_x_array)
      if render_lead_indicator:
        self._update_leads(radar_state, path_x_array)
      self._transform_dirty = False

    # Draw elements
    self._draw_lane_lines()
    self._draw_path(sm)

    if render_lead_indicator and radar_state:
      self._draw_lead_indicator()

  def _update_raw_points(self, model):
    """Update raw 3D points from model data"""
    self._path.raw_points = np.array([model.position.x, model.position.y, model.position.z], dtype=np.float32).T

    for i, lane_line in enumerate(model.laneLines):
      self._lane_lines[i].raw_points = np.array([lane_line.x, lane_line.y, lane_line.z], dtype=np.float32).T

    for i, road_edge in enumerate(model.roadEdges):
      self._road_edges[i].raw_points = np.array([road_edge.x, road_edge.y, road_edge.z], dtype=np.float32).T

    self._lane_line_probs = np.array(model.laneLineProbs, dtype=np.float32)
    self._road_edge_stds = np.array(model.roadEdgeStds, dtype=np.float32)
    self._acceleration_x = np.array(model.acceleration.x, dtype=np.float32)

  def _update_leads(self, radar_state, path_x_array):
    """Update positions of lead vehicles"""
    self._lead_vehicles = [LeadVehicle(), LeadVehicle()]
    leads = [radar_state.leadOne, radar_state.leadTwo]

    for i, lead_data in enumerate(leads):
      if lead_data and lead_data.status:
        d_rel, y_rel, v_rel = lead_data.dRel, lead_data.yRel, lead_data.vRel
        idx = self._get_path_length_idx(path_x_array, d_rel)

        # Get z-coordinate from path at the lead vehicle position
        z = self._path.raw_points[idx, 2] if idx < len(self._path.raw_points) else 0.0
        point = self._map_to_screen(d_rel, -y_rel, z + self._path_offset_z)
        if point:
          self._lead_vehicles[i] = self._update_lead_vehicle(d_rel, v_rel, point, self._rect)

  def _update_model(self, lead, path_x_array):
    """Update model visualization data based on model message"""
    max_distance = np.clip(path_x_array[-1], MIN_DRAW_DISTANCE, MAX_DRAW_DISTANCE)
    max_idx = self._get_path_length_idx(self._lane_lines[0].raw_points[:, 0], max_distance)

    # Update lane lines using raw points
    for i, lane_line in enumerate(self._lane_lines):
      lane_line.projected_points = self._map_line_to_polygon(
        lane_line.raw_points, 0.025 * self._lane_line_probs[i], 0.0, max_idx
      )

    # Update road edges using raw points
    for road_edge in self._road_edges:
      road_edge.projected_points = self._map_line_to_polygon(road_edge.raw_points, 0.025, 0.0, max_idx)

    # Update path using raw points
    if lead and lead.status:
      lead_d = lead.dRel * 2.0
      max_distance = np.clip(lead_d - min(lead_d * 0.35, 10.0), 0.0, max_distance)

    max_idx = self._get_path_length_idx(path_x_array, max_distance)
    self._path.projected_points = self._map_line_to_polygon(
      self._path.raw_points, 0.9, self._path_offset_z, max_idx, allow_invert=False
    )

    self._update_experimental_gradient()

  def _update_experimental_gradient(self):
    """Pre-calculate experimental mode gradient colors"""
    if not self._experimental_mode:
      return

    max_len = min(len(self._path.projected_points) // 2, len(self._acceleration_x))

    segment_colors = []
    gradient_stops = []

    i = 0
    while i < max_len:
      # Some points (screen space) are out of frame (rect space)
      track_y = self._path.projected_points[i][1]
      if track_y < self._rect.y or track_y > (self._rect.y + self._rect.height):
        i += 1
        continue

      # Calculate color based on acceleration (0 is bottom, 1 is top)
      lin_grad_point = 1 - (track_y - self._rect.y) / self._rect.height

      # speed up: 120, slow down: 0
      path_hue = np.clip(60 + self._acceleration_x[i] * 35, 0, 120)

      saturation = min(abs(self._acceleration_x[i] * 1.5), 1)
      lightness = np.interp(saturation, [0.0, 1.0], [0.95, 0.62])
      alpha = np.interp(lin_grad_point, [0.75 / 2.0, 0.75], [0.4, 0.0])

      # Use HSL to RGB conversion
      color = self._hsla_to_color(path_hue / 360.0, saturation, lightness, alpha)

      gradient_stops.append(lin_grad_point)
      segment_colors.append(color)

      # Skip a point, unless next is last
      i += 1 + (1 if (i + 2) < max_len else 0)

    # Store the gradient in the path object
    self._exp_gradient['colors'] = segment_colors
    self._exp_gradient['stops'] = gradient_stops

  def _update_lead_vehicle(self, d_rel, v_rel, point, rect):
    speed_buff, lead_buff = 10.0, 40.0

    # Calculate fill alpha
    fill_alpha = 0
    if d_rel < lead_buff:
      fill_alpha = 255 * (1.0 - (d_rel / lead_buff))
      if v_rel < 0:
        fill_alpha += 255 * (-1 * (v_rel / speed_buff))
      fill_alpha = min(fill_alpha, 255)

    # Calculate size and position
    sz = np.clip((25 * 30) / (d_rel / 3 + 30), 15.0, 30.0) * 2.35
    x = np.clip(point[0], 0.0, rect.width - sz / 2)
    y = min(point[1], rect.height - sz * 0.6)

    g_xo = sz / 5
    g_yo = sz / 10

    glow = [(x + (sz * 1.35) + g_xo, y + sz + g_yo), (x, y - g_yo), (x - (sz * 1.35) - g_xo, y + sz + g_yo)]
    chevron = [(x + (sz * 1.25), y + sz), (x, y), (x - (sz * 1.25), y + sz)]

    return LeadVehicle(glow=glow, chevron=chevron, fill_alpha=int(fill_alpha))

  def _draw_lane_lines(self):
    """Draw lane lines and road edges"""
    for i, lane_line in enumerate(self._lane_lines):
      if lane_line.projected_points.size == 0:
        continue

      alpha = np.clip(self._lane_line_probs[i], 0.0, 0.7)
      color = rl.Color(255, 255, 255, int(alpha * 255))
      draw_polygon(self._rect, lane_line.projected_points, color)

    for i, road_edge in enumerate(self._road_edges):
      if road_edge.projected_points.size == 0:
        continue

      alpha = np.clip(1.0 - self._road_edge_stds[i], 0.0, 1.0)
      color = rl.Color(255, 0, 0, int(alpha * 255))
      draw_polygon(self._rect, road_edge.projected_points, color)

  def _draw_path(self, sm):
    """Draw path with dynamic coloring based on mode and throttle state."""
    if not self._path.projected_points.size:
      return

    allow_throttle = sm['longitudinalPlan'].allowThrottle or not self._longitudinal_control
    self._blend_filter.update(int(allow_throttle))

    if self._experimental_mode:
      # Draw with acceleration coloring
      if len(self._exp_gradient['colors']) > 1:
        draw_polygon(self._rect, self._path.projected_points, gradient=self._exp_gradient)
      else:
        draw_polygon(self._rect, self._path.projected_points, rl.Color(255, 255, 255, 30))
    else:
<<<<<<< HEAD
      # Draw with throttle/no throttle gradient
      allow_throttle = sm['longitudinalPlan'].allowThrottle or not self._longitudinal_control

      # Start transition if throttle state changes
      if allow_throttle != self._prev_allow_throttle:
        self._prev_allow_throttle = allow_throttle
        self._blend_factor = max(1.0 - self._blend_factor, 0.0)

      # Update blend factor
      if self._blend_factor < 1.0:
        self._blend_factor = min(self._blend_factor + self._PATH_BLEND_INCREMENT, 1.0)

      begin_colors = NO_THROTTLE_COLORS if allow_throttle else THROTTLE_COLORS
      end_colors = THROTTLE_COLORS if allow_throttle else NO_THROTTLE_COLORS

      # Blend colors based on transition
      blended_colors = self._blend_colors(begin_colors, end_colors, self._blend_factor)
=======
      # Blend throttle/no throttle colors based on transition
      blend_factor = round(self._blend_filter.x * 100) / 100
      blended_colors = self._blend_colors(NO_THROTTLE_COLORS, THROTTLE_COLORS, blend_factor)
>>>>>>> 9297cd2f
      gradient = {
        'start': (0.0, 1.0),  # Bottom of path
        'end': (0.0, 0.0),  # Top of path
        'colors': blended_colors,
        'stops': [0.0, 0.5, 1.0],
      }
      draw_polygon(self._rect, self._path.projected_points, gradient=gradient)

  def _draw_lead_indicator(self):
    # Draw lead vehicles if available
    for lead in self._lead_vehicles:
      if not lead.glow or not lead.chevron:
        continue

      rl.draw_triangle_fan(lead.glow, len(lead.glow), rl.Color(218, 202, 37, 255))
      rl.draw_triangle_fan(lead.chevron, len(lead.chevron), rl.Color(201, 34, 49, lead.fill_alpha))

  @staticmethod
  def _get_path_length_idx(pos_x_array: np.ndarray, path_height: float) -> int:
    """Get the index corresponding to the given path height"""
    if len(pos_x_array) == 0:
      return 0
    indices = np.where(pos_x_array <= path_height)[0]
    return indices[-1] if indices.size > 0 else 0

  def _map_to_screen(self, in_x, in_y, in_z):
    """Project a point in car space to screen space"""
    input_pt = np.array([in_x, in_y, in_z])
    pt = self._car_space_transform @ input_pt

    if abs(pt[2]) < 1e-6:
      return None

    x, y = pt[0] / pt[2], pt[1] / pt[2]

    clip = self._clip_region
    if not (clip.x <= x <= clip.x + clip.width and clip.y <= y <= clip.y + clip.height):
      return None

    return (x, y)

  def _map_line_to_polygon(self, line: np.ndarray, y_off: float, z_off: float, max_idx: int, allow_invert: bool = True) -> np.ndarray:
    """Convert 3D line to 2D polygon for rendering."""
    if line.shape[0] == 0:
      return np.empty((0, 2), dtype=np.float32)

    # Slice points and filter non-negative x-coordinates
    points = line[:max_idx + 1]
    points = points[points[:, 0] >= 0]
    if points.shape[0] == 0:
      return np.empty((0, 2), dtype=np.float32)

    N = points.shape[0]
    # Generate left and right 3D points in one array using broadcasting
    offsets = np.array([[0, -y_off, z_off], [0, y_off, z_off]], dtype=np.float32)
    points_3d = points[None, :, :] + offsets[:, None, :]  # Shape: 2xNx3
    points_3d = points_3d.reshape(2 * N, 3)  # Shape: (2*N)x3

    # Transform all points to projected space in one operation
    proj = self._car_space_transform @ points_3d.T  # Shape: 3x(2*N)
    proj = proj.reshape(3, 2, N)
    left_proj = proj[:, 0, :]
    right_proj = proj[:, 1, :]

    # Filter points where z is sufficiently large
    valid_proj = (np.abs(left_proj[2]) >= 1e-6) & (np.abs(right_proj[2]) >= 1e-6)
    if not np.any(valid_proj):
      return np.empty((0, 2), dtype=np.float32)

    # Compute screen coordinates
    left_screen = left_proj[:2, valid_proj] / left_proj[2, valid_proj][None, :]
    right_screen = right_proj[:2, valid_proj] / right_proj[2, valid_proj][None, :]

    # Define clip region bounds
    clip = self._clip_region
    x_min, x_max = clip.x, clip.x + clip.width
    y_min, y_max = clip.y, clip.y + clip.height

    # Filter points within clip region
    left_in_clip = (
      (left_screen[0] >= x_min) & (left_screen[0] <= x_max) &
      (left_screen[1] >= y_min) & (left_screen[1] <= y_max)
    )
    right_in_clip = (
      (right_screen[0] >= x_min) & (right_screen[0] <= x_max) &
      (right_screen[1] >= y_min) & (right_screen[1] <= y_max)
    )
    both_in_clip = left_in_clip & right_in_clip

    if not np.any(both_in_clip):
      return np.empty((0, 2), dtype=np.float32)

    # Select valid and clipped points
    left_screen = left_screen[:, both_in_clip]
    right_screen = right_screen[:, both_in_clip]

    # Handle Y-coordinate inversion on hills
    if not allow_invert and left_screen.shape[1] > 1:
      y = left_screen[1, :]  # y-coordinates
      keep = y == np.minimum.accumulate(y)
      if not np.any(keep):
        return np.empty((0, 2), dtype=np.float32)
      left_screen = left_screen[:, keep]
      right_screen = right_screen[:, keep]

    return np.vstack((left_screen.T, right_screen[:, ::-1].T)).astype(np.float32)

  @staticmethod
  def _hsla_to_color(h, s, l, a):
    rgb = colorsys.hls_to_rgb(h, l, s)
    return rl.Color(
      int(rgb[0] * 255),
      int(rgb[1] * 255),
      int(rgb[2] * 255),
      int(a * 255)
    )

  @staticmethod
  def _blend_colors(begin_colors, end_colors, t):
    if t >= 1.0:
      return end_colors
    if t <= 0.0:
      return begin_colors

    inv_t = 1.0 - t
    return [rl.Color(
      int(inv_t * start.r + t * end.r),
      int(inv_t * start.g + t * end.g),
      int(inv_t * start.b + t * end.b),
      int(inv_t * start.a + t * end.a)
    ) for start, end in zip(begin_colors, end_colors, strict=True)]<|MERGE_RESOLUTION|>--- conflicted
+++ resolved
@@ -7,7 +7,7 @@
 from openpilot.common.params import Params
 from openpilot.selfdrive.locationd.calibrationd import HEIGHT_INIT
 from openpilot.selfdrive.ui.ui_state import ui_state
-from openpilot.system.ui.lib.application import gui_app
+from openpilot.system.ui.lib.application import DEFAULT_FPS
 from openpilot.system.ui.lib.shader_polygon import draw_polygon
 from openpilot.system.ui.widgets import Widget
 
@@ -15,6 +15,7 @@
 MIN_DRAW_DISTANCE = 10.0
 MAX_DRAW_DISTANCE = 100.0
 PATH_COLOR_TRANSITION_DURATION = 0.5  # Seconds for color transition animation
+PATH_BLEND_INCREMENT = 1.0 / (PATH_COLOR_TRANSITION_DURATION * DEFAULT_FPS)
 
 MAX_POINTS = 200
 
@@ -79,10 +80,6 @@
       cp = messaging.log_from_bytes(car_params, car.CarParams)
       self._longitudinal_control = cp.openpilotLongitudinalControl
 
-  @property
-  def _PATH_BLEND_INCREMENT(self):
-    return 1.0 / (PATH_COLOR_TRANSITION_DURATION * gui_app.target_fps)
-
   def set_transform(self, transform: np.ndarray):
     self._car_space_transform = transform.astype(np.float32)
     self._transform_dirty = True
@@ -291,29 +288,9 @@
       else:
         draw_polygon(self._rect, self._path.projected_points, rl.Color(255, 255, 255, 30))
     else:
-<<<<<<< HEAD
-      # Draw with throttle/no throttle gradient
-      allow_throttle = sm['longitudinalPlan'].allowThrottle or not self._longitudinal_control
-
-      # Start transition if throttle state changes
-      if allow_throttle != self._prev_allow_throttle:
-        self._prev_allow_throttle = allow_throttle
-        self._blend_factor = max(1.0 - self._blend_factor, 0.0)
-
-      # Update blend factor
-      if self._blend_factor < 1.0:
-        self._blend_factor = min(self._blend_factor + self._PATH_BLEND_INCREMENT, 1.0)
-
-      begin_colors = NO_THROTTLE_COLORS if allow_throttle else THROTTLE_COLORS
-      end_colors = THROTTLE_COLORS if allow_throttle else NO_THROTTLE_COLORS
-
-      # Blend colors based on transition
-      blended_colors = self._blend_colors(begin_colors, end_colors, self._blend_factor)
-=======
       # Blend throttle/no throttle colors based on transition
       blend_factor = round(self._blend_filter.x * 100) / 100
       blended_colors = self._blend_colors(NO_THROTTLE_COLORS, THROTTLE_COLORS, blend_factor)
->>>>>>> 9297cd2f
       gradient = {
         'start': (0.0, 1.0),  # Bottom of path
         'end': (0.0, 0.0),  # Top of path
