--- conflicted
+++ resolved
@@ -49,14 +49,10 @@
     self.alert_renderer = AlertRenderer()
     self.driver_state_renderer = DriverStateRenderer()
 
-<<<<<<< HEAD
   def _render(self, rect):
-=======
     # Callbacks
     self.on_click: Callable | None = None
 
-  def render(self, rect):
->>>>>>> 2031a331
     # Only render when system is started to avoid invalid data access
     if not ui_state.started:
       return
