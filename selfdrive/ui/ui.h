#pragma once

#include <memory>
#include <string>
#include <optional>

#include <QObject>
#include <QTimer>
#include <QColor>
#include <QFuture>
#include <QPolygonF>
#include <QTransform>

#include "cereal/messaging/messaging.h"
#include "common/modeldata.h"
#include "common/params.h"
#include "common/timing.h"

const int bdr_s = 30;
const int header_h = 420;
const int footer_h = 280;

const int UI_FREQ = 20; // Hz
typedef cereal::CarControl::HUDControl::AudibleAlert AudibleAlert;

const mat3 DEFAULT_CALIBRATION = {{ 0.0, 1.0, 0.0, 0.0, 0.0, 1.0, 1.0, 0.0, 0.0 }};

const vec3 default_face_kpts_3d[] = {
  {-5.98, -51.20, 8.00}, {-17.64, -49.14, 8.00}, {-23.81, -46.40, 8.00}, {-29.98, -40.91, 8.00}, {-32.04, -37.49, 8.00},
  {-34.10, -32.00, 8.00}, {-36.16, -21.03, 8.00}, {-36.16, 6.40, 8.00}, {-35.47, 10.51, 8.00}, {-32.73, 19.43, 8.00},
  {-29.30, 26.29, 8.00}, {-24.50, 33.83, 8.00}, {-19.01, 41.37, 8.00}, {-14.21, 46.17, 8.00}, {-12.16, 47.54, 8.00},
  {-4.61, 49.60, 8.00}, {4.99, 49.60, 8.00}, {12.53, 47.54, 8.00}, {14.59, 46.17, 8.00}, {19.39, 41.37, 8.00},
  {24.87, 33.83, 8.00}, {29.67, 26.29, 8.00}, {33.10, 19.43, 8.00}, {35.84, 10.51, 8.00}, {36.53, 6.40, 8.00},
  {36.53, -21.03, 8.00}, {34.47, -32.00, 8.00}, {32.42, -37.49, 8.00}, {30.36, -40.91, 8.00}, {24.19, -46.40, 8.00},
  {18.02, -49.14, 8.00}, {6.36, -51.20, 8.00}, {-5.98, -51.20, 8.00},
};

struct Alert {
  QString text1;
  QString text2;
  QString type;
  cereal::ControlsState::AlertSize size;
  AudibleAlert sound;

  bool equal(const Alert &a2) {
    return text1 == a2.text1 && text2 == a2.text2 && type == a2.type && sound == a2.sound;
  }

  static Alert get(const SubMaster &sm, uint64_t started_frame) {
    const cereal::ControlsState::Reader &cs = sm["controlsState"].getControlsState();
    if (sm.updated("controlsState")) {
      return {cs.getAlertText1().cStr(), cs.getAlertText2().cStr(),
              cs.getAlertType().cStr(), cs.getAlertSize(),
              cs.getAlertSound()};
    } else if ((sm.frame - started_frame) > 5 * UI_FREQ) {
      const int CONTROLS_TIMEOUT = 5;
      const int controls_missing = (nanos_since_boot() - sm.rcv_time("controlsState")) / 1e9;

      // Handle controls timeout
      if (sm.rcv_frame("controlsState") < started_frame) {
        // car is started, but controlsState hasn't been seen at all
        return {"openpilot Unavailable", "Waiting for controls to start",
                "controlsWaiting", cereal::ControlsState::AlertSize::MID,
                AudibleAlert::NONE};
      } else if (controls_missing > CONTROLS_TIMEOUT && !Hardware::PC()) {
        // car is started, but controls is lagging or died
        if (cs.getEnabled() && (controls_missing - CONTROLS_TIMEOUT) < 10) {
          return {"TAKE CONTROL IMMEDIATELY", "Controls Unresponsive",
                  "controlsUnresponsive", cereal::ControlsState::AlertSize::FULL,
                  AudibleAlert::WARNING_IMMEDIATE};
        } else {
          return {"Controls Unresponsive", "Reboot Device",
                  "controlsUnresponsivePermanent", cereal::ControlsState::AlertSize::MID,
                  AudibleAlert::NONE};
        }
      }
    }
    return {};
  }
};

typedef enum UIStatus {
  STATUS_DISENGAGED,
  STATUS_OVERRIDE,
  STATUS_ENGAGED,
  STATUS_WARNING,
  STATUS_ALERT,
} UIStatus;

const QColor bg_colors [] = {
  [STATUS_DISENGAGED] = QColor(0x17, 0x33, 0x49, 0xc8),
  [STATUS_OVERRIDE] = QColor(0x91, 0x9b, 0x95, 0xf1),
  [STATUS_ENGAGED] = QColor(0x17, 0x86, 0x44, 0xf1),
  [STATUS_WARNING] = QColor(0xDA, 0x6F, 0x25, 0xf1),
  [STATUS_ALERT] = QColor(0xC9, 0x22, 0x31, 0xf1),
};

typedef struct UIScene {
  bool calibration_valid = false;
  bool calibration_wide_valid  = false;
  bool wide_cam = true;
  mat3 view_from_calib = DEFAULT_CALIBRATION;
  mat3 view_from_wide_calib = DEFAULT_CALIBRATION;
  cereal::PandaState::PandaType pandaType;

  // modelV2
  float lane_line_probs[4];
  float road_edge_stds[2];
  QPolygonF track_vertices;
  QPolygonF lane_line_vertices[4];
  QPolygonF road_edge_vertices[2];

  // lead
  QPointF lead_vertices[2];

  // DMoji state
  float driver_pose_vals[3];
  float driver_pose_diff[3];
  float driver_pose_sins[3];
  float driver_pose_coss[3];
  vec3 face_kpts_draw[std::size(default_face_kpts_3d)];

  float light_sensor;
  bool started, ignition, is_metric, map_on_left, longitudinal_control;
  uint64_t started_frame;
} UIScene;

class UIState : public QObject {
  Q_OBJECT

public:
  UIState(QObject* parent = 0);
  void updateStatus();
  void setDriverViewEnabled(bool enabled);
  inline bool driverViewEnabled() const { return driver_view_enabled; }
  inline bool worldObjectsVisible() const {
    return sm->rcv_frame("liveCalibration") > scene.started_frame;
  };
  inline bool engaged() const {
    return scene.started && (*sm)["controlsState"].getControlsState().getEnabled();
  };

  int fb_w = 0, fb_h = 0;

  std::unique_ptr<SubMaster> sm;

  UIStatus status;
  UIScene scene = {};

  bool awake;
  int prime_type;
  QString language;

  QTransform car_space_transform;
<<<<<<< HEAD
  bool wide_cam_only;
  bool driver_view_enabled = false;
=======
>>>>>>> 89d767da

signals:
  void uiUpdate(const UIState &s);
  void offroadTransition(bool offroad);
  void primeTypeChanged(int prime_type);

private slots:
  void update();

private:
  QTimer *timer;
  bool started_prev = false;
  int prime_type_prev = -1;
};

UIState *uiState();

// device management class
class Device : public QObject {
  Q_OBJECT

public:
  Device(QObject *parent = 0);

private:
  bool awake = false;
  int interactive_timeout = 0;
  bool ignition_on = false;
  bool driver_view_enabled = false;
  int last_brightness = 0;
  FirstOrderFilter brightness_filter;
  QFuture<void> brightness_future;

  void updateBrightness(const UIState &s);
  void updateWakefulness(const UIState &s);
  bool motionTriggered(const UIState &s);
  void setAwake(bool on);

signals:
  void displayPowerChanged(bool on);
  void interactiveTimout();

public slots:
  void resetInteractiveTimout();
  void update(const UIState &s);
};

void ui_update_params(UIState *s);
int get_path_length_idx(const cereal::XYZTData::Reader &line, const float path_height);
void update_model(UIState *s,
                  const cereal::ModelDataV2::Reader &model,
                  const cereal::UiPlan::Reader &plan);
void update_dmonitoring(UIState *s, const cereal::DriverStateV2::Reader &driverstate, float dm_fade_state, bool is_rhd);
void update_leads(UIState *s, const cereal::RadarState::Reader &radar_state, const cereal::XYZTData::Reader &line);
void update_line_data(const UIState *s, const cereal::XYZTData::Reader &line,
                      float y_off, float z_off, QPolygonF *pvd, int max_idx, bool allow_invert);<|MERGE_RESOLUTION|>--- conflicted
+++ resolved
@@ -152,11 +152,7 @@
   QString language;
 
   QTransform car_space_transform;
-<<<<<<< HEAD
-  bool wide_cam_only;
   bool driver_view_enabled = false;
-=======
->>>>>>> 89d767da
 
 signals:
   void uiUpdate(const UIState &s);
