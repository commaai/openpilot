#pragma once

#include <memory>
#include <string>
#include <optional>

#include <QObject>
#include <QTimer>
#include <QColor>
#include <QTransform>

#include "cereal/messaging/messaging.h"
#include "selfdrive/common/modeldata.h"
#include "selfdrive/common/params.h"
#include "selfdrive/common/timing.h"

const int bdr_s = 30;
const int header_h = 420;
const int footer_h = 280;

const int UI_FREQ = 20;   // Hz
typedef cereal::CarControl::HUDControl::AudibleAlert AudibleAlert;

// TODO: this is also hardcoded in common/transformations/camera.py
// TODO: choose based on frame input size
const float y_offset = Hardware::EON() ? 0.0 : 150.0;
const float ZOOM = Hardware::EON() ? 2138.5 : 2912.8;

struct Alert {
  QString text1;
  QString text2;
  QString type;
  cereal::ControlsState::AlertSize size;
  AudibleAlert sound;
  bool equal(const Alert &a2) {
    return text1 == a2.text1 && text2 == a2.text2 && type == a2.type && sound == a2.sound;
  }

  static Alert get(const SubMaster &sm, uint64_t started_frame) {
    if (sm.updated("controlsState")) {
      const cereal::ControlsState::Reader &cs = sm["controlsState"].getControlsState();
      return {cs.getAlertText1().cStr(), cs.getAlertText2().cStr(),
              cs.getAlertType().cStr(), cs.getAlertSize(),
              cs.getAlertSound()};
    } else if ((sm.frame - started_frame) > 5 * UI_FREQ) {
      const int CONTROLS_TIMEOUT = 5;
      // Handle controls timeout
      if (sm.rcv_frame("controlsState") < started_frame) {
        // car is started, but controlsState hasn't been seen at all
        return {"openpilot Unavailable", "Waiting for controls to start",
                "controlsWaiting", cereal::ControlsState::AlertSize::MID,
                AudibleAlert::NONE};
      } else if ((nanos_since_boot() - sm.rcv_time("controlsState")) / 1e9 > CONTROLS_TIMEOUT) {
        // car is started, but controls is lagging or died
        return {"TAKE CONTROL IMMEDIATELY", "Controls Unresponsive",
                "controlsUnresponsive", cereal::ControlsState::AlertSize::FULL,
                AudibleAlert::WARNING_IMMEDIATE};
      }
    }
    return {};
  }
};

typedef enum UIStatus {
  STATUS_DISENGAGED,
  STATUS_ENGAGED,
  STATUS_WARNING,
  STATUS_ALERT,
} UIStatus;

const QColor bg_colors [] = {
  [STATUS_DISENGAGED] =  QColor(0x17, 0x33, 0x49, 0xc8),
  [STATUS_ENGAGED] = QColor(0x17, 0x86, 0x44, 0xf1),
  [STATUS_WARNING] = QColor(0xDA, 0x6F, 0x25, 0xf1),
  [STATUS_ALERT] = QColor(0xC9, 0x22, 0x31, 0xf1),
};

typedef struct {
  QPointF v[TRAJECTORY_SIZE * 2];
  int cnt;
} line_vertices_data;

typedef struct UIScene {
  mat3 view_from_calib;
  bool world_objects_visible;

  cereal::PandaState::PandaType pandaType;

  // modelV2
  float lane_line_probs[4];
  float road_edge_stds[2];
  line_vertices_data track_vertices;
  line_vertices_data lane_line_vertices[4];
  line_vertices_data road_edge_vertices[2];

  // lead
  QPointF lead_vertices[2];

  float light_sensor, accel_sensor, gyro_sensor;
  bool started, ignition, is_metric, longitudinal_control, end_to_end;
  uint64_t started_frame;
} UIScene;

class UIState : public QObject {
  Q_OBJECT

public:
  UIState(QObject* parent = 0);

  int fb_w = 0, fb_h = 0;

  std::unique_ptr<SubMaster> sm;

  UIStatus status;
  UIScene scene = {};

  bool awake;
  bool has_prime = false;

  QTransform car_space_transform;
  bool wide_camera;
<<<<<<< HEAD
  float running_time;
=======
} UIState;


class QUIState : public QObject {
  Q_OBJECT

public:
  QUIState(QObject* parent = 0);

  // TODO: get rid of this, only use signal
  inline static UIState ui_state = {0};
>>>>>>> 921656e9

signals:
  void uiUpdate(const UIState &s);
  void offroadTransition(bool offroad);

private slots:
  void update();

private:
  QTimer *timer;
  bool started_prev = true;
};

UIState *uiState();

// device management class

class Device : public QObject {
  Q_OBJECT

public:
  Device(QObject *parent = 0);

private:
  // auto brightness
  const float accel_samples = 5*UI_FREQ;

  bool awake = false;
  int awake_timeout = 0;
  float accel_prev = 0;
  float gyro_prev = 0;
  int last_brightness = 0;
  FirstOrderFilter brightness_filter;

  QTimer *timer;

  void updateBrightness(const UIState &s);
  void updateWakefulness(const UIState &s);

signals:
  void displayPowerChanged(bool on);

public slots:
  void setAwake(bool on, bool reset);
  void update(const UIState &s);
};

void ui_update_params(UIState *s);<|MERGE_RESOLUTION|>--- conflicted
+++ resolved
@@ -119,21 +119,6 @@
 
   QTransform car_space_transform;
   bool wide_camera;
-<<<<<<< HEAD
-  float running_time;
-=======
-} UIState;
-
-
-class QUIState : public QObject {
-  Q_OBJECT
-
-public:
-  QUIState(QObject* parent = 0);
-
-  // TODO: get rid of this, only use signal
-  inline static UIState ui_state = {0};
->>>>>>> 921656e9
 
 signals:
   void uiUpdate(const UIState &s);
