#include <cmath>
#include <fstream>
#include <iostream>
#include <thread>
#include <exception>

#include <QDateTime>
#include <QHBoxLayout>
#include <QLayout>
#include <QMouseEvent>
#include <QStackedLayout>
#include <QVBoxLayout>
#include <QWidget>

#include "common/params.h"
#include "common/timing.h"
#include "common/swaglog.h"
#include "common/watchdog.h"
#include "selfdrive/hardware/hw.h"

#include "home.hpp"
#include "paint.hpp"
#include "qt_window.hpp"
#include "widgets/drive_stats.hpp"
#include "widgets/setup.hpp"

#define BACKLIGHT_DT 0.25
#define BACKLIGHT_TS 2.00
#define BACKLIGHT_OFFROAD 50

// HomeWindow: the container for the offroad (OffroadHome) and onroad (GLWindow) UIs

HomeWindow::HomeWindow(QWidget* parent) : QWidget(parent) {
  layout = new QGridLayout;
  layout->setMargin(0);

  // onroad UI
  glWindow = new GLWindow(this);
  layout->addWidget(glWindow, 0, 0);

  // draw offroad UI on top of onroad UI
  home = new OffroadHome();
  layout->addWidget(home, 0, 0);

  QObject::connect(glWindow, SIGNAL(offroadTransition(bool)), this, SLOT(setVisibility(bool)));
  QObject::connect(glWindow, SIGNAL(offroadTransition(bool)), this, SIGNAL(offroadTransition(bool)));
  QObject::connect(glWindow, SIGNAL(screen_shutoff()), this, SIGNAL(closeSettings()));
  QObject::connect(this, SIGNAL(openSettings()), home, SLOT(refresh()));

  setLayout(layout);
  setStyleSheet(R"(
    * {
      color: white;
    }
  )");
}

void HomeWindow::setVisibility(bool offroad) {
  home->setVisible(offroad);
}

void HomeWindow::mousePressEvent(QMouseEvent* e) {
  UIState* ui_state = &glWindow->ui_state;
  if (GLWindow::ui_state.scene.started && GLWindow::ui_state.scene.driver_view) {
    Params().write_db_value("IsDriverViewEnabled", "0", 1);
    return;
  }

  glWindow->wake();

  // Settings button click
  if (!ui_state->sidebar_collapsed && settings_btn.ptInRect(e->x(), e->y())) {
    emit openSettings();
  }

  // Vision click
  if (ui_state->scene.started && (e->x() >= ui_state->viz_rect.x - bdr_s)) {
    ui_state->sidebar_collapsed = !ui_state->sidebar_collapsed;
  }
}


// OffroadHome: the offroad home page

OffroadHome::OffroadHome(QWidget* parent) : QWidget(parent) {
  QVBoxLayout* main_layout = new QVBoxLayout();
  main_layout->setContentsMargins(sbr_w + 50, 50, 50, 50);

  // top header
  QHBoxLayout* header_layout = new QHBoxLayout();

  date = new QLabel();
  date->setStyleSheet(R"(font-size: 55px;)");
  header_layout->addWidget(date, 0, Qt::AlignTop | Qt::AlignLeft);

  std::string brand = Params().read_db_bool("Passive") ? "dashcam" : "openpilot";
  QLabel* version = new QLabel(QString::fromStdString(brand + " v" + Params().get("Version")));
  version->setStyleSheet(R"(font-size: 55px;)");
  header_layout->addWidget(version, 0, Qt::AlignTop | Qt::AlignRight);

  main_layout->addLayout(header_layout);

  alert_notification = new QPushButton();
  QObject::connect(alert_notification, SIGNAL(released()), this, SLOT(openAlerts()));

  // main content
  main_layout->addSpacing(25);
  center_layout = new QStackedLayout();

  QGridLayout* statsAndSetup = new QGridLayout();

  DriveStats* drive = new DriveStats;
<<<<<<< HEAD
  drive->setFixedSize(1000, 800);
  statsAndSetup->addWidget(drive, 0, 0);

  SetupWidget* setup = new SetupWidget;
  statsAndSetup->addWidget(setup, 0, 1);
  statsAndSetup->addWidget(alert_notification, 0, 1, Qt::AlignTop | Qt::AlignRight);
=======
  drive->setFixedSize(800, 800);
  statsAndSetup->addWidget(drive, 0, Qt::AlignLeft);

  SetupWidget* setup = new SetupWidget;
  setup->setFixedSize(700, 700);
  statsAndSetup->addWidget(setup, 0, Qt::AlignRight);
>>>>>>> eda9538c

  QWidget* statsAndSetupWidget = new QWidget();
  statsAndSetupWidget->setLayout(statsAndSetup);

  center_layout->addWidget(statsAndSetupWidget);

  alerts_widget = new OffroadAlert();
  QObject::connect(alerts_widget, SIGNAL(closeAlerts()), this, SLOT(closeAlerts()));
  center_layout->addWidget(alerts_widget);
  center_layout->setAlignment(alerts_widget, Qt::AlignCenter);

  main_layout->addLayout(center_layout, 1);

  // set up refresh timer
  timer = new QTimer(this);
  QObject::connect(timer, SIGNAL(timeout()), this, SLOT(refresh()));
  refresh();
  timer->start(10 * 1000);

  setLayout(main_layout);
  setStyleSheet(R"(background-color: none;)");
}

void OffroadHome::openAlerts() {
  center_layout->setCurrentIndex(1);
}

void OffroadHome::closeAlerts() {
  center_layout->setCurrentIndex(0);
}

void OffroadHome::refresh() {
  bool first_refresh = !date->text().size();
  if (!isVisible() && !first_refresh) {
    return;
  }

  date->setText(QDateTime::currentDateTime().toString("dddd, MMMM d"));

  // update alerts

  alerts_widget->refresh();
  if (!alerts_widget->alerts.size() && !alerts_widget->updateAvailable) {
    alert_notification->setVisible(false);
    return;
  }

  if (alerts_widget->updateAvailable) {
    alert_notification->setText("UPDATE");
  } else {
    int alerts = alerts_widget->alerts.size();
    alert_notification->setText(QString::number(alerts) + " ALERT" + (alerts == 1 ? "" : "S"));
  }

  alert_notification->setVisible(true);

  // Red background for alerts, blue for update available
  QString style = QString(R"(
    padding: 15px;
    padding-left: 30px;
    padding-right: 30px;
    border: 1px solid;
    border-radius: 5px;
    font-size: 40px;
    font-weight: 500;
    background-color: #E22C2C;
  )");
  if (alerts_widget->updateAvailable) {
    style.replace("#E22C2C", "#364DEF");
  }
  alert_notification->setStyleSheet(style);
}

static void handle_display_state(UIState* s, bool user_input) {
  static int awake_timeout = 0;
  awake_timeout = std::max(awake_timeout - 1, 0);

  if (user_input || s->scene.ignition || s->scene.started) {
    s->awake = true;
    awake_timeout = 30 * UI_FREQ;
  } else if (awake_timeout == 0) {
    s->awake = false;
  }
}


// GLWindow: the onroad UI

GLWindow::GLWindow(QWidget* parent) : QOpenGLWidget(parent) {
  timer = new QTimer(this);
  QObject::connect(timer, SIGNAL(timeout()), this, SLOT(timerUpdate()));

  backlight_timer = new QTimer(this);
  QObject::connect(backlight_timer, SIGNAL(timeout()), this, SLOT(backlightUpdate()));

  int result = read_param(&brightness_b, "BRIGHTNESS_B", true);
  result += read_param(&brightness_m, "BRIGHTNESS_M", true);
  if (result != 0) {
    brightness_b = 10.0;
    brightness_m = 0.1;
  }
  smooth_brightness = BACKLIGHT_OFFROAD;
}

GLWindow::~GLWindow() {
  makeCurrent();
  doneCurrent();
}

void GLWindow::initializeGL() {
  initializeOpenGLFunctions();
  std::cout << "OpenGL version: " << glGetString(GL_VERSION) << std::endl;
  std::cout << "OpenGL vendor: " << glGetString(GL_VENDOR) << std::endl;
  std::cout << "OpenGL renderer: " << glGetString(GL_RENDERER) << std::endl;
  std::cout << "OpenGL language version: " << glGetString(GL_SHADING_LANGUAGE_VERSION) << std::endl;

  ui_state.sound = &sound;
  ui_state.fb_w = vwp_w;
  ui_state.fb_h = vwp_h;
  ui_init(&ui_state);

  wake();

  prev_draw_t = millis_since_boot();
  timer->start(1000 / UI_FREQ);
  backlight_timer->start(BACKLIGHT_DT * 1000);
}

void GLWindow::backlightUpdate() {
  // Update brightness
  float k = (BACKLIGHT_DT / BACKLIGHT_TS) / (1.0f + BACKLIGHT_DT / BACKLIGHT_TS);

  float clipped_brightness = std::min(100.0f, (ui_state.scene.light_sensor * brightness_m) + brightness_b);
  if (!ui_state.scene.started) {
    clipped_brightness = BACKLIGHT_OFFROAD;
  }

  smooth_brightness = clipped_brightness * k + smooth_brightness * (1.0f - k);

  int brightness = smooth_brightness;
  if (!ui_state.awake) {
    brightness = 0;
    emit screen_shutoff();
  }

  if (brightness != last_brightness) {
    std::thread{Hardware::set_brightness, brightness}.detach();
  }
  last_brightness = brightness;
}

void GLWindow::timerUpdate() {
  // Connecting to visionIPC requires opengl to be current
  if (!ui_state.vipc_client->connected){
    makeCurrent();
  }

  if (ui_state.scene.started != onroad) {
    onroad = ui_state.scene.started;
    emit offroadTransition(!onroad);

    // Change timeout to 0 when onroad, this will call timerUpdate continously.
    // This puts visionIPC in charge of update frequency, reducing video latency
    timer->start(onroad ? 0 : 1000 / UI_FREQ);
  }

  handle_display_state(&ui_state, false);

  ui_update(&ui_state);
  repaint();
  watchdog_kick();
}

void GLWindow::resizeGL(int w, int h) {
  std::cout << "resize " << w << "x" << h << std::endl;
}

void GLWindow::paintGL() {
  if(GLWindow::ui_state.awake){
    ui_draw(&ui_state);

    double cur_draw_t = millis_since_boot();
    double dt = cur_draw_t - prev_draw_t;
    if (dt > 66 && onroad){
      // warn on sub 15fps
      LOGW("slow frame(%llu) time: %.2f", ui_state.sm->frame, dt);
    }
    prev_draw_t = cur_draw_t;
  }
}

void GLWindow::wake() {
  handle_display_state(&ui_state, true);
}<|MERGE_RESOLUTION|>--- conflicted
+++ resolved
@@ -110,21 +110,12 @@
   QGridLayout* statsAndSetup = new QGridLayout();
 
   DriveStats* drive = new DriveStats;
-<<<<<<< HEAD
-  drive->setFixedSize(1000, 800);
-  statsAndSetup->addWidget(drive, 0, 0);
-
-  SetupWidget* setup = new SetupWidget;
-  statsAndSetup->addWidget(setup, 0, 1);
-  statsAndSetup->addWidget(alert_notification, 0, 1, Qt::AlignTop | Qt::AlignRight);
-=======
   drive->setFixedSize(800, 800);
   statsAndSetup->addWidget(drive, 0, Qt::AlignLeft);
 
   SetupWidget* setup = new SetupWidget;
   setup->setFixedSize(700, 700);
   statsAndSetup->addWidget(setup, 0, Qt::AlignRight);
->>>>>>> eda9538c
 
   QWidget* statsAndSetupWidget = new QWidget();
   statsAndSetupWidget->setLayout(statsAndSetup);
