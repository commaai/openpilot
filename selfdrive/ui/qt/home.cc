#include <cmath>
#include <fstream>
#include <iostream>
#include <thread>
#include <exception>

#include <QDateTime>
#include <QHBoxLayout>
#include <QLayout>
#include <QMouseEvent>
#include <QStackedLayout>
#include <QVBoxLayout>
#include <QWidget>

#include "common/params.h"
#include "common/timing.h"
#include "common/swaglog.h"
#include "common/watchdog.h"
#include "selfdrive/hardware/hw.h"

#include "home.hpp"
#include "paint.hpp"
#include "qt_window.hpp"
#include "widgets/drive_stats.hpp"
#include "widgets/setup.hpp"

#define BACKLIGHT_DT 0.25
#define BACKLIGHT_TS 2.00
#define BACKLIGHT_OFFROAD 50

// HomeWindow: the container for the offroad (OffroadHome) and onroad (GLWindow) UIs

HomeWindow::HomeWindow(QWidget* parent) : QWidget(parent) {
  layout = new QGridLayout;
  layout->setMargin(0);

  // onroad UI
  glWindow = new GLWindow(this);
  layout->addWidget(glWindow, 0, 0);

  // draw offroad UI on top of onroad UI
  home = new OffroadHome();
  layout->addWidget(home, 0, 0);

  QObject::connect(glWindow, SIGNAL(offroadTransition(bool)), this, SLOT(setVisibility(bool)));
  QObject::connect(glWindow, SIGNAL(offroadTransition(bool)), this, SIGNAL(offroadTransition(bool)));
  QObject::connect(glWindow, SIGNAL(screen_shutoff()), this, SIGNAL(closeSettings()));
  QObject::connect(this, SIGNAL(openSettings()), home, SLOT(refresh()));

  setLayout(layout);
  setStyleSheet(R"(
    * {
      color: white;
    }
  )");
}

void HomeWindow::setVisibility(bool offroad) {
  home->setVisible(offroad);
}

void HomeWindow::mousePressEvent(QMouseEvent* e) {
  UIState* ui_state = &glWindow->ui_state;
  if (GLWindow::ui_state.scene.started && GLWindow::ui_state.scene.driver_view) {
    Params().write_db_value("IsDriverViewEnabled", "0", 1);
    return;
  }

  glWindow->wake();

  // Settings button click
  if (!ui_state->sidebar_collapsed && settings_btn.ptInRect(e->x(), e->y())) {
    emit openSettings();
  }

  // Vision click
  if (ui_state->scene.started && (e->x() >= ui_state->viz_rect.x - bdr_s)) {
    ui_state->sidebar_collapsed = !ui_state->sidebar_collapsed;
  }
}


// OffroadHome: the offroad home page

OffroadHome::OffroadHome(QWidget* parent) : QWidget(parent) {
  QVBoxLayout* main_layout = new QVBoxLayout();
  main_layout->setContentsMargins(sbr_w + 50, 50, 50, 50);

  // top header
  QHBoxLayout* header_layout = new QHBoxLayout();

  date = new QLabel();
  date->setStyleSheet(R"(font-size: 55px;)");
  header_layout->addWidget(date, 0, Qt::AlignTop | Qt::AlignLeft);

  QLabel* version = new QLabel(QString::fromStdString("openpilot v" + Params().get("Version")));
  version->setStyleSheet(R"(font-size: 45px;)");
  header_layout->addWidget(version, 0, Qt::AlignTop | Qt::AlignRight);

  main_layout->addLayout(header_layout);

  alert_notification = new QPushButton();
  QObject::connect(alert_notification, SIGNAL(released()), this, SLOT(openAlerts()));
  main_layout->addWidget(alert_notification, 0, Qt::AlignTop | Qt::AlignRight);

  // main content
  main_layout->addSpacing(25);
  center_layout = new QStackedLayout();

  QHBoxLayout* statsAndSetup = new QHBoxLayout();

  DriveStats* drive = new DriveStats;
  drive->setFixedSize(1000, 800);
  statsAndSetup->addWidget(drive);

  SetupWidget* setup = new SetupWidget;
  statsAndSetup->addWidget(setup);

  QWidget* statsAndSetupWidget = new QWidget();
  statsAndSetupWidget->setLayout(statsAndSetup);

  center_layout->addWidget(statsAndSetupWidget);

  alerts_widget = new OffroadAlert();
  QObject::connect(alerts_widget, SIGNAL(closeAlerts()), this, SLOT(closeAlerts()));
  center_layout->addWidget(alerts_widget);
  center_layout->setAlignment(alerts_widget, Qt::AlignCenter);

  main_layout->addLayout(center_layout, 1);

  // set up refresh timer
  timer = new QTimer(this);
  QObject::connect(timer, SIGNAL(timeout()), this, SLOT(refresh()));
  refresh();
  timer->start(10 * 1000);

  setLayout(main_layout);
  setStyleSheet(R"(background-color: none;)");
}

void OffroadHome::openAlerts() {
  center_layout->setCurrentIndex(1);
}

void OffroadHome::closeAlerts() {
  center_layout->setCurrentIndex(0);
}

void OffroadHome::refresh() {
  bool first_refresh = !date->text().size();
  if (!isVisible() && !first_refresh) {
    return;
  }

  date->setText(QDateTime::currentDateTime().toString("dddd, MMMM d"));

  // update alerts

  alerts_widget->refresh();
  if (!alerts_widget->alerts.size() && !alerts_widget->updateAvailable) {
    alert_notification->setVisible(false);
    return;
  }

  if (alerts_widget->updateAvailable) {
    alert_notification->setText("UPDATE");
  } else {
    int alerts = alerts_widget->alerts.size();
    alert_notification->setText(QString::number(alerts) + " ALERT" + (alerts == 1 ? "" : "S"));
  }

  alert_notification->setVisible(true);

  // Red background for alerts, blue for update available
  QString style = QString(R"(
    padding: 15px;
    padding-left: 30px;
    padding-right: 30px;
    border: 1px solid;
    border-radius: 5px;
    font-size: 40px;
    font-weight: 500;
    background-color: #E22C2C;
  )");
  if (alerts_widget->updateAvailable) {
    style.replace("#E22C2C", "#364DEF");
  }
  alert_notification->setStyleSheet(style);
}

<<<<<<< HEAD
HomeWindow::HomeWindow(QWidget* parent) : QWidget(parent) {
  layout = new QGridLayout;
  layout->setMargin(0);

  // onroad UI
  glWindow = new GLWindow(this);
  layout->addWidget(glWindow, 0, 0);

  sidebar = new Sidebar(this);

  
  

  // draw offroad UI on top of onroad UI
  home = new OffroadHome();
  layout->addWidget(home, 0, 0);

  layout->addWidget(sidebar, 0, 0);
  
  QObject::connect(glWindow, SIGNAL(offroadTransition(bool)), this, SLOT(setVisibility(bool)));
  QObject::connect(this, SIGNAL(openSettings()), home, SLOT(refresh()));
  setLayout(layout);
  setStyleSheet(R"(
    * {
      color: white;
    }
  )");
}

void HomeWindow::setVisibility(bool offroad) {
  home->setVisible(offroad);
}

void HomeWindow::mousePressEvent(QMouseEvent* e) {
  UIState* ui_state = &glWindow->ui_state;

  glWindow->wake();

  // Settings button click
  if (!ui_state->scene.sidebar_collapsed && settings_btn.ptInRect(e->x(), e->y())) {
    emit openSettings();
  }

  // Vision click
  if (ui_state->started && (e->x() >= ui_state->scene.viz_rect.x - bdr_s)) {
    ui_state->scene.sidebar_collapsed = !ui_state->scene.sidebar_collapsed;
  }
}

=======
>>>>>>> 3ecfc169
static void handle_display_state(UIState* s, bool user_input) {
  static int awake_timeout = 0;
  awake_timeout = std::max(awake_timeout - 1, 0);

  if (user_input || s->scene.ignition || s->scene.started) {
    s->awake = true;
    awake_timeout = 30 * UI_FREQ;
  } else if (awake_timeout == 0) {
    s->awake = false;
  }
}


// GLWindow: the onroad UI

GLWindow::GLWindow(QWidget* parent) : QOpenGLWidget(parent) {
  timer = new QTimer(this);
  QObject::connect(timer, SIGNAL(timeout()), this, SLOT(timerUpdate()));

  backlight_timer = new QTimer(this);
  QObject::connect(backlight_timer, SIGNAL(timeout()), this, SLOT(backlightUpdate()));

  int result = read_param(&brightness_b, "BRIGHTNESS_B", true);
  result += read_param(&brightness_m, "BRIGHTNESS_M", true);
  if (result != 0) {
    brightness_b = 10.0;
    brightness_m = 0.1;
  }
  smooth_brightness = BACKLIGHT_OFFROAD;
}

GLWindow::~GLWindow() {
  makeCurrent();
  doneCurrent();
}

void GLWindow::initializeGL() {
  initializeOpenGLFunctions();
  std::cout << "OpenGL version: " << glGetString(GL_VERSION) << std::endl;
  std::cout << "OpenGL vendor: " << glGetString(GL_VENDOR) << std::endl;
  std::cout << "OpenGL renderer: " << glGetString(GL_RENDERER) << std::endl;
  std::cout << "OpenGL language version: " << glGetString(GL_SHADING_LANGUAGE_VERSION) << std::endl;

  ui_state.sound = &sound;
  ui_state.fb_w = vwp_w;
  ui_state.fb_h = vwp_h;
  ui_init(&ui_state);

  wake();

  prev_draw_t = millis_since_boot();
  timer->start(1000 / UI_FREQ);
  backlight_timer->start(BACKLIGHT_DT * 1000);
}

void GLWindow::backlightUpdate() {
  // Update brightness
  float k = (BACKLIGHT_DT / BACKLIGHT_TS) / (1.0f + BACKLIGHT_DT / BACKLIGHT_TS);

  float clipped_brightness = std::min(100.0f, (ui_state.scene.light_sensor * brightness_m) + brightness_b);
  if (!ui_state.scene.started) {
    clipped_brightness = BACKLIGHT_OFFROAD;
  }

  smooth_brightness = clipped_brightness * k + smooth_brightness * (1.0f - k);

  int brightness = smooth_brightness;
  if (!ui_state.awake) {
    brightness = 0;
    emit screen_shutoff();
  }

  if (brightness != last_brightness) {
    std::thread{Hardware::set_brightness, brightness}.detach();
  }
  last_brightness = brightness;
}

void GLWindow::timerUpdate() {
  // Connecting to visionIPC requires opengl to be current
  if (!ui_state.vipc_client->connected){
    makeCurrent();
  }

  if (ui_state.scene.started != onroad) {
    onroad = ui_state.scene.started;
    emit offroadTransition(!onroad);

    // Change timeout to 0 when onroad, this will call timerUpdate continously.
    // This puts visionIPC in charge of update frequency, reducing video latency
    timer->start(onroad ? 0 : 1000 / UI_FREQ);
  }

  handle_display_state(&ui_state, false);

  ui_update(&ui_state);
  repaint();
  watchdog_kick();
}

void GLWindow::resizeGL(int w, int h) {
  std::cout << "resize " << w << "x" << h << std::endl;
}

void GLWindow::paintGL() {
  if(GLWindow::ui_state.awake){
    ui_draw(&ui_state);

    double cur_draw_t = millis_since_boot();
    double dt = cur_draw_t - prev_draw_t;
    if (dt > 66 && onroad){
      // warn on sub 15fps
      LOGW("slow frame(%llu) time: %.2f", ui_state.sm->frame, dt);
    }
    prev_draw_t = cur_draw_t;
  }
}

void GLWindow::wake() {
  handle_display_state(&ui_state, true);
}<|MERGE_RESOLUTION|>--- conflicted
+++ resolved
@@ -188,58 +188,6 @@
   alert_notification->setStyleSheet(style);
 }
 
-<<<<<<< HEAD
-HomeWindow::HomeWindow(QWidget* parent) : QWidget(parent) {
-  layout = new QGridLayout;
-  layout->setMargin(0);
-
-  // onroad UI
-  glWindow = new GLWindow(this);
-  layout->addWidget(glWindow, 0, 0);
-
-  sidebar = new Sidebar(this);
-
-  
-  
-
-  // draw offroad UI on top of onroad UI
-  home = new OffroadHome();
-  layout->addWidget(home, 0, 0);
-
-  layout->addWidget(sidebar, 0, 0);
-  
-  QObject::connect(glWindow, SIGNAL(offroadTransition(bool)), this, SLOT(setVisibility(bool)));
-  QObject::connect(this, SIGNAL(openSettings()), home, SLOT(refresh()));
-  setLayout(layout);
-  setStyleSheet(R"(
-    * {
-      color: white;
-    }
-  )");
-}
-
-void HomeWindow::setVisibility(bool offroad) {
-  home->setVisible(offroad);
-}
-
-void HomeWindow::mousePressEvent(QMouseEvent* e) {
-  UIState* ui_state = &glWindow->ui_state;
-
-  glWindow->wake();
-
-  // Settings button click
-  if (!ui_state->scene.sidebar_collapsed && settings_btn.ptInRect(e->x(), e->y())) {
-    emit openSettings();
-  }
-
-  // Vision click
-  if (ui_state->started && (e->x() >= ui_state->scene.viz_rect.x - bdr_s)) {
-    ui_state->scene.sidebar_collapsed = !ui_state->scene.sidebar_collapsed;
-  }
-}
-
-=======
->>>>>>> 3ecfc169
 static void handle_display_state(UIState* s, bool user_input) {
   static int awake_timeout = 0;
   awake_timeout = std::max(awake_timeout - 1, 0);
