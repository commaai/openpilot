#pragma once

#include <QStackedLayout>
#include <QWidget>
#include <QPushButton>

#include "selfdrive/ui/qt/widgets/cameraview.h"
#include "selfdrive/ui/ui.h"


// ***** onroad widgets *****

<<<<<<< HEAD
class ButtonsWindow : public QWidget {
  Q_OBJECT

public:
  ButtonsWindow(QWidget* parent = 0);

private:
  QPushButton *dfButton;
  QPushButton *lsButton;
  QPushButton *mlButton;

  int dfStatus = -1;  // always initialize style sheet and send msg
  const QStringList dfButtonColors = {"#044389", "#24a8bc", "#fcff4b", "#37b868"};

  int lsStatus = -1;  // always initialize style sheet and send msg
  const QStringList lsButtonColors = {"#ff3737", "#37b868", "#044389"};

  // model long button
  bool mlEnabled = true;  // triggers initialization
  const QStringList mlButtonColors = {"#b83737", "#37b868"};

public slots:
  void updateState(const UIState &s);
=======
class OnroadHud : public QWidget {
  Q_OBJECT
  Q_PROPERTY(QString speed MEMBER speed NOTIFY valueChanged);
  Q_PROPERTY(QString speedUnit MEMBER speedUnit NOTIFY valueChanged);
  Q_PROPERTY(QString maxSpeed MEMBER maxSpeed NOTIFY valueChanged);
  Q_PROPERTY(bool is_cruise_set MEMBER is_cruise_set NOTIFY valueChanged);
  Q_PROPERTY(bool engageable MEMBER engageable NOTIFY valueChanged);
  Q_PROPERTY(bool dmActive MEMBER dmActive NOTIFY valueChanged);
  Q_PROPERTY(bool hideDM MEMBER hideDM NOTIFY valueChanged);
  Q_PROPERTY(int status MEMBER status NOTIFY valueChanged);

public:
  explicit OnroadHud(QWidget *parent);
  void updateState(const UIState &s);

private:
  void drawIcon(QPainter &p, int x, int y, QPixmap &img, QBrush bg, float opacity);
  void drawText(QPainter &p, int x, int y, const QString &text, int alpha = 255);
  void paintEvent(QPaintEvent *event) override;

  QPixmap engage_img;
  QPixmap dm_img;
  const int radius = 192;
  const int img_size = (radius / 2) * 1.5;
  QString speed;
  QString speedUnit;
  QString maxSpeed;
  bool is_cruise_set = false;
  bool engageable = false;
  bool dmActive = false;
  bool hideDM = false;
  int status = STATUS_DISENGAGED;

signals:
  void valueChanged();
>>>>>>> ad09507e
};

class OnroadAlerts : public QWidget {
  Q_OBJECT

public:
  OnroadAlerts(QWidget *parent = 0) : QWidget(parent) {};
  void updateAlert(const Alert &a, const QColor &color);

protected:
  void paintEvent(QPaintEvent*) override;

private:
  QColor bg;
  Alert alert = {};
};

// container window for the NVG UI
class NvgWindow : public CameraViewWidget {
  Q_OBJECT

public:
  explicit NvgWindow(VisionStreamType type, QWidget* parent = 0) : CameraViewWidget("camerad", type, true, parent) {}
  int prev_width = -1;  // initializes ButtonsWindow width and holds prev width to update it

protected:
  void paintGL() override;
  void initializeGL() override;
  void showEvent(QShowEvent *event) override;
  double prev_draw_t = 0;

signals:
  void resizeSignal(int w);
};

// container for all onroad widgets
class OnroadWindow : public QWidget {
  Q_OBJECT

public:
  OnroadWindow(QWidget* parent = 0);
  bool isMapVisible() const { return map && map->isVisible(); }

private:
  void paintEvent(QPaintEvent *event);
  void mousePressEvent(QMouseEvent* e) override;
  OnroadHud *hud;
  OnroadAlerts *alerts;
  NvgWindow *nvg;
  ButtonsWindow *buttons;
  QColor bg = bg_colors[STATUS_DISENGAGED];
  QWidget *map = nullptr;
  QHBoxLayout* split;

signals:
  void updateStateSignal(const UIState &s);
  void offroadTransitionSignal(bool offroad);

private slots:
  void offroadTransition(bool offroad);
  void updateState(const UIState &s);
};<|MERGE_RESOLUTION|>--- conflicted
+++ resolved
@@ -10,7 +10,6 @@
 
 // ***** onroad widgets *****
 
-<<<<<<< HEAD
 class ButtonsWindow : public QWidget {
   Q_OBJECT
 
@@ -34,7 +33,8 @@
 
 public slots:
   void updateState(const UIState &s);
-=======
+};
+
 class OnroadHud : public QWidget {
   Q_OBJECT
   Q_PROPERTY(QString speed MEMBER speed NOTIFY valueChanged);
@@ -70,7 +70,6 @@
 
 signals:
   void valueChanged();
->>>>>>> ad09507e
 };
 
 class OnroadAlerts : public QWidget {
