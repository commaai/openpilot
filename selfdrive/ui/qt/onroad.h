--- conflicted
+++ resolved
@@ -1,13 +1,7 @@
 #pragma once
 
-<<<<<<< HEAD
-#include <map>
-
-#include <QSoundEffect>
-=======
 #include <QOpenGLFunctions>
 #include <QOpenGLWidget>
->>>>>>> 61448db0
 #include <QStackedLayout>
 #include <QWidget>
 
@@ -31,19 +25,9 @@
 
 private:
   QColor bg;
-<<<<<<< HEAD
-  UIStatus prev_status = STATUS_DISENGAGED;
-  float volume = Hardware::MIN_VOLUME;
-  std::map<AudibleAlert, std::pair<QSoundEffect, int>> sounds;
-  float blinking_rate = 0;
-  QString text1, text2;
-  std::string alert_type;
-  cereal::ControlsState::AlertSize alert_size;
-=======
   Alert alert;
 
   void updateAlert(Alert a);
->>>>>>> 61448db0
 
 public slots:
   void updateState(const UIState &s);
