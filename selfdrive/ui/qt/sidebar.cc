#include "selfdrive/ui/qt/sidebar.h"

#include "selfdrive/common/util.h"
#include "selfdrive/hardware/hw.h"

<<<<<<< HEAD
#include "selfdrive/ui/qt/qt_window.h"

StatusWidget::StatusWidget(bool has_substatus, QWidget *parent) : QFrame(parent) {
  layout = new QVBoxLayout();
  layout->setSpacing(0);

  status = new QLabel(this);

  if (has_substatus) {
    layout->setContentsMargins(50, 24, 16, 24);
    status->setAlignment(Qt::AlignLeft | Qt::AlignHCenter);
    status->setStyleSheet(R"(font-size: 65px; font-weight: 500;)");
=======
void configFont(QPainter &p, QString family, int size, int weight) {
  QFont f(family);
  f.setPixelSize(size);
  f.setWeight(weight);
  p.setFont(f);
}
>>>>>>> 9c60d8a7

void Sidebar::drawMetric(QPainter &p, const QString &label, const QString &val, QColor c, int y) {
  const QRect rect = {30, y, 240, val.isEmpty() ? (label.contains("\n") ? 124 : 100) : 148};

  p.setPen(Qt::NoPen);
  p.setBrush(QBrush(c));
  p.setClipRect(rect.x() + 6, rect.y(), 18, rect.height(), Qt::ClipOperation::ReplaceClip);
  p.drawRoundedRect(QRect(rect.x() + 6, rect.y() + 6, 100, rect.height() - 12), 10, 10);
  p.setClipping(false);

  QPen pen = QPen(QColor(0xff, 0xff, 0xff, 0x55));
  pen.setWidth(2);
  p.setPen(pen);
  p.setBrush(Qt::NoBrush);
  p.drawRoundedRect(rect, 20, 20);

  p.setPen(QColor(0xff, 0xff, 0xff));
  if (val.isEmpty()) {
    configFont(p, "Open Sans", 35, 500);
    const QRect r = QRect(rect.x() + 35, rect.y(), rect.width() - 50, rect.height());
    p.drawText(r, Qt::AlignCenter, label);
  } else {
    configFont(p, "Open Sans", 58, 500);
    p.drawText(rect.x() + 50, rect.y() + 71, val);
    configFont(p, "Open Sans", 35, 400);
    p.drawText(rect.x() + 50, rect.y() + 50 + 77, label);
  }
}

Sidebar::Sidebar(QWidget *parent) : QFrame(parent) {
  home_img = QImage("../assets/images/button_home.png").scaled(180, 180, Qt::KeepAspectRatio, Qt::SmoothTransformation);
  settings_img = QImage("../assets/images/button_settings.png").scaled(settings_btn.width(), settings_btn.height(), Qt::IgnoreAspectRatio, Qt::SmoothTransformation);;

  setFixedWidth(300);
  setMinimumHeight(vwp_h);
  setStyleSheet("background-color: rgb(57, 57, 57);");
}

void Sidebar::mousePressEvent(QMouseEvent *event) {
  if (settings_btn.contains(event->pos())) {
    emit openSettings();
  }
}

void Sidebar::update(const UIState &s) {
  if (s.sm->frame % (6*UI_FREQ) == 0) {
    connect_str = "OFFLINE";
    connect_status = warning_color;
    auto last_ping = params.get<float>("LastAthenaPingTime");
    if (last_ping) {
      bool online = nanos_since_boot() - *last_ping < 70e9;
      connect_str = online ? "ONLINE" : "ERROR";
      connect_status = online ? good_color : danger_color;
    }
    repaint();
  }

  net_type = s.scene.deviceState.getNetworkType();
  strength = s.scene.deviceState.getNetworkStrength();

  temp_status = danger_color;
  auto ts = s.scene.deviceState.getThermalStatus();
  if (ts == cereal::DeviceState::ThermalStatus::GREEN) {
    temp_status = good_color;
  } else if (ts == cereal::DeviceState::ThermalStatus::YELLOW) {
    temp_status = warning_color;
  }
  temp_val = (int)s.scene.deviceState.getAmbientTempC();

  panda_str = "VEHICLE\nONLINE";
  panda_status = good_color;
  if (s.scene.pandaType == cereal::PandaState::PandaType::UNKNOWN) {
    panda_status = danger_color;
    panda_str = "NO\nPANDA";
  } else if (Hardware::TICI() && s.scene.started) {
    panda_str = QString("SAT CNT\n%1").arg(s.scene.satelliteCount);
    panda_status = s.scene.gpsOK ? good_color : warning_color;
  }

  if (s.sm->updated("deviceState") || s.sm->updated("pandaState")) {
    repaint();
  }
}

void Sidebar::paintEvent(QPaintEvent *event) {
  QPainter p(this);
  p.setPen(Qt::NoPen);
  p.setRenderHint(QPainter::Antialiasing);

  // static imgs
  p.setOpacity(0.65);
  p.drawImage(settings_btn.x(), settings_btn.y(), settings_img);
  p.setOpacity(1.0);
  p.drawImage(60, 1080 - 180 - 40, home_img);

  // network
  p.drawImage(58, 196, signal_imgs[strength]);
  configFont(p, "Open Sans", 35, 400);
  p.setPen(QColor(0xff, 0xff, 0xff));
  const QRect r = QRect(50, 247, 100, 50);
  p.drawText(r, Qt::AlignCenter, network_type[net_type]);

  // metrics
  drawMetric(p, "TEMP", QString("%1°C").arg(temp_val), temp_status, 338);
  drawMetric(p, panda_str, "", panda_status, 518);
  drawMetric(p, "CONNECT\n" + connect_str, "", connect_status, 676);
}<|MERGE_RESOLUTION|>--- conflicted
+++ resolved
@@ -1,29 +1,15 @@
 #include "selfdrive/ui/qt/sidebar.h"
 
+#include "selfdrive/ui/qt/qt_window.h"
 #include "selfdrive/common/util.h"
 #include "selfdrive/hardware/hw.h"
 
-<<<<<<< HEAD
-#include "selfdrive/ui/qt/qt_window.h"
-
-StatusWidget::StatusWidget(bool has_substatus, QWidget *parent) : QFrame(parent) {
-  layout = new QVBoxLayout();
-  layout->setSpacing(0);
-
-  status = new QLabel(this);
-
-  if (has_substatus) {
-    layout->setContentsMargins(50, 24, 16, 24);
-    status->setAlignment(Qt::AlignLeft | Qt::AlignHCenter);
-    status->setStyleSheet(R"(font-size: 65px; font-weight: 500;)");
-=======
 void configFont(QPainter &p, QString family, int size, int weight) {
   QFont f(family);
   f.setPixelSize(size);
   f.setWeight(weight);
   p.setFont(f);
 }
->>>>>>> 9c60d8a7
 
 void Sidebar::drawMetric(QPainter &p, const QString &label, const QString &val, QColor c, int y) {
   const QRect rect = {30, y, 240, val.isEmpty() ? (label.contains("\n") ? 124 : 100) : 148};
