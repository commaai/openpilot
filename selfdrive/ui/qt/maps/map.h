#pragma once

#include <optional>

#include <QGeoCoordinate>
#include <QGestureEvent>
#include <QHBoxLayout>
#include <QLabel>
#include <QMap>
#include <QMapboxGL>
#include <QMouseEvent>
#include <QOpenGLWidget>
#include <QPixmap>
#include <QPushButton>
#include <QScopedPointer>
#include <QString>
#include <QTextDocument>
#include <QVBoxLayout>
#include <QWheelEvent>

#include "cereal/messaging/messaging.h"
#include "common/params.h"
#include "common/util.h"
#include "selfdrive/ui/ui.h"

class MapInstructions : public QWidget {
  Q_OBJECT

private:
  QLabel *distance;
  QLabel *primary;
  QLabel *secondary;
  QLabel *icon_01;
  QWidget *lane_widget;
  QHBoxLayout *lane_layout;
  bool error = false;
  bool is_rhd = false;
  std::vector<QLabel *> lane_labels;

public:
  MapInstructions(QWidget * parent=nullptr);
  void showError(QString error);
  void noError();
  void hideIfNoError();
  QString getDistance(float d);
  void updateInstructions(cereal::NavInstruction::Reader instruction);
};

class MapETA : public QWidget {
  Q_OBJECT

public:
  MapETA(QWidget * parent=nullptr);
  void updateETA(float seconds, float seconds_typical, float distance);

private:
  void paintEvent(QPaintEvent *event) override;
  void showEvent(QShowEvent *event) override { format_24h = param.getBool("NavSettingTime24h"); }

  bool format_24h = false;
  QTextDocument eta_doc;
  Params param;
};

class MapWindow : public QOpenGLWidget {
  Q_OBJECT

public:
  MapWindow(const QMapboxGLSettings &);
  ~MapWindow();

private:
  void initializeGL() final;
  void paintGL() final;
  void resizeGL(int w, int h) override;

  QMapboxGLSettings m_settings;
  QScopedPointer<QMapboxGL> m_map;
  QMapbox::AnnotationID marker_id = -1;

  void initLayers();

  void mousePressEvent(QMouseEvent *ev) final;
  void mouseDoubleClickEvent(QMouseEvent *ev) final;
  void mouseMoveEvent(QMouseEvent *ev) final;
  void wheelEvent(QWheelEvent *ev) final;
  bool event(QEvent *event) final;
  bool gestureEvent(QGestureEvent *event);
  void pinchTriggered(QPinchGesture *gesture);

  bool m_sourceAdded = false;

  bool loaded_once = false;
  bool allow_open = true;

  // Panning
  QPointF m_lastPos;
  int pan_counter = 0;
  int zoom_counter = 0;

  // Position
  std::optional<QMapbox::Coordinate> last_position;
  std::optional<float> last_bearing;
  FirstOrderFilter velocity_filter;
  bool locationd_valid = false;

  MapInstructions* map_instructions;
  MapETA* map_eta;
  QPushButton *settings_btn;
  QPixmap directions_icon, settings_icon;

  void clearRoute();
  void updateDestinationMarker();
  uint64_t route_rcv_frame = 0;

private slots:
  void updateState(const UIState &s);

public slots:
  void offroadTransition(bool offroad);

signals:
<<<<<<< HEAD
  void ETAChanged(float seconds, float seconds_typical, float distance);
=======
  void distanceChanged(float distance);
  void instructionsChanged(cereal::NavInstruction::Reader instruction);
>>>>>>> 060490bd

  void requestVisible(bool visible);
  void openSettings();
};<|MERGE_RESOLUTION|>--- conflicted
+++ resolved
@@ -120,13 +120,6 @@
   void offroadTransition(bool offroad);
 
 signals:
-<<<<<<< HEAD
-  void ETAChanged(float seconds, float seconds_typical, float distance);
-=======
-  void distanceChanged(float distance);
-  void instructionsChanged(cereal::NavInstruction::Reader instruction);
->>>>>>> 060490bd
-
   void requestVisible(bool visible);
   void openSettings();
 };