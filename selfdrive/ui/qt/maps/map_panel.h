--- conflicted
+++ resolved
@@ -10,13 +10,6 @@
 public:
   explicit MapPanel(const QMapboxGLSettings &settings, QWidget *parent = nullptr);
 
-<<<<<<< HEAD
-  bool isShowingMap() const;
-=======
-private:
-  void showEvent(QShowEvent *event) { emit mapWindowShown(); };
->>>>>>> 771e4102
-
 signals:
   void mapPanelRequested();
 
