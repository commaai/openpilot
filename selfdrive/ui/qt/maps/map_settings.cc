--- conflicted
+++ resolved
@@ -336,14 +336,9 @@
     return;
   }
 
-<<<<<<< HEAD
   // Sort: alphabetical FAVORITES, and then most recent (as returned by API).
   // We don't need to care about the ordering of HOME and WORK. DestinationWidget always displays them at the top.
-  QJsonArray locations = doc.array();
-=======
-  // Sort: HOME, WORK, alphabetical FAVORITES, and then most recent (as returned by API)
   locations = doc.array();
->>>>>>> 53934c7f
   std::stable_sort(locations.begin(), locations.end(), [](const QJsonValue &a, const QJsonValue &b) {
     bool has_favorite = a["save_type"] == NAV_TYPE_FAVORITE || b["save_type"] == NAV_TYPE_FAVORITE;
     return has_favorite && (std::tuple(a["save_type"].toString(), a["place_name"].toString()) <
