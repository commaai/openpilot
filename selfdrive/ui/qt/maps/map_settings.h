#pragma once

#include <QFrame>
#include <QJsonArray>
#include <QJsonDocument>
#include <QJsonObject>
#include <QLabel>
#include <QPushButton>
#include <QVBoxLayout>
#include <QStackedWidget>

#include "common/params.h"

<<<<<<< HEAD
class MapPanel : public QFrame {
=======
const int MAP_PANEL_ICON_SIZE = 200;

const QString NAV_TYPE_FAVORITE = "favorite";
const QString NAV_TYPE_RECENT = "recent";

const QString NAV_FAVORITE_LABEL_HOME = "home";
const QString NAV_FAVORITE_LABEL_WORK = "work";

class MapPanel : public QWidget {
>>>>>>> f7f5537a
  Q_OBJECT
public:
  explicit MapPanel(QWidget* parent = nullptr);

  void navigateTo(const QJsonObject &place);
  void parseResponse(const QString &response, bool success);
  void updateCurrentRoute();
  void clear();

private:
  void showEvent(QShowEvent *event) override;
  void refresh();

  Params params;
<<<<<<< HEAD
  bool invalidated;
  QString cur_destinations;
=======
  QString prev_destinations, cur_destinations;
>>>>>>> f7f5537a
  QPushButton *home_button, *work_button;
  QLabel *home_address, *work_address;
  QVBoxLayout *recent_layout;
  QWidget *current_widget;
  QLabel *current_route;

  const int ICON_SIZE = 200;

signals:
  void closeSettings();
};<|MERGE_RESOLUTION|>--- conflicted
+++ resolved
@@ -11,9 +11,6 @@
 
 #include "common/params.h"
 
-<<<<<<< HEAD
-class MapPanel : public QFrame {
-=======
 const int MAP_PANEL_ICON_SIZE = 200;
 
 const QString NAV_TYPE_FAVORITE = "favorite";
@@ -22,8 +19,7 @@
 const QString NAV_FAVORITE_LABEL_HOME = "home";
 const QString NAV_FAVORITE_LABEL_WORK = "work";
 
-class MapPanel : public QWidget {
->>>>>>> f7f5537a
+class MapPanel : public QFrame {
   Q_OBJECT
 public:
   explicit MapPanel(QWidget* parent = nullptr);
@@ -38,20 +34,14 @@
   void refresh();
 
   Params params;
-<<<<<<< HEAD
   bool invalidated;
   QString cur_destinations;
-=======
-  QString prev_destinations, cur_destinations;
->>>>>>> f7f5537a
   QPushButton *home_button, *work_button;
   QLabel *home_address, *work_address;
   QVBoxLayout *recent_layout;
   QWidget *current_widget;
   QLabel *current_route;
 
-  const int ICON_SIZE = 200;
-
 signals:
   void closeSettings();
 };