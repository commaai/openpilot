#pragma once

<<<<<<< HEAD
#include <future>
=======
#include <vector>
>>>>>>> c0b9458a

#include <QFrame>
#include <QJsonArray>
#include <QJsonDocument>
#include <QJsonObject>
#include <QLabel>
#include <QPushButton>
#include <QVBoxLayout>

#include "common/params.h"
#include "selfdrive/ui/qt/util.h"
#include "selfdrive/ui/qt/widgets/controls.h"

const QString NAV_TYPE_FAVORITE = "favorite";
const QString NAV_TYPE_RECENT = "recent";

const QString NAV_FAVORITE_LABEL_HOME = "home";
const QString NAV_FAVORITE_LABEL_WORK = "work";

class DestinationWidget;

class NavManager : public QObject {
  Q_OBJECT

public:
<<<<<<< HEAD
  static NavManager *instance();
  QJsonArray currentLocations() const { return locations; };
  QJsonObject currentDestination() const { return current_dest; }
  void setCurrentDestination(const QJsonObject &loc);
  qint64 getLastActivity(const QJsonObject &loc) const;
=======
  static NavigationRequest *instance();
  QJsonArray currentLocations() const { return locations; }
>>>>>>> c0b9458a

signals:
  void updated();

private:
  NavManager(QObject *parent);
  void parseLocationsResponse(const QString &response, bool success);
  void sortLocations();

  Params params;
  QString prev_response;
  QJsonArray locations;
  QJsonObject current_dest;
  std::future<void> write_param_future;
};

class MapSettings : public QFrame {
  Q_OBJECT
public:
  explicit MapSettings(bool closeable = false, QWidget *parent = nullptr);
  void navigateTo(const QJsonObject &place);

private:
  void showEvent(QShowEvent *event) override;
  void refresh();

  QVBoxLayout *destinations_layout;
  DestinationWidget *current_widget;
  DestinationWidget *home_widget;
  DestinationWidget *work_widget;
  std::vector<DestinationWidget *> widgets;

signals:
  void closeSettings();
};

class DestinationWidget : public QPushButton {
  Q_OBJECT
public:
  explicit DestinationWidget(QWidget *parent = nullptr);
  void set(const QJsonObject &location, bool current = false);
  void unset(const QString &label, bool current = false);

signals:
  void actionClicked();
  void navigateTo(const QJsonObject &destination);

private:
  struct NavIcons {
    QPixmap home, work, favorite, recent, directions;
  };

  static NavIcons icons() {
    static NavIcons nav_icons {
      loadPixmap("../assets/navigation/icon_home.svg", {48, 48}),
      loadPixmap("../assets/navigation/icon_work.svg", {48, 48}),
      loadPixmap("../assets/navigation/icon_favorite.svg", {48, 48}),
      loadPixmap("../assets/navigation/icon_recent.svg", {48, 48}),
      loadPixmap("../assets/navigation/icon_directions.svg", {48, 48}),
    };
    return nav_icons;
  }

private:
  QLabel *icon, *title, *subtitle;
  QPushButton *action;
  QJsonObject dest;
};<|MERGE_RESOLUTION|>--- conflicted
+++ resolved
@@ -1,10 +1,7 @@
 #pragma once
 
-<<<<<<< HEAD
 #include <future>
-=======
 #include <vector>
->>>>>>> c0b9458a
 
 #include <QFrame>
 #include <QJsonArray>
@@ -30,16 +27,11 @@
   Q_OBJECT
 
 public:
-<<<<<<< HEAD
   static NavManager *instance();
-  QJsonArray currentLocations() const { return locations; };
+  QJsonArray currentLocations() const { return locations; }
   QJsonObject currentDestination() const { return current_dest; }
   void setCurrentDestination(const QJsonObject &loc);
   qint64 getLastActivity(const QJsonObject &loc) const;
-=======
-  static NavigationRequest *instance();
-  QJsonArray currentLocations() const { return locations; }
->>>>>>> c0b9458a
 
 signals:
   void updated();
