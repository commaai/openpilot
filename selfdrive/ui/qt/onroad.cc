#include "selfdrive/ui/qt/onroad.h"

#include <QDebug>

#include "selfdrive/common/util.h"
#include "selfdrive/common/timing.h"
#include "selfdrive/ui/paint.h"
#include "selfdrive/ui/qt/util.h"
#ifdef ENABLE_MAPS
#include "selfdrive/ui/qt/maps/map.h"
#include "selfdrive/ui/qt/maps/map_helpers.h"
#endif

OnroadWindow::OnroadWindow(QWidget *parent) : QWidget(parent) {
  QVBoxLayout *main_layout  = new QVBoxLayout(this);
  main_layout->setMargin(bdr_s);
  QStackedLayout *stacked_layout = new QStackedLayout;
  stacked_layout->setStackingMode(QStackedLayout::StackAll);
  main_layout->addLayout(stacked_layout);

  QStackedLayout *road_view_layout = new QStackedLayout;
  road_view_layout->setStackingMode(QStackedLayout::StackAll);
  nvg = new NvgWindow(VISION_STREAM_RGB_BACK, this);
  road_view_layout->addWidget(nvg);
  hud = new OnroadHud(this);
  road_view_layout->addWidget(hud);

  buttons = new ButtonsWindow(this);
  QObject::connect(this, &OnroadWindow::updateStateSignal, buttons, &ButtonsWindow::updateState);
  QObject::connect(nvg, &NvgWindow::resizeSignal, [=](int w){
    buttons->setFixedWidth(w);
  });
  stacked_layout->addWidget(buttons);

  QWidget * split_wrapper = new QWidget;
  split = new QHBoxLayout(split_wrapper);
  split->setContentsMargins(0, 0, 0, 0);
  split->setSpacing(0);
  split->addLayout(road_view_layout);

  stacked_layout->addWidget(split_wrapper);

  alerts = new OnroadAlerts(this);
  alerts->setAttribute(Qt::WA_TransparentForMouseEvents, true);
  stacked_layout->addWidget(alerts);

  // setup stacking order
  alerts->raise();

  setAttribute(Qt::WA_OpaquePaintEvent);
  QObject::connect(this, &OnroadWindow::updateStateSignal, this, &OnroadWindow::updateState);
  QObject::connect(this, &OnroadWindow::offroadTransitionSignal, this, &OnroadWindow::offroadTransition);
}

void OnroadWindow::updateState(const UIState &s) {
  QColor bgColor = bg_colors[s.status];
  Alert alert = Alert::get(*(s.sm), s.scene.started_frame);
  if (s.sm->updated("controlsState") || !alert.equal({})) {
    if (alert.type == "controlsUnresponsive") {
      bgColor = bg_colors[STATUS_ALERT];
    }
    alerts->updateAlert(alert, bgColor);
  }

  hud->updateState(s);

  if (bg != bgColor) {
    // repaint border
    bg = bgColor;
    update();
  }
}

void OnroadWindow::mousePressEvent(QMouseEvent* e) {
  if (map != nullptr) {
    bool sidebarVisible = geometry().x() > 0;
    map->setVisible(!sidebarVisible && !map->isVisible());
  }
  // propagation event to parent(HomeWindow)
  QWidget::mousePressEvent(e);
}

void OnroadWindow::offroadTransition(bool offroad) {
#ifdef ENABLE_MAPS
  if (!offroad) {
    if (map == nullptr && (QUIState::ui_state.has_prime || !MAPBOX_TOKEN.isEmpty())) {
      MapWindow * m = new MapWindow(get_mapbox_settings());
      m->setFixedWidth(topWidget(this)->width() / 2);
      QObject::connect(this, &OnroadWindow::offroadTransitionSignal, m, &MapWindow::offroadTransition);
      split->addWidget(m, 0, Qt::AlignRight);
      map = m;
    }
  }
#endif

  alerts->updateAlert({}, bg);

  // update stream type
  bool wide_cam = Hardware::TICI() && Params().getBool("EnableWideCamera");
  nvg->setStreamType(wide_cam ? VISION_STREAM_RGB_WIDE : VISION_STREAM_RGB_BACK);
}

void OnroadWindow::paintEvent(QPaintEvent *event) {
  QPainter p(this);
  p.fillRect(rect(), QColor(bg.red(), bg.green(), bg.blue(), 255));
}

// ***** onroad widgets *****

<<<<<<< HEAD
ButtonsWindow::ButtonsWindow(QWidget *parent) : QWidget(parent) {
  QVBoxLayout *main_layout  = new QVBoxLayout(this);

  QWidget *btns_wrapper = new QWidget;
  QHBoxLayout *btns_layout  = new QHBoxLayout(btns_wrapper);
  btns_layout->setSpacing(0);
  btns_layout->setContentsMargins(30, 0, 30, 30);

  main_layout->addWidget(btns_wrapper, 0, Qt::AlignBottom);

  // Model long button
  mlButton = new QPushButton("Model Cruise Control");
  QObject::connect(mlButton, &QPushButton::clicked, [=]() {
    QUIState::ui_state.scene.mlButtonEnabled = !mlEnabled;
  });
  mlButton->setFixedWidth(575);
  mlButton->setFixedHeight(150);
  btns_layout->addStretch(4);
  btns_layout->addWidget(mlButton, 0, Qt::AlignHCenter | Qt::AlignBottom);
  btns_layout->addStretch(3);

  std::string hide_model_long = "true";  // util::read_file("/data/community/params/hide_model_long");
  if (hide_model_long == "true"){
    mlButton->hide();
  }

  // Lane speed button
  lsButton = new QPushButton("LS\nmode");
  QObject::connect(lsButton, &QPushButton::clicked, [=]() {
    QUIState::ui_state.scene.lsButtonStatus = lsStatus < 2 ? lsStatus + 1 : 0;  // wrap back around
  });
  lsButton->setFixedWidth(200);
  lsButton->setFixedHeight(200);
  btns_layout->addWidget(lsButton, 0, Qt::AlignRight);
  btns_layout->addSpacing(35);

  // Dynamic follow button
  dfButton = new QPushButton("DF\nprofile");
  QObject::connect(dfButton, &QPushButton::clicked, [=]() {
    QUIState::ui_state.scene.dfButtonStatus = dfStatus < 3 ? dfStatus + 1 : 0;  // wrap back around
  });
  dfButton->setFixedWidth(200);
  dfButton->setFixedHeight(200);
  btns_layout->addWidget(dfButton, 0, Qt::AlignRight);

  if (QUIState::ui_state.enable_distance_btn) {
    dfButton->hide();
  }

  setStyleSheet(R"(
    QPushButton {
      color: white;
      text-align: center;
      padding: 0px;
      border-width: 12px;
      border-style: solid;
      background-color: rgba(75, 75, 75, 0.3);
    }
  )");
}

void ButtonsWindow::updateState(const UIState &s) {
  if (dfStatus != s.scene.dfButtonStatus) {  // update dynamic follow profile button
    dfStatus = s.scene.dfButtonStatus;
    dfButton->setStyleSheet(QString("font-size: 45px; border-radius: 100px; border-color: %1").arg(dfButtonColors.at(dfStatus)));

    if (!QUIState::ui_state.enable_distance_btn) {
      MessageBuilder msg;
      auto dfButtonStatus = msg.initEvent().initDynamicFollowButton();
      dfButtonStatus.setStatus(dfStatus);
      QUIState::ui_state.pm->send("dynamicFollowButton", msg);
    }
  }

  if (lsStatus != s.scene.lsButtonStatus) {  // update lane speed button
    lsStatus = s.scene.lsButtonStatus;
    lsButton->setStyleSheet(QString("font-size: 45px; border-radius: 100px; border-color: %1").arg(lsButtonColors.at(lsStatus)));

    MessageBuilder msg;
    auto lsButtonStatus = msg.initEvent().initLaneSpeedButton();
    lsButtonStatus.setStatus(lsStatus);
    QUIState::ui_state.pm->send("laneSpeedButton", msg);
  }

  if (mlEnabled != s.scene.mlButtonEnabled) {  // update model longitudinal button
    mlEnabled = s.scene.mlButtonEnabled;
    mlButton->setStyleSheet(QString("font-size: 50px; border-radius: 25px; border-color: %1").arg(mlButtonColors.at(mlEnabled)));

    MessageBuilder msg;
    auto mlButtonEnabled = msg.initEvent().initModelLongButton();
    mlButtonEnabled.setEnabled(mlEnabled);
    QUIState::ui_state.pm->send("modelLongButton", msg);
  }
}

=======
// OnroadAlerts
>>>>>>> ad09507e
void OnroadAlerts::updateAlert(const Alert &a, const QColor &color) {
  if (!alert.equal(a) || color != bg) {
    alert = a;
    bg = color;
    update();
  }
}

void OnroadAlerts::paintEvent(QPaintEvent *event) {
  if (alert.size == cereal::ControlsState::AlertSize::NONE) {
    return;
  }
  static std::map<cereal::ControlsState::AlertSize, const int> alert_sizes = {
    {cereal::ControlsState::AlertSize::SMALL, 271},
    {cereal::ControlsState::AlertSize::MID, 420},
    {cereal::ControlsState::AlertSize::FULL, height()},
  };
  int h = alert_sizes[alert.size];
  QRect r = QRect(0, height() - h, width(), h);

  QPainter p(this);

  // draw background + gradient
  p.setPen(Qt::NoPen);
  p.setCompositionMode(QPainter::CompositionMode_SourceOver);

  p.setBrush(QBrush(bg));
  p.drawRect(r);

  QLinearGradient g(0, r.y(), 0, r.bottom());
  g.setColorAt(0, QColor::fromRgbF(0, 0, 0, 0.05));
  g.setColorAt(1, QColor::fromRgbF(0, 0, 0, 0.35));

  p.setCompositionMode(QPainter::CompositionMode_DestinationOver);
  p.setBrush(QBrush(g));
  p.fillRect(r, g);
  p.setCompositionMode(QPainter::CompositionMode_SourceOver);

  // text
  const QPoint c = r.center();
  p.setPen(QColor(0xff, 0xff, 0xff));
  p.setRenderHint(QPainter::TextAntialiasing);
  if (alert.size == cereal::ControlsState::AlertSize::SMALL) {
    configFont(p, "Open Sans", 74, "SemiBold");
    p.drawText(r, Qt::AlignCenter, alert.text1);
  } else if (alert.size == cereal::ControlsState::AlertSize::MID) {
    configFont(p, "Open Sans", 88, "Bold");
    p.drawText(QRect(0, c.y() - 125, width(), 150), Qt::AlignHCenter | Qt::AlignTop, alert.text1);
    configFont(p, "Open Sans", 66, "Regular");
    p.drawText(QRect(0, c.y() + 21, width(), 90), Qt::AlignHCenter, alert.text2);
  } else if (alert.size == cereal::ControlsState::AlertSize::FULL) {
    bool l = alert.text1.length() > 15;
    configFont(p, "Open Sans", l ? 132 : 177, "Bold");
    p.drawText(QRect(0, r.y() + (l ? 240 : 270), width(), 600), Qt::AlignHCenter | Qt::TextWordWrap, alert.text1);
    configFont(p, "Open Sans", 88, "Regular");
    p.drawText(QRect(0, r.height() - (l ? 361 : 420), width(), 300), Qt::AlignHCenter | Qt::TextWordWrap, alert.text2);
  }
}

// OnroadHud
OnroadHud::OnroadHud(QWidget *parent) : QWidget(parent) {
  engage_img = QPixmap("../assets/img_chffr_wheel.png").scaled(img_size, img_size, Qt::KeepAspectRatio, Qt::SmoothTransformation);
  dm_img = QPixmap("../assets/img_driver_face.png").scaled(img_size, img_size, Qt::KeepAspectRatio, Qt::SmoothTransformation);

  connect(this, &OnroadHud::valueChanged, [=] { update(); });
}

void OnroadHud::updateState(const UIState &s) {
  const int SET_SPEED_NA = 255;
  const SubMaster &sm = *(s.sm);
  const auto cs = sm["controlsState"].getControlsState();

  float maxspeed = cs.getVCruise();
  bool cruise_set = maxspeed > 0 && (int)maxspeed != SET_SPEED_NA;
  if (cruise_set && !s.scene.is_metric) {
    maxspeed *= KM_TO_MILE;
  }
  QString maxspeed_str = cruise_set ? QString::number(std::nearbyint(maxspeed)) : "N/A";
  float cur_speed = std::max(0.0, sm["carState"].getCarState().getVEgo() * (s.scene.is_metric ? MS_TO_KPH : MS_TO_MPH));

  setProperty("is_cruise_set", cruise_set);
  setProperty("speed", QString::number(std::nearbyint(cur_speed)));
  setProperty("maxSpeed", maxspeed_str);
  setProperty("speedUnit", s.scene.is_metric ? "km/h" : "mph");
  setProperty("dmActive", sm["driverMonitoringState"].getDriverMonitoringState().getIsActiveMode());
  setProperty("hideDM", cs.getAlertSize() != cereal::ControlsState::AlertSize::NONE);
  setProperty("engageable", cs.getEngageable());
  setProperty("status", s.status);
}

void OnroadHud::paintEvent(QPaintEvent *event) {
  QPainter p(this);
  p.setRenderHint(QPainter::Antialiasing);

  // max speed
  QRect rc(bdr_s * 2, bdr_s * 1.5, 184, 202);
  p.setPen(QPen(QColor(0xff, 0xff, 0xff, 100), 10));
  p.setBrush(QColor(0, 0, 0, 100));
  p.drawRoundedRect(rc, 20, 20);
  p.setPen(Qt::NoPen);

  configFont(p, "Open Sans", 48, "Regular");
  drawText(p, rc.center().x(), 118, "MAX", is_cruise_set ? 200 : 100);
  if (is_cruise_set) {
    configFont(p, "Open Sans", 88, is_cruise_set ? "Bold" : "SemiBold");
    drawText(p, rc.center().x(), 212, maxSpeed, 255);
  } else {
    configFont(p, "Open Sans", 80, "SemiBold");
    drawText(p, rc.center().x(), 212, maxSpeed, 100);
  }

  // current speed
  configFont(p, "Open Sans", 176, "Bold");
  drawText(p, rect().center().x(), 210, speed);
  configFont(p, "Open Sans", 66, "Regular");
  drawText(p, rect().center().x(), 290, speedUnit, 200);

  // engage-ability icon
  if (engageable) {
    drawIcon(p, rect().right() - radius / 2 - bdr_s * 2, radius / 2 + int(bdr_s * 1.5),
             engage_img, bg_colors[status], 1.0);
  }

  // dm icon
  if (!hideDM) {
    drawIcon(p, radius / 2 + (bdr_s * 2), rect().bottom() - footer_h / 2,
             dm_img, QColor(0, 0, 0, 70), dmActive ? 1.0 : 0.2);
  }
}

void OnroadHud::drawText(QPainter &p, int x, int y, const QString &text, int alpha) {
  QFontMetrics fm(p.font());
  QRect init_rect = fm.boundingRect(text);
  QRect real_rect = fm.boundingRect(init_rect, 0, text);
  real_rect.moveCenter({x, y - real_rect.height() / 2});

  p.setPen(QColor(0xff, 0xff, 0xff, alpha));
  p.drawText(real_rect.x(), real_rect.bottom(), text);
}

void OnroadHud::drawIcon(QPainter &p, int x, int y, QPixmap &img, QBrush bg, float opacity) {
  p.setPen(Qt::NoPen);
  p.setBrush(bg);
  p.drawEllipse(x - radius / 2, y - radius / 2, radius, radius);
  p.setOpacity(opacity);
  p.drawPixmap(x - img_size / 2, y - img_size / 2, img);
}

// NvgWindow
void NvgWindow::initializeGL() {
  CameraViewWidget::initializeGL();
  qInfo() << "OpenGL version:" << QString((const char*)glGetString(GL_VERSION));
  qInfo() << "OpenGL vendor:" << QString((const char*)glGetString(GL_VENDOR));
  qInfo() << "OpenGL renderer:" << QString((const char*)glGetString(GL_RENDERER));
  qInfo() << "OpenGL language version:" << QString((const char*)glGetString(GL_SHADING_LANGUAGE_VERSION));

  ui_nvg_init(&QUIState::ui_state);
  prev_draw_t = millis_since_boot();
  setBackgroundColor(bg_colors[STATUS_DISENGAGED]);
}

void NvgWindow::paintGL() {
  CameraViewWidget::paintGL();
  const int _width = width();
  if (prev_width != _width) {
    emit resizeSignal(_width);  // for ButtonsWindow
    prev_width = _width;
  }
  ui_draw(&QUIState::ui_state, _width, height());

  double cur_draw_t = millis_since_boot();
  double dt = cur_draw_t - prev_draw_t;
  if (dt > 66) {
    // warn on sub 15fps
    LOGW("slow frame time: %.2f", dt);
  }
  prev_draw_t = cur_draw_t;
}

void NvgWindow::showEvent(QShowEvent *event) {
  CameraViewWidget::showEvent(event);
  ui_update_params(&QUIState::ui_state);
  prev_draw_t = millis_since_boot();
}<|MERGE_RESOLUTION|>--- conflicted
+++ resolved
@@ -107,7 +107,7 @@
 
 // ***** onroad widgets *****
 
-<<<<<<< HEAD
+// ButtonsWindow
 ButtonsWindow::ButtonsWindow(QWidget *parent) : QWidget(parent) {
   QVBoxLayout *main_layout  = new QVBoxLayout(this);
 
@@ -203,9 +203,7 @@
   }
 }
 
-=======
 // OnroadAlerts
->>>>>>> ad09507e
 void OnroadAlerts::updateAlert(const Alert &a, const QColor &color) {
   if (!alert.equal(a) || color != bg) {
     alert = a;
