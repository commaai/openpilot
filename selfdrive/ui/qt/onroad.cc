--- conflicted
+++ resolved
@@ -267,10 +267,6 @@
   qInfo() << "OpenGL renderer:" << QString((const char*)glGetString(GL_RENDERER));
   qInfo() << "OpenGL language version:" << QString((const char*)glGetString(GL_SHADING_LANGUAGE_VERSION));
 
-<<<<<<< HEAD
-  ui_nvg_init(uiState());
-=======
->>>>>>> 9afc9547
   prev_draw_t = millis_since_boot();
   setBackgroundColor(bg_colors[STATUS_DISENGAGED]);
 }
@@ -351,9 +347,6 @@
 
 void NvgWindow::paintGL() {
   CameraViewWidget::paintGL();
-<<<<<<< HEAD
-  ui_draw(uiState(), width(), height());
-=======
 
   UIState *s = &QUIState::ui_state;
   if (s->scene.world_objects_visible) {
@@ -373,7 +366,6 @@
       }
     }
   }
->>>>>>> 9afc9547
 
   double cur_draw_t = millis_since_boot();
   double dt = cur_draw_t - prev_draw_t;
@@ -386,11 +378,7 @@
 
 void NvgWindow::showEvent(QShowEvent *event) {
   CameraViewWidget::showEvent(event);
-<<<<<<< HEAD
+
   ui_update_params(uiState());
-=======
-
-  ui_update_params(&QUIState::ui_state);
->>>>>>> 9afc9547
   prev_draw_t = millis_since_boot();
 }