--- conflicted
+++ resolved
@@ -448,15 +448,13 @@
 }
 
 void NvgWindow::paintGL() {
+  const int _width = width();  // for ButtonsWindow
+  if (prev_width != _width) {
+    emit resizeSignal(_width);
+    prev_width = _width;
+  }
+
   CameraViewWidget::paintGL();
-<<<<<<< HEAD
-  const int _width = width();
-  if (prev_width != _width) {
-    emit resizeSignal(_width);  // for ButtonsWindow
-    prev_width = _width;
-  }
-  ui_draw(&QUIState::ui_state, _width, height());
-=======
 
   UIState *s = &QUIState::ui_state;
   if (s->scene.world_objects_visible) {
@@ -476,7 +474,6 @@
       }
     }
   }
->>>>>>> 20f571db
 
   double cur_draw_t = millis_since_boot();
   double dt = cur_draw_t - prev_draw_t;
