--- conflicted
+++ resolved
@@ -537,16 +537,6 @@
       // Skip a point, unless next is last
       i += (i + 2) < max_len ? 1 : 0;
     }
-
-<<<<<<< HEAD
-    // FIXME: painter.drawPolygon can be slow if hue is not rounded
-    end_hue = int(end_hue * 100 + 0.5) / 100;
-
-    // bg.setColorAt(0.0, QColor::fromHslF(start_hue / 360., 0.97, 0.56, 0.4));
-    // bg.setColorAt(0.5, QColor::fromHslF(end_hue / 360., 1.0, 0.68, 0.35));
-    // bg.setColorAt(1.0, QColor::fromHslF(end_hue / 360., 1.0, 0.68, 0.0));
-=======
->>>>>>> 3e3c8b7d
   } else {
     // bg.setColorAt(0.0, QColor::fromHslF(148 / 360., 0.94, 0.51, 0.4));
     // bg.setColorAt(0.5, QColor::fromHslF(112 / 360., 1.0, 0.68, 0.35));
