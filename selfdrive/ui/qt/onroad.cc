--- conflicted
+++ resolved
@@ -374,12 +374,8 @@
 
 void NvgWindow::paintGL() {
   UIState *s = uiState();
-<<<<<<< HEAD
   const auto &model = (*s->sm)["modelV2"].getModelV2();
-=======
-  const cereal::ModelDataV2::Reader &model = (*s->sm)["modelV2"].getModelV2();
   CameraViewWidget::setFrameId(model.getFrameId());
->>>>>>> d9289721
   CameraViewWidget::paintGL();
 
   if (!s->sm->alive("modelV2") || Hardware::PC()) {  // TODO: improve replay timings
@@ -403,11 +399,7 @@
     drawLaneLines(painter, s);
 
     if (s->scene.longitudinal_control) {
-<<<<<<< HEAD
-      auto leads = model.getLeadsV3();
-=======
       const auto leads = model.getLeadsV3();
->>>>>>> d9289721
       if (leads[0].getProb() > .5) {
         drawLead(painter, leads[0], s->scene.lead_vertices[0]);
       }
