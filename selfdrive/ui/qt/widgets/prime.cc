#include "selfdrive/ui/qt/widgets/prime.h"

#include <QDebug>
#include <QJsonDocument>
#include <QJsonObject>
#include <QLabel>
#include <QPushButton>
#include <QStackedWidget>
#include <QTimer>
#include <QVBoxLayout>
#include <QrCode.hpp>

#include "selfdrive/ui/qt/request_repeater.h"
#include "selfdrive/ui/qt/util.h"

using qrcodegen::QrCode;

PairingQRWidget::PairingQRWidget(QWidget* parent) : QWidget(parent) {
  qrCode = new QLabel;
  qrCode->setScaledContents(true);
  QVBoxLayout* main_layout = new QVBoxLayout(this);
  main_layout->addWidget(qrCode, 0, Qt::AlignCenter);

  QTimer* timer = new QTimer(this);
  timer->start(30 * 1000);
  connect(timer, &QTimer::timeout, this, &PairingQRWidget::refresh);
}

void PairingQRWidget::showEvent(QShowEvent *event) {
  refresh();
}

void PairingQRWidget::refresh() {
  QString pairToken = CommaApi::create_jwt({{"pair", true}});
  QString qrString = "https://connect.comma.ai/?pair=" + pairToken;
  this->updateQrCode(qrString);
}

void PairingQRWidget::updateQrCode(const QString &text) {
  QrCode qr = QrCode::encodeText(text.toUtf8().data(), QrCode::Ecc::LOW);
  qint32 sz = qr.getSize();
  // make the image larger so we can have a white border
  QImage im(sz + 2, sz + 2, QImage::Format_RGB32);
  QRgb black = qRgb(0, 0, 0);
  QRgb white = qRgb(255, 255, 255);

  for (int y = 0; y < sz + 2; y++) {
    for (int x = 0; x < sz + 2; x++) {
      im.setPixel(x, y, white);
    }
  }
  for (int y = 0; y < sz; y++) {
    for (int x = 0; x < sz; x++) {
      im.setPixel(x + 1, y + 1, qr.getModule(x, y) ? black : white);
    }
  }
  // Integer division to prevent anti-aliasing
  int approx500 = (500 / (sz + 2)) * (sz + 2);
  qrCode->setPixmap(QPixmap::fromImage(im.scaled(approx500, approx500, Qt::KeepAspectRatio, Qt::FastTransformation), Qt::MonoOnly));
  qrCode->setFixedSize(approx500, approx500);
}

PrimeUserWidget::PrimeUserWidget(QWidget* parent) : QWidget(parent) {
  mainLayout = new QVBoxLayout(this);
  mainLayout->setMargin(0);
  mainLayout->setSpacing(30);

  // subscribed prime layout
  QWidget *primeWidget = new QWidget;
  primeWidget->setObjectName("primeWidget");
  QVBoxLayout *primeLayout = new QVBoxLayout(primeWidget);
  primeLayout->setMargin(0);
  primeWidget->setContentsMargins(60, 50, 60, 50);

  QLabel* subscribed = new QLabel("✓ SUBSCRIBED");
  subscribed->setStyleSheet("font-size: 41px; font-weight: bold; color: #86FF4E;");
  primeLayout->addWidget(subscribed, 0, Qt::AlignTop);

  primeLayout->addSpacing(60);

  QLabel* commaPrime = new QLabel("comma prime");
  commaPrime->setStyleSheet("font-size: 75px; font-weight: bold;");
  primeLayout->addWidget(commaPrime, 0, Qt::AlignTop);

  primeLayout->addSpacing(20);

  QLabel* connectUrl = new QLabel("CONNECT.COMMA.AI");
  connectUrl->setStyleSheet("font-size: 41px; font-family: Inter SemiBold; color: #A0A0A0;");
  primeLayout->addWidget(connectUrl, 0, Qt::AlignTop);

  mainLayout->addWidget(primeWidget);

  // comma points layout
  QWidget *pointsWidget = new QWidget;
  pointsWidget->setObjectName("primeWidget");
  QVBoxLayout *pointsLayout = new QVBoxLayout(pointsWidget);
  pointsLayout->setMargin(0);
  pointsWidget->setContentsMargins(60, 50, 60, 50);

  QLabel* commaPoints = new QLabel("COMMA POINTS");
  commaPoints->setStyleSheet("font-size: 41px; font-family: Inter SemiBold;");
  pointsLayout->addWidget(commaPoints, 0, Qt::AlignTop);

  points = new QLabel("210");
  points->setStyleSheet("font-size: 91px; font-weight: bold;");
  pointsLayout->addWidget(points, 0, Qt::AlignTop);

  mainLayout->addWidget(pointsWidget);

  mainLayout->addStretch();

  // set up API requests
<<<<<<< HEAD
  std::string dongleId = Params().get("DongleId");
  if (util::is_valid_dongle_id(dongleId)) {
    QString url = CommaApi::BASE_URL + "/v1/devices/" + dongleId.c_str() + "/owner";
=======
  if (auto dongleId = getDongleId()) {
    QString url = "https://api.commadotai.com/v1/devices/" + *dongleId + "/owner";
>>>>>>> 073b96e5
    RequestRepeater *repeater = new RequestRepeater(this, url, "ApiCache_Owner", 6);
    QObject::connect(repeater, &RequestRepeater::receivedResponse, this, &PrimeUserWidget::replyFinished);
  }
}

void PrimeUserWidget::replyFinished(const QString &response) {
  QJsonDocument doc = QJsonDocument::fromJson(response.toUtf8());
  if (doc.isNull()) {
    qDebug() << "JSON Parse failed on getting points";
    return;
  }

  QJsonObject json = doc.object();
  points->setText(QString::number(json["points"].toInt()));
}

PrimeAdWidget::PrimeAdWidget(QWidget* parent) : QFrame(parent) {
  QVBoxLayout* main_layout = new QVBoxLayout(this);
  main_layout->setContentsMargins(80, 90, 80, 60);
  main_layout->setSpacing(0);

  QLabel *upgrade = new QLabel("Upgrade Now");
  upgrade->setStyleSheet("font-size: 75px; font-weight: bold;");
  main_layout->addWidget(upgrade, 0, Qt::AlignTop);
  main_layout->addSpacing(50);

  QLabel *description = new QLabel("Become a comma prime member at connect.comma.ai");
  description->setStyleSheet("font-size: 60px; font-weight: light; color: white;");
  description->setWordWrap(true);
  main_layout->addWidget(description, 0, Qt::AlignTop);

  main_layout->addStretch();

  QLabel *features = new QLabel("PRIME FEATURES:");
  features->setStyleSheet("font-size: 41px; font-weight: bold; color: #E5E5E5;");
  main_layout->addWidget(features, 0, Qt::AlignBottom);
  main_layout->addSpacing(30);

  QVector<QString> bullets = {"Remote access", "14 days of storage", "Developer perks"};
  for (auto &b: bullets) {
    const QString check = "<b><font color='#465BEA'>✓</font></b> ";
    QLabel *l = new QLabel(check + b);
    l->setAlignment(Qt::AlignLeft);
    l->setStyleSheet("font-size: 50px; margin-bottom: 15px;");
    main_layout->addWidget(l, 0, Qt::AlignBottom);
  }

  setStyleSheet(R"(
    PrimeAdWidget {
      border-radius: 10px;
      background-color: #333333;
    }
  )");
}


SetupWidget::SetupWidget(QWidget* parent) : QFrame(parent) {
  mainLayout = new QStackedWidget;

  // Unpaired, registration prompt layout

  QWidget* finishRegistration = new QWidget;
  finishRegistration->setObjectName("primeWidget");
  QVBoxLayout* finishRegistationLayout = new QVBoxLayout(finishRegistration);
  finishRegistationLayout->setContentsMargins(30, 75, 30, 45);
  finishRegistationLayout->setSpacing(0);

  QLabel* registrationTitle = new QLabel("Finish Setup");
  registrationTitle->setStyleSheet("font-size: 75px; font-weight: bold; margin-left: 55px;");
  finishRegistationLayout->addWidget(registrationTitle);

  finishRegistationLayout->addSpacing(30);

  QLabel* registrationDescription = new QLabel("Pair your device with comma connect (connect.comma.ai) and claim your comma prime offer.");
  registrationDescription->setWordWrap(true);
  registrationDescription->setStyleSheet("font-size: 55px; font-weight: light; margin-left: 55px;");
  finishRegistationLayout->addWidget(registrationDescription);

  finishRegistationLayout->addStretch();

  QPushButton* finishButton = new QPushButton("Pair device");
  finishButton->setFixedHeight(220);
  finishButton->setStyleSheet(R"(
    QPushButton {
      font-size: 55px;
      font-weight: 400;
      border-radius: 10px;
      background-color: #465BEA;
    }
    QPushButton:pressed {
      background-color: #3049F4;
    }
  )");
  finishRegistationLayout->addWidget(finishButton);
  QObject::connect(finishButton, &QPushButton::clicked, this, &SetupWidget::showQrCode);

  mainLayout->addWidget(finishRegistration);

  // Pairing QR code layout

  QWidget* q = new QWidget;
  q->setObjectName("primeWidget");
  QVBoxLayout* qrLayout = new QVBoxLayout(q);
  qrLayout->setContentsMargins(90, 90, 90, 90);

  QLabel* qrLabel = new QLabel("Scan the QR code to pair.");
  qrLabel->setAlignment(Qt::AlignHCenter);
  qrLabel->setStyleSheet("font-size: 47px; font-weight: light;");
  qrLayout->addWidget(qrLabel);
  qrLayout->addSpacing(50);

  qrLayout->addWidget(new PairingQRWidget);
  qrLayout->addStretch();

  // setup widget
  QVBoxLayout *outer_layout = new QVBoxLayout(this);
  outer_layout->setContentsMargins(0, 0, 0, 0);
  outer_layout->addWidget(mainLayout);

  mainLayout->addWidget(q);

  primeAd = new PrimeAdWidget;
  mainLayout->addWidget(primeAd);

  primeUser = new PrimeUserWidget;
  mainLayout->addWidget(primeUser);

  mainLayout->setCurrentWidget(primeAd);

  setFixedWidth(750);
  setStyleSheet(R"(
    #primeWidget {
      border-radius: 10px;
      background-color: #333333;
    }
  )");

  // Retain size while hidden
  QSizePolicy sp_retain = sizePolicy();
  sp_retain.setRetainSizeWhenHidden(true);
  setSizePolicy(sp_retain);

  // set up API requests
<<<<<<< HEAD
  std::string dongleId = Params().get("DongleId");
  if (util::is_valid_dongle_id(dongleId)) {
    QString url = CommaApi::BASE_URL + "/v1.1/devices/" + dongleId.c_str() + "/";
=======
  if (auto dongleId = getDongleId()) {
    QString url = "https://api.commadotai.com/v1.1/devices/" + *dongleId + "/";
>>>>>>> 073b96e5
    RequestRepeater* repeater = new RequestRepeater(this, url, "ApiCache_Device", 5);

    QObject::connect(repeater, &RequestRepeater::receivedResponse, this, &SetupWidget::replyFinished);
    QObject::connect(repeater, &RequestRepeater::failedResponse, this, &SetupWidget::parseError);
  }
  hide(); // Only show when first request comes back
}

void SetupWidget::parseError(const QString &response) {
  show();
  if (mainLayout->currentIndex() == 1) {
    showQr = false;
    mainLayout->setCurrentIndex(0);
  }
}

void SetupWidget::showQrCode() {
  showQr = true;
  mainLayout->setCurrentIndex(1);
}

void SetupWidget::replyFinished(const QString &response) {
  show();
  QJsonDocument doc = QJsonDocument::fromJson(response.toUtf8());
  if (doc.isNull()) {
    qDebug() << "JSON Parse failed on getting pairing and prime status";
    return;
  }

  QJsonObject json = doc.object();
  if (!json["is_paired"].toBool()) {
    mainLayout->setCurrentIndex(showQr);
  } else if (!json["prime"].toBool()) {
    showQr = false;
    mainLayout->setCurrentWidget(primeAd);
  } else {
    showQr = false;
    mainLayout->setCurrentWidget(primeUser);
  }
}<|MERGE_RESOLUTION|>--- conflicted
+++ resolved
@@ -110,14 +110,8 @@
   mainLayout->addStretch();
 
   // set up API requests
-<<<<<<< HEAD
-  std::string dongleId = Params().get("DongleId");
-  if (util::is_valid_dongle_id(dongleId)) {
-    QString url = CommaApi::BASE_URL + "/v1/devices/" + dongleId.c_str() + "/owner";
-=======
   if (auto dongleId = getDongleId()) {
-    QString url = "https://api.commadotai.com/v1/devices/" + *dongleId + "/owner";
->>>>>>> 073b96e5
+    QString url = CommaApi::BASE_URL + "/v1/devices/" + *dongleId + "/owner";
     RequestRepeater *repeater = new RequestRepeater(this, url, "ApiCache_Owner", 6);
     QObject::connect(repeater, &RequestRepeater::receivedResponse, this, &PrimeUserWidget::replyFinished);
   }
@@ -261,14 +255,8 @@
   setSizePolicy(sp_retain);
 
   // set up API requests
-<<<<<<< HEAD
-  std::string dongleId = Params().get("DongleId");
-  if (util::is_valid_dongle_id(dongleId)) {
-    QString url = CommaApi::BASE_URL + "/v1.1/devices/" + dongleId.c_str() + "/";
-=======
   if (auto dongleId = getDongleId()) {
-    QString url = "https://api.commadotai.com/v1.1/devices/" + *dongleId + "/";
->>>>>>> 073b96e5
+    QString url = CommaApi::BASE_URL + "/v1.1/devices/" + *dongleId + "/";
     RequestRepeater* repeater = new RequestRepeater(this, url, "ApiCache_Device", 5);
 
     QObject::connect(repeater, &RequestRepeater::receivedResponse, this, &SetupWidget::replyFinished);
