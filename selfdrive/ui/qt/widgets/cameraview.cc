--- conflicted
+++ resolved
@@ -169,44 +169,9 @@
 #endif
 }
 
-<<<<<<< HEAD
 void CameraWidget::clearFrame() {
   frame_ = nullptr;
   update();
-=======
-void CameraWidget::showEvent(QShowEvent *event) {
-  if (!vipc_thread) {
-    clearFrames();
-    vipc_thread = new QThread();
-    connect(vipc_thread, &QThread::started, [=]() { vipcThread(); });
-    connect(vipc_thread, &QThread::finished, vipc_thread, &QObject::deleteLater);
-    vipc_thread->start();
-  }
-}
-
-void CameraWidget::stopVipcThread() {
-  makeCurrent();
-  if (vipc_thread) {
-    vipc_thread->requestInterruption();
-    vipc_thread->quit();
-    vipc_thread->wait();
-    vipc_thread = nullptr;
-  }
-
-#ifdef QCOM2
-  EGLDisplay egl_display = eglGetCurrentDisplay();
-  assert(egl_display != EGL_NO_DISPLAY);
-  for (auto &pair : egl_images) {
-    eglDestroyImageKHR(egl_display, pair.second);
-    assert(eglGetError() == EGL_SUCCESS);
-  }
-  egl_images.clear();
-#endif
-}
-
-void CameraWidget::availableStreamsUpdated(std::set<VisionStreamType> streams) {
-  available_streams = streams;
->>>>>>> 2b12a499
 }
 
 void CameraWidget::updateFrameMat() {
@@ -324,10 +289,7 @@
 
 #ifdef QCOM2
   EGLDisplay egl_display = eglGetCurrentDisplay();
-<<<<<<< HEAD
-=======
   assert(egl_display != EGL_NO_DISPLAY);
->>>>>>> 2b12a499
   for (auto &pair : egl_images) {
     eglDestroyImageKHR(egl_display, pair.second);
   }
@@ -386,7 +348,6 @@
     emit vipcAvailableStreamsUpdated();
     vipcConnected();
   }
-<<<<<<< HEAD
 
   if (frame_id && frame_ && frame_->get_frame_id() >= *frame_id) {
     return true;
@@ -397,8 +358,6 @@
     if (meta_main.frame_id >= frame_id.value_or(0)) break;
   }
   return frame_ != nullptr;
-=======
->>>>>>> 2b12a499
 }
 
 // Cameraview
