--- conflicted
+++ resolved
@@ -180,13 +180,8 @@
 
 void CameraViewWidget::updateFrameMat(int w, int h) {
   if (zoomed_view) {
-<<<<<<< HEAD
     if (stream_type == VISION_STREAM_DRIVER) {
-      frame_mat = matmul(device_transform, get_driver_view_transform());
-=======
-    if (stream_type == VISION_STREAM_RGB_FRONT) {
       frame_mat = matmul(device_transform, get_driver_view_transform(w, h, stream_width, stream_height));
->>>>>>> 921656e9
     } else {
       auto intrinsic_matrix = stream_type == VISION_STREAM_WIDE_ROAD ? ecam_intrinsic_matrix : fcam_intrinsic_matrix;
       float zoom = ZOOM / intrinsic_matrix.v[0];
