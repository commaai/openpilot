#include "selfdrive/ui/qt/widgets/cameraview.h"

#include <QOpenGLBuffer>
#include <QOffscreenSurface>

namespace {

const char frame_vertex_shader[] =
#ifdef NANOVG_GL3_IMPLEMENTATION
  "#version 150 core\n"
#else
  "#version 300 es\n"
#endif
  "layout(location = 0) in vec4 aPosition;\n"
  "layout(location = 1) in vec2 aTexCoord;\n"
  "uniform mat4 uTransform;\n"
  "out vec2 vTexCoord;\n"
  "void main() {\n"
  "  gl_Position = uTransform * aPosition;\n"
  "  vTexCoord = aTexCoord;\n"
  "}\n";

const char yuv_fragment_shader[] =
#ifdef NANOVG_GL3_IMPLEMENTATION
    "#version 150 core\n"
#else
    "#version 300 es\n"
#endif
    "precision mediump float;\n"
    "in vec2 vTexCoord;\n"
    "out vec4 fragColor;\n"
    "uniform sampler2D texture_y;\n"
    "uniform sampler2D texture_u;\n"
    "uniform sampler2D texture_v;\n"
    "void main() {\n"
    "  float y = texture(texture_y, vTexCoord).r;\n"
    "  float u = texture(texture_u, vTexCoord).r - 0.5;\n"
    "  float v = texture(texture_v, vTexCoord).r - 0.5;\n"
    "  float r = y + 1.402 * v;\n"
    "  float g = y - 0.344 * u - 0.714 * v;\n"
    "  float b = y + 1.772 * u;\n"
    "  fragColor = vec4(r, g, b, 1.0);\n"
    "}\n";

const mat4 device_transform = {{
  1.0,  0.0, 0.0, 0.0,
  0.0,  1.0, 0.0, 0.0,
  0.0,  0.0, 1.0, 0.0,
  0.0,  0.0, 0.0, 1.0,
}};

mat4 get_driver_view_transform() {
  const float driver_view_ratio = 1.333;
  mat4 transform;
  if (Hardware::TICI()) {
    // from dmonitoring.cc
    const int full_width_tici = 1928;
    const int full_height_tici = 1208;
    const int adapt_width_tici = 954;
    const int crop_x_offset = -72;
    const int crop_y_offset = -144;
    const float yscale = full_height_tici * driver_view_ratio / adapt_width_tici;
    const float xscale = yscale*(1080)/(2160)*full_width_tici/full_height_tici;
    transform = (mat4){{
      xscale,  0.0, 0.0, xscale*crop_x_offset/full_width_tici*2,
      0.0,  yscale, 0.0, yscale*crop_y_offset/full_height_tici*2,
      0.0,  0.0, 1.0, 0.0,
      0.0,  0.0, 0.0, 1.0,
    }};
  } else {
    // frame from 4/3 to 16/9 display
    transform = (mat4){{
      driver_view_ratio*(1080)/(1920),  0.0, 0.0, 0.0,
      0.0,  1.0, 0.0, 0.0,
      0.0,  0.0, 1.0, 0.0,
      0.0,  0.0, 0.0, 1.0,
    }};
  }
  return transform;
}

mat4 get_fit_view_transform(float widget_aspect_ratio, float frame_aspect_ratio) {
  float zx = 1, zy = 1;
  if (frame_aspect_ratio > widget_aspect_ratio) {
    zy = widget_aspect_ratio / frame_aspect_ratio;
  } else {
    zx = frame_aspect_ratio / widget_aspect_ratio;
  }

  const mat4 frame_transform = {{
    zx, 0.0, 0.0, 0.0,
    0.0, zy, 0.0, 0.0,
    0.0, 0.0, 1.0, 0.0,
    0.0, 0.0, 0.0, 1.0,
  }};
  return frame_transform;
}

} // namespace

CameraViewWidget::CameraViewWidget(std::string stream_name, VisionStreamType type, bool zoom, QWidget* parent) :
                                   stream_name(stream_name), stream_type(type), zoomed_view(zoom), QOpenGLWidget(parent) {
  setAttribute(Qt::WA_OpaquePaintEvent);
  connect(this, &CameraViewWidget::vipcThreadConnected, this, &CameraViewWidget::vipcConnected, Qt::BlockingQueuedConnection);
}

CameraViewWidget::~CameraViewWidget() {
  makeCurrent();
  if (isValid()) {
    glDeleteVertexArrays(1, &frame_vao);
    glDeleteBuffers(1, &frame_vbo);
    glDeleteBuffers(1, &frame_ibo);
    glDeleteBuffers(3, textures);
  }
  doneCurrent();
}

void CameraViewWidget::initializeGL() {
  initializeOpenGLFunctions();

  program = new QOpenGLShaderProgram(context());
  bool ret = program->addShaderFromSourceCode(QOpenGLShader::Vertex, frame_vertex_shader);
  assert(ret);
  ret = program->addShaderFromSourceCode(QOpenGLShader::Fragment, yuv_fragment_shader);
  assert(ret);

  program->link();
  GLint frame_pos_loc = program->attributeLocation("aPosition");
  GLint frame_texcoord_loc = program->attributeLocation("aTexCoord");

  auto [x1, x2, y1, y2] = stream_type == VISION_STREAM_YUV_FRONT ? std::tuple(0.f, 1.f, 1.f, 0.f) : std::tuple(1.f, 0.f, 1.f, 0.f);
  const uint8_t frame_indicies[] = {0, 1, 2, 0, 2, 3};
  const float frame_coords[4][4] = {
    {-1.0, -1.0, x2, y1}, // bl
    {-1.0,  1.0, x2, y2}, // tl
    { 1.0,  1.0, x1, y2}, // tr
    { 1.0, -1.0, x1, y1}, // br
  };

  glGenVertexArrays(1, &frame_vao);
  glBindVertexArray(frame_vao);
  glGenBuffers(1, &frame_vbo);
  glBindBuffer(GL_ARRAY_BUFFER, frame_vbo);
  glBufferData(GL_ARRAY_BUFFER, sizeof(frame_coords), frame_coords, GL_STATIC_DRAW);
  glEnableVertexAttribArray(frame_pos_loc);
  glVertexAttribPointer(frame_pos_loc, 2, GL_FLOAT, GL_FALSE, sizeof(frame_coords[0]), (const void *)0);
  glEnableVertexAttribArray(frame_texcoord_loc);
  glVertexAttribPointer(frame_texcoord_loc, 2, GL_FLOAT, GL_FALSE,
                        sizeof(frame_coords[0]), (const void *)(sizeof(float) * 2));
  glGenBuffers(1, &frame_ibo);
  glBindBuffer(GL_ELEMENT_ARRAY_BUFFER, frame_ibo);
  glBufferData(GL_ELEMENT_ARRAY_BUFFER, sizeof(frame_indicies), frame_indicies, GL_STATIC_DRAW);
  glBindBuffer(GL_ARRAY_BUFFER, 0);
  glBindVertexArray(0);

  glUseProgram(program->programId());
  glUniform1i(program->uniformLocation("texture_y"), 0);
  glUniform1i(program->uniformLocation("texture_u"), 1);
  glUniform1i(program->uniformLocation("texture_v"), 2);
}

void CameraViewWidget::showEvent(QShowEvent *event) {
  latest_texture_id = -1;
  if (!vipc_thread) {
    vipc_thread = new QThread();
    connect(vipc_thread, &QThread::started, [=]() { vipcThread(); });
    connect(vipc_thread, &QThread::finished, vipc_thread, &QObject::deleteLater);
    vipc_thread->start();
  }
}

void CameraViewWidget::hideEvent(QHideEvent *event) {
  if (vipc_thread) {
    vipc_thread->requestInterruption();
    vipc_thread->quit();
    vipc_thread->wait();
    vipc_thread = nullptr;
  }
}

void CameraViewWidget::updateFrameMat(int w, int h) {
  if (zoomed_view) {
    if (stream_type == VISION_STREAM_YUV_FRONT) {
      frame_mat = matmul(device_transform, get_driver_view_transform());
    } else {
      auto intrinsic_matrix = stream_type == VISION_STREAM_YUV_WIDE ? ecam_intrinsic_matrix : fcam_intrinsic_matrix;
      float zoom = ZOOM / intrinsic_matrix.v[0];
      if (stream_type == VISION_STREAM_YUV_WIDE) {
        zoom *= 0.5;
      }
      float zx = zoom * 2 * intrinsic_matrix.v[2] / width();
      float zy = zoom * 2 * intrinsic_matrix.v[5] / height();

      const mat4 frame_transform = {{
        zx, 0.0, 0.0, 0.0,
        0.0, zy, 0.0, -y_offset / height() * 2,
        0.0, 0.0, 1.0, 0.0,
        0.0, 0.0, 0.0, 1.0,
      }};
      frame_mat = matmul(device_transform, frame_transform);
    }
  } else if (stream_width > 0 && stream_height > 0) {
    // fit frame to widget size
    float widget_aspect_ratio = (float)width() / height();
    float frame_aspect_ratio = (float)stream_width  / stream_height;
    frame_mat = matmul(device_transform, get_fit_view_transform(widget_aspect_ratio, frame_aspect_ratio));
  }
}

void CameraViewWidget::paintGL() {
  if (latest_texture_id == -1) {
    glClearColor(bg.redF(), bg.greenF(), bg.blueF(), bg.alphaF());
    glClear(GL_STENCIL_BUFFER_BIT | GL_COLOR_BUFFER_BIT);
    return;
  }

  glViewport(0, 0, width(), height());
  glBindVertexArray(frame_vao);
<<<<<<< HEAD
=======
  glActiveTexture(GL_TEXTURE0);
  glBindTexture(GL_TEXTURE_2D, texture[latest_texture_id]->frame_tex);
>>>>>>> 65ca9be8

  glUseProgram(program->programId());
  uint8_t *address[3] = {latest_frame->y, latest_frame->u, latest_frame->v};
  for (int i = 0; i < 3; ++i) {
    glActiveTexture(GL_TEXTURE0 + i);
    glBindTexture(GL_TEXTURE_2D, textures[i]);
    int width = i == 0 ? stream_width : stream_width / 2;
    int height = i == 0 ? stream_height : stream_height / 2;
    glTexSubImage2D(GL_TEXTURE_2D, 0, 0, 0, width, height, GL_LUMINANCE, GL_UNSIGNED_BYTE, address[i]);
    assert(glGetError() == GL_NO_ERROR);
  }

  glUniformMatrix4fv(program->uniformLocation("uTransform"), 1, GL_TRUE, frame_mat.v);
  assert(glGetError() == GL_NO_ERROR);
  glEnableVertexAttribArray(0);
  glDrawElements(GL_TRIANGLES, 6, GL_UNSIGNED_BYTE, (const void *)0);
  glDisableVertexAttribArray(0);
  glBindVertexArray(0);
}

void CameraViewWidget::vipcConnected(VisionIpcClient *vipc_client) {
  makeCurrent();
<<<<<<< HEAD
  latest_frame = nullptr;
=======
  for (int i = 0; i < vipc_client->num_buffers; i++) {
    texture[i].reset(new EGLImageTexture(&vipc_client->buffers[i]));

    glBindTexture(GL_TEXTURE_2D, texture[i]->frame_tex);
    glTexParameteri(GL_TEXTURE_2D, GL_TEXTURE_MAG_FILTER, GL_NEAREST);
    glTexParameteri(GL_TEXTURE_2D, GL_TEXTURE_MIN_FILTER, GL_NEAREST);

    // BGR
    glTexParameteri(GL_TEXTURE_2D, GL_TEXTURE_SWIZZLE_R, GL_BLUE);
    glTexParameteri(GL_TEXTURE_2D, GL_TEXTURE_SWIZZLE_G, GL_GREEN);
    glTexParameteri(GL_TEXTURE_2D, GL_TEXTURE_SWIZZLE_B, GL_RED);
    assert(glGetError() == GL_NO_ERROR);
  }
  latest_texture_id = -1;
>>>>>>> 65ca9be8
  stream_width = vipc_client->buffers[0].width;
  stream_height = vipc_client->buffers[0].height;

  glPixelStorei(GL_UNPACK_ALIGNMENT, 1);
  glGenTextures(3, textures);
  for (int i = 0; i < 3; ++i) {
    glBindTexture(GL_TEXTURE_2D, textures[i]);
    glTexParameteri(GL_TEXTURE_2D, GL_TEXTURE_MIN_FILTER, GL_LINEAR);
    glTexParameteri(GL_TEXTURE_2D, GL_TEXTURE_MAG_FILTER, GL_LINEAR);
    glTexParameterf(GL_TEXTURE_2D, GL_TEXTURE_WRAP_S, GL_CLAMP_TO_EDGE);
    glTexParameterf(GL_TEXTURE_2D, GL_TEXTURE_WRAP_T, GL_CLAMP_TO_EDGE);
    int width = i == 0 ? stream_width : stream_width / 2;
    int height = i == 0 ? stream_height : stream_height / 2;
    glTexImage2D(GL_TEXTURE_2D, 0, GL_LUMINANCE, width, height, 0, GL_LUMINANCE, GL_UNSIGNED_BYTE, nullptr);
    assert(glGetError() == GL_NO_ERROR);
  }

  updateFrameMat(width(), height());
}

void CameraViewWidget::vipcThread() {
  VisionStreamType cur_stream_type = stream_type;
  std::unique_ptr<VisionIpcClient> vipc_client;

  while (!QThread::currentThread()->isInterruptionRequested()) {
    if (!vipc_client || cur_stream_type != stream_type) {
      cur_stream_type = stream_type;
      vipc_client.reset(new VisionIpcClient(stream_name, cur_stream_type, true));
    }

    if (!vipc_client->connected) {
      if (!vipc_client->connect(false)) {
        QThread::msleep(100);
        continue;
      }
      emit vipcThreadConnected(vipc_client.get());
    }

    if (VisionBuf *buf = vipc_client->recv(nullptr, 1000)) {
<<<<<<< HEAD
=======
      if (!Hardware::EON()) {
        void *texture_buffer = gl_buffer->map(QOpenGLBuffer::WriteOnly);
        memcpy(texture_buffer, buf->addr, buf->len);
        gl_buffer->unmap();

        // copy pixels from PBO to texture object
        glBindTexture(GL_TEXTURE_2D, texture[buf->idx]->frame_tex);
        glTexSubImage2D(GL_TEXTURE_2D, 0, 0, 0, buf->width, buf->height, GL_RGB, GL_UNSIGNED_BYTE, 0);
        glBindTexture(GL_TEXTURE_2D, 0);
        assert(glGetError() == GL_NO_ERROR);
        // use glFinish to ensure that the texture has been uploaded.
        glFinish();
      }
      latest_texture_id = buf->idx;
      // Schedule update. update() will be invoked on the gui thread.
      QMetaObject::invokeMethod(this, "update");

      // TODO: remove later, it's only connected by DriverView.
>>>>>>> 65ca9be8
      emit vipcThreadFrameReceived(buf);
    }
  }
}<|MERGE_RESOLUTION|>--- conflicted
+++ resolved
@@ -160,7 +160,7 @@
 }
 
 void CameraViewWidget::showEvent(QShowEvent *event) {
-  latest_texture_id = -1;
+  latest_frame = nullptr;
   if (!vipc_thread) {
     vipc_thread = new QThread();
     connect(vipc_thread, &QThread::started, [=]() { vipcThread(); });
@@ -208,7 +208,7 @@
 }
 
 void CameraViewWidget::paintGL() {
-  if (latest_texture_id == -1) {
+  if (latest_frame == nullptr) {
     glClearColor(bg.redF(), bg.greenF(), bg.blueF(), bg.alphaF());
     glClear(GL_STENCIL_BUFFER_BIT | GL_COLOR_BUFFER_BIT);
     return;
@@ -216,11 +216,6 @@
 
   glViewport(0, 0, width(), height());
   glBindVertexArray(frame_vao);
-<<<<<<< HEAD
-=======
-  glActiveTexture(GL_TEXTURE0);
-  glBindTexture(GL_TEXTURE_2D, texture[latest_texture_id]->frame_tex);
->>>>>>> 65ca9be8
 
   glUseProgram(program->programId());
   uint8_t *address[3] = {latest_frame->y, latest_frame->u, latest_frame->v};
@@ -243,24 +238,7 @@
 
 void CameraViewWidget::vipcConnected(VisionIpcClient *vipc_client) {
   makeCurrent();
-<<<<<<< HEAD
   latest_frame = nullptr;
-=======
-  for (int i = 0; i < vipc_client->num_buffers; i++) {
-    texture[i].reset(new EGLImageTexture(&vipc_client->buffers[i]));
-
-    glBindTexture(GL_TEXTURE_2D, texture[i]->frame_tex);
-    glTexParameteri(GL_TEXTURE_2D, GL_TEXTURE_MAG_FILTER, GL_NEAREST);
-    glTexParameteri(GL_TEXTURE_2D, GL_TEXTURE_MIN_FILTER, GL_NEAREST);
-
-    // BGR
-    glTexParameteri(GL_TEXTURE_2D, GL_TEXTURE_SWIZZLE_R, GL_BLUE);
-    glTexParameteri(GL_TEXTURE_2D, GL_TEXTURE_SWIZZLE_G, GL_GREEN);
-    glTexParameteri(GL_TEXTURE_2D, GL_TEXTURE_SWIZZLE_B, GL_RED);
-    assert(glGetError() == GL_NO_ERROR);
-  }
-  latest_texture_id = -1;
->>>>>>> 65ca9be8
   stream_width = vipc_client->buffers[0].width;
   stream_height = vipc_client->buffers[0].height;
 
@@ -300,27 +278,6 @@
     }
 
     if (VisionBuf *buf = vipc_client->recv(nullptr, 1000)) {
-<<<<<<< HEAD
-=======
-      if (!Hardware::EON()) {
-        void *texture_buffer = gl_buffer->map(QOpenGLBuffer::WriteOnly);
-        memcpy(texture_buffer, buf->addr, buf->len);
-        gl_buffer->unmap();
-
-        // copy pixels from PBO to texture object
-        glBindTexture(GL_TEXTURE_2D, texture[buf->idx]->frame_tex);
-        glTexSubImage2D(GL_TEXTURE_2D, 0, 0, 0, buf->width, buf->height, GL_RGB, GL_UNSIGNED_BYTE, 0);
-        glBindTexture(GL_TEXTURE_2D, 0);
-        assert(glGetError() == GL_NO_ERROR);
-        // use glFinish to ensure that the texture has been uploaded.
-        glFinish();
-      }
-      latest_texture_id = buf->idx;
-      // Schedule update. update() will be invoked on the gui thread.
-      QMetaObject::invokeMethod(this, "update");
-
-      // TODO: remove later, it's only connected by DriverView.
->>>>>>> 65ca9be8
       emit vipcThreadFrameReceived(buf);
     }
   }
