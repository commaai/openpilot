#include "selfdrive/ui/qt/widgets/drive_stats.h"

#include <QDebug>
#include <QGridLayout>
#include <QJsonObject>
#include <QVBoxLayout>

#include "selfdrive/common/params.h"
#include "selfdrive/ui/qt/request_repeater.h"
#include "selfdrive/ui/qt/util.h"

const double MILE_TO_KM = 1.60934;

static QLabel* newLabel(const QString& text, const QString &type) {
  QLabel* label = new QLabel(text);
  label->setProperty("type", type);
  return label;
}

DriveStats::DriveStats(QWidget* parent) : QFrame(parent) {
  metric_ = Params().getBool("IsMetric");

  QVBoxLayout* main_layout = new QVBoxLayout(this);
  main_layout->setContentsMargins(50, 50, 50, 60);

  auto add_stats_layouts = [=](const QString &title, StatsLabels& labels) {
    QGridLayout* grid_layout = new QGridLayout;
    grid_layout->setVerticalSpacing(10);
    grid_layout->setContentsMargins(0, 10, 0, 10);

    int row = 0;
    grid_layout->addWidget(newLabel(title, "title"), row++, 0, 1, 3);
    grid_layout->addItem(new QSpacerItem(0, 50), row++, 0, 1, 1);

    grid_layout->addWidget(labels.routes = newLabel("0", "number"), row, 0, Qt::AlignLeft);
    grid_layout->addWidget(labels.distance = newLabel("0", "number"), row, 1, Qt::AlignLeft);
    grid_layout->addWidget(labels.hours = newLabel("0", "number"), row, 2, Qt::AlignLeft);

    grid_layout->addWidget(newLabel("Drives", "unit"), row + 1, 0, Qt::AlignLeft);
    grid_layout->addWidget(labels.distance_unit = newLabel(getDistanceUnit(), "unit"), row + 1, 1, Qt::AlignLeft);
    grid_layout->addWidget(newLabel("Hours ", "unit"), row + 1, 2, Qt::AlignLeft);

    main_layout->addLayout(grid_layout);
  };

  add_stats_layouts("ALL TIME", all_);
  main_layout->addStretch();
  add_stats_layouts("PAST WEEK", week_);

<<<<<<< HEAD
  std::string dongle_id = Params().get("DongleId");
  if (util::is_valid_dongle_id(dongle_id)) {
    QString url = CommaApi::BASE_URL + "/v1.1/devices/" + dongle_id.c_str() + "/stats";
=======
  if (auto dongleId = getDongleId()) {
    QString url = "https://api.commadotai.com/v1.1/devices/" + *dongleId + "/stats";
>>>>>>> 073b96e5
    RequestRepeater* repeater = new RequestRepeater(this, url, "ApiCache_DriveStats", 30);
    QObject::connect(repeater, &RequestRepeater::receivedResponse, this, &DriveStats::parseResponse);
  }

  setStyleSheet(R"(
    DriveStats {
      background-color: #333333;
      border-radius: 10px;
    }

    QLabel[type="title"] { font-size: 51px; font-weight: 500; }
    QLabel[type="number"] { font-size: 78px; font-weight: 500; }
    QLabel[type="unit"] { font-size: 51px; font-weight: 300; color: #A0A0A0; }
  )");
}

void DriveStats::updateStats() {
  auto update = [=](const QJsonObject& obj, StatsLabels& labels) {
    labels.routes->setText(QString::number((int)obj["routes"].toDouble()));
    labels.distance->setText(QString::number(int(obj["distance"].toDouble() * (metric_ ? MILE_TO_KM : 1))));
    labels.distance_unit->setText(getDistanceUnit());
    labels.hours->setText(QString::number((int)(obj["minutes"].toDouble() / 60)));
  };

  QJsonObject json = stats_.object();
  update(json["all"].toObject(), all_);
  update(json["week"].toObject(), week_);
}

void DriveStats::parseResponse(const QString& response) {
  QJsonDocument doc = QJsonDocument::fromJson(response.trimmed().toUtf8());
  if (doc.isNull()) {
    qDebug() << "JSON Parse failed on getting past drives statistics";
    return;
  }
  stats_ = doc;
  updateStats();
}

void DriveStats::showEvent(QShowEvent* event) {
  bool metric = Params().getBool("IsMetric");
  if (metric_ != metric) {
    metric_ = metric;
    updateStats();
  }
}<|MERGE_RESOLUTION|>--- conflicted
+++ resolved
@@ -47,14 +47,8 @@
   main_layout->addStretch();
   add_stats_layouts("PAST WEEK", week_);
 
-<<<<<<< HEAD
-  std::string dongle_id = Params().get("DongleId");
-  if (util::is_valid_dongle_id(dongle_id)) {
-    QString url = CommaApi::BASE_URL + "/v1.1/devices/" + dongle_id.c_str() + "/stats";
-=======
   if (auto dongleId = getDongleId()) {
-    QString url = "https://api.commadotai.com/v1.1/devices/" + *dongleId + "/stats";
->>>>>>> 073b96e5
+    QString url = CommaApi::BASE_URL + "/v1.1/devices/" + *dongleId + "/stats";
     RequestRepeater* repeater = new RequestRepeater(this, url, "ApiCache_DriveStats", 30);
     QObject::connect(repeater, &RequestRepeater::receivedResponse, this, &DriveStats::parseResponse);
   }
