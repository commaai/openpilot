#pragma once

#include "selfdrive/ui/qt/offroad/settings.h"

class DeveloperPanel : public ListWidget {
  Q_OBJECT
public:
  explicit DeveloperPanel(SettingsWindow *parent);
  void showEvent(QShowEvent *event) override;

private:
  Params params;
  ParamControl* joystickToggle;
  ParamControl* longManeuverToggle;
<<<<<<< HEAD
  ParamControl* adbToggle;
=======
  ParamControl* experimentalLongitudinalToggle;
>>>>>>> 754882c9
  bool is_release;
  bool offroad;

private slots:
  void updateToggles(bool _offroad);
};<|MERGE_RESOLUTION|>--- conflicted
+++ resolved
@@ -10,13 +10,10 @@
 
 private:
   Params params;
+  ParamControl* adbToggle;
   ParamControl* joystickToggle;
   ParamControl* longManeuverToggle;
-<<<<<<< HEAD
-  ParamControl* adbToggle;
-=======
   ParamControl* experimentalLongitudinalToggle;
->>>>>>> 754882c9
   bool is_release;
   bool offroad;
 
