--- conflicted
+++ resolved
@@ -151,16 +151,9 @@
     addItem(regulatoryBtn);
   }
 
-<<<<<<< HEAD
-  for (auto btn : {dcamBtn, resetCalibBtn, retrainingBtn, regulatoryBtn}) {
-    if (btn) {
-      connect(uiState(), &UIState::offroadTransition, btn, &QPushButton::setEnabled);
-      addItem(btn);
-=======
-  QObject::connect(parent, &SettingsWindow::offroadTransition, [=](bool offroad) {
+  QObject::connect(uiState(), &UIState::offroadTransition, [=](bool offroad) {
     for (auto btn : findChildren<ButtonControl *>()) {
       btn->setEnabled(offroad);
->>>>>>> 9cf1a5a4
     }
   });
 
@@ -171,42 +164,12 @@
   QPushButton *reboot_btn = new QPushButton("Reboot");
   reboot_btn->setObjectName("reboot_btn");
   power_layout->addWidget(reboot_btn);
-<<<<<<< HEAD
-  QObject::connect(reboot_btn, &QPushButton::clicked, [&]() {
-    if (uiState()->status == UIStatus::STATUS_DISENGAGED) {
-      if (ConfirmationDialog::confirm("Are you sure you want to reboot?", this)) {
-        // Check engaged again in case it changed while the dialog was open
-        if (uiState()->status == UIStatus::STATUS_DISENGAGED) {
-          params.putBool("DoReboot", true);
-        }
-      }
-    } else {
-      ConfirmationDialog::alert("Disengage to Reboot", this);
-    }
-  });
-=======
   QObject::connect(reboot_btn, &QPushButton::clicked, this, &DevicePanel::reboot);
->>>>>>> 9cf1a5a4
 
   QPushButton *poweroff_btn = new QPushButton("Power Off");
   poweroff_btn->setObjectName("poweroff_btn");
   power_layout->addWidget(poweroff_btn);
-<<<<<<< HEAD
-  QObject::connect(poweroff_btn, &QPushButton::clicked, [&]() {
-    if (uiState()->status == UIStatus::STATUS_DISENGAGED) {
-      if (ConfirmationDialog::confirm("Are you sure you want to power off?", this)) {
-        // Check engaged again in case it changed while the dialog was open
-        if (uiState()->status == UIStatus::STATUS_DISENGAGED) {
-          params.putBool("DoShutdown", true);
-        }
-      }
-    } else {
-      ConfirmationDialog::alert("Disengage to Power Off", this);
-    }
-  });
-=======
   QObject::connect(poweroff_btn, &QPushButton::clicked, this, &DevicePanel::poweroff);
->>>>>>> 9cf1a5a4
 
   setStyleSheet(R"(
     QPushButton {
@@ -246,10 +209,10 @@
 }
 
 void DevicePanel::reboot() {
-  if (QUIState::ui_state.status == UIStatus::STATUS_DISENGAGED) {
+  if (uiState()->status == UIStatus::STATUS_DISENGAGED) {
     if (ConfirmationDialog::confirm("Are you sure you want to reboot?", this)) {
       // Check engaged again in case it changed while the dialog was open
-      if (QUIState::ui_state.status == UIStatus::STATUS_DISENGAGED) {
+      if (uiState()->status == UIStatus::STATUS_DISENGAGED) {
         Params().putBool("DoReboot", true);
       }
     }
@@ -259,10 +222,10 @@
 }
 
 void DevicePanel::poweroff() {
-  if (QUIState::ui_state.status == UIStatus::STATUS_DISENGAGED) {
+  if (uiState()->status == UIStatus::STATUS_DISENGAGED) {
     if (ConfirmationDialog::confirm("Are you sure you want to power off?", this)) {
       // Check engaged again in case it changed while the dialog was open
-      if (QUIState::ui_state.status == UIStatus::STATUS_DISENGAGED) {
+      if (uiState()->status == UIStatus::STATUS_DISENGAGED) {
         Params().putBool("DoShutdown", true);
       }
     }
