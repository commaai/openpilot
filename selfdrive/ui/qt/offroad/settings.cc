--- conflicted
+++ resolved
@@ -39,12 +39,7 @@
       "ExperimentalMode",
       tr("Experimental Mode"),
       "",
-<<<<<<< HEAD
       "../assets/img_experimental.svg",
-      false,
-=======
-      "../assets/offroad/icon_road.png",
->>>>>>> 2ad9a4f9
     },
     {
       "ExperimentalLongitudinalEnabled",
