--- conflicted
+++ resolved
@@ -6,6 +6,7 @@
 #ifndef QCOM
 #include "networking.hpp"
 #endif
+#include "home.hpp"
 #include "settings.hpp"
 #include "widgets/input.hpp"
 #include "widgets/toggle.hpp"
@@ -15,14 +16,8 @@
 #include "common/params.h"
 #include "common/util.h"
 #include "selfdrive/hardware/hw.h"
-<<<<<<< HEAD
 
 TogglesPanel::TogglesPanel(QWidget *parent) : QWidget(parent) {
-=======
-#include "home.hpp"
-
-QWidget * toggles_panel() {
->>>>>>> fb37af00
   QVBoxLayout *toggles_list = new QVBoxLayout();
   toggles_list->setMargin(50);
 
@@ -99,9 +94,8 @@
   QList<ButtonControl*> offroad_btns;
 
   offroad_btns.append(new ButtonControl("Driver Camera", "PREVIEW",
-<<<<<<< HEAD
                                         "Preview the driver facing camera to help optimize device mounting position for best driver monitoring experience. (vehicle must be off)",
-                                        [=]() { Params().write_db_value("IsDriverViewEnabled", "1", 1); },
+                                        [=]() { Params().put("IsDriverViewEnabled", "1", 1); },
                                         "",
                                         this));
 
@@ -109,7 +103,7 @@
                                         "openpilot requires the device to be mounted within 4° left or right and within 5° up or down. openpilot is continuously calibrating, resetting is rarely required.",
                                         [=]() {
                                           if (ConfirmationDialog::confirm("Are you sure you want to reset calibration?")) {
-                                            Params().delete_db_value("CalibrationParams");
+                                            Params().remove("CalibrationParams");
                                           }
                                         },
                                         "",
@@ -119,52 +113,23 @@
                                         "Review the rules, features, and limitations of openpilot",
                                         [=]() {
                                           if (ConfirmationDialog::confirm("Are you sure you want to review the training guide?")) {
-                                            Params().delete_db_value("CompletedTrainingVersion");
+                                            Params().remove("CompletedTrainingVersion");
                                             emit reviewTrainingGuide();
                                           }
                                         },
                                         "",
                                         this));
 
-  QString brand = params.read_db_bool("Passive") ? "dashcam" : "openpilot";
+  QString brand = params.getBool("Passive") ? "dashcam" : "openpilot";
   offroad_btns.append(new ButtonControl("Uninstall " + brand, "UNINSTALL",
                                         "",
                                         [=]() {
                                           if (ConfirmationDialog::confirm("Are you sure you want to uninstall?")) {
-                                            Params().write_db_value("DoUninstall", "1");
+                                            Params().put("DoUninstall", "1");
                                           }
                                         },
                                         "",
                                         this));
-=======
-                                   "Preview the driver facing camera to help optimize device mounting position for best driver monitoring experience. (vehicle must be off)",
-                                   [=]() { 
-                                      Params().putBool("IsDriverViewEnabled", true);
-                                      GLWindow::ui_state.scene.driver_view = true; }
-                                    ));
-
-  offroad_btns.append(new ButtonControl("Reset Calibration", "RESET",
-                                   "openpilot requires the device to be mounted within 4° left or right and within 5° up or down. openpilot is continuously calibrating, resetting is rarely required.", [=]() {
-    if (ConfirmationDialog::confirm("Are you sure you want to reset calibration?")) {
-      Params().remove("CalibrationParams");
-    }
-  }));
-
-  offroad_btns.append(new ButtonControl("Review Training Guide", "REVIEW",
-                                        "Review the rules, features, and limitations of openpilot", [=]() {
-    if (ConfirmationDialog::confirm("Are you sure you want to review the training guide?")) {
-      Params().remove("CompletedTrainingVersion");
-      emit reviewTrainingGuide();
-    }
-  }));
-
-  QString brand = params.getBool("Passive") ? "dashcam" : "openpilot";
-  offroad_btns.append(new ButtonControl("Uninstall " + brand, "UNINSTALL", "", [=]() {
-    if (ConfirmationDialog::confirm("Are you sure you want to uninstall?")) {
-      Params().putBool("DoUninstall", true);
-    }
-  }));
->>>>>>> fb37af00
 
   for(auto &btn : offroad_btns){
     device_layout->addWidget(horizontal_line());
