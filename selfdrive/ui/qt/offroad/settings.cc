#include "selfdrive/ui/qt/offroad/settings.h"

#include <cassert>
#include <cmath>
#include <string>

#include <QDebug>

#include "selfdrive/ui/qt/offroad/networking.h"

#ifdef ENABLE_MAPS
#include "selfdrive/ui/qt/maps/map_settings.h"
#endif

#include "common/params.h"
#include "common/watchdog.h"
#include "common/util.h"
#include "system/hardware/hw.h"
#include "selfdrive/ui/qt/widgets/controls.h"
#include "selfdrive/ui/qt/widgets/input.h"
#include "selfdrive/ui/qt/widgets/scrollview.h"
#include "selfdrive/ui/qt/widgets/ssh_keys.h"
#include "selfdrive/ui/qt/widgets/toggle.h"
#include "selfdrive/ui/ui.h"
#include "selfdrive/ui/qt/util.h"
#include "selfdrive/ui/qt/qt_window.h"
#include "selfdrive/ui/qt/widgets/input.h"

<<<<<<< HEAD
TogglesWidget::TogglesWidget(SettingsWindow *parent, std::vector<std::tuple<QString, QString, QString, QString>> toggle_defs) : ListWidget(parent) {
=======
TogglesPanel::TogglesPanel(SettingsWindow *parent) : ListWidget(parent) {
  // param, title, desc, icon
  std::vector<std::tuple<QString, QString, QString, QString>> toggle_defs{
    {
      "OpenpilotEnabledToggle",
      tr("Enable openpilot"),
      tr("Use the openpilot system for adaptive cruise control and lane keep driver assistance. Your attention is required at all times to use this feature. Changing this setting takes effect when the car is powered off."),
      "../assets/offroad/icon_openpilot.png",
    },
    {
      "ExperimentalLongitudinalEnabled",
      tr("openpilot Longitudinal Control (Alpha)"),
      QString("<b>%1</b><br><br>%2")
      .arg(tr("WARNING: openpilot longitudinal control is in alpha for this car and will disable Automatic Emergency Braking (AEB)."))
      .arg(tr("On this car, openpilot defaults to the car's built-in ACC instead of openpilot's longitudinal control. Enable this to switch to openpilot longitudinal control. Enabling Experimental mode is recommended when enabling openpilot longitudinal control alpha.")),
      "../assets/offroad/icon_speed_limit.png",
    },
    {
      "ExperimentalMode",
      tr("Experimental Mode"),
      "",
      "../assets/img_experimental_white.svg",
    },
    {
      "DisengageOnAccelerator",
      tr("Disengage on Accelerator Pedal"),
      tr("When enabled, pressing the accelerator pedal will disengage openpilot."),
      "../assets/offroad/icon_disengage_on_accelerator.svg",
    },
    {
      "IsLdwEnabled",
      tr("Enable Lane Departure Warnings"),
      tr("Receive alerts to steer back into the lane when your vehicle drifts over a detected lane line without a turn signal activated while driving over 31 mph (50 km/h)."),
      "../assets/offroad/icon_warning.png",
    },
    {
      "RecordFront",
      tr("Record and Upload Driver Camera"),
      tr("Upload data from the driver facing camera and help improve the driver monitoring algorithm."),
      "../assets/offroad/icon_monitoring.png",
    },
    {
      "IsMetric",
      tr("Use Metric System"),
      tr("Display speed in km/h instead of mph."),
      "../assets/offroad/icon_metric.png",
    },
#ifdef ENABLE_MAPS
    {
      "NavSettingTime24h",
      tr("Show ETA in 24h Format"),
      tr("Use 24h format instead of am/pm"),
      "../assets/offroad/icon_metric.png",
    },
    {
      "NavSettingLeftSide",
      tr("Show Map on Left Side of UI"),
      tr("Show map on left side when in split screen view."),
      "../assets/offroad/icon_road.png",
    },
#endif
  };


  std::vector<QString> longi_button_texts{tr("Aggressive"), tr("Standard"), tr("Relaxed")};
  long_personality_setting = new ButtonParamControl("LongitudinalPersonality", tr("Driving Personality"),
                                          tr("Standard is recommended. In aggressive mode, openpilot will follow lead cars closer and be more aggressive with the gas and brake. In relaxed mode openpilot will stay further away from lead cars."),
                                          "../assets/offroad/icon_speed_limit.png",
                                          longi_button_texts);
>>>>>>> f0eef38d
  for (auto &[param, title, desc, icon] : toggle_defs) {
    auto toggle = new ParamControl(param, title, desc, icon, this);

    bool locked = params.getBool((param + "Lock").toStdString());
    toggle->setEnabled(!locked);

    addItem(toggle);
    toggles[param.toStdString()] = toggle;
  }
}

void TogglesWidget::expandToggleDescription(const QString &param) {
  toggles[param.toStdString()]->showDescription();
}

void TogglesWidget::showEvent(QShowEvent *event) {
  updateToggles();
}

DrivingPanel::DrivingPanel(SettingsWindow *parent) : TogglesWidget(parent, {
  {
    "OpenpilotEnabledToggle",
    tr("Enable openpilot"),
    tr("Use the openpilot system for adaptive cruise control and lane keep driver assistance. Your attention is required at all times to use this feature. Changing this setting takes effect when the car is powered off."),
    "../assets/offroad/icon_openpilot.png",
  },
  {
    "ExperimentalLongitudinalEnabled",
    tr("openpilot Longitudinal Control (Alpha)"),
    QString("<b>%1</b><br><br>%2")
        .arg(tr("WARNING: openpilot longitudinal control is in alpha for this car and will disable Automatic Emergency Braking (AEB)."))
        .arg(tr("On this car, openpilot defaults to the car's built-in ACC instead of openpilot's longitudinal control. Enable this to switch to openpilot longitudinal control. Enabling Experimental mode is recommended when enabling openpilot longitudinal control alpha.")),
    "../assets/offroad/icon_speed_limit.png",
  },
  {
    "ExperimentalMode",
    tr("Experimental Mode"),
    "",
    "../assets/img_experimental_white.svg",
  },
  {
    "DisengageOnAccelerator",
    tr("Disengage on Accelerator Pedal"),
    tr("When enabled, pressing the accelerator pedal will disengage openpilot."),
    "../assets/offroad/icon_disengage_on_accelerator.svg",
  },
  {
    "IsLdwEnabled",
    tr("Enable Lane Departure Warnings"),
    tr("Receive alerts to steer back into the lane when your vehicle drifts over a detected lane line without a turn signal activated while driving over 31 mph (50 km/h)."),
    "../assets/offroad/icon_warning.png",
  },
}) {
  std::vector<QString> longi_button_texts{tr("Aggressive"), tr("Standard"), tr("Relaxed")};
  long_personality_setting = new ButtonParamControl("LongitudinalPersonality", tr("Driving Personality"),
                                          tr("Standard is recommended. In aggressive mode, openpilot will follow lead cars closer and be more aggressive with the gas and brake. In relaxed mode openpilot will stay further away from lead cars."),
                                          "../assets/offroad/icon_speed_limit.png",
                                          longi_button_texts);

  // insert longitudinal personality after NDOG toggle
  insertItem(4, long_personality_setting);

  // Toggles with confirmation dialogs
  toggles["ExperimentalMode"]->setActiveIcon("../assets/img_experimental.svg");
  toggles["ExperimentalMode"]->setConfirmation(true, true);
  toggles["ExperimentalLongitudinalEnabled"]->setConfirmation(true, false);

  connect(toggles["ExperimentalLongitudinalEnabled"], &ToggleControl::toggleFlipped, [=]() {
    updateToggles();
  });
}

void DrivingPanel::updateToggles() {
  auto e2e_toggle = toggles["ExperimentalMode"];
  auto op_long_toggle = toggles["ExperimentalLongitudinalEnabled"];
  const QString e2e_description = QString("%1<br>"
                                          "<h4>%2</h4><br>"
                                          "%3<br>"
                                          "<h4>%4</h4><br>"
                                          "%5")
                                  .arg(tr("openpilot defaults to driving in <b>chill mode</b>. Experimental mode enables <b>alpha-level features</b> that aren't ready for chill mode. Experimental features are listed below:"))
                                  .arg(tr("🌮 End-to-End Longitudinal Control 🌮"))
                                  .arg(tr("Let the driving model control the gas and brakes. openpilot will drive as it thinks a human would, including stopping for red lights and stop signs. "
                                       "Since the driving model decides the speed to drive, the set speed will only act as an upper bound. This is an alpha quality feature; mistakes should be expected."))
                                  .arg(tr("New Driving Visualization"))
                                  .arg(tr("The driving visualization will transition to the road-facing wide-angle camera at low speeds to better show some turns. The Experimental mode logo will also be shown in the top right corner."));

  long_personality_setting->setEnabled(false);
  const bool is_release = params.getBool("IsReleaseBranch");
  auto cp_bytes = params.get("CarParamsPersistent");
  if (!cp_bytes.empty()) {
    AlignedBuffer aligned_buf;
    capnp::FlatArrayMessageReader cmsg(aligned_buf.align(cp_bytes.data(), cp_bytes.size()));
    cereal::CarParams::Reader CP = cmsg.getRoot<cereal::CarParams>();

    if (!CP.getExperimentalLongitudinalAvailable() || is_release) {
      params.remove("ExperimentalLongitudinalEnabled");
    }
    op_long_toggle->setVisible(CP.getExperimentalLongitudinalAvailable() && !is_release);

    const bool op_long = CP.getOpenpilotLongitudinalControl() && !CP.getExperimentalLongitudinalAvailable();
    const bool exp_long_enabled = CP.getExperimentalLongitudinalAvailable() && params.getBool("ExperimentalLongitudinalEnabled");
    if (op_long || exp_long_enabled) {
      // normal description and toggle
      e2e_toggle->setEnabled(true);
      e2e_toggle->setDescription(e2e_description);
      long_personality_setting->setEnabled(true);
    } else {
      // no long for now
      e2e_toggle->setEnabled(false);
      params.remove("ExperimentalMode");

      const QString unavailable = tr("Experimental mode is currently unavailable on this car since the car's stock ACC is used for longitudinal control.");

      QString long_desc = unavailable + " " + \
                          tr("openpilot longitudinal control may come in a future update.");
      if (CP.getExperimentalLongitudinalAvailable()) {
        if (is_release) {
          long_desc = unavailable + " " + tr("An experimental version of openpilot longitudinal control can be tested, along with Experimental mode, on non-release branches.");
        } else {
          long_desc = tr("Enable experimental longitudinal control to allow Experimental mode.");
        }
      }
      e2e_toggle->setDescription("<b>" + long_desc + "</b><br><br>" + e2e_description);
    }

    e2e_toggle->refresh();
  } else {
    e2e_toggle->setDescription(e2e_description);
    op_long_toggle->setVisible(false);
  }
}

TogglesPanel::TogglesPanel(SettingsWindow *parent) : TogglesWidget(parent, {
  {
    "RecordFront",
    tr("Record and Upload Driver Camera"),
    tr("Upload data from the driver facing camera and help improve the driver monitoring algorithm."),
    "../assets/offroad/icon_monitoring.png",
  },
  {
    "IsMetric",
    tr("Use Metric System"),
    tr("Display speed in km/h instead of mph."),
    "../assets/offroad/icon_metric.png",
  },
#ifdef ENABLE_MAPS
  {
    "NavSettingTime24h",
    tr("Show ETA in 24h Format"),
    tr("Use 24h format instead of am/pm"),
    "../assets/offroad/icon_metric.png",
  },
  {
    "NavSettingLeftSide",
    tr("Show Map on Left Side of UI"),
    tr("Show map on left side when in split screen view."),
    "../assets/offroad/icon_road.png",
  },
#endif
}) {
}

DevicePanel::DevicePanel(SettingsWindow *parent) : ListWidget(parent) {
  setSpacing(50);
  addItem(new LabelControl(tr("Dongle ID"), getDongleId().value_or(tr("N/A"))));
  addItem(new LabelControl(tr("Serial"), params.get("HardwareSerial").c_str()));

  // offroad-only buttons

  auto dcamBtn = new ButtonControl(tr("Driver Camera"), tr("PREVIEW"),
                                   tr("Preview the driver facing camera to ensure that driver monitoring has good visibility. (vehicle must be off)"));
  connect(dcamBtn, &ButtonControl::clicked, [=]() { emit showDriverView(); });
  addItem(dcamBtn);

  auto resetCalibBtn = new ButtonControl(tr("Reset Calibration"), tr("RESET"), "");
  connect(resetCalibBtn, &ButtonControl::showDescriptionEvent, this, &DevicePanel::updateCalibDescription);
  connect(resetCalibBtn, &ButtonControl::clicked, [&]() {
    if (ConfirmationDialog::confirm(tr("Are you sure you want to reset calibration?"), tr("Reset"), this)) {
      params.remove("CalibrationParams");
      params.remove("LiveTorqueParameters");
    }
  });
  addItem(resetCalibBtn);

  if (!params.getBool("Passive")) {
    auto retrainingBtn = new ButtonControl(tr("Review Training Guide"), tr("REVIEW"), tr("Review the rules, features, and limitations of openpilot"));
    connect(retrainingBtn, &ButtonControl::clicked, [=]() {
      if (ConfirmationDialog::confirm(tr("Are you sure you want to review the training guide?"), tr("Review"), this)) {
        emit reviewTrainingGuide();
      }
    });
    addItem(retrainingBtn);
  }

  if (Hardware::TICI()) {
    auto regulatoryBtn = new ButtonControl(tr("Regulatory"), tr("VIEW"), "");
    connect(regulatoryBtn, &ButtonControl::clicked, [=]() {
      const std::string txt = util::read_file("../assets/offroad/fcc.html");
      ConfirmationDialog::rich(QString::fromStdString(txt), this);
    });
    addItem(regulatoryBtn);
  }

  auto translateBtn = new ButtonControl(tr("Change Language"), tr("CHANGE"), "");
  connect(translateBtn, &ButtonControl::clicked, [=]() {
    QMap<QString, QString> langs = getSupportedLanguages();
    QString selection = MultiOptionDialog::getSelection(tr("Select a language"), langs.keys(), langs.key(uiState()->language), this);
    if (!selection.isEmpty()) {
      // put language setting, exit Qt UI, and trigger fast restart
      Params().put("LanguageSetting", langs[selection].toStdString());
      qApp->exit(18);
      watchdog_kick(0);
    }
  });
  addItem(translateBtn);

  QObject::connect(uiState(), &UIState::offroadTransition, [=](bool offroad) {
    for (auto btn : findChildren<ButtonControl *>()) {
      btn->setEnabled(offroad);
    }
  });

  // power buttons
  QHBoxLayout *power_layout = new QHBoxLayout();
  power_layout->setSpacing(30);

  QPushButton *reboot_btn = new QPushButton(tr("Reboot"));
  reboot_btn->setObjectName("reboot_btn");
  power_layout->addWidget(reboot_btn);
  QObject::connect(reboot_btn, &QPushButton::clicked, this, &DevicePanel::reboot);

  QPushButton *poweroff_btn = new QPushButton(tr("Power Off"));
  poweroff_btn->setObjectName("poweroff_btn");
  power_layout->addWidget(poweroff_btn);
  QObject::connect(poweroff_btn, &QPushButton::clicked, this, &DevicePanel::poweroff);

  if (!Hardware::PC()) {
    connect(uiState(), &UIState::offroadTransition, poweroff_btn, &QPushButton::setVisible);
  }

  setStyleSheet(R"(
    #reboot_btn { height: 120px; border-radius: 15px; background-color: #393939; }
    #reboot_btn:pressed { background-color: #4a4a4a; }
    #poweroff_btn { height: 120px; border-radius: 15px; background-color: #E22C2C; }
    #poweroff_btn:pressed { background-color: #FF2424; }
  )");
  addItem(power_layout);
}

void DevicePanel::updateCalibDescription() {
  QString desc =
      tr("openpilot requires the device to be mounted within 4° left or right and "
         "within 5° up or 8° down. openpilot is continuously calibrating, resetting is rarely required.");
  std::string calib_bytes = Params().get("CalibrationParams");
  if (!calib_bytes.empty()) {
    try {
      AlignedBuffer aligned_buf;
      capnp::FlatArrayMessageReader cmsg(aligned_buf.align(calib_bytes.data(), calib_bytes.size()));
      auto calib = cmsg.getRoot<cereal::Event>().getLiveCalibration();
      if (calib.getCalStatus() != cereal::LiveCalibrationData::Status::UNCALIBRATED) {
        double pitch = calib.getRpyCalib()[1] * (180 / M_PI);
        double yaw = calib.getRpyCalib()[2] * (180 / M_PI);
        desc += tr(" Your device is pointed %1° %2 and %3° %4.")
                    .arg(QString::number(std::abs(pitch), 'g', 1), pitch > 0 ? tr("down") : tr("up"),
                         QString::number(std::abs(yaw), 'g', 1), yaw > 0 ? tr("left") : tr("right"));
      }
    } catch (kj::Exception) {
      qInfo() << "invalid CalibrationParams";
    }
  }
  qobject_cast<ButtonControl *>(sender())->setDescription(desc);
}

void DevicePanel::reboot() {
  if (!uiState()->engaged()) {
    if (ConfirmationDialog::confirm(tr("Are you sure you want to reboot?"), tr("Reboot"), this)) {
      // Check engaged again in case it changed while the dialog was open
      if (!uiState()->engaged()) {
        Params().putBool("DoReboot", true);
      }
    }
  } else {
    ConfirmationDialog::alert(tr("Disengage to Reboot"), this);
  }
}

void DevicePanel::poweroff() {
  if (!uiState()->engaged()) {
    if (ConfirmationDialog::confirm(tr("Are you sure you want to power off?"), tr("Power Off"), this)) {
      // Check engaged again in case it changed while the dialog was open
      if (!uiState()->engaged()) {
        Params().putBool("DoShutdown", true);
      }
    }
  } else {
    ConfirmationDialog::alert(tr("Disengage to Power Off"), this);
  }
}

void SettingsWindow::showEvent(QShowEvent *event) {
  setCurrentPanel(0);
}

void SettingsWindow::setCurrentPanel(int index, const QString &param) {
  panel_widget->setCurrentIndex(index);
  nav_btns->buttons()[index]->setChecked(true);
  if (!param.isEmpty()) {
    emit expandToggleDescription(param);
  }
}

SettingsWindow::SettingsWindow(QWidget *parent) : QFrame(parent) {

  // setup two main layouts
  sidebar_widget = new QWidget;
  QVBoxLayout *sidebar_layout = new QVBoxLayout(sidebar_widget);
  sidebar_layout->setMargin(0);
  panel_widget = new QStackedWidget();
  panel_widget->setStyleSheet(R"(
    border-radius: 30px;
    background-color: #292929;
  )");

  // close button
  QPushButton *close_btn = new QPushButton(tr("×"));
  close_btn->setStyleSheet(R"(
    QPushButton {
      font-size: 140px;
      padding-bottom: 20px;
      border 1px grey solid;
      border-radius: 100px;
      background-color: #292929;
      font-weight: 400;
    }
    QPushButton:pressed {
      background-color: #3B3B3B;
    }
  )");
  close_btn->setFixedSize(200, 200);
  sidebar_layout->addSpacing(45);
  sidebar_layout->addWidget(close_btn, 0, Qt::AlignCenter);
  QObject::connect(close_btn, &QPushButton::clicked, this, &SettingsWindow::closeSettings);

  // setup panels
  DevicePanel *device = new DevicePanel(this);
  QObject::connect(device, &DevicePanel::reviewTrainingGuide, this, &SettingsWindow::reviewTrainingGuide);
  QObject::connect(device, &DevicePanel::showDriverView, this, &SettingsWindow::showDriverView);

  DrivingPanel *driving = new DrivingPanel(this);
  QObject::connect(this, &SettingsWindow::expandToggleDescription, driving, &TogglesWidget::expandToggleDescription);

  TogglesPanel *toggles = new TogglesPanel(this);
  QObject::connect(this, &SettingsWindow::expandToggleDescription, toggles, &TogglesWidget::expandToggleDescription);

  QList<QPair<QString, QWidget *>> panels = {
    {tr("Device"), device},
    {tr("Network"), new Networking(this)},
    {tr("Driving"), driving},
    {tr("Toggles"), toggles},
    {tr("Software"), new SoftwarePanel(this)},
  };

#ifdef ENABLE_MAPS
  auto map_panel = new MapPanel(this);
  panels.push_back({tr("Navigation"), map_panel});
  QObject::connect(map_panel, &MapPanel::closeSettings, this, &SettingsWindow::closeSettings);
#endif

  nav_btns = new QButtonGroup(this);
  for (auto &[name, panel] : panels) {
    QPushButton *btn = new QPushButton(name);
    btn->setCheckable(true);
    btn->setChecked(nav_btns->buttons().size() == 0);
    btn->setStyleSheet(R"(
      QPushButton {
        color: grey;
        border: none;
        background: none;
        font-size: 65px;
        font-weight: 500;
      }
      QPushButton:checked {
        color: white;
      }
      QPushButton:pressed {
        color: #ADADAD;
      }
    )");
    btn->setSizePolicy(QSizePolicy::Preferred, QSizePolicy::Expanding);
    nav_btns->addButton(btn);
    sidebar_layout->addWidget(btn, 0, Qt::AlignRight);

    const int lr_margin = name != tr("Network") ? 50 : 0;  // Network panel handles its own margins
    panel->setContentsMargins(lr_margin, 25, lr_margin, 25);

    ScrollView *panel_frame = new ScrollView(panel, this);
    panel_widget->addWidget(panel_frame);

    QObject::connect(btn, &QPushButton::clicked, [=, w = panel_frame]() {
      btn->setChecked(true);
      panel_widget->setCurrentWidget(w);
    });
  }
  sidebar_layout->setContentsMargins(50, 50, 100, 50);

  // main settings layout, sidebar + main panel
  QHBoxLayout *main_layout = new QHBoxLayout(this);

  sidebar_widget->setFixedWidth(500);
  main_layout->addWidget(sidebar_widget);
  main_layout->addWidget(panel_widget);

  setStyleSheet(R"(
    * {
      color: white;
      font-size: 50px;
    }
    SettingsWindow {
      background-color: black;
    }
  )");
}<|MERGE_RESOLUTION|>--- conflicted
+++ resolved
@@ -26,79 +26,7 @@
 #include "selfdrive/ui/qt/qt_window.h"
 #include "selfdrive/ui/qt/widgets/input.h"
 
-<<<<<<< HEAD
 TogglesWidget::TogglesWidget(SettingsWindow *parent, std::vector<std::tuple<QString, QString, QString, QString>> toggle_defs) : ListWidget(parent) {
-=======
-TogglesPanel::TogglesPanel(SettingsWindow *parent) : ListWidget(parent) {
-  // param, title, desc, icon
-  std::vector<std::tuple<QString, QString, QString, QString>> toggle_defs{
-    {
-      "OpenpilotEnabledToggle",
-      tr("Enable openpilot"),
-      tr("Use the openpilot system for adaptive cruise control and lane keep driver assistance. Your attention is required at all times to use this feature. Changing this setting takes effect when the car is powered off."),
-      "../assets/offroad/icon_openpilot.png",
-    },
-    {
-      "ExperimentalLongitudinalEnabled",
-      tr("openpilot Longitudinal Control (Alpha)"),
-      QString("<b>%1</b><br><br>%2")
-      .arg(tr("WARNING: openpilot longitudinal control is in alpha for this car and will disable Automatic Emergency Braking (AEB)."))
-      .arg(tr("On this car, openpilot defaults to the car's built-in ACC instead of openpilot's longitudinal control. Enable this to switch to openpilot longitudinal control. Enabling Experimental mode is recommended when enabling openpilot longitudinal control alpha.")),
-      "../assets/offroad/icon_speed_limit.png",
-    },
-    {
-      "ExperimentalMode",
-      tr("Experimental Mode"),
-      "",
-      "../assets/img_experimental_white.svg",
-    },
-    {
-      "DisengageOnAccelerator",
-      tr("Disengage on Accelerator Pedal"),
-      tr("When enabled, pressing the accelerator pedal will disengage openpilot."),
-      "../assets/offroad/icon_disengage_on_accelerator.svg",
-    },
-    {
-      "IsLdwEnabled",
-      tr("Enable Lane Departure Warnings"),
-      tr("Receive alerts to steer back into the lane when your vehicle drifts over a detected lane line without a turn signal activated while driving over 31 mph (50 km/h)."),
-      "../assets/offroad/icon_warning.png",
-    },
-    {
-      "RecordFront",
-      tr("Record and Upload Driver Camera"),
-      tr("Upload data from the driver facing camera and help improve the driver monitoring algorithm."),
-      "../assets/offroad/icon_monitoring.png",
-    },
-    {
-      "IsMetric",
-      tr("Use Metric System"),
-      tr("Display speed in km/h instead of mph."),
-      "../assets/offroad/icon_metric.png",
-    },
-#ifdef ENABLE_MAPS
-    {
-      "NavSettingTime24h",
-      tr("Show ETA in 24h Format"),
-      tr("Use 24h format instead of am/pm"),
-      "../assets/offroad/icon_metric.png",
-    },
-    {
-      "NavSettingLeftSide",
-      tr("Show Map on Left Side of UI"),
-      tr("Show map on left side when in split screen view."),
-      "../assets/offroad/icon_road.png",
-    },
-#endif
-  };
-
-
-  std::vector<QString> longi_button_texts{tr("Aggressive"), tr("Standard"), tr("Relaxed")};
-  long_personality_setting = new ButtonParamControl("LongitudinalPersonality", tr("Driving Personality"),
-                                          tr("Standard is recommended. In aggressive mode, openpilot will follow lead cars closer and be more aggressive with the gas and brake. In relaxed mode openpilot will stay further away from lead cars."),
-                                          "../assets/offroad/icon_speed_limit.png",
-                                          longi_button_texts);
->>>>>>> f0eef38d
   for (auto &[param, title, desc, icon] : toggle_defs) {
     auto toggle = new ParamControl(param, title, desc, icon, this);
 
@@ -119,6 +47,7 @@
 }
 
 DrivingPanel::DrivingPanel(SettingsWindow *parent) : TogglesWidget(parent, {
+  // param, title, desc, icon
   {
     "OpenpilotEnabledToggle",
     tr("Enable openpilot"),
@@ -233,6 +162,7 @@
 }
 
 TogglesPanel::TogglesPanel(SettingsWindow *parent) : TogglesWidget(parent, {
+  // param, title, desc, icon
   {
     "RecordFront",
     tr("Record and Upload Driver Camera"),
