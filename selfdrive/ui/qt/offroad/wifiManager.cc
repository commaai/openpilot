--- conflicted
+++ resolved
@@ -5,30 +5,6 @@
 #include "selfdrive/common/params.h"
 #include "selfdrive/ui/qt/util.h"
 
-<<<<<<< HEAD
-=======
-template <typename T>
-T get_response(const QDBusMessage &response) {
-  QVariant first =  response.arguments().at(0);
-  QDBusVariant dbvFirst = first.value<QDBusVariant>();
-  QVariant vFirst = dbvFirst.variant();
-  if (vFirst.canConvert<T>()) {
-    return vFirst.value<T>();
-  } else {
-    LOGE("Variant unpacking failure");
-    return T();
-  }
-}
-
-bool compare_by_strength(const Network &a, const Network &b) {
-  if (a.connected == ConnectedType::CONNECTED) return true;
-  if (b.connected == ConnectedType::CONNECTED) return false;
-  if (a.connected == ConnectedType::CONNECTING) return true;
-  if (b.connected == ConnectedType::CONNECTING) return false;
-  return a.strength > b.strength;
-}
-
->>>>>>> 308a6f17
 WifiManager::WifiManager(QObject *parent) : QObject(parent) {
   qDBusRegisterMetaType<Connection>();
   qDBusRegisterMetaType<IpConfig>();
@@ -45,10 +21,7 @@
   } else {
     bus.connect(NM_DBUS_SERVICE, NM_DBUS_PATH, NM_DBUS_INTERFACE, "DeviceAdded", this, SLOT(deviceAdded(QDBusObjectPath)));
   }
-<<<<<<< HEAD
-=======
-
->>>>>>> 308a6f17
+
   timer.callOnTimeout(this, &WifiManager::requestScan);
 }
 
@@ -67,66 +40,20 @@
 }
 
 void WifiManager::start() {
-<<<<<<< HEAD
-  if ((millis_since_boot() - last_scan_tm) > 5000) {
-    requestScan();
-  }
   timer.start(5000);
   refreshNetworks();
 }
-=======
-  timer.start(5000);
-  refreshNetworks();
-}
 
 void WifiManager::stop() {
   timer.stop();
 }
 
-void WifiManager::refreshNetworks() {
-  if (adapter.isEmpty() || !timer.isActive()) return;
-
-  seenNetworks.clear();
-  ipv4_address = get_ipv4_address();
->>>>>>> 308a6f17
-
-void WifiManager::stop() {
-  timer.stop();
-}
-
-<<<<<<< HEAD
 void WifiManager::refreshNetworks() {
   if (adapter.isEmpty() || !timer.isActive()) return;
 
   QDBusPendingCall pending_call = asyncCall(adapter, NM_DBUS_INTERFACE_DEVICE_WIRELESS, "GetAllAccessPoints");
   QDBusPendingCallWatcher *watcher = new QDBusPendingCallWatcher(pending_call);
   QObject::connect(watcher, &QDBusPendingCallWatcher::finished, this, &WifiManager::refreshFinished);
-=======
-  const QDBusReply<QList<QDBusObjectPath>> &response = nm.call("GetAllAccessPoints");
-  for (const QDBusObjectPath &path : response.value()) {
-    const QByteArray &ssid = get_property(path.path(), "Ssid");
-    unsigned int strength = get_ap_strength(path.path());
-    if (ssid.isEmpty() || (seenNetworks.contains(ssid) &&
-        strength <= seenNetworks.value(ssid).strength)) {
-      continue;
-    }
-    SecurityType security = getSecurityType(path.path());
-    ConnectedType ctype;
-    QString activeSsid = (activeAp != "" && activeAp != "/") ? get_property(activeAp, "Ssid") : "";
-    if (ssid != activeSsid) {
-      ctype = ConnectedType::DISCONNECTED;
-    } else {
-      if (ssid == connecting_to_network) {
-        ctype = ConnectedType::CONNECTING;
-      } else {
-        ctype = ConnectedType::CONNECTED;
-      }
-    }
-    Network network = {ssid, strength, ctype, security};
-    seenNetworks[ssid] = network;
-  }
-  emit refreshSignal();
->>>>>>> 308a6f17
 }
 
 void WifiManager::refreshFinished(QDBusPendingCallWatcher *watcher) {
@@ -291,20 +218,12 @@
 
 // https://developer.gnome.org/NetworkManager/stable/gdbus-org.freedesktop.NetworkManager.Device.Wireless.html
 void WifiManager::propertyChange(const QString &interface, const QVariantMap &props, const QStringList &invalidated_props) {
-<<<<<<< HEAD
   if (interface == NM_DBUS_INTERFACE_DEVICE_WIRELESS) {
     if (props.contains("LastScan")) {
       refreshNetworks();
     } else if (props.contains("ActiveAccessPoint")) {
       activeAp = props.value("ActiveAccessPoint").value<QDBusObjectPath>().path();
     }
-=======
-  if (interface == NM_DBUS_INTERFACE_DEVICE_WIRELESS && props.contains("LastScan")) {
-    refreshNetworks();
-  } else if (interface == NM_DBUS_INTERFACE_DEVICE_WIRELESS && props.contains("ActiveAccessPoint")) {
-    const QDBusObjectPath &path = props.value("ActiveAccessPoint").value<QDBusObjectPath>();
-    activeAp = path.path();
->>>>>>> 308a6f17
   }
 }
 
