--- conflicted
+++ resolved
@@ -166,10 +166,6 @@
 }
 
 void WifiManager::connect(const Network &n, const QString &password, const QString &username) {
-<<<<<<< HEAD
-=======
-  setCurrentConnecting(n.ssid);
->>>>>>> 9fe3df5d
   forgetConnection(n.ssid);  // Clear all connections that may already exist to the network we are connecting
   Connection connection;
   connection["connection"]["type"] = "802-11-wireless";
@@ -234,11 +230,13 @@
   }
 }
 
-void WifiManager::setCurrentConnecting(const QString &ssid) {
-  connecting_to_network = ssid;
+void WifiManager::setCurrentSsid(const QString &connecting_ssid, const QString &connected_ssid) {
+  // Allows the network connected statuses to be updated between AP refreshes
   for (auto &network : seenNetworks) {
-    network.connected = (network.ssid == ssid) ? ConnectedType::CONNECTING : ConnectedType::DISCONNECTED;
-  }
+    network.connected = (network.ssid == connecting_ssid) ? ConnectedType::CONNECTING :
+                        ((network.ssid == connected_ssid) ? ConnectedType::CONNECTED : ConnectedType::DISCONNECTED);
+  }
+  connecting_to_network = connecting_ssid;
   emit refreshSignal();
 }
 
@@ -274,16 +272,6 @@
   } else if (new_state == NM_DEVICE_STATE_ACTIVATED) {
     setCurrentSsid("", connecting_to_network);
   }
-}
-
-void WifiManager::setCurrentSsid(const QString &connecting_ssid, const QString &connected_ssid) {
-  // Allows the network connected statuses to be updated between AP refreshes
-  for (auto &network : seenNetworks) {
-    network.connected = (network.ssid == connecting_ssid) ? ConnectedType::CONNECTING :
-                        ((network.ssid == connected_ssid) ? ConnectedType::CONNECTED : ConnectedType::DISCONNECTED);
-  }
-  connecting_to_network = connecting_ssid;
-  emit refreshSignal();
 }
 
 // https://developer.gnome.org/NetworkManager/stable/gdbus-org.freedesktop.NetworkManager.Device.Wireless.html
@@ -351,10 +339,6 @@
 std::optional<QDBusPendingCall> WifiManager::activateWifiConnection(const QString &ssid) {
   const QDBusObjectPath &path = getConnectionPath(ssid);
   if (!path.path().isEmpty()) {
-<<<<<<< HEAD
-=======
-    setCurrentConnecting(ssid);
->>>>>>> 9fe3df5d
     return asyncCall(NM_DBUS_PATH, NM_DBUS_INTERFACE, "ActivateConnection", QVariant::fromValue(path), QVariant::fromValue(QDBusObjectPath(adapter)), QVariant::fromValue(QDBusObjectPath("/")));
   }
   return std::nullopt;
