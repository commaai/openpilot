#include "selfdrive/ui/qt/offroad/wifiManager.h"

<<<<<<< HEAD
#include <arpa/inet.h>
#include <algorithm>

#include <QHostAddress>

=======
>>>>>>> c6b892fe
#include "selfdrive/common/params.h"
#include "selfdrive/ui/qt/util.h"

<<<<<<< HEAD
=======
bool compare_by_strength(const Network &a, const Network &b) {
  if (a.connected == ConnectedType::CONNECTED) return true;
  if (b.connected == ConnectedType::CONNECTED) return false;
  if (a.connected == ConnectedType::CONNECTING) return true;
  if (b.connected == ConnectedType::CONNECTING) return false;
  return a.strength > b.strength;
}

template <typename T = QDBusMessage, typename... Args>
T call(const QString &path, const QString &interface, const QString &method, Args &&...args) {
  QDBusInterface nm = QDBusInterface(NM_DBUS_SERVICE, path, interface, QDBusConnection::systemBus());
  nm.setTimeout(DBUS_TIMEOUT);
  QDBusMessage response = nm.call(method, args...);
  if constexpr (std::is_same_v<T, QDBusMessage>) {
    return response;
  } else if (response.arguments().count() >= 1) {
    QVariant vFirst = response.arguments().at(0).value<QDBusVariant>().variant();
    if (vFirst.canConvert<T>()) {
      return vFirst.value<T>();
    }
    QDebug critical = qCritical();
    critical << "Variant unpacking failure :" << method << ',';
    (critical << ... << args);
  }
  return T();
}

>>>>>>> c6b892fe
WifiManager::WifiManager(QObject *parent) : QObject(parent) {
  qDBusRegisterMetaType<Connection>();
  qDBusRegisterMetaType<IpConfig>();

  // Set tethering ssid as "weedle" + first 4 characters of a dongle id
  tethering_ssid = "weedle";
  if (auto dongle_id = getDongleId()) {
    tethering_ssid += "-" + dongle_id->left(4);
  }

  adapter = getAdapter();
  if (!adapter.isEmpty()) {
    setup();
  } else {
    QDBusConnection::systemBus().connect(NM_DBUS_SERVICE, NM_DBUS_PATH, NM_DBUS_INTERFACE, "DeviceAdded", this, SLOT(deviceAdded(QDBusObjectPath)));
  }

  timer.callOnTimeout(this, &WifiManager::requestScan);
}

void WifiManager::setup() {
<<<<<<< HEAD
=======
  auto bus = QDBusConnection::systemBus();
>>>>>>> c6b892fe
  bus.connect(NM_DBUS_SERVICE, adapter, NM_DBUS_INTERFACE_DEVICE, "StateChanged", this, SLOT(stateChange(unsigned int, unsigned int, unsigned int)));
  bus.connect(NM_DBUS_SERVICE, adapter, NM_DBUS_INTERFACE_PROPERTIES, "PropertiesChanged", this, SLOT(propertyChange(QString, QVariantMap, QStringList)));

  bus.connect(NM_DBUS_SERVICE, NM_DBUS_PATH_SETTINGS, NM_DBUS_INTERFACE_SETTINGS, "ConnectionRemoved", this, SLOT(connectionRemoved(QDBusObjectPath)));
  bus.connect(NM_DBUS_SERVICE, NM_DBUS_PATH_SETTINGS, NM_DBUS_INTERFACE_SETTINGS, "NewConnection", this, SLOT(newConnection(QDBusObjectPath)));

<<<<<<< HEAD
  activeAp = call<QDBusObjectPath>(adapter, NM_DBUS_INTERFACE_PROPERTIES, "Get", NM_DBUS_INTERFACE_DEVICE_WIRELESS, "ActiveAccessPoint").path();
  raw_adapter_state = call<uint>(adapter, NM_DBUS_INTERFACE_PROPERTIES, "Get", NM_DBUS_INTERFACE_DEVICE, "State");
=======
  raw_adapter_state = call<uint>(adapter, NM_DBUS_INTERFACE_PROPERTIES, "Get", NM_DBUS_INTERFACE_DEVICE, "State");
  activeAp = call<QDBusObjectPath>(adapter, NM_DBUS_INTERFACE_PROPERTIES, "Get", NM_DBUS_INTERFACE_DEVICE_WIRELESS, "ActiveAccessPoint").path();
>>>>>>> c6b892fe

  initConnections();
  requestScan();
}

void WifiManager::start() {
  timer.start(5000);
  refreshNetworks();
}

void WifiManager::stop() {
  timer.stop();
}

void WifiManager::refreshNetworks() {
  if (adapter.isEmpty() || !timer.isActive()) return;

  QDBusPendingCall pending_call = asyncCall(adapter, NM_DBUS_INTERFACE_DEVICE_WIRELESS, "GetAllAccessPoints");
  QDBusPendingCallWatcher *watcher = new QDBusPendingCallWatcher(pending_call);
  QObject::connect(watcher, &QDBusPendingCallWatcher::finished, this, &WifiManager::refreshFinished);
}

<<<<<<< HEAD
void WifiManager::refreshFinished(QDBusPendingCallWatcher *watcher) {
  seenNetworks.clear();

  const QDBusReply<QList<QDBusObjectPath>> wather_reply = *watcher;
  for (const QDBusObjectPath &path : wather_reply.value()) {
    QDBusReply<QVariantMap> replay = call(path.path(), NM_DBUS_INTERFACE_PROPERTIES, "GetAll", NM_DBUS_INTERFACE_ACCESS_POINT);
    auto properties = replay.value();
    const QByteArray ssid = properties["Ssid"].toByteArray();
    uint32_t strength = properties["Strength"].toUInt();
    if (ssid.isEmpty() || (seenNetworks.contains(ssid) && strength <= seenNetworks[ssid].strength)) continue;

    SecurityType security = getSecurityType(properties);
    ConnectedType ctype = ConnectedType::DISCONNECTED;
    if (path.path() == activeAp) {
      ctype = (ssid == connecting_to_network) ? ConnectedType::CONNECTING : ConnectedType::CONNECTED;
=======
  QDBusReply<QList<QDBusObjectPath>> response = call(adapter, NM_DBUS_INTERFACE_DEVICE_WIRELESS, "GetAllAccessPoints");
  for (const QDBusObjectPath &path : response.value()) {
    const QByteArray &ssid = get_property(path.path(), "Ssid");
    unsigned int strength = get_ap_strength(path.path());
    if (ssid.isEmpty() || (seenNetworks.contains(ssid) &&
        strength <= seenNetworks.value(ssid).strength)) {
      continue;
>>>>>>> c6b892fe
    }
    seenNetworks[ssid] = {ssid, strength, ctype, security, path.path()};
  }

  emit refreshSignal();
  watcher->deleteLater();
}

<<<<<<< HEAD
QString WifiManager::getIp4Address() {
  uint address = call<uint>(adapter, NM_DBUS_INTERFACE_PROPERTIES, "Get", NM_DBUS_INTERFACE_DEVICE, "Ip4Address");
  return QHostAddress(htonl(address)).toString();
=======
QString WifiManager::get_ipv4_address() {
  if (raw_adapter_state != NM_DEVICE_STATE_ACTIVATED) {
    return "";
  }
  for (const auto &p : getActiveConnections()) {
    QString type = call<QString>(p.path(), NM_DBUS_INTERFACE_PROPERTIES, "Get", NM_DBUS_INTERFACE_ACTIVE_CONNECTION, "Type");
    if (type == "802-11-wireless") {
      auto ip4config = call<QDBusObjectPath>(p.path(), NM_DBUS_INTERFACE_PROPERTIES, "Get", NM_DBUS_INTERFACE_ACTIVE_CONNECTION, "Ip4Config");
      const auto &arr = call<QDBusArgument>(ip4config.path(), NM_DBUS_INTERFACE_PROPERTIES, "Get", NM_DBUS_INTERFACE_IP4_CONFIG, "AddressData");
      QVariantMap path;
      arr.beginArray();
      while (!arr.atEnd()) {
        arr >> path;
        arr.endArray();
        return path.value("address").value<QString>();
      }
      arr.endArray();
    }
  }
  return "";
>>>>>>> c6b892fe
}

SecurityType WifiManager::getSecurityType(const QVariantMap &properties) {
  int sflag = properties["Flags"].toUInt();
  int wpaflag = properties["WpaFlags"].toUInt();
  int rsnflag = properties["RsnFlags"].toUInt();
  int wpa_props = wpaflag | rsnflag;

  // obtained by looking at flags of networks in the office as reported by an Android phone
  const int supports_wpa = NM_802_11_AP_SEC_PAIR_WEP40 | NM_802_11_AP_SEC_PAIR_WEP104 | NM_802_11_AP_SEC_GROUP_WEP40 | NM_802_11_AP_SEC_GROUP_WEP104 | NM_802_11_AP_SEC_KEY_MGMT_PSK;

  if ((sflag == NM_802_11_AP_FLAGS_NONE) || ((sflag & NM_802_11_AP_FLAGS_WPS) && !(wpa_props & supports_wpa))) {
    return SecurityType::OPEN;
  } else if ((sflag & NM_802_11_AP_FLAGS_PRIVACY) && (wpa_props & supports_wpa) && !(wpa_props & NM_802_11_AP_SEC_KEY_MGMT_802_1X)) {
    return SecurityType::WPA;
  } else {
    LOGW("Unsupported network! sflag: %d, wpaflag: %d, rsnflag: %d", sflag, wpaflag, rsnflag);
    return SecurityType::UNSUPPORTED;
  }
}

void WifiManager::connect(const Network &n, const QString &password, const QString &username) {
  connecting_to_network = n.ssid;
  seenNetworks[n.ssid].connected = ConnectedType::CONNECTING;
  forgetConnection(n.ssid);  // Clear all connections that may already exist to the network we are connecting
  Connection connection;
  connection["connection"]["type"] = "802-11-wireless";
  connection["connection"]["uuid"] = QUuid::createUuid().toString().remove('{').remove('}');
  connection["connection"]["id"] = "openpilot connection " + QString::fromStdString(n.ssid.toStdString());
  connection["connection"]["autoconnect-retries"] = 0;

  connection["802-11-wireless"]["ssid"] = n.ssid;
  connection["802-11-wireless"]["mode"] = "infrastructure";

  if (n.security_type == SecurityType::WPA) {
    connection["802-11-wireless-security"]["key-mgmt"] = "wpa-psk";
    connection["802-11-wireless-security"]["auth-alg"] = "open";
    connection["802-11-wireless-security"]["psk"] = password;
  }

  connection["ipv4"]["method"] = "auto";
  connection["ipv4"]["dns-priority"] = 600;
  connection["ipv6"]["method"] = "ignore";

  call(NM_DBUS_PATH_SETTINGS, NM_DBUS_INTERFACE_SETTINGS, "AddConnection", QVariant::fromValue(connection));
}

void WifiManager::deactivateConnectionBySsid(const QString &ssid) {
  for (QDBusObjectPath active_connection : getActiveConnections()) {
    auto pth = call<QDBusObjectPath>(active_connection.path(), NM_DBUS_INTERFACE_PROPERTIES, "Get", NM_DBUS_INTERFACE_ACTIVE_CONNECTION, "SpecificObject");
<<<<<<< HEAD
    if (pth.path() != "" && pth.path() != "/" && getProperty(pth.path(), "Ssid") == ssid) {
      deactivateConnection(active_connection);
      return;
=======
    if (pth.path() != "" && pth.path() != "/") {
      QString Ssid = get_property(pth.path(), "Ssid");
      if (Ssid == ssid) {
        deactivateConnection(active_connection);
      }
>>>>>>> c6b892fe
    }
  }
}

void WifiManager::deactivateConnection(const QDBusObjectPath &path) {
<<<<<<< HEAD
  asyncCall(NM_DBUS_PATH, NM_DBUS_INTERFACE, "DeactivateConnection", QVariant::fromValue(path));
=======
  call(NM_DBUS_PATH, NM_DBUS_INTERFACE, "DeactivateConnection", QVariant::fromValue(path));
>>>>>>> c6b892fe
}

QVector<QDBusObjectPath> WifiManager::getActiveConnections() {
  QVector<QDBusObjectPath> conns;
  QDBusObjectPath path;
  const QDBusArgument &arr = call<QDBusArgument>(NM_DBUS_PATH, NM_DBUS_INTERFACE_PROPERTIES, "Get", NM_DBUS_INTERFACE, "ActiveConnections");
  arr.beginArray();
  while (!arr.atEnd()) {
    arr >> path;
    conns.push_back(path);
  }
  arr.endArray();
  return conns;
}

bool WifiManager::isKnownConnection(const QString &ssid) {
  return !knownConnections.key(ssid).path().isEmpty();
}

void WifiManager::forgetConnection(const QString &ssid) {
<<<<<<< HEAD
  if (auto path = getConnectionPath(ssid)) {
    call(path->path(), NM_DBUS_INTERFACE_SETTINGS_CONNECTION, "Delete");
=======
  const QDBusObjectPath &path = getConnectionPath(ssid);
  if (!path.path().isEmpty()) {
    call(path.path(), NM_DBUS_INTERFACE_SETTINGS_CONNECTION, "Delete");
>>>>>>> c6b892fe
  }
}

uint WifiManager::getAdapterType(const QDBusObjectPath &path) {
  return call<uint>(path.path(), NM_DBUS_INTERFACE_PROPERTIES, "Get", NM_DBUS_INTERFACE_DEVICE, "DeviceType");
}

void WifiManager::requestScan() {
<<<<<<< HEAD
  if (!adapter.isEmpty()) {
    asyncCall(adapter, NM_DBUS_INTERFACE_DEVICE_WIRELESS, "RequestScan", QVariantMap());
  }
}

QByteArray WifiManager::getProperty(const QString &network_path, const QString &property) {
  return call<QByteArray>(network_path, NM_DBUS_INTERFACE_PROPERTIES, "Get", NM_DBUS_INTERFACE_ACCESS_POINT, property);
}

QString WifiManager::getAdapter(const uint adapter_type) {
  const QDBusReply<QList<QDBusObjectPath>> &response = call(NM_DBUS_PATH, NM_DBUS_INTERFACE, "GetDevices");
=======
  call(adapter, NM_DBUS_INTERFACE_DEVICE_WIRELESS, "RequestScan", QVariantMap());
}

QByteArray WifiManager::get_property(const QString &network_path , const QString &property) {
  return call<QByteArray>(network_path, NM_DBUS_INTERFACE_PROPERTIES, "Get", NM_DBUS_INTERFACE_ACCESS_POINT, property);
}

unsigned int WifiManager::get_ap_strength(const QString &network_path) {
  return call<unsigned int>(network_path, NM_DBUS_INTERFACE_PROPERTIES, "Get", NM_DBUS_INTERFACE_ACCESS_POINT, "Strength");
}

QString WifiManager::getAdapter(const uint adapter_type) {
  QDBusReply<QList<QDBusObjectPath>> response = call(NM_DBUS_PATH, NM_DBUS_INTERFACE, "GetDevices");
>>>>>>> c6b892fe
  for (const QDBusObjectPath &path : response.value()) {
    if (getAdapterType(path) == adapter_type) {
      return path.path();
    }
  }
  return "";
}

void WifiManager::stateChange(unsigned int new_state, unsigned int previous_state, unsigned int change_reason) {
  raw_adapter_state = new_state;
  if (new_state == NM_DEVICE_STATE_NEED_AUTH && change_reason == NM_DEVICE_STATE_REASON_SUPPLICANT_DISCONNECT && !connecting_to_network.isEmpty()) {
    forgetConnection(connecting_to_network);
    emit wrongPassword(connecting_to_network);
  } else if (new_state == NM_DEVICE_STATE_ACTIVATED) {
    connecting_to_network = "";
    refreshNetworks();
  }
}

// https://developer.gnome.org/NetworkManager/stable/gdbus-org.freedesktop.NetworkManager.Device.Wireless.html
void WifiManager::propertyChange(const QString &interface, const QVariantMap &props, const QStringList &invalidated_props) {
<<<<<<< HEAD
  if (interface == NM_DBUS_INTERFACE_DEVICE_WIRELESS) {
    if (props.contains("LastScan")) {
      refreshNetworks();
    } else if (props.contains("ActiveAccessPoint")) {
      activeAp = props.value("ActiveAccessPoint").value<QDBusObjectPath>().path();
    }
=======
  if (interface == NM_DBUS_INTERFACE_DEVICE_WIRELESS && props.contains("LastScan")) {
    refreshNetworks();
  } else if (interface == NM_DBUS_INTERFACE_DEVICE_WIRELESS && props.contains("ActiveAccessPoint")) {
    activeAp = props.value("ActiveAccessPoint").value<QDBusObjectPath>().path();
>>>>>>> c6b892fe
  }
}

void WifiManager::deviceAdded(const QDBusObjectPath &path) {
  if (getAdapterType(path) == NM_DEVICE_TYPE_WIFI && (adapter.isEmpty() || adapter == "/")) {
    adapter = path.path();
    setup();
  }
}

void WifiManager::connectionRemoved(const QDBusObjectPath &path) {
  knownConnections.remove(path);
}

void WifiManager::newConnection(const QDBusObjectPath &path) {
  Connection settings = getConnectionSettings(path);
  if (settings.value("connection").value("type") == "802-11-wireless") {
    knownConnections[path] = settings.value("802-11-wireless").value("ssid").toString();
    if (knownConnections[path] != tethering_ssid) {
      activateWifiConnection(knownConnections[path]);
    }
  }
}

std::optional<QDBusObjectPath> WifiManager::getConnectionPath(const QString &ssid) {
  auto path = knownConnections.key(ssid);
  return path.path().isEmpty() ? std::nullopt : std::make_optional(path);
}

Connection WifiManager::getConnectionSettings(const QDBusObjectPath &path) {
  return QDBusReply<Connection>(call(path.path(), NM_DBUS_INTERFACE_SETTINGS_CONNECTION, "GetSettings")).value();
}

void WifiManager::initConnections() {
  const QDBusReply<QList<QDBusObjectPath>> response = call(NM_DBUS_PATH_SETTINGS, NM_DBUS_INTERFACE_SETTINGS, "ListConnections");
  for (const QDBusObjectPath &path : response.value()) {
    const Connection settings = getConnectionSettings(path);
    if (settings.value("connection").value("type") == "802-11-wireless") {
      knownConnections[path] = settings.value("802-11-wireless").value("ssid").toString();
    } else if (path.path() != "/") {
      lteConnectionPath = path;
    }
  }
}

void WifiManager::activateWifiConnection(const QString &ssid) {
  if (auto path = getConnectionPath(ssid)) {
    connecting_to_network = ssid;
<<<<<<< HEAD
    asyncCall(NM_DBUS_PATH, NM_DBUS_INTERFACE, "ActivateConnection", QVariant::fromValue(*path), QVariant::fromValue(QDBusObjectPath(adapter)), QVariant::fromValue(QDBusObjectPath("/")));
=======
    call(NM_DBUS_PATH, NM_DBUS_INTERFACE, "ActivateConnection", QVariant::fromValue(path), QVariant::fromValue(QDBusObjectPath(adapter)), QVariant::fromValue(QDBusObjectPath("/")));
>>>>>>> c6b892fe
  }
}

void WifiManager::activateModemConnection(const QDBusObjectPath &path) {
  QString modem = getAdapter(NM_DEVICE_TYPE_MODEM);
  if (!path.path().isEmpty() && !modem.isEmpty()) {
<<<<<<< HEAD
    asyncCall(NM_DBUS_PATH, NM_DBUS_INTERFACE, "ActivateConnection", QVariant::fromValue(path), QVariant::fromValue(QDBusObjectPath(modem)), QVariant::fromValue(QDBusObjectPath("/")));
=======
    call(NM_DBUS_PATH, NM_DBUS_INTERFACE, "ActivateConnection", QVariant::fromValue(path), QVariant::fromValue(QDBusObjectPath(modem)), QVariant::fromValue(QDBusObjectPath("/")));
>>>>>>> c6b892fe
  }
}

// function matches tici/hardware.py
NetworkType WifiManager::currentNetworkType() {
  auto primary_conn = call<QDBusObjectPath>(NM_DBUS_PATH, NM_DBUS_INTERFACE_PROPERTIES, "Get", NM_DBUS_INTERFACE, "PrimaryConnection");
  auto primary_type = call<QString>(primary_conn.path(), NM_DBUS_INTERFACE_PROPERTIES, "Get", NM_DBUS_INTERFACE_ACTIVE_CONNECTION, "Type");

  if (primary_type == "802-3-ethernet") {
    return NetworkType::ETHERNET;
  } else if (primary_type == "802-11-wireless" && !isTetheringEnabled()) {
    return NetworkType::WIFI;
  } else {
    for (const QDBusObjectPath &conn : getActiveConnections()) {
      auto type = call<QString>(conn.path(), NM_DBUS_INTERFACE_PROPERTIES, "Get", NM_DBUS_INTERFACE_ACTIVE_CONNECTION, "Type");
      if (type == "gsm") {
        return NetworkType::CELL;
      }
    }
  }
  return NetworkType::NONE;
}

void WifiManager::updateGsmSettings(bool roaming, QString apn) {
  if (!lteConnectionPath.path().isEmpty()) {
    bool changes = false;
    bool auto_config = apn.isEmpty();
    Connection settings = getConnectionSettings(lteConnectionPath);
    if (settings.value("gsm").value("auto-config").toBool() != auto_config) {
      qWarning() << "Changing gsm.auto-config to" << auto_config;
      settings["gsm"]["auto-config"] = auto_config;
      changes = true;
    }

    if (settings.value("gsm").value("apn").toString() != apn) {
      qWarning() << "Changing gsm.apn to" << apn;
      settings["gsm"]["apn"] = apn;
      changes = true;
    }

    if (settings.value("gsm").value("home-only").toBool() == roaming) {
      qWarning() << "Changing gsm.home-only to" << !roaming;
      settings["gsm"]["home-only"] = !roaming;
      changes = true;
    }

    if (changes) {
      call(lteConnectionPath.path(), NM_DBUS_INTERFACE_SETTINGS_CONNECTION, "UpdateUnsaved", QVariant::fromValue(settings));  // update is temporary
      deactivateConnection(lteConnectionPath);
      activateModemConnection(lteConnectionPath);
    }
  }
}

// Functions for tethering
void WifiManager::addTetheringConnection() {
  Connection connection;
  connection["connection"]["id"] = "Hotspot";
  connection["connection"]["uuid"] = QUuid::createUuid().toString().remove('{').remove('}');
  connection["connection"]["type"] = "802-11-wireless";
  connection["connection"]["interface-name"] = "wlan0";
  connection["connection"]["autoconnect"] = false;

  connection["802-11-wireless"]["band"] = "bg";
  connection["802-11-wireless"]["mode"] = "ap";
  connection["802-11-wireless"]["ssid"] = tethering_ssid.toUtf8();

  connection["802-11-wireless-security"]["group"] = QStringList("ccmp");
  connection["802-11-wireless-security"]["key-mgmt"] = "wpa-psk";
  connection["802-11-wireless-security"]["pairwise"] = QStringList("ccmp");
  connection["802-11-wireless-security"]["proto"] = QStringList("rsn");
  connection["802-11-wireless-security"]["psk"] = defaultTetheringPassword;

  connection["ipv4"]["method"] = "shared";
  QVariantMap address;
  address["address"] = "192.168.43.1";
  address["prefix"] = 24u;
  connection["ipv4"]["address-data"] = QVariant::fromValue(IpConfig() << address);
  connection["ipv4"]["gateway"] = "192.168.43.1";
  connection["ipv4"]["route-metric"] = 1100;
  connection["ipv6"]["method"] = "ignore";

  call(NM_DBUS_PATH_SETTINGS, NM_DBUS_INTERFACE_SETTINGS, "AddConnection", QVariant::fromValue(connection));
}

void WifiManager::setTetheringEnabled(bool enabled) {
  if (enabled) {
    if (!isKnownConnection(tethering_ssid)) {
      addTetheringConnection();
    }
    activateWifiConnection(tethering_ssid);
  } else {
    deactivateConnectionBySsid(tethering_ssid);
  }
}

bool WifiManager::isTetheringEnabled() {
  for (const Network &n : seenNetworks) {
    if (n.ssid == tethering_ssid && n.access_point == activeAp) {
      return true;
    }
  }
  return false;
}

QString WifiManager::getTetheringPassword() {
  if (!isKnownConnection(tethering_ssid)) {
    addTetheringConnection();
  }
<<<<<<< HEAD
  if (auto path = getConnectionPath(tethering_ssid)) {
    const QDBusReply<QMap<QString, QVariantMap>> response = call(path->path(), NM_DBUS_INTERFACE_SETTINGS_CONNECTION, "GetSecrets", "802-11-wireless-security");
=======
  const QDBusObjectPath &path = getConnectionPath(tethering_ssid);
  if (!path.path().isEmpty()) {
    QDBusReply<QMap<QString, QVariantMap>> response = call(path.path(), NM_DBUS_INTERFACE_SETTINGS_CONNECTION, "GetSecrets", "802-11-wireless-security");
>>>>>>> c6b892fe
    return response.value().value("802-11-wireless-security").value("psk").toString();
  }
  return "";
}

void WifiManager::changeTetheringPassword(const QString &newPassword) {
<<<<<<< HEAD
  if (auto path = getConnectionPath(tethering_ssid)) {
    Connection settings = getConnectionSettings(*path);
    settings["802-11-wireless-security"]["psk"] = newPassword;
    call(path->path(), NM_DBUS_INTERFACE_SETTINGS_CONNECTION, "Update", QVariant::fromValue(settings));
=======
  const QDBusObjectPath &path = getConnectionPath(tethering_ssid);
  if (!path.path().isEmpty()) {
    Connection settings = getConnectionSettings(path);
    settings["802-11-wireless-security"]["psk"] = newPassword;
    call(path.path(), NM_DBUS_INTERFACE_SETTINGS_CONNECTION, "Update", QVariant::fromValue(settings));
>>>>>>> c6b892fe
    if (isTetheringEnabled()) {
      activateWifiConnection(tethering_ssid);
    }
  }
}<|MERGE_RESOLUTION|>--- conflicted
+++ resolved
@@ -1,18 +1,13 @@
 #include "selfdrive/ui/qt/offroad/wifiManager.h"
 
-<<<<<<< HEAD
 #include <arpa/inet.h>
 #include <algorithm>
 
 #include <QHostAddress>
 
-=======
->>>>>>> c6b892fe
 #include "selfdrive/common/params.h"
 #include "selfdrive/ui/qt/util.h"
 
-<<<<<<< HEAD
-=======
 bool compare_by_strength(const Network &a, const Network &b) {
   if (a.connected == ConnectedType::CONNECTED) return true;
   if (b.connected == ConnectedType::CONNECTED) return false;
@@ -40,7 +35,12 @@
   return T();
 }
 
->>>>>>> c6b892fe
+template <typename... Args>
+QDBusPendingCall asyncCall(const QString &path, const QString &interface, const QString &method, Args &&...args) {
+  QDBusInterface nm = QDBusInterface(NM_DBUS_SERVICE, path, interface, QDBusConnection::systemBus());
+  return nm.asyncCall(method, args...);
+}
+
 WifiManager::WifiManager(QObject *parent) : QObject(parent) {
   qDBusRegisterMetaType<Connection>();
   qDBusRegisterMetaType<IpConfig>();
@@ -62,23 +62,15 @@
 }
 
 void WifiManager::setup() {
-<<<<<<< HEAD
-=======
   auto bus = QDBusConnection::systemBus();
->>>>>>> c6b892fe
   bus.connect(NM_DBUS_SERVICE, adapter, NM_DBUS_INTERFACE_DEVICE, "StateChanged", this, SLOT(stateChange(unsigned int, unsigned int, unsigned int)));
   bus.connect(NM_DBUS_SERVICE, adapter, NM_DBUS_INTERFACE_PROPERTIES, "PropertiesChanged", this, SLOT(propertyChange(QString, QVariantMap, QStringList)));
 
   bus.connect(NM_DBUS_SERVICE, NM_DBUS_PATH_SETTINGS, NM_DBUS_INTERFACE_SETTINGS, "ConnectionRemoved", this, SLOT(connectionRemoved(QDBusObjectPath)));
   bus.connect(NM_DBUS_SERVICE, NM_DBUS_PATH_SETTINGS, NM_DBUS_INTERFACE_SETTINGS, "NewConnection", this, SLOT(newConnection(QDBusObjectPath)));
 
-<<<<<<< HEAD
-  activeAp = call<QDBusObjectPath>(adapter, NM_DBUS_INTERFACE_PROPERTIES, "Get", NM_DBUS_INTERFACE_DEVICE_WIRELESS, "ActiveAccessPoint").path();
-  raw_adapter_state = call<uint>(adapter, NM_DBUS_INTERFACE_PROPERTIES, "Get", NM_DBUS_INTERFACE_DEVICE, "State");
-=======
   raw_adapter_state = call<uint>(adapter, NM_DBUS_INTERFACE_PROPERTIES, "Get", NM_DBUS_INTERFACE_DEVICE, "State");
   activeAp = call<QDBusObjectPath>(adapter, NM_DBUS_INTERFACE_PROPERTIES, "Get", NM_DBUS_INTERFACE_DEVICE_WIRELESS, "ActiveAccessPoint").path();
->>>>>>> c6b892fe
 
   initConnections();
   requestScan();
@@ -101,7 +93,6 @@
   QObject::connect(watcher, &QDBusPendingCallWatcher::finished, this, &WifiManager::refreshFinished);
 }
 
-<<<<<<< HEAD
 void WifiManager::refreshFinished(QDBusPendingCallWatcher *watcher) {
   seenNetworks.clear();
 
@@ -117,15 +108,6 @@
     ConnectedType ctype = ConnectedType::DISCONNECTED;
     if (path.path() == activeAp) {
       ctype = (ssid == connecting_to_network) ? ConnectedType::CONNECTING : ConnectedType::CONNECTED;
-=======
-  QDBusReply<QList<QDBusObjectPath>> response = call(adapter, NM_DBUS_INTERFACE_DEVICE_WIRELESS, "GetAllAccessPoints");
-  for (const QDBusObjectPath &path : response.value()) {
-    const QByteArray &ssid = get_property(path.path(), "Ssid");
-    unsigned int strength = get_ap_strength(path.path());
-    if (ssid.isEmpty() || (seenNetworks.contains(ssid) &&
-        strength <= seenNetworks.value(ssid).strength)) {
-      continue;
->>>>>>> c6b892fe
     }
     seenNetworks[ssid] = {ssid, strength, ctype, security, path.path()};
   }
@@ -134,32 +116,9 @@
   watcher->deleteLater();
 }
 
-<<<<<<< HEAD
 QString WifiManager::getIp4Address() {
   uint address = call<uint>(adapter, NM_DBUS_INTERFACE_PROPERTIES, "Get", NM_DBUS_INTERFACE_DEVICE, "Ip4Address");
   return QHostAddress(htonl(address)).toString();
-=======
-QString WifiManager::get_ipv4_address() {
-  if (raw_adapter_state != NM_DEVICE_STATE_ACTIVATED) {
-    return "";
-  }
-  for (const auto &p : getActiveConnections()) {
-    QString type = call<QString>(p.path(), NM_DBUS_INTERFACE_PROPERTIES, "Get", NM_DBUS_INTERFACE_ACTIVE_CONNECTION, "Type");
-    if (type == "802-11-wireless") {
-      auto ip4config = call<QDBusObjectPath>(p.path(), NM_DBUS_INTERFACE_PROPERTIES, "Get", NM_DBUS_INTERFACE_ACTIVE_CONNECTION, "Ip4Config");
-      const auto &arr = call<QDBusArgument>(ip4config.path(), NM_DBUS_INTERFACE_PROPERTIES, "Get", NM_DBUS_INTERFACE_IP4_CONFIG, "AddressData");
-      QVariantMap path;
-      arr.beginArray();
-      while (!arr.atEnd()) {
-        arr >> path;
-        arr.endArray();
-        return path.value("address").value<QString>();
-      }
-      arr.endArray();
-    }
-  }
-  return "";
->>>>>>> c6b892fe
 }
 
 SecurityType WifiManager::getSecurityType(const QVariantMap &properties) {
@@ -210,27 +169,15 @@
 void WifiManager::deactivateConnectionBySsid(const QString &ssid) {
   for (QDBusObjectPath active_connection : getActiveConnections()) {
     auto pth = call<QDBusObjectPath>(active_connection.path(), NM_DBUS_INTERFACE_PROPERTIES, "Get", NM_DBUS_INTERFACE_ACTIVE_CONNECTION, "SpecificObject");
-<<<<<<< HEAD
     if (pth.path() != "" && pth.path() != "/" && getProperty(pth.path(), "Ssid") == ssid) {
       deactivateConnection(active_connection);
       return;
-=======
-    if (pth.path() != "" && pth.path() != "/") {
-      QString Ssid = get_property(pth.path(), "Ssid");
-      if (Ssid == ssid) {
-        deactivateConnection(active_connection);
-      }
->>>>>>> c6b892fe
     }
   }
 }
 
 void WifiManager::deactivateConnection(const QDBusObjectPath &path) {
-<<<<<<< HEAD
   asyncCall(NM_DBUS_PATH, NM_DBUS_INTERFACE, "DeactivateConnection", QVariant::fromValue(path));
-=======
-  call(NM_DBUS_PATH, NM_DBUS_INTERFACE, "DeactivateConnection", QVariant::fromValue(path));
->>>>>>> c6b892fe
 }
 
 QVector<QDBusObjectPath> WifiManager::getActiveConnections() {
@@ -251,14 +198,8 @@
 }
 
 void WifiManager::forgetConnection(const QString &ssid) {
-<<<<<<< HEAD
   if (auto path = getConnectionPath(ssid)) {
     call(path->path(), NM_DBUS_INTERFACE_SETTINGS_CONNECTION, "Delete");
-=======
-  const QDBusObjectPath &path = getConnectionPath(ssid);
-  if (!path.path().isEmpty()) {
-    call(path.path(), NM_DBUS_INTERFACE_SETTINGS_CONNECTION, "Delete");
->>>>>>> c6b892fe
   }
 }
 
@@ -267,33 +208,15 @@
 }
 
 void WifiManager::requestScan() {
-<<<<<<< HEAD
-  if (!adapter.isEmpty()) {
-    asyncCall(adapter, NM_DBUS_INTERFACE_DEVICE_WIRELESS, "RequestScan", QVariantMap());
-  }
-}
-
-QByteArray WifiManager::getProperty(const QString &network_path, const QString &property) {
+  call(adapter, NM_DBUS_INTERFACE_DEVICE_WIRELESS, "RequestScan", QVariantMap());
+}
+
+QByteArray WifiManager::getProperty(const QString &network_path , const QString &property) {
   return call<QByteArray>(network_path, NM_DBUS_INTERFACE_PROPERTIES, "Get", NM_DBUS_INTERFACE_ACCESS_POINT, property);
-}
-
-QString WifiManager::getAdapter(const uint adapter_type) {
-  const QDBusReply<QList<QDBusObjectPath>> &response = call(NM_DBUS_PATH, NM_DBUS_INTERFACE, "GetDevices");
-=======
-  call(adapter, NM_DBUS_INTERFACE_DEVICE_WIRELESS, "RequestScan", QVariantMap());
-}
-
-QByteArray WifiManager::get_property(const QString &network_path , const QString &property) {
-  return call<QByteArray>(network_path, NM_DBUS_INTERFACE_PROPERTIES, "Get", NM_DBUS_INTERFACE_ACCESS_POINT, property);
-}
-
-unsigned int WifiManager::get_ap_strength(const QString &network_path) {
-  return call<unsigned int>(network_path, NM_DBUS_INTERFACE_PROPERTIES, "Get", NM_DBUS_INTERFACE_ACCESS_POINT, "Strength");
 }
 
 QString WifiManager::getAdapter(const uint adapter_type) {
   QDBusReply<QList<QDBusObjectPath>> response = call(NM_DBUS_PATH, NM_DBUS_INTERFACE, "GetDevices");
->>>>>>> c6b892fe
   for (const QDBusObjectPath &path : response.value()) {
     if (getAdapterType(path) == adapter_type) {
       return path.path();
@@ -315,19 +238,12 @@
 
 // https://developer.gnome.org/NetworkManager/stable/gdbus-org.freedesktop.NetworkManager.Device.Wireless.html
 void WifiManager::propertyChange(const QString &interface, const QVariantMap &props, const QStringList &invalidated_props) {
-<<<<<<< HEAD
   if (interface == NM_DBUS_INTERFACE_DEVICE_WIRELESS) {
     if (props.contains("LastScan")) {
       refreshNetworks();
     } else if (props.contains("ActiveAccessPoint")) {
       activeAp = props.value("ActiveAccessPoint").value<QDBusObjectPath>().path();
     }
-=======
-  if (interface == NM_DBUS_INTERFACE_DEVICE_WIRELESS && props.contains("LastScan")) {
-    refreshNetworks();
-  } else if (interface == NM_DBUS_INTERFACE_DEVICE_WIRELESS && props.contains("ActiveAccessPoint")) {
-    activeAp = props.value("ActiveAccessPoint").value<QDBusObjectPath>().path();
->>>>>>> c6b892fe
   }
 }
 
@@ -376,22 +292,14 @@
 void WifiManager::activateWifiConnection(const QString &ssid) {
   if (auto path = getConnectionPath(ssid)) {
     connecting_to_network = ssid;
-<<<<<<< HEAD
     asyncCall(NM_DBUS_PATH, NM_DBUS_INTERFACE, "ActivateConnection", QVariant::fromValue(*path), QVariant::fromValue(QDBusObjectPath(adapter)), QVariant::fromValue(QDBusObjectPath("/")));
-=======
-    call(NM_DBUS_PATH, NM_DBUS_INTERFACE, "ActivateConnection", QVariant::fromValue(path), QVariant::fromValue(QDBusObjectPath(adapter)), QVariant::fromValue(QDBusObjectPath("/")));
->>>>>>> c6b892fe
   }
 }
 
 void WifiManager::activateModemConnection(const QDBusObjectPath &path) {
   QString modem = getAdapter(NM_DEVICE_TYPE_MODEM);
   if (!path.path().isEmpty() && !modem.isEmpty()) {
-<<<<<<< HEAD
     asyncCall(NM_DBUS_PATH, NM_DBUS_INTERFACE, "ActivateConnection", QVariant::fromValue(path), QVariant::fromValue(QDBusObjectPath(modem)), QVariant::fromValue(QDBusObjectPath("/")));
-=======
-    call(NM_DBUS_PATH, NM_DBUS_INTERFACE, "ActivateConnection", QVariant::fromValue(path), QVariant::fromValue(QDBusObjectPath(modem)), QVariant::fromValue(QDBusObjectPath("/")));
->>>>>>> c6b892fe
   }
 }
 
@@ -501,32 +409,18 @@
   if (!isKnownConnection(tethering_ssid)) {
     addTetheringConnection();
   }
-<<<<<<< HEAD
   if (auto path = getConnectionPath(tethering_ssid)) {
     const QDBusReply<QMap<QString, QVariantMap>> response = call(path->path(), NM_DBUS_INTERFACE_SETTINGS_CONNECTION, "GetSecrets", "802-11-wireless-security");
-=======
-  const QDBusObjectPath &path = getConnectionPath(tethering_ssid);
-  if (!path.path().isEmpty()) {
-    QDBusReply<QMap<QString, QVariantMap>> response = call(path.path(), NM_DBUS_INTERFACE_SETTINGS_CONNECTION, "GetSecrets", "802-11-wireless-security");
->>>>>>> c6b892fe
     return response.value().value("802-11-wireless-security").value("psk").toString();
   }
   return "";
 }
 
 void WifiManager::changeTetheringPassword(const QString &newPassword) {
-<<<<<<< HEAD
   if (auto path = getConnectionPath(tethering_ssid)) {
     Connection settings = getConnectionSettings(*path);
     settings["802-11-wireless-security"]["psk"] = newPassword;
     call(path->path(), NM_DBUS_INTERFACE_SETTINGS_CONNECTION, "Update", QVariant::fromValue(settings));
-=======
-  const QDBusObjectPath &path = getConnectionPath(tethering_ssid);
-  if (!path.path().isEmpty()) {
-    Connection settings = getConnectionSettings(path);
-    settings["802-11-wireless-security"]["psk"] = newPassword;
-    call(path.path(), NM_DBUS_INTERFACE_SETTINGS_CONNECTION, "Update", QVariant::fromValue(settings));
->>>>>>> c6b892fe
     if (isTetheringEnabled()) {
       activateWifiConnection(tethering_ssid);
     }
