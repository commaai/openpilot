--- conflicted
+++ resolved
@@ -145,14 +145,8 @@
   list->addItem(ipLabel);
 
   // SSH keys
-<<<<<<< HEAD
   list->addItem(new SshToggle());
   list->addItem(new SshControl());
-=======
-  main_layout->addWidget(new SshToggle());
-  main_layout->addWidget(horizontal_line(), 0);
-  main_layout->addWidget(new SshControl());
-  main_layout->addWidget(horizontal_line(), 0);
 
   // Roaming toggle
   const bool roamingEnabled = params.getBool("GsmRoaming");
@@ -162,8 +156,7 @@
     params.putBool("GsmRoaming", state);
     wifi->setRoamingEnabled(state);
   });
-  main_layout->addWidget(roamingToggle);
->>>>>>> 308a584d
+  list->addItem(roamingToggle);
 
   main_layout->addWidget(list);
   main_layout->addStretch(1);
