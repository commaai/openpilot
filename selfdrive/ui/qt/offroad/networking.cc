#include "selfdrive/ui/qt/offroad/networking.h"

#include <algorithm>

#include <QDebug>
#include <QHBoxLayout>
#include <QLabel>
#include <QPainter>
#include <QScrollBar>

#include "selfdrive/ui/qt/util.h"
#include "selfdrive/ui/qt/qt_window.h"
#include "selfdrive/ui/qt/widgets/scrollview.h"


// Networking functions

Networking::Networking(QWidget* parent, bool show_advanced) : QFrame(parent) {
  main_layout = new QStackedLayout(this);

  wifi = new WifiManager(this);
  connect(wifi, &WifiManager::refreshSignal, this, &Networking::refresh);
  connect(wifi, &WifiManager::wrongPassword, this, &Networking::wrongPassword);

  QWidget* wifiScreen = new QWidget(this);
  QVBoxLayout* vlayout = new QVBoxLayout(wifiScreen);
  vlayout->setContentsMargins(20, 20, 20, 20);
  if (show_advanced) {
    QPushButton* advancedSettings = new QPushButton("Advanced");
    advancedSettings->setObjectName("advancedBtn");
    advancedSettings->setStyleSheet("margin-right: 30px;");
    advancedSettings->setFixedSize(350, 100);
    connect(advancedSettings, &QPushButton::clicked, [=]() { main_layout->setCurrentWidget(an); });
    vlayout->addSpacing(10);
    vlayout->addWidget(advancedSettings, 0, Qt::AlignRight);
    vlayout->addSpacing(10);
  }

  wifiWidget = new WifiUI(this, wifi);
  wifiWidget->setObjectName("wifiWidget");
  connect(wifiWidget, &WifiUI::connectToNetwork, this, &Networking::connectToNetwork);

  ScrollView *wifiScroller = new ScrollView(wifiWidget, this);
  wifiScroller->setVerticalScrollBarPolicy(Qt::ScrollBarAsNeeded);
  vlayout->addWidget(wifiScroller, 1);
  main_layout->addWidget(wifiScreen);

  an = new AdvancedNetworking(this, wifi);
  connect(an, &AdvancedNetworking::backPress, [=]() { main_layout->setCurrentWidget(wifiScreen); });
  main_layout->addWidget(an);

  QPalette pal = palette();
  pal.setColor(QPalette::Background, QColor(0x29, 0x29, 0x29));
  setAutoFillBackground(true);
  setPalette(pal);

  // TODO: revisit pressed colors
  setStyleSheet(R"(
    Networking {
      border-radius: 13px;
      background-color: #292929;
    }
    #wifiWidget > QPushButton, #back_btn, #advancedBtn {
      font-size: 50px;
      margin: 0px;
      padding: 15px;
      border-width: 0;
      border-radius: 30px;
      color: #dddddd;
      background-color: #444444;
    }
  )");
  main_layout->setCurrentWidget(wifiScreen);
}

void Networking::refresh() {
  wifiWidget->refresh();
  an->refresh();
}

void Networking::connectToNetwork(const Network &n) {
  if (wifi->isKnownConnection(n.ssid)) {
    wifi->activateWifiConnection(n.ssid);
  } else if (n.security_type == SecurityType::OPEN) {
    wifi->connect(n);
  } else if (n.security_type == SecurityType::WPA) {
    QString pass = InputDialog::getText("Enter password", this, "for \"" + n.ssid + "\"", true, 8);
    if (!pass.isEmpty()) {
      wifi->connect(n, pass);
    }
  }
}

void Networking::wrongPassword(const QString &ssid) {
  for (Network n : wifi->seen_networks) {
    if (n.ssid == ssid) {
      QString pass = InputDialog::getText("Wrong password", this, "for \"" + n.ssid +"\"", true, 8);
      if (!pass.isEmpty()) {
        wifi->connect(n, pass);
      }
      return;
    }
  }
}

void Networking::showEvent(QShowEvent* event) {
  // Wait to refresh to avoid delay when showing Networking widget
  QTimer::singleShot(300, this, [=]() {
    if (this->isVisible()) {
      wifi->refreshNetworks();
      refresh();
    }
  });
}

// AdvancedNetworking functions

AdvancedNetworking::AdvancedNetworking(QWidget* parent, WifiManager* wifi): QWidget(parent), wifi(wifi) {

  QVBoxLayout* main_layout = new QVBoxLayout(this);
  main_layout->setMargin(40);
  main_layout->setSpacing(20);

  // Back button
  QPushButton* back = new QPushButton("Back");
  back->setObjectName("back_btn");
  back->setFixedSize(500, 100);
  connect(back, &QPushButton::clicked, [=]() { emit backPress(); });
  main_layout->addWidget(back, 0, Qt::AlignLeft);

  // Enable tethering layout
  ToggleControl *tetheringToggle = new ToggleControl("Enable Tethering", "", "", wifi->isTetheringEnabled());
  main_layout->addWidget(tetheringToggle);
  QObject::connect(tetheringToggle, &ToggleControl::toggleFlipped, this, &AdvancedNetworking::toggleTethering);
  main_layout->addWidget(horizontal_line(), 0);

  // Change tethering password
  ButtonControl *editPasswordButton = new ButtonControl("Tethering Password", "EDIT");
<<<<<<< HEAD
  connect(editPasswordButton, &ButtonControl::clicked, [=]() {
    QString pass = InputDialog::getText("Enter new tethering password", this, 8, wifi->getTetheringPassword());
=======
  connect(editPasswordButton, &ButtonControl::released, [=]() {
    QString pass = InputDialog::getText("Enter new tethering password", this, "", true, 8, wifi->getTetheringPassword());
>>>>>>> 62077abd
    if (!pass.isEmpty()) {
      wifi->changeTetheringPassword(pass);
    }
  });
  main_layout->addWidget(editPasswordButton, 0);
  main_layout->addWidget(horizontal_line(), 0);

  // IP address
  ipLabel = new LabelControl("IP Address", wifi->ipv4_address);
  main_layout->addWidget(ipLabel, 0);
  main_layout->addWidget(horizontal_line(), 0);

  // SSH keys
  main_layout->addWidget(new SshToggle());
  main_layout->addWidget(horizontal_line(), 0);
  main_layout->addWidget(new SshControl());

  main_layout->addStretch(1);
}

void AdvancedNetworking::refresh() {
  ipLabel->setText(wifi->ipv4_address);
  update();
}

void AdvancedNetworking::toggleTethering(bool enabled) {
  wifi->setTetheringEnabled(enabled);
}

// WifiUI functions

WifiUI::WifiUI(QWidget *parent, WifiManager* wifi) : QWidget(parent), wifi(wifi) {
  main_layout = new QVBoxLayout(this);
  main_layout->setContentsMargins(0, 0, 0, 0);
  main_layout->setSpacing(0);

  // load imgs
  for (const auto &s : {"low", "medium", "high", "full"}) {
    QPixmap pix(ASSET_PATH + "/offroad/icon_wifi_strength_" + s + ".svg");
    strengths.push_back(pix.scaledToHeight(68, Qt::SmoothTransformation));
  }
  lock = QPixmap(ASSET_PATH + "offroad/icon_lock_closed.svg").scaledToWidth(49, Qt::SmoothTransformation);
  checkmark = QPixmap(ASSET_PATH + "offroad/icon_checkmark.svg").scaledToWidth(49, Qt::SmoothTransformation);

  QLabel *scanning = new QLabel("Scanning for networks...");
  scanning->setStyleSheet("font-size: 65px;");
  main_layout->addWidget(scanning, 0, Qt::AlignCenter);

  setStyleSheet(R"(
    QScrollBar::handle:vertical {
      min-height: 0px;
      border-radius: 4px;
      background-color: #8A8A8A;
    }
    #forgetBtn {
      font-size: 32px;
      font-weight: 600;
      color: #292929;
      background-color: #BDBDBD;
      border-width: 1px solid #828282;
      border-radius: 5px;
      padding: 40px;
      padding-bottom: 16px;
      padding-top: 16px;
    }
  )");
}

void WifiUI::refresh() {
  // TODO: don't rebuild this every time
  clearLayout(main_layout);

  if (wifi->seen_networks.size() == 0) {
    QLabel *scanning = new QLabel("Scanning for networks...");
    scanning->setStyleSheet("font-size: 65px;");
    main_layout->addWidget(scanning, 0, Qt::AlignCenter);
    return;
  }

  // add networks
  int i = 0;
  for (Network &network : wifi->seen_networks) {
    QHBoxLayout *hlayout = new QHBoxLayout;
    hlayout->setContentsMargins(44, 0, 73, 0);
    hlayout->setSpacing(50);

    // Clickable SSID label
    QPushButton *ssid_label = new QPushButton(network.ssid);
    ssid_label->setEnabled(network.connected != ConnectedType::CONNECTED &&
                           network.connected != ConnectedType::CONNECTING &&
                           network.security_type != SecurityType::UNSUPPORTED);
    int weight = network.connected == ConnectedType::DISCONNECTED ? 300 : 500;
    ssid_label->setStyleSheet(QString(R"(
      font-size: 55px;
      font-weight: %1;
      text-align: left;
      border: none;
      padding-top: 50px;
      padding-bottom: 50px;
    )").arg(weight));
    QObject::connect(ssid_label, &QPushButton::clicked, this, [=]() { emit connectToNetwork(network); });
    hlayout->addWidget(ssid_label, network.connected == ConnectedType::CONNECTING ? 0 : 1);

    if (network.connected == ConnectedType::CONNECTING) {
      QPushButton *connecting = new QPushButton("CONNECTING...");
      connecting->setStyleSheet(R"(
        font-size: 32px;
        font-weight: 600;
        color: white;
        border-radius: 0;
        padding: 27px;
        padding-left: 43px;
        padding-right: 43px;
        background-color: black;
      )");
      hlayout->addWidget(connecting, 2, Qt::AlignLeft);
    }

    // Forget button
    if (wifi->isKnownConnection(network.ssid) && !wifi->isTetheringEnabled()) {
<<<<<<< HEAD
      QPushButton *forgetBtn = new QPushButton();
      QPixmap pix("../assets/offroad/icon_close.svg");

      forgetBtn->setIcon(QIcon(pix));
      forgetBtn->setIconSize(QSize(35, 35));
      forgetBtn->setStyleSheet("QPushButton { background-color: #E22C2C; }");
      forgetBtn->setFixedSize(100, 90);

      QObject::connect(forgetBtn, &QPushButton::clicked, [=]() {
        if (ConfirmationDialog::confirm("Are you sure you want to forget " + QString::fromUtf8(network.ssid) + "?", this)) {
=======
      QPushButton *forgetBtn = new QPushButton("FORGET");
      forgetBtn->setObjectName("forgetBtn");
      QObject::connect(forgetBtn, &QPushButton::released, [=]() {
        if (ConfirmationDialog::confirm("Forget WiFi Network \"" + QString::fromUtf8(network.ssid) + "\"?", this)) {
>>>>>>> 62077abd
          wifi->forgetConnection(network.ssid);
        }
      });
      hlayout->addWidget(forgetBtn, 0, Qt::AlignRight);
    }

    // Status icon
    if (network.connected == ConnectedType::CONNECTED) {
      QLabel *connectIcon = new QLabel();
      connectIcon->setPixmap(checkmark);
      hlayout->addWidget(connectIcon, 0, Qt::AlignRight);
    } else if (network.security_type == SecurityType::WPA) {
      QLabel *lockIcon = new QLabel();
      lockIcon->setPixmap(lock);
      hlayout->addWidget(lockIcon, 0, Qt::AlignRight);
    } else {
      hlayout->addSpacing(lock.width() + hlayout->spacing());
    }

    // Strength indicator
    QLabel *strength = new QLabel();
    strength->setPixmap(strengths[std::clamp((int)network.strength/26, 0, 3)]);
    hlayout->addWidget(strength, 0, Qt::AlignRight);

    main_layout->addLayout(hlayout, 1);

    // Don't add the last horizontal line
    if (i+1 < wifi->seen_networks.size()) {
      main_layout->addWidget(horizontal_line(), 0);
    }
    i++;
  }
  main_layout->addStretch(2);
}<|MERGE_RESOLUTION|>--- conflicted
+++ resolved
@@ -136,13 +136,8 @@
 
   // Change tethering password
   ButtonControl *editPasswordButton = new ButtonControl("Tethering Password", "EDIT");
-<<<<<<< HEAD
   connect(editPasswordButton, &ButtonControl::clicked, [=]() {
-    QString pass = InputDialog::getText("Enter new tethering password", this, 8, wifi->getTetheringPassword());
-=======
-  connect(editPasswordButton, &ButtonControl::released, [=]() {
     QString pass = InputDialog::getText("Enter new tethering password", this, "", true, 8, wifi->getTetheringPassword());
->>>>>>> 62077abd
     if (!pass.isEmpty()) {
       wifi->changeTetheringPassword(pass);
     }
@@ -263,23 +258,10 @@
 
     // Forget button
     if (wifi->isKnownConnection(network.ssid) && !wifi->isTetheringEnabled()) {
-<<<<<<< HEAD
-      QPushButton *forgetBtn = new QPushButton();
-      QPixmap pix("../assets/offroad/icon_close.svg");
-
-      forgetBtn->setIcon(QIcon(pix));
-      forgetBtn->setIconSize(QSize(35, 35));
-      forgetBtn->setStyleSheet("QPushButton { background-color: #E22C2C; }");
-      forgetBtn->setFixedSize(100, 90);
-
-      QObject::connect(forgetBtn, &QPushButton::clicked, [=]() {
-        if (ConfirmationDialog::confirm("Are you sure you want to forget " + QString::fromUtf8(network.ssid) + "?", this)) {
-=======
       QPushButton *forgetBtn = new QPushButton("FORGET");
       forgetBtn->setObjectName("forgetBtn");
-      QObject::connect(forgetBtn, &QPushButton::released, [=]() {
+      QObject::connect(forgetBtn, &QPushButton::clicked, [=]() {
         if (ConfirmationDialog::confirm("Forget WiFi Network \"" + QString::fromUtf8(network.ssid) + "\"?", this)) {
->>>>>>> 62077abd
           wifi->forgetConnection(network.ssid);
         }
       });
