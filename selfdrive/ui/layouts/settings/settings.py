import pyray as rl
from dataclasses import dataclass
from enum import IntEnum
from collections.abc import Callable
from openpilot.common.params import Params
from openpilot.selfdrive.ui.layouts.settings.developer import DeveloperLayout
from openpilot.selfdrive.ui.layouts.settings.device import DeviceLayout
from openpilot.selfdrive.ui.layouts.settings.software import SoftwareLayout
from openpilot.selfdrive.ui.layouts.settings.toggles import TogglesLayout
from openpilot.system.ui.lib.application import gui_app, FontWeight, Widget
from openpilot.system.ui.lib.label import gui_text_box
from openpilot.system.ui.lib.text_measure import measure_text_cached
from openpilot.selfdrive.ui.layouts.network import NetworkLayout

# Import individual panels

SETTINGS_CLOSE_TEXT = "X"
# Constants
SIDEBAR_WIDTH = 500
CLOSE_BTN_SIZE = 200
NAV_BTN_HEIGHT = 80
PANEL_MARGIN = 50
SCROLL_SPEED = 30

# Colors
SIDEBAR_COLOR = rl.BLACK
PANEL_COLOR = rl.Color(41, 41, 41, 255)
CLOSE_BTN_COLOR = rl.Color(41, 41, 41, 255)
CLOSE_BTN_PRESSED = rl.Color(59, 59, 59, 255)
TEXT_NORMAL = rl.Color(128, 128, 128, 255)
TEXT_SELECTED = rl.Color(255, 255, 255, 255)
TEXT_PRESSED = rl.Color(173, 173, 173, 255)


class PanelType(IntEnum):
  DEVICE = 0
  NETWORK = 1
  TOGGLES = 2
  SOFTWARE = 3
  FIREHOSE = 4
  DEVELOPER = 5


@dataclass
class PanelInfo:
  name: str
  instance: object
  button_rect: rl.Rectangle


class SettingsLayout(Widget):
  def __init__(self):
    super().__init__()
    self._params = Params()
    self._current_panel = PanelType.DEVICE
    self._max_scroll = 0.0

    # Panel configuration
    self._panels = {
      PanelType.DEVICE: PanelInfo("Device", DeviceLayout(), rl.Rectangle(0, 0, 0, 0)),
      PanelType.NETWORK: PanelInfo("Network", NetworkLayout(), rl.Rectangle(0, 0, 0, 0)),
      PanelType.TOGGLES: PanelInfo("Toggles", TogglesLayout(), rl.Rectangle(0, 0, 0, 0)),
      PanelType.SOFTWARE: PanelInfo("Software", SoftwareLayout(), rl.Rectangle(0, 0, 0, 0)),
      PanelType.FIREHOSE: PanelInfo("Firehose", None, rl.Rectangle(0, 0, 0, 0)),
      PanelType.DEVELOPER: PanelInfo("Developer", DeveloperLayout(), rl.Rectangle(0, 0, 0, 0)),
    }

    self._font_medium = gui_app.font(FontWeight.MEDIUM)
    self._font_bold = gui_app.font(FontWeight.SEMI_BOLD)

    # Callbacks
    self._close_callback: Callable | None = None

  def set_callbacks(self, on_close: Callable):
    self._close_callback = on_close

  def _render(self, rect: rl.Rectangle):
    # Calculate layout
    sidebar_rect = rl.Rectangle(rect.x, rect.y, SIDEBAR_WIDTH, rect.height)
    panel_rect = rl.Rectangle(rect.x + SIDEBAR_WIDTH, rect.y, rect.width - SIDEBAR_WIDTH, rect.height)

    # Draw components
    self._draw_sidebar(sidebar_rect)
    self._draw_current_panel(panel_rect)

<<<<<<< HEAD
    print(rl.is_mouse_button_pressed(rl.MouseButton.MOUSE_BUTTON_LEFT), rl.is_mouse_button_down(rl.MouseButton.MOUSE_BUTTON_LEFT),
          rl.is_mouse_button_released(rl.MouseButton.MOUSE_BUTTON_LEFT))

    if rl.is_mouse_button_released(rl.MouseButton.MOUSE_BUTTON_LEFT):
      self.handle_mouse_release(rl.get_mouse_position())

=======
>>>>>>> 2c59b5f8
  def _draw_sidebar(self, rect: rl.Rectangle):
    rl.draw_rectangle_rec(rect, SIDEBAR_COLOR)

    # Close button
    close_btn_rect = rl.Rectangle(
      rect.x + (rect.width - CLOSE_BTN_SIZE) / 2, rect.y + 45, CLOSE_BTN_SIZE, CLOSE_BTN_SIZE
    )

    pressed = (rl.is_mouse_button_down(rl.MouseButton.MOUSE_BUTTON_LEFT) and
               rl.check_collision_point_rec(rl.get_mouse_position(), close_btn_rect))
    close_color = CLOSE_BTN_PRESSED if pressed else CLOSE_BTN_COLOR
    rl.draw_rectangle_rounded(close_btn_rect, 1.0, 20, close_color)

    close_text_size = measure_text_cached(self._font_bold, SETTINGS_CLOSE_TEXT, 140)
    close_text_pos = rl.Vector2(
      close_btn_rect.x + (close_btn_rect.width - close_text_size.x) / 2,
      close_btn_rect.y + (close_btn_rect.height - close_text_size.y) / 2,
    )
    rl.draw_text_ex(self._font_bold, SETTINGS_CLOSE_TEXT, close_text_pos, 140, 0, TEXT_SELECTED)

    # Store close button rect for click detection
    self._close_btn_rect = close_btn_rect

    # Navigation buttons
    nav_start_y = rect.y + 300
    button_spacing = 20

    i = 0
    for panel_type, panel_info in self._panels.items():
      button_rect = rl.Rectangle(
        rect.x + 50,
        nav_start_y + i * (NAV_BTN_HEIGHT + button_spacing),
        rect.width - 150,  # Right-aligned with margin
        NAV_BTN_HEIGHT,
      )

      # Button styling
      is_selected = panel_type == self._current_panel
      text_color = TEXT_SELECTED if is_selected else TEXT_NORMAL
      # Draw button text (right-aligned)
      text_size = measure_text_cached(self._font_medium, panel_info.name, 65)
      text_pos = rl.Vector2(
        button_rect.x + button_rect.width - text_size.x, button_rect.y + (button_rect.height - text_size.y) / 2
      )
      rl.draw_text_ex(self._font_medium, panel_info.name, text_pos, 65, 0, text_color)

      # Store button rect for click detection
      panel_info.button_rect = button_rect
      i += 1

  def _draw_current_panel(self, rect: rl.Rectangle):
    rl.draw_rectangle_rounded(
      rl.Rectangle(rect.x + 10, rect.y + 10, rect.width - 20, rect.height - 20), 0.04, 30, PANEL_COLOR
    )
    content_rect = rl.Rectangle(rect.x + PANEL_MARGIN, rect.y + 25, rect.width - (PANEL_MARGIN * 2), rect.height - 50)
    # rl.draw_rectangle_rounded(content_rect, 0.03, 30, PANEL_COLOR)
    panel = self._panels[self._current_panel]
    if panel.instance:
      panel.instance.render(content_rect)
    else:
      gui_text_box(
        content_rect,
        f"Demo {self._panels[self._current_panel].name} Panel",
        font_size=170,
        color=rl.WHITE,
        alignment=rl.GuiTextAlignment.TEXT_ALIGN_CENTER,
        alignment_vertical=rl.GuiTextAlignmentVertical.TEXT_ALIGN_MIDDLE,
      )

  def _handle_mouse_release(self, mouse_pos: rl.Vector2) -> bool:
    # Check close button
    if rl.check_collision_point_rec(mouse_pos, self._close_btn_rect):
      if self._close_callback:
        self._close_callback()
      return True

    # Check navigation buttons
    for panel_type, panel_info in self._panels.items():
      if rl.check_collision_point_rec(mouse_pos, panel_info.button_rect):
        self._switch_to_panel(panel_type)
        return True

    return False

  def _switch_to_panel(self, panel_type: PanelType):
    if panel_type != self._current_panel:
      self._current_panel = panel_type

  def set_current_panel(self, index: int, param: str = ""):
    panel_types = list(self._panels.keys())
    if 0 <= index < len(panel_types):
      self._switch_to_panel(panel_types[index])

  def close_settings(self):
    if self._close_callback:
      self._close_callback()<|MERGE_RESOLUTION|>--- conflicted
+++ resolved
@@ -83,15 +83,9 @@
     self._draw_sidebar(sidebar_rect)
     self._draw_current_panel(panel_rect)
 
-<<<<<<< HEAD
     print(rl.is_mouse_button_pressed(rl.MouseButton.MOUSE_BUTTON_LEFT), rl.is_mouse_button_down(rl.MouseButton.MOUSE_BUTTON_LEFT),
           rl.is_mouse_button_released(rl.MouseButton.MOUSE_BUTTON_LEFT))
 
-    if rl.is_mouse_button_released(rl.MouseButton.MOUSE_BUTTON_LEFT):
-      self.handle_mouse_release(rl.get_mouse_position())
-
-=======
->>>>>>> 2c59b5f8
   def _draw_sidebar(self, rect: rl.Rectangle):
     rl.draw_rectangle_rec(rect, SIDEBAR_COLOR)
 
