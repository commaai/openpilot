--- conflicted
+++ resolved
@@ -119,12 +119,7 @@
 
       # Store button rect for click detection
       panel_info.button_rect = button_rect
-<<<<<<< HEAD
-      y += NAV_BTN_HEIGHT + button_spacing
-=======
-
       y += NAV_BTN_HEIGHT
->>>>>>> 2a9e3560
 
   def _draw_current_panel(self, rect: rl.Rectangle):
     rl.draw_rectangle_rounded(
