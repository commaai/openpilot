import os
import time
import datetime
from openpilot.common.time_helpers import system_time_valid
from openpilot.selfdrive.ui.ui_state import ui_state
from openpilot.system.ui.lib.application import gui_app
from openpilot.system.ui.lib.multilang import tr, trn
from openpilot.system.ui.widgets import Widget, DialogResult
from openpilot.system.ui.widgets.confirm_dialog import ConfirmDialog
from openpilot.system.ui.widgets.list_view import button_item, text_item, ListItem
from openpilot.system.ui.widgets.option_dialog import MultiOptionDialog
from openpilot.system.ui.widgets.scroller import Scroller

# TODO: remove this. updater fails to respond on startup if time is not correct
UPDATED_TIMEOUT = 10  # seconds to wait for updated to respond


def time_ago(date: datetime.datetime | None) -> str:
  if not date:
    return tr("never")

  if not system_time_valid():
    return date.strftime("%a %b %d %Y")

  now = datetime.datetime.now(datetime.UTC)
  if date.tzinfo is None:
    date = date.replace(tzinfo=datetime.UTC)

  diff_seconds = int((now - date).total_seconds())
  if diff_seconds < 60:
    return tr("now")
  if diff_seconds < 3600:
    m = diff_seconds // 60
    return trn("{} minute ago", "{} minutes ago", m).format(m)
  if diff_seconds < 86400:
    h = diff_seconds // 3600
    return trn("{} hour ago", "{} hours ago", h).format(h)
  if diff_seconds < 604800:
    d = diff_seconds // 86400
    return trn("{} day ago", "{} days ago", d).format(d)
  return date.strftime("%a %b %d %Y")


class SoftwareLayout(Widget):
  def __init__(self):
    super().__init__()

    self._onroad_label = ListItem(lambda: tr("Updates are only downloaded while the car is off."))
    self._version_item = text_item(lambda: tr("Current Version"), ui_state.params.get("UpdaterCurrentDescription") or "")
    self._download_btn = button_item(lambda: tr("Download"), lambda: tr("CHECK"), callback=self._on_download_update)

    # Install button is initially hidden
    self._install_btn = button_item(lambda: tr("Install Update"), lambda: tr("INSTALL"), callback=self._on_install_update)
    self._install_btn.set_visible(False)

    self._select_branch_dialog: MultiOptionDialog | None = None
    self._target_branch_btn = button_item(tr("Target Branch"), tr("SELECT"), callback=self._on_select_branch)

    # Track waiting-for-updater transition to avoid brief re-enable while still idle
    self._waiting_for_updater = False
    self._waiting_start_ts: float = 0.0

    items = self._init_items()
    self._scroller = Scroller(items, line_separator=True, spacing=0)

  def _init_items(self):
    items = [
      self._onroad_label,
      self._version_item,
      self._download_btn,
      self._install_btn,
<<<<<<< HEAD
      # TODO: implement branch switching
      # button_item(lambda: tr("Target Branch"), lambda: tr("SELECT"), callback=self._on_select_branch),
      button_item(lambda: tr("Uninstall"), lambda: tr("UNINSTALL"), callback=self._on_uninstall),
=======
      self._target_branch_btn,
      button_item("Uninstall", tr("UNINSTALL"), callback=self._on_uninstall),
>>>>>>> 856f8d3d
    ]
    return items

  def show_event(self):
    self._scroller.show_event()

  def _render(self, rect):
    self._scroller.render(rect)

  def _update_state(self):
    # Show/hide onroad warning
    self._onroad_label.set_visible(ui_state.is_onroad())

    # Update current version and release notes
    current_desc = ui_state.params.get("UpdaterCurrentDescription") or ""
    current_release_notes = (ui_state.params.get("UpdaterCurrentReleaseNotes") or b"").decode("utf-8", "replace")
    self._version_item.action_item.set_text(current_desc)
    self._version_item.set_description(current_release_notes)

    self._target_branch_btn.action_item.set_value(ui_state.params.get("UpdaterTargetBranch") or "")

    # Update download button visibility and state
    self._download_btn.set_visible(ui_state.is_offroad())

    updater_state = ui_state.params.get("UpdaterState") or "idle"
    failed_count = ui_state.params.get("UpdateFailedCount") or 0
    fetch_available = ui_state.params.get_bool("UpdaterFetchAvailable")
    update_available = ui_state.params.get_bool("UpdateAvailable")

    if updater_state != "idle":
      # Updater responded
      self._waiting_for_updater = False
      self._download_btn.action_item.set_enabled(False)
      self._download_btn.action_item.set_value(updater_state)
    else:
      if failed_count > 0:
        self._download_btn.action_item.set_value(tr("failed to check for update"))
        self._download_btn.action_item.set_text(tr("CHECK"))
      elif fetch_available:
        self._download_btn.action_item.set_value(tr("update available"))
        self._download_btn.action_item.set_text(tr("DOWNLOAD"))
      else:
        last_update = ui_state.params.get("LastUpdateTime")
        if last_update:
          formatted = time_ago(last_update)
          self._download_btn.action_item.set_value(tr("up to date, last checked {}").format(formatted))
        else:
          self._download_btn.action_item.set_value(tr("up to date, last checked never"))
        self._download_btn.action_item.set_text(tr("CHECK"))

      # If we've been waiting too long without a state change, reset state
      if self._waiting_for_updater and (time.monotonic() - self._waiting_start_ts > UPDATED_TIMEOUT):
        self._waiting_for_updater = False

      # Only enable if we're not waiting for updater to flip out of idle
      self._download_btn.action_item.set_enabled(not self._waiting_for_updater)

    # Update install button
    self._install_btn.set_visible(ui_state.is_offroad() and update_available)
    if update_available:
      new_desc = ui_state.params.get("UpdaterNewDescription") or ""
      new_release_notes = (ui_state.params.get("UpdaterNewReleaseNotes") or b"").decode("utf-8", "replace")
      self._install_btn.action_item.set_text(tr("INSTALL"))
      self._install_btn.action_item.set_value(new_desc)
      self._install_btn.set_description(new_release_notes)
      # Enable install button for testing (like Qt showEvent)
      self._install_btn.action_item.set_enabled(True)
    else:
      self._install_btn.set_visible(False)

  def _on_download_update(self):
    # Check if we should start checking or start downloading
    self._download_btn.action_item.set_enabled(False)
    if self._download_btn.action_item.text == tr("CHECK"):
      # Start checking for updates
      self._waiting_for_updater = True
      self._waiting_start_ts = time.monotonic()
      os.system("pkill -SIGUSR1 -f system.updated.updated")
    else:
      # Start downloading
      self._waiting_for_updater = True
      self._waiting_start_ts = time.monotonic()
      os.system("pkill -SIGHUP -f system.updated.updated")

  def _on_uninstall(self):
    def handle_uninstall_confirmation(result):
      if result == DialogResult.CONFIRM:
        ui_state.params.put_bool("DoUninstall", True)

    dialog = ConfirmDialog(tr("Are you sure you want to uninstall?"), tr("Uninstall"))
    gui_app.set_modal_overlay(dialog, callback=handle_uninstall_confirmation)

  def _on_install_update(self):
    # Trigger reboot to install update
    self._install_btn.action_item.set_enabled(False)
    ui_state.params.put_bool("DoReboot", True)

  def _on_select_branch(self):
    current_branch = ui_state.params.get("GitBranch") or ""
    branches_str = ui_state.params.get("UpdaterAvailableBranches") or ""

    available_branches = [b.strip() for b in branches_str.split(",") if b.strip()]
    priority_branches = [current_branch, "devel-staging", "devel", "nightly", "nightly-dev", "master"]
    for branch in priority_branches:
      if branch in available_branches:
        available_branches.remove(branch)
        available_branches.insert(0, branch)

    self._select_branch_dialog = MultiOptionDialog(tr("Select a branch"), available_branches, current=current_branch)
    gui_app.set_modal_overlay(self._select_branch_dialog, callback=self._handle_branch_selection)

  def _handle_branch_selection(self, result: int):
    if result == 1 and self._select_branch_dialog:
      selected = self._select_branch_dialog.selection
      self._target_branch_btn.action_item.set_value(selected)
      ui_state.params.put("UpdaterTargetBranch", selected)
      os.system("pkill -SIGHUP -f system.updated.updated")

    self._select_branch_dialog = None<|MERGE_RESOLUTION|>--- conflicted
+++ resolved
@@ -69,14 +69,8 @@
       self._version_item,
       self._download_btn,
       self._install_btn,
-<<<<<<< HEAD
-      # TODO: implement branch switching
-      # button_item(lambda: tr("Target Branch"), lambda: tr("SELECT"), callback=self._on_select_branch),
+      self._target_branch_btn,
       button_item(lambda: tr("Uninstall"), lambda: tr("UNINSTALL"), callback=self._on_uninstall),
-=======
-      self._target_branch_btn,
-      button_item("Uninstall", tr("UNINSTALL"), callback=self._on_uninstall),
->>>>>>> 856f8d3d
     ]
     return items
 
