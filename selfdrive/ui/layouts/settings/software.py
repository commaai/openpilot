--- conflicted
+++ resolved
@@ -68,17 +68,9 @@
       self._version_item,
       self._download_btn,
       self._install_btn,
-<<<<<<< HEAD
       self._branch_btn,
       button_item("Uninstall", "UNINSTALL", callback=self._on_uninstall),
     ], line_separator=True, spacing=0)
-=======
-      # TODO: implement branch switching
-      # button_item("Target Branch", "SELECT", callback=self._on_select_branch),
-      button_item(lambda: tr("Uninstall"), lambda: tr("UNINSTALL"), callback=self._on_uninstall),
-    ]
-    return items
->>>>>>> a8660b5b
 
   def show_event(self):
     self._scroller.show_event()
