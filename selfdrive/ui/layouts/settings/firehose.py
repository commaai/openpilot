import pyray as rl
<<<<<<< HEAD
import json

from openpilot.common.params import Params
from openpilot.common.swaglog import cloudlog
from openpilot.selfdrive.ui.ui_state import ui_state
=======

>>>>>>> 946fd3f3
from openpilot.system.ui.lib.application import gui_app, FontWeight, FONT_SCALE
from openpilot.system.ui.lib.multilang import tr, trn, tr_noop
from openpilot.system.ui.lib.text_measure import measure_text_cached
from openpilot.system.ui.lib.scroll_panel import GuiScrollPanel
from openpilot.system.ui.lib.wrap_text import wrap_text
<<<<<<< HEAD
from openpilot.system.ui.widgets import Widget
from openpilot.selfdrive.ui.lib.api_helpers import RequestRepeater
=======
from openpilot.selfdrive.ui.mici.layouts.settings.firehose import FirehoseLayoutBase
>>>>>>> 946fd3f3

TITLE = tr_noop("Firehose Mode")
DESCRIPTION = tr_noop(
  "openpilot learns to drive by watching humans, like you, drive.\n\n"
  + "Firehose Mode allows you to maximize your training data uploads to improve "
  + "openpilot's driving models. More data means bigger models, which means better Experimental Mode."
)
INSTRUCTIONS = tr_noop(
  "For maximum effectiveness, bring your device inside and connect to a good USB-C adapter and Wi-Fi weekly.\n\n"
  + "Firehose Mode can also work while you're driving if connected to a hotspot or unlimited SIM card.\n\n\n"
  + "Frequently Asked Questions\n\n"
  + "Does it matter how or where I drive? Nope, just drive as you normally would.\n\n"
  + "Do all of my segments get pulled in Firehose Mode? No, we selectively pull a subset of your segments.\n\n"
  + "What's a good USB-C adapter? Any fast phone or laptop charger should be fine.\n\n"
  + "Does it matter which software I run? Yes, only upstream openpilot (and particular forks) are able to be used for training."
)


<<<<<<< HEAD
class FirehoseLayout(Widget):
  GREEN = rl.Color(46, 204, 113, 255)
  RED = rl.Color(231, 76, 60, 255)
  GRAY = rl.Color(68, 68, 68, 255)
  LIGHT_GRAY = rl.Color(228, 228, 228, 255)

  def __init__(self):
    super().__init__()
    self.segment_count = 0
    self.scroll_panel = GuiScrollPanel()
    self._content_height = 0

    dongle_id = Params().get("DongleId")
    self._request_repeater = RequestRepeater(dongle_id, f"v1/devices/{dongle_id}/firehose_stats", 30, "ApiCache_FirehoseStats")
    self._request_repeater.add_request_done_callback(self._handle_reply)
    self._request_repeater.load_cache()
    self._request_repeater.start()

  def _handle_reply(self, response: str, success: bool):
    if not success:
      return

    try:
      data = json.loads(response)
      self.segment_count = data.get("firehose", 0)
    except Exception as e:
      cloudlog.error(f"Failed to parse firehose stats from response: {e}")

  def show_event(self):
    self.scroll_panel.set_offset(0)
=======
class FirehoseLayout(FirehoseLayoutBase):
  def __init__(self):
    super().__init__()
    self._scroll_panel = GuiScrollPanel()
>>>>>>> 946fd3f3

  def _render(self, rect: rl.Rectangle):
    # Calculate content dimensions
    content_rect = rl.Rectangle(rect.x, rect.y, rect.width, self._content_height)

    # Handle scrolling and render with clipping
    scroll_offset = self._scroll_panel.update(rect, content_rect)
    rl.begin_scissor_mode(int(rect.x), int(rect.y), int(rect.width), int(rect.height))
    self._content_height = self._render_content(rect, scroll_offset)
    rl.end_scissor_mode()

  def _render_content(self, rect: rl.Rectangle, scroll_offset: float) -> int:
    x = int(rect.x + 40)
    y = int(rect.y + 40 + scroll_offset)
    w = int(rect.width - 80)

    # Title (centered)
    title_text = tr(TITLE)  # live translate
    title_font = gui_app.font(FontWeight.MEDIUM)
    text_width = measure_text_cached(title_font, title_text, 100).x
    title_x = rect.x + (rect.width - text_width) / 2
    rl.draw_text_ex(title_font, title_text, rl.Vector2(title_x, y), 100, 0, rl.WHITE)
    y += 200

    # Description
    y = self._draw_wrapped_text(x, y, w, tr(DESCRIPTION), gui_app.font(FontWeight.NORMAL), 45, rl.WHITE)
    y += 40 + 20

    # Separator
    rl.draw_rectangle(x, y, w, 2, self.GRAY)
    y += 30 + 20

    # Status
    status_text, status_color = self._get_status()
    y = self._draw_wrapped_text(x, y, w, status_text, gui_app.font(FontWeight.BOLD), 60, status_color)
    y += 20 + 20

    # Contribution count (if available)
    if self._segment_count > 0:
      contrib_text = trn("{} segment of your driving is in the training dataset so far.",
                         "{} segments of your driving is in the training dataset so far.", self._segment_count).format(self._segment_count)
      y = self._draw_wrapped_text(x, y, w, contrib_text, gui_app.font(FontWeight.BOLD), 52, rl.WHITE)
      y += 20 + 20

    # Separator
    rl.draw_rectangle(x, y, w, 2, self.GRAY)
    y += 30 + 20

    # Instructions
    y = self._draw_wrapped_text(x, y, w, tr(INSTRUCTIONS), gui_app.font(FontWeight.NORMAL), 40, self.LIGHT_GRAY)

    # bottom margin + remove effect of scroll offset
    return int(round(y - self._scroll_panel.offset + 40))

  def _draw_wrapped_text(self, x, y, width, text, font, font_size, color):
    wrapped = wrap_text(font, text, font_size, width)
    for line in wrapped:
      rl.draw_text_ex(font, line, rl.Vector2(x, y), font_size, 0, color)
      y += font_size * FONT_SCALE
<<<<<<< HEAD
    return round(y)

  def _get_status(self) -> tuple[str, rl.Color]:
    network_type = ui_state.sm["deviceState"].networkType
    network_metered = ui_state.sm["deviceState"].networkMetered

    if not network_metered and network_type != 0:  # Not metered and connected
      return tr("ACTIVE"), self.GREEN
    else:
      return tr("INACTIVE: connect to an unmetered network"), self.RED
=======
    return round(y)
>>>>>>> 946fd3f3
<|MERGE_RESOLUTION|>--- conflicted
+++ resolved
@@ -1,24 +1,10 @@
 import pyray as rl
-<<<<<<< HEAD
-import json
-
-from openpilot.common.params import Params
-from openpilot.common.swaglog import cloudlog
-from openpilot.selfdrive.ui.ui_state import ui_state
-=======
-
->>>>>>> 946fd3f3
 from openpilot.system.ui.lib.application import gui_app, FontWeight, FONT_SCALE
 from openpilot.system.ui.lib.multilang import tr, trn, tr_noop
 from openpilot.system.ui.lib.text_measure import measure_text_cached
 from openpilot.system.ui.lib.scroll_panel import GuiScrollPanel
 from openpilot.system.ui.lib.wrap_text import wrap_text
-<<<<<<< HEAD
-from openpilot.system.ui.widgets import Widget
-from openpilot.selfdrive.ui.lib.api_helpers import RequestRepeater
-=======
 from openpilot.selfdrive.ui.mici.layouts.settings.firehose import FirehoseLayoutBase
->>>>>>> 946fd3f3
 
 TITLE = tr_noop("Firehose Mode")
 DESCRIPTION = tr_noop(
@@ -37,43 +23,10 @@
 )
 
 
-<<<<<<< HEAD
-class FirehoseLayout(Widget):
-  GREEN = rl.Color(46, 204, 113, 255)
-  RED = rl.Color(231, 76, 60, 255)
-  GRAY = rl.Color(68, 68, 68, 255)
-  LIGHT_GRAY = rl.Color(228, 228, 228, 255)
-
-  def __init__(self):
-    super().__init__()
-    self.segment_count = 0
-    self.scroll_panel = GuiScrollPanel()
-    self._content_height = 0
-
-    dongle_id = Params().get("DongleId")
-    self._request_repeater = RequestRepeater(dongle_id, f"v1/devices/{dongle_id}/firehose_stats", 30, "ApiCache_FirehoseStats")
-    self._request_repeater.add_request_done_callback(self._handle_reply)
-    self._request_repeater.load_cache()
-    self._request_repeater.start()
-
-  def _handle_reply(self, response: str, success: bool):
-    if not success:
-      return
-
-    try:
-      data = json.loads(response)
-      self.segment_count = data.get("firehose", 0)
-    except Exception as e:
-      cloudlog.error(f"Failed to parse firehose stats from response: {e}")
-
-  def show_event(self):
-    self.scroll_panel.set_offset(0)
-=======
 class FirehoseLayout(FirehoseLayoutBase):
   def __init__(self):
     super().__init__()
     self._scroll_panel = GuiScrollPanel()
->>>>>>> 946fd3f3
 
   def _render(self, rect: rl.Rectangle):
     # Calculate content dimensions
@@ -133,17 +86,4 @@
     for line in wrapped:
       rl.draw_text_ex(font, line, rl.Vector2(x, y), font_size, 0, color)
       y += font_size * FONT_SCALE
-<<<<<<< HEAD
-    return round(y)
-
-  def _get_status(self) -> tuple[str, rl.Color]:
-    network_type = ui_state.sm["deviceState"].networkType
-    network_metered = ui_state.sm["deviceState"].networkMetered
-
-    if not network_metered and network_type != 0:  # Not metered and connected
-      return tr("ACTIVE"), self.GREEN
-    else:
-      return tr("INACTIVE: connect to an unmetered network"), self.RED
-=======
-    return round(y)
->>>>>>> 946fd3f3
+    return round(y)