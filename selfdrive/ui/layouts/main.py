import pyray as rl
from enum import IntEnum
from openpilot.selfdrive.ui.layouts.sidebar import Sidebar, SIDEBAR_WIDTH
from openpilot.selfdrive.ui.layouts.home import HomeLayout
from openpilot.selfdrive.ui.layouts.settings.settings import SettingsLayout
from openpilot.selfdrive.ui.ui_state import ui_state
from openpilot.selfdrive.ui.onroad.augmented_road_view import AugmentedRoadView
from openpilot.system.ui.lib.application import Widget


class MainState(IntEnum):
  HOME = 0
  SETTINGS = 1
  ONROAD = 2


class MainLayout(Widget):
  def __init__(self):
    super().__init__()
    self._sidebar = Sidebar()
    self._sidebar_visible = True
    self._current_mode = MainState.HOME
    self._prev_onroad = False
    self._window_rect = None

    # Initialize layouts
    self._layouts = {MainState.HOME: HomeLayout(), MainState.SETTINGS: SettingsLayout(), MainState.ONROAD: AugmentedRoadView()}

    self._sidebar_rect = rl.Rectangle(0, 0, 0, 0)
    self._content_rect = rl.Rectangle(0, 0, 0, 0)

    # Set callbacks
    self._setup_callbacks()

<<<<<<< HEAD
  def render(self, rect):
=======
  def _render(self, rect):
    self._current_callback = None

>>>>>>> 2c59b5f8
    self._update_layout_rects(rect)
    self._handle_onroad_transition()
    self._render_main_content()

  def _setup_callbacks(self):
    self._sidebar.set_callbacks(on_settings=self._on_settings_clicked,
                                on_flag=self._on_flag_clicked)
    self._layouts[MainState.SETTINGS].set_callbacks(on_close=self._set_mode_for_state)
    self._layouts[MainState.ONROAD].on_click = self._on_onrad_clicked

  def _update_layout_rects(self, rect):
    self._window_rect = rect
    self._sidebar_rect = rl.Rectangle(rect.x, rect.y, SIDEBAR_WIDTH, rect.height)

    x_offset = SIDEBAR_WIDTH if self._sidebar_visible else 0
    self._content_rect = rl.Rectangle(rect.y + x_offset, rect.y, rect.width - x_offset, rect.height)

  def _handle_onroad_transition(self):
    if ui_state.started != self._prev_onroad:
      self._prev_onroad = ui_state.started

      self._set_mode_for_state()

  def _set_mode_for_state(self):
    if ui_state.started:
      self._current_mode = MainState.ONROAD
      self._sidebar_visible = False
    else:
      self._current_mode = MainState.HOME
      self._sidebar_visible = True

  def _on_settings_clicked(self):
    self._current_mode = MainState.SETTINGS
    self._sidebar_visible = False

  def _on_flag_clicked(self):
    pass

  def _on_onrad_clicked(self):
    self._sidebar_visible = not self._sidebar_visible

  def _render_main_content(self):
    # Render sidebar
    if self._sidebar_visible:
      self._sidebar.render(self._sidebar_rect)

    content_rect = self._content_rect if self._sidebar_visible else self._window_rect
    self._layouts[self._current_mode].render(content_rect)<|MERGE_RESOLUTION|>--- conflicted
+++ resolved
@@ -32,13 +32,7 @@
     # Set callbacks
     self._setup_callbacks()
 
-<<<<<<< HEAD
-  def render(self, rect):
-=======
   def _render(self, rect):
-    self._current_callback = None
-
->>>>>>> 2c59b5f8
     self._update_layout_rects(rect)
     self._handle_onroad_transition()
     self._render_main_content()
