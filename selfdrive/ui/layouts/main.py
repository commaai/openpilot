import pyray as rl
from enum import IntEnum
from openpilot.selfdrive.ui.layouts.sidebar import Sidebar, SIDEBAR_WIDTH
from openpilot.selfdrive.ui.layouts.home import HomeLayout
from openpilot.selfdrive.ui.layouts.settings.settings import SettingsLayout
from openpilot.selfdrive.ui.ui_state import ui_state
from openpilot.selfdrive.ui.onroad.augmented_road_view import AugmentedRoadView
from openpilot.system.ui.lib.application import Widget


class MainState(IntEnum):
  HOME = 0
  SETTINGS = 1
  ONROAD = 2


class MainLayout(Widget):
  def __init__(self):
    self._sidebar = Sidebar()
    self._sidebar_visible = True
    self._current_mode = MainState.HOME
    self._prev_onroad = False
    self._window_rect = None

    # Initialize layouts
    self._layouts = {MainState.HOME: HomeLayout(), MainState.SETTINGS: SettingsLayout(), MainState.ONROAD: AugmentedRoadView()}

    self._sidebar_rect = rl.Rectangle(0, 0, 0, 0)
    self._content_rect = rl.Rectangle(0, 0, 0, 0)

    # Set callbacks
    self._setup_callbacks()

  def render(self, rect):
    self._update_layout_rects(rect)
    self._handle_onroad_transition()
    self._render_main_content()

  def _setup_callbacks(self):
<<<<<<< HEAD
    self._sidebar.set_callbacks(on_settings=self._on_settings_clicked,
                                on_flag=self._on_flag_clicked)
    self._layouts[MainState.SETTINGS].set_callbacks(on_close=self._set_mode_for_state)
=======
    self._sidebar.set_callbacks(
      on_settings=lambda: setattr(self, '_current_callback', self._on_settings_clicked),
      on_flag=lambda: setattr(self, '_current_callback', self._on_flag_clicked),
    )
    self._layouts[MainState.SETTINGS].set_callbacks(
      on_close=lambda: setattr(self, '_current_callback', self._set_mode_for_state)
    )
    self._layouts[MainState.ONROAD].on_click = self._on_onrad_clicked
>>>>>>> 2031a331

  def _update_layout_rects(self, rect):
    self._window_rect = rect
    self._sidebar_rect = rl.Rectangle(rect.x, rect.y, SIDEBAR_WIDTH, rect.height)

    x_offset = SIDEBAR_WIDTH if self._sidebar_visible else 0
    self._content_rect = rl.Rectangle(rect.y + x_offset, rect.y, rect.width - x_offset, rect.height)

  def _handle_onroad_transition(self):
    if ui_state.started != self._prev_onroad:
      self._prev_onroad = ui_state.started

      self._set_mode_for_state()

  def _set_mode_for_state(self):
    if ui_state.started:
      self._current_mode = MainState.ONROAD
      self._sidebar_visible = False
    else:
      self._current_mode = MainState.HOME
      self._sidebar_visible = True

  def _on_settings_clicked(self):
    self._current_mode = MainState.SETTINGS
    self._sidebar_visible = False

  def _on_flag_clicked(self):
    pass

  def _on_onrad_clicked(self):
    self._sidebar_visible = not self._sidebar_visible

  def _render_main_content(self):
    # Render sidebar
    if self._sidebar_visible:
      self._sidebar.render(self._sidebar_rect)

    content_rect = self._content_rect if self._sidebar_visible else self._window_rect
    self._layouts[self._current_mode].render(content_rect)<|MERGE_RESOLUTION|>--- conflicted
+++ resolved
@@ -37,20 +37,10 @@
     self._render_main_content()
 
   def _setup_callbacks(self):
-<<<<<<< HEAD
     self._sidebar.set_callbacks(on_settings=self._on_settings_clicked,
                                 on_flag=self._on_flag_clicked)
     self._layouts[MainState.SETTINGS].set_callbacks(on_close=self._set_mode_for_state)
-=======
-    self._sidebar.set_callbacks(
-      on_settings=lambda: setattr(self, '_current_callback', self._on_settings_clicked),
-      on_flag=lambda: setattr(self, '_current_callback', self._on_flag_clicked),
-    )
-    self._layouts[MainState.SETTINGS].set_callbacks(
-      on_close=lambda: setattr(self, '_current_callback', self._set_mode_for_state)
-    )
     self._layouts[MainState.ONROAD].on_click = self._on_onrad_clicked
->>>>>>> 2031a331
 
   def _update_layout_rects(self, rect):
     self._window_rect = rect
