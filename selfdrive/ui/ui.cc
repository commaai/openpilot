#include "selfdrive/ui/ui.h"

#include <cassert>
#include <cmath>
<<<<<<< HEAD
#include <cstdio>
#include <QDebug>
=======
>>>>>>> 20f571db

#include "common/transformations/orientation.hpp"
#include "selfdrive/common/params.h"
#include "selfdrive/common/swaglog.h"
#include "selfdrive/common/util.h"
#include "selfdrive/common/watchdog.h"
#include "selfdrive/hardware/hw.h"

#define BACKLIGHT_DT 0.05
#define BACKLIGHT_TS 10.00
#define BACKLIGHT_OFFROAD 50

<<<<<<< HEAD
std::map<std::string, int> LS_TO_IDX = {{"off", 0}, {"audible", 1}, {"silent", 2}};
std::map<std::string, int> DF_TO_IDX = {{"traffic", 0}, {"stock", 1}, {"roadtrip", 2}, {"auto", 3}};

void saInit(UIState *s) {
  s->scene.mlButtonEnabled = false;  // reset on ignition

  std::string dynamic_follow = util::read_file("/data/community/params/dynamic_follow");
  if (dynamic_follow != "") {
    dynamic_follow = dynamic_follow.substr(1, dynamic_follow.find_last_of('"') - 1);
    qDebug() << "set dfButtonStatus to" << QString::fromStdString(dynamic_follow);
    s->scene.dfButtonStatus = DF_TO_IDX[dynamic_follow];
  }
  std::string lane_speed_alerts = util::read_file("/data/community/params/lane_speed_alerts");
  if (lane_speed_alerts != "") {
    lane_speed_alerts = lane_speed_alerts.substr(1, lane_speed_alerts.find_last_of('"') - 1);
    qDebug() << "Set lsButtonStatus to " << QString::fromStdString(lane_speed_alerts);
    s->scene.lsButtonStatus = LS_TO_IDX[lane_speed_alerts];
  }
}

=======
>>>>>>> 20f571db
// Projects a point in car to space to the corresponding point in full frame
// image space.
static bool calib_frame_to_full_frame(const UIState *s, float in_x, float in_y, float in_z, QPointF *out) {
  const float margin = 500.0f;
  const QRectF clip_region{-margin, -margin, s->fb_w + 2 * margin, s->fb_h + 2 * margin};

  const vec3 pt = (vec3){{in_x, in_y, in_z}};
  const vec3 Ep = matvecmul3(s->scene.view_from_calib, pt);
  const vec3 KEp = matvecmul3(s->wide_camera ? ecam_intrinsic_matrix : fcam_intrinsic_matrix, Ep);

  // Project.
  QPointF point = s->car_space_transform.map(QPointF{KEp.v[0] / KEp.v[2], KEp.v[1] / KEp.v[2]});
  if (clip_region.contains(point)) {
    *out = point;
    return true;
  }
  return false;
}

static int get_path_length_idx(const cereal::ModelDataV2::XYZTData::Reader &line, const float path_height) {
  const auto line_x = line.getX();
  int max_idx = 0;
  for (int i = 0; i < TRAJECTORY_SIZE && line_x[i] < path_height; ++i) {
    max_idx = i;
  }
  return max_idx;
}

static void update_leads(UIState *s, const cereal::RadarState::Reader &radar_state, std::optional<cereal::ModelDataV2::XYZTData::Reader> line) {
  for (int i = 0; i < 2; ++i) {
    auto lead_data = (i == 0) ? radar_state.getLeadOne() : radar_state.getLeadTwo();
    if (lead_data.getStatus()) {
      float z = line ? (*line).getZ()[get_path_length_idx(*line, lead_data.getDRel())] : 0.0;
      calib_frame_to_full_frame(s, lead_data.getDRel(), -lead_data.getYRel(), z + 1.22, &s->scene.lead_vertices[i]);
    }
  }
}

static void update_line_data(const UIState *s, const cereal::ModelDataV2::XYZTData::Reader &line,
                             float y_off, float z_off, line_vertices_data *pvd, int max_idx) {
  const auto line_x = line.getX(), line_y = line.getY(), line_z = line.getZ();
  QPointF *v = &pvd->v[0];
  for (int i = 0; i <= max_idx; i++) {
    v += calib_frame_to_full_frame(s, line_x[i], line_y[i] - y_off, line_z[i] + z_off, v);
  }
  for (int i = max_idx; i >= 0; i--) {
    v += calib_frame_to_full_frame(s, line_x[i], line_y[i] + y_off, line_z[i] + z_off, v);
  }
  pvd->cnt = v - pvd->v;
  assert(pvd->cnt <= std::size(pvd->v));
}

static void update_model(UIState *s, const cereal::ModelDataV2::Reader &model) {
  UIScene &scene = s->scene;
  auto model_position = model.getPosition();
  float max_distance = std::clamp(model_position.getX()[TRAJECTORY_SIZE - 1],
                                  MIN_DRAW_DISTANCE, MAX_DRAW_DISTANCE);

  // update lane lines
  const auto lane_lines = model.getLaneLines();
  const auto lane_line_probs = model.getLaneLineProbs();
  int max_idx = get_path_length_idx(lane_lines[0], max_distance);
  for (int i = 0; i < std::size(scene.lane_line_vertices); i++) {
    scene.lane_line_probs[i] = lane_line_probs[i];
    update_line_data(s, lane_lines[i], 0.025 * scene.lane_line_probs[i], 0, &scene.lane_line_vertices[i], max_idx);
  }

  // update road edges
  const auto road_edges = model.getRoadEdges();
  const auto road_edge_stds = model.getRoadEdgeStds();
  for (int i = 0; i < std::size(scene.road_edge_vertices); i++) {
    scene.road_edge_stds[i] = road_edge_stds[i];
    update_line_data(s, road_edges[i], 0.025, 0, &scene.road_edge_vertices[i], max_idx);
  }

  // update path
  auto lead_one = (*s->sm)["radarState"].getRadarState().getLeadOne();
  if (lead_one.getStatus()) {
    const float lead_d = lead_one.getDRel() * 2.;
    max_distance = std::clamp((float)(lead_d - fmin(lead_d * 0.35, 10.)), 0.0f, max_distance);
  }
  max_idx = get_path_length_idx(model_position, max_distance);
  update_line_data(s, model_position, 0.5, 1.22, &scene.track_vertices, max_idx);
}

static void update_sockets(UIState *s) {
  s->sm->update(0);
}

static void update_state(UIState *s) {
  SubMaster &sm = *(s->sm);
  UIScene &scene = s->scene;
  s->running_time = 1e-9 * (nanos_since_boot() - sm["deviceState"].getDeviceState().getStartedMonoTime());

  if (sm.updated("modelV2")) {
    update_model(s, sm["modelV2"].getModelV2());
  }
  if (sm.updated("radarState")) {
    std::optional<cereal::ModelDataV2::XYZTData::Reader> line;
    if (sm.rcv_frame("modelV2") > 0) {
      line = sm["modelV2"].getModelV2().getPosition();
    }
    update_leads(s, sm["radarState"].getRadarState(), line);
  }
  if (sm.updated("liveCalibration")) {
    scene.world_objects_visible = true;
    auto rpy_list = sm["liveCalibration"].getLiveCalibration().getRpyCalib();
    Eigen::Vector3d rpy;
    rpy << rpy_list[0], rpy_list[1], rpy_list[2];
    Eigen::Matrix3d device_from_calib = euler2rot(rpy);
    Eigen::Matrix3d view_from_device;
    view_from_device << 0,1,0,
                        0,0,1,
                        1,0,0;
    Eigen::Matrix3d view_from_calib = view_from_device * device_from_calib;
    for (int i = 0; i < 3; i++) {
      for (int j = 0; j < 3; j++) {
        scene.view_from_calib.v[i*3 + j] = view_from_calib(i,j);
      }
    }
  }
  if (sm.updated("pandaStates")) {
    auto pandaStates = sm["pandaStates"].getPandaStates();
    if (pandaStates.size() > 0) {
      scene.pandaType = pandaStates[0].getPandaType();

      if (scene.pandaType != cereal::PandaState::PandaType::UNKNOWN) {
        scene.ignition = false;
        for (const auto& pandaState : pandaStates) {
          scene.ignition |= pandaState.getIgnitionLine() || pandaState.getIgnitionCan();
        }
      }
    }
  } else if ((s->sm->frame - s->sm->rcv_frame("pandaStates")) > 5*UI_FREQ) {
    scene.pandaType = cereal::PandaState::PandaType::UNKNOWN;
  }
  if (sm.updated("carParams")) {
    scene.longitudinal_control = sm["carParams"].getCarParams().getOpenpilotLongitudinalControl();
  }
  if (!scene.started && sm.updated("sensorEvents")) {
    for (auto sensor : sm["sensorEvents"].getSensorEvents()) {
      if (sensor.which() == cereal::SensorEventData::ACCELERATION) {
        auto accel = sensor.getAcceleration().getV();
        if (accel.totalSize().wordCount) { // TODO: sometimes empty lists are received. Figure out why
          scene.accel_sensor = accel[2];
        }
      } else if (sensor.which() == cereal::SensorEventData::GYRO_UNCALIBRATED) {
        auto gyro = sensor.getGyroUncalibrated().getV();
        if (gyro.totalSize().wordCount) {
          scene.gyro_sensor = gyro[1];
        }
      }
    }
  }
  if (sm.updated("roadCameraState")) {
    auto camera_state = sm["roadCameraState"].getRoadCameraState();

    float max_lines = Hardware::EON() ? 5408 : 1904;
    float max_gain = Hardware::EON() ? 1.0: 10.0;
    float max_ev = max_lines * max_gain;

    if (Hardware::TICI()) {
      max_ev /= 6;
    }

    float ev = camera_state.getGain() * float(camera_state.getIntegLines());

    scene.light_sensor = std::clamp<float>(1.0 - (ev / max_ev), 0.0, 1.0);
  }
  scene.started = sm["deviceState"].getDeviceState().getStarted() && scene.ignition;
}

void ui_update_params(UIState *s) {
  s->scene.is_metric = Params().getBool("IsMetric");
}

static void update_status(UIState *s) {
  if (s->scene.started && s->sm->updated("controlsState")) {
    auto controls_state = (*s->sm)["controlsState"].getControlsState();
    auto alert_status = controls_state.getAlertStatus();
    if (alert_status == cereal::ControlsState::AlertStatus::USER_PROMPT) {
      s->status = STATUS_WARNING;
    } else if (alert_status == cereal::ControlsState::AlertStatus::CRITICAL) {
      s->status = STATUS_ALERT;
    } else {
      s->status = controls_state.getEnabled() ? STATUS_ENGAGED : STATUS_DISENGAGED;
    }
  }

  // Handle onroad/offroad transition
  static bool started_prev = false;
  if (s->scene.started != started_prev) {
    if (s->scene.started) {
      saInit(s);
      s->status = STATUS_DISENGAGED;
      s->scene.started_frame = s->sm->frame;
      s->scene.end_to_end = Params().getBool("EndToEndToggle");
      s->wide_camera = Hardware::TICI() ? Params().getBool("EnableWideCamera") : false;
    }
    // Invisible until we receive a calibration message.
    s->scene.world_objects_visible = false;
  }
  started_prev = s->scene.started;
}


QUIState::QUIState(QObject *parent) : QObject(parent) {
  ui_state.sm = std::make_unique<SubMaster, const std::initializer_list<const char *>>({
    "modelV2", "controlsState", "liveCalibration", "radarState", "deviceState", "roadCameraState",
    "pandaStates", "carParams", "driverMonitoringState", "sensorEvents", "carState", "liveLocationKalman",
  });
  std::string toyota_distance_btn = util::read_file("/data/community/params/toyota_distance_btn");
  if (toyota_distance_btn == "true") {
    ui_state.enable_distance_btn = true;
    ui_state.pm = std::make_unique<PubMaster, const std::initializer_list<const char *>>({"laneSpeedButton", "modelLongButton"});
  } else {
    ui_state.enable_distance_btn = false;
    ui_state.pm = std::make_unique<PubMaster, const std::initializer_list<const char *>>({"laneSpeedButton", "dynamicFollowButton", "modelLongButton"});
  }

  Params params;
  ui_state.wide_camera = Hardware::TICI() ? params.getBool("EnableWideCamera") : false;
  ui_state.has_prime = params.getBool("HasPrime");

  // update timer
  timer = new QTimer(this);
  QObject::connect(timer, &QTimer::timeout, this, &QUIState::update);
  timer->start(1000 / UI_FREQ);
}

void QUIState::update() {
  update_sockets(&ui_state);
  update_state(&ui_state);
  update_status(&ui_state);

  if (ui_state.scene.started != started_prev || ui_state.sm->frame == 1) {
    started_prev = ui_state.scene.started;
    emit offroadTransition(!ui_state.scene.started);
  }

  if (ui_state.sm->frame % UI_FREQ == 0) {
    watchdog_kick();
  }
  emit uiUpdate(ui_state);
}

Device::Device(QObject *parent) : brightness_filter(BACKLIGHT_OFFROAD, BACKLIGHT_TS, BACKLIGHT_DT), QObject(parent) {
}

void Device::update(const UIState &s) {
  updateBrightness(s);
  updateWakefulness(s);

  // TODO: remove from UIState and use signals
  QUIState::ui_state.awake = awake;
}

void Device::setAwake(bool on, bool reset) {
  if (on != awake) {
    awake = on;
    Hardware::set_display_power(awake);
    LOGD("setting display power %d", awake);
    emit displayPowerChanged(awake);
  }

  if (reset) {
    awake_timeout = 30 * UI_FREQ;
  }
}

void Device::updateBrightness(const UIState &s) {
  float clipped_brightness = BACKLIGHT_OFFROAD;
  if (s.scene.started) {
    // Scale to 0% to 100%
    clipped_brightness = 100.0 * s.scene.light_sensor;

    // CIE 1931 - https://www.photonstophotos.net/GeneralTopics/Exposure/Psychometric_Lightness_and_Gamma.htm
    if (clipped_brightness <= 8) {
      clipped_brightness = (clipped_brightness / 903.3);
    } else {
      clipped_brightness = std::pow((clipped_brightness + 16.0) / 116.0, 3.0);
    }

    // Scale back to 10% to 100%
    clipped_brightness = std::clamp(100.0f * clipped_brightness, 10.0f, 100.0f);

    // Limit brightness if running for too long
    if (Hardware::TICI()) {
      const float MAX_BRIGHTNESS_HOURS = 4;
      const float HOURLY_BRIGHTNESS_DECREASE = 5;
      float ui_running_hours = s.running_time / (60*60);
      float anti_burnin_max_percent = std::clamp(100.0f - HOURLY_BRIGHTNESS_DECREASE * (ui_running_hours - MAX_BRIGHTNESS_HOURS),
                                                 30.0f, 100.0f);
      clipped_brightness = std::min(clipped_brightness, anti_burnin_max_percent);
    }
  }

  int brightness = brightness_filter.update(clipped_brightness);
  if (!awake) {
    brightness = 0;
  }

  if (brightness != last_brightness) {
    std::thread{Hardware::set_brightness, brightness}.detach();
  }
  last_brightness = brightness;
}

void Device::updateWakefulness(const UIState &s) {
  awake_timeout = std::max(awake_timeout - 1, 0);

  bool should_wake = s.scene.started || s.scene.ignition;
  if (!should_wake) {
    // tap detection while display is off
    bool accel_trigger = abs(s.scene.accel_sensor - accel_prev) > 0.2;
    bool gyro_trigger = abs(s.scene.gyro_sensor - gyro_prev) > 0.15;
    should_wake = accel_trigger && gyro_trigger;
    gyro_prev = s.scene.gyro_sensor;
    accel_prev = (accel_prev * (accel_samples - 1) + s.scene.accel_sensor) / accel_samples;
  }

  setAwake(awake_timeout, should_wake);
}<|MERGE_RESOLUTION|>--- conflicted
+++ resolved
@@ -2,11 +2,7 @@
 
 #include <cassert>
 #include <cmath>
-<<<<<<< HEAD
-#include <cstdio>
 #include <QDebug>
-=======
->>>>>>> 20f571db
 
 #include "common/transformations/orientation.hpp"
 #include "selfdrive/common/params.h"
@@ -19,7 +15,6 @@
 #define BACKLIGHT_TS 10.00
 #define BACKLIGHT_OFFROAD 50
 
-<<<<<<< HEAD
 std::map<std::string, int> LS_TO_IDX = {{"off", 0}, {"audible", 1}, {"silent", 2}};
 std::map<std::string, int> DF_TO_IDX = {{"traffic", 0}, {"stock", 1}, {"roadtrip", 2}, {"auto", 3}};
 
@@ -40,8 +35,6 @@
   }
 }
 
-=======
->>>>>>> 20f571db
 // Projects a point in car to space to the corresponding point in full frame
 // image space.
 static bool calib_frame_to_full_frame(const UIState *s, float in_x, float in_y, float in_z, QPointF *out) {
