#include "selfdrive/ui/ui.h"

#include <cassert>
#include <cmath>

#include <QtConcurrent>

#include "common/transformations/orientation.hpp"
#include "common/params.h"
#include "common/swaglog.h"
#include "common/util.h"
#include "common/watchdog.h"
#include "system/hardware/hw.h"

#define BACKLIGHT_DT 0.05
#define BACKLIGHT_TS 10.00
#define BACKLIGHT_OFFROAD 50

// Projects a point in car to space to the corresponding point in full frame
// image space.
static bool calib_frame_to_full_frame(const UIState *s, float in_x, float in_y, float in_z, QPointF *out) {
  const float margin = 500.0f;
  const QRectF clip_region{-margin, -margin, s->fb_w + 2 * margin, s->fb_h + 2 * margin};

  const vec3 pt = (vec3){{in_x, in_y, in_z}};
  const vec3 Ep = matvecmul3(s->scene.wide_cam ? s->scene.view_from_wide_calib : s->scene.view_from_calib, pt);
  const vec3 KEp = matvecmul3(s->scene.wide_cam ? ECAM_INTRINSIC_MATRIX : FCAM_INTRINSIC_MATRIX, Ep);

  // Project.
  QPointF point = s->car_space_transform.map(QPointF{KEp.v[0] / KEp.v[2], KEp.v[1] / KEp.v[2]});
  if (clip_region.contains(point)) {
    *out = point;
    return true;
  }
  return false;
}

int get_path_length_idx(const cereal::XYZTData::Reader &line, const float path_height) {
  const auto line_x = line.getX();
  int max_idx = 0;
  for (int i = 1; i < TRAJECTORY_SIZE && line_x[i] <= path_height; ++i) {
    max_idx = i;
  }
  return max_idx;
}

void update_leads(UIState *s, const cereal::RadarState::Reader &radar_state, const cereal::XYZTData::Reader &line) {
  for (int i = 0; i < 2; ++i) {
    auto lead_data = (i == 0) ? radar_state.getLeadOne() : radar_state.getLeadTwo();
    if (lead_data.getStatus()) {
      float z = line.getZ()[get_path_length_idx(line, lead_data.getDRel())];
      calib_frame_to_full_frame(s, lead_data.getDRel(), -lead_data.getYRel(), z + 1.22, &s->scene.lead_vertices[i]);
    }
  }
}

void update_line_data(const UIState *s, const cereal::XYZTData::Reader &line,
                      float y_off, float z_off, QPolygonF *pvd, int max_idx, bool allow_invert=true) {
  const auto line_x = line.getX(), line_y = line.getY(), line_z = line.getZ();
  QPolygonF left_points, right_points;
  left_points.reserve(max_idx + 1);
  right_points.reserve(max_idx + 1);

  for (int i = 0; i <= max_idx; i++) {
    // highly negative x positions  are drawn above the frame and cause flickering, clip to zy plane of camera
    if (line_x[i] < 0) continue;
    QPointF left, right;
    bool l = calib_frame_to_full_frame(s, line_x[i], line_y[i] - y_off, line_z[i] + z_off, &left);
    bool r = calib_frame_to_full_frame(s, line_x[i], line_y[i] + y_off, line_z[i] + z_off, &right);
    if (l && r) {
      // For wider lines the drawn polygon will "invert" when going over a hill and cause artifacts
      if (!allow_invert && left_points.size() && left.y() > left_points.back().y()) {
        continue;
      }
      left_points.push_back(left);
      right_points.push_front(right);
    }
  }
  *pvd = left_points + right_points;
}

void update_model(UIState *s,
                  const cereal::ModelDataV2::Reader &model,
                  const cereal::UiPlan::Reader &plan) {
  UIScene &scene = s->scene;
  auto plan_position = plan.getPosition();
  if (plan_position.getX().size() < TRAJECTORY_SIZE){
    plan_position = model.getPosition();
  }
  float max_distance = std::clamp(plan_position.getX()[TRAJECTORY_SIZE - 1],
                                  MIN_DRAW_DISTANCE, MAX_DRAW_DISTANCE);

  // update lane lines
  const auto lane_lines = model.getLaneLines();
  const auto lane_line_probs = model.getLaneLineProbs();
  int max_idx = get_path_length_idx(lane_lines[0], max_distance);
  for (int i = 0; i < std::size(scene.lane_line_vertices); i++) {
    scene.lane_line_probs[i] = lane_line_probs[i];
    update_line_data(s, lane_lines[i], 0.025 * scene.lane_line_probs[i], 0, &scene.lane_line_vertices[i], max_idx);
  }

  // update road edges
  const auto road_edges = model.getRoadEdges();
  const auto road_edge_stds = model.getRoadEdgeStds();
  for (int i = 0; i < std::size(scene.road_edge_vertices); i++) {
    scene.road_edge_stds[i] = road_edge_stds[i];
    update_line_data(s, road_edges[i], 0.025, 0, &scene.road_edge_vertices[i], max_idx);
  }

  // update path
  auto lead_one = (*s->sm)["radarState"].getRadarState().getLeadOne();
  if (lead_one.getStatus()) {
    const float lead_d = lead_one.getDRel() * 2.;
    max_distance = std::clamp((float)(lead_d - fmin(lead_d * 0.35, 10.)), 0.0f, max_distance);
  }
  max_idx = get_path_length_idx(plan_position, max_distance);
  update_line_data(s, plan_position, 0.9, 1.22, &scene.track_vertices, max_idx, false);
}

void update_dmonitoring(UIState *s, const cereal::DriverStateV2::Reader &driverstate, float dm_fade_state, bool is_rhd) {
  UIScene &scene = s->scene;
  const auto driver_orient = is_rhd ? driverstate.getRightDriverData().getFaceOrientation() : driverstate.getLeftDriverData().getFaceOrientation();
  for (int i = 0; i < std::size(scene.driver_pose_vals); i++) {
    float v_this = (i == 0 ? (driver_orient[i] < 0 ? 0.7 : 0.9) : 0.4) * driver_orient[i];
    scene.driver_pose_diff[i] = fabs(scene.driver_pose_vals[i] - v_this);
    scene.driver_pose_vals[i] = 0.8 * v_this + (1 - 0.8) * scene.driver_pose_vals[i];
    scene.driver_pose_sins[i] = sinf(scene.driver_pose_vals[i]*(1.0-dm_fade_state));
    scene.driver_pose_coss[i] = cosf(scene.driver_pose_vals[i]*(1.0-dm_fade_state));
  }

  const mat3 r_xyz = (mat3){{
    scene.driver_pose_coss[1]*scene.driver_pose_coss[2],
    scene.driver_pose_coss[1]*scene.driver_pose_sins[2],
    -scene.driver_pose_sins[1],

    -scene.driver_pose_sins[0]*scene.driver_pose_sins[1]*scene.driver_pose_coss[2] - scene.driver_pose_coss[0]*scene.driver_pose_sins[2],
    -scene.driver_pose_sins[0]*scene.driver_pose_sins[1]*scene.driver_pose_sins[2] + scene.driver_pose_coss[0]*scene.driver_pose_coss[2],
    -scene.driver_pose_sins[0]*scene.driver_pose_coss[1],

    scene.driver_pose_coss[0]*scene.driver_pose_sins[1]*scene.driver_pose_coss[2] - scene.driver_pose_sins[0]*scene.driver_pose_sins[2],
    scene.driver_pose_coss[0]*scene.driver_pose_sins[1]*scene.driver_pose_sins[2] + scene.driver_pose_sins[0]*scene.driver_pose_coss[2],
    scene.driver_pose_coss[0]*scene.driver_pose_coss[1],
  }};

  // transform vertices
  for (int kpi = 0; kpi < std::size(default_face_kpts_3d); kpi++) {
    vec3 kpt_this = default_face_kpts_3d[kpi];
    kpt_this = matvecmul3(r_xyz, kpt_this);
    scene.face_kpts_draw[kpi] = (vec3){{(float)kpt_this.v[0], (float)kpt_this.v[1], (float)(kpt_this.v[2] * (1.0-dm_fade_state) + 8 * dm_fade_state)}};
  }
}

static void update_sockets(UIState *s) {
  s->sm->update(0);
}

static void update_state(UIState *s) {
  SubMaster &sm = *(s->sm);
  UIScene &scene = s->scene;

  if (sm.updated("liveCalibration")) {
    auto live_calib = sm["liveCalibration"].getLiveCalibration();
    auto rpy_list = live_calib.getRpyCalib();
    auto wfde_list = live_calib.getWideFromDeviceEuler();
    Eigen::Vector3d rpy;
    Eigen::Vector3d wfde;
    if (rpy_list.size() == 3) rpy << rpy_list[0], rpy_list[1], rpy_list[2];
    if (wfde_list.size() == 3) wfde << wfde_list[0], wfde_list[1], wfde_list[2];
    Eigen::Matrix3d device_from_calib = euler2rot(rpy);
    Eigen::Matrix3d wide_from_device = euler2rot(wfde);
    Eigen::Matrix3d view_from_device;
    view_from_device << 0,1,0,
                        0,0,1,
                        1,0,0;
    Eigen::Matrix3d view_from_calib = view_from_device * device_from_calib;
    Eigen::Matrix3d view_from_wide_calib = view_from_device * wide_from_device * device_from_calib ;
    for (int i = 0; i < 3; i++) {
      for (int j = 0; j < 3; j++) {
        scene.view_from_calib.v[i*3 + j] = view_from_calib(i,j);
        scene.view_from_wide_calib.v[i*3 + j] = view_from_wide_calib(i,j);
      }
    }
    scene.calibration_valid = live_calib.getCalStatus() == cereal::LiveCalibrationData::Status::CALIBRATED;
    scene.calibration_wide_valid = wfde_list.size() == 3;
  }
  if (sm.updated("pandaStates")) {
    auto pandaStates = sm["pandaStates"].getPandaStates();
    if (pandaStates.size() > 0) {
      scene.pandaType = pandaStates[0].getPandaType();

      if (scene.pandaType != cereal::PandaState::PandaType::UNKNOWN) {
        scene.ignition = false;
        for (const auto& pandaState : pandaStates) {
          scene.ignition |= pandaState.getIgnitionLine() || pandaState.getIgnitionCan();
        }
      }
    }
  } else if ((s->sm->frame - s->sm->rcv_frame("pandaStates")) > 5*UI_FREQ) {
    scene.pandaType = cereal::PandaState::PandaType::UNKNOWN;
  }
  if (sm.updated("carParams")) {
    scene.longitudinal_control = sm["carParams"].getCarParams().getOpenpilotLongitudinalControl();
  }
  if (sm.updated("wideRoadCameraState")) {
    auto cam_state = sm["wideRoadCameraState"].getWideRoadCameraState();
    float scale = (cam_state.getSensor() == cereal::FrameData::ImageSensor::AR0231) ? 6.0f : 1.0f;
    scene.light_sensor = std::max(100.0f - scale * cam_state.getExposureValPercent(), 0.0f);
  }
  scene.started = sm["deviceState"].getDeviceState().getStarted() && scene.ignition;
}

void ui_update_params(UIState *s) {
  auto params = Params();
  s->scene.is_metric = params.getBool("IsMetric");
  s->scene.map_on_left = params.getBool("NavSettingLeftSide");
}

void UIState::updateStatus() {
  if (scene.started && sm->updated("controlsState")) {
    auto controls_state = (*sm)["controlsState"].getControlsState();
    auto state = controls_state.getState();
    if (state == cereal::ControlsState::OpenpilotState::PRE_ENABLED || state == cereal::ControlsState::OpenpilotState::OVERRIDING) {
      status = STATUS_OVERRIDE;
    } else {
      status = controls_state.getEnabled() ? STATUS_ENGAGED : STATUS_DISENGAGED;
    }
  }

  // Handle onroad/offroad transition
  if (scene.started != started_prev || sm->frame == 1) {
    if (scene.started) {
      status = STATUS_DISENGAGED;
      scene.started_frame = sm->frame;
    }
    started_prev = scene.started;
    emit offroadTransition(!scene.started);
  }
}

UIState::UIState(QObject *parent) : QObject(parent) {
  sm = std::make_unique<SubMaster, const std::initializer_list<const char *>>({
    "modelV2", "controlsState", "liveCalibration", "radarState", "deviceState", "roadCameraState",
    "pandaStates", "carParams", "driverMonitoringState", "carState", "liveLocationKalman", "driverStateV2",
    "wideRoadCameraState", "managerState", "navInstruction", "navRoute", "uiPlan",
  });

  Params params;
  prime_type = std::atoi(params.get("PrimeType").c_str());
  language = QString::fromStdString(params.get("LanguageSetting"));

  // update timer
  timer = new QTimer(this);
  QObject::connect(timer, &QTimer::timeout, this, &UIState::update);
  timer->start(1000 / UI_FREQ);
}

void UIState::update() {
  update_sockets(this);
  update_state(this);
  updateStatus();

  if (sm->frame % UI_FREQ == 0) {
    watchdog_kick(nanos_since_boot());
  }
  emit uiUpdate(*this);
}

void UIState::setPrimeType(int type) {
  if (type != prime_type) {
    prime_type = type;
    Params().put("PrimeType", std::to_string(prime_type));
    emit primeTypeChanged(prime_type);
  }
}

Device::Device(QObject *parent) : brightness_filter(BACKLIGHT_OFFROAD, BACKLIGHT_TS, BACKLIGHT_DT), QObject(parent) {
  setAwake(true);
  resetInteractiveTimeout();

  QObject::connect(uiState(), &UIState::uiUpdate, this, &Device::update);
}

void Device::update(const UIState &s) {
  updateBrightness(s);
  updateWakefulness(s);
}

void Device::setAwake(bool on) {
  if (on != awake) {
    awake = on;
    Hardware::set_display_power(awake);
    LOGD("setting display power %d", awake);
    emit displayPowerChanged(awake);
  }
}

<<<<<<< HEAD
void Device::resetInteractiveTimout() {
  interactive_timeout = (ignition_on ? 10000 : 30000) * UI_FREQ;
=======
void Device::resetInteractiveTimeout() {
  interactive_timeout = (ignition_on ? 10 : 30) * UI_FREQ;
>>>>>>> c3fe3c81
}

void Device::updateBrightness(const UIState &s) {
  float clipped_brightness = BACKLIGHT_OFFROAD;
  if (s.scene.started) {
    clipped_brightness = s.scene.light_sensor;

    // CIE 1931 - https://www.photonstophotos.net/GeneralTopics/Exposure/Psychometric_Lightness_and_Gamma.htm
    if (clipped_brightness <= 8) {
      clipped_brightness = (clipped_brightness / 903.3);
    } else {
      clipped_brightness = std::pow((clipped_brightness + 16.0) / 116.0, 3.0);
    }

    // Scale back to 10% to 100%
    clipped_brightness = std::clamp(100.0f * clipped_brightness, 10.0f, 100.0f);
  }

  int brightness = brightness_filter.update(clipped_brightness);
  if (!awake) {
    brightness = 0;
  }

  if (brightness != last_brightness) {
    if (!brightness_future.isRunning()) {
      brightness_future = QtConcurrent::run(Hardware::set_brightness, brightness);
      last_brightness = brightness;
    }
  }
}

void Device::updateWakefulness(const UIState &s) {
  bool ignition_just_turned_off = !s.scene.ignition && ignition_on;
  ignition_on = s.scene.ignition;

  if (ignition_just_turned_off) {
    resetInteractiveTimeout();
  } else if (interactive_timeout > 0 && --interactive_timeout == 0) {
    emit interactiveTimeout();
  }

  setAwake(s.scene.ignition || interactive_timeout > 0);
}

UIState *uiState() {
  static UIState ui_state;
  return &ui_state;
}

Device *device() {
  static Device _device;
  return &_device;
}<|MERGE_RESOLUTION|>--- conflicted
+++ resolved
@@ -294,13 +294,8 @@
   }
 }
 
-<<<<<<< HEAD
-void Device::resetInteractiveTimout() {
+void Device::resetInteractiveTimeout() {
   interactive_timeout = (ignition_on ? 10000 : 30000) * UI_FREQ;
-=======
-void Device::resetInteractiveTimeout() {
-  interactive_timeout = (ignition_on ? 10 : 30) * UI_FREQ;
->>>>>>> c3fe3c81
 }
 
 void Device::updateBrightness(const UIState &s) {
