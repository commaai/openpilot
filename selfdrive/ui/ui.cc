--- conflicted
+++ resolved
@@ -188,19 +188,11 @@
   }
   if (sm.updated("driverMonitoringState")) {
     scene.dmonitoring_state = sm["driverMonitoringState"].getDriverMonitoringState();
-<<<<<<< HEAD
-    if(!scene.frontview && !scene.ignition) {
-      read_param(&scene.frontview, "IsDriverViewEnabled");
-    }
-  } else if (scene.frontview && (sm.frame - sm.rcv_frame("driverMonitoringState")) > UI_FREQ/2) {
-    scene.frontview = false;
-=======
-    if(!scene.driver_view && !s->ignition) {
+    if(!scene.driver_view && !scene.ignition) {
       read_param(&scene.driver_view, "IsDriverViewEnabled");
     }
-  } else if ((sm.frame - sm.rcv_frame("driverMonitoringState")) > UI_FREQ/2) {
+  } else if (scene.driver_view && (sm.frame - sm.rcv_frame("driverMonitoringState")) > UI_FREQ/2) {
     scene.driver_view = false;
->>>>>>> f5109d92
   }
   if (sm.updated("sensorEvents")) {
     for (auto sensor : sm["sensorEvents"].getSensorEvents()) {
@@ -213,11 +205,7 @@
       }
     }
   }
-<<<<<<< HEAD
-  scene.started = scene.deviceState.getStarted() || scene.frontview;
-=======
-  s->started = scene.deviceState.getStarted() || scene.driver_view;
->>>>>>> f5109d92
+  scene.started = scene.deviceState.getStarted() || scene.driver_view;
 }
 
 static void update_alert(UIState *s) {
