--- conflicted
+++ resolved
@@ -309,36 +309,12 @@
     scene.frontview = scene.controls_state.getRearViewCam();
     if (!scene.frontview){ s->controls_seen = true; }
 
-<<<<<<< HEAD
-    if (data.getVCruise() != scene.v_cruise) {
-      scene.v_cruise_update_ts = event.getLogMonoTime();
-    }
-    scene.v_cruise = data.getVCruise();
-    scene.v_ego = data.getVEgo();
-    scene.curvature = data.getCurvature();
-    scene.engaged = data.getEnabled();
-    scene.engageable = data.getEngageable();
-    scene.gps_planner_active = data.getGpsPlannerActive();
-    scene.monitoring_active = data.getDriverMonitoringOn();
-    scene.decel_for_model = data.getDecelForModel();
-
-    auto alert_sound = data.getAlertSound();
+    auto alert_sound = scene.controls_state.getAlertSound();
     if (alert_sound != s->sound.currentSound()) {
       if (alert_sound == AudibleAlert::NONE) {
         s->sound.stop();
       } else {
         s->sound.play(alert_sound);
-=======
-    auto alert_sound = scene.controls_state.getAlertSound();
-    const auto sound_none = cereal::CarControl::HUDControl::AudibleAlert::NONE;
-    if (alert_sound != s->alert_sound){
-      if (s->alert_sound != sound_none){
-        stop_alert_sound(s->alert_sound);
-      }
-      if (alert_sound != sound_none){
-        play_alert_sound(alert_sound);
-        s->alert_type = scene.controls_state.getAlertType();
->>>>>>> 7770041f
       }
     }
     scene.alert_text1 = scene.controls_state.getAlertText1();
@@ -880,19 +856,8 @@
       should_swap = true;
     }
 
-<<<<<<< HEAD
     s->sound.setVolume(fmin(MAX_VOLUME, MIN_VOLUME + s->scene.v_ego / 5), 5); // up one notch every 5 m/s
-  
-=======
-    if (s->volume_timeout > 0) {
-      s->volume_timeout--;
-    } else {
-      int volume = fmin(MAX_VOLUME, MIN_VOLUME + s->scene.controls_state.getVEgo() / 5);  // up one notch every 5 m/s
-      set_volume(volume);
-      s->volume_timeout = 5 * UI_FREQ;
-    }
-
->>>>>>> 7770041f
+
     // If car is started and controlsState times out, display an alert
     if (s->controls_timeout > 0) {
       s->controls_timeout--;
