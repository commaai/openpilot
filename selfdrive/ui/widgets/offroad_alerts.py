import pyray as rl
from enum import IntEnum
from abc import ABC, abstractmethod
from collections.abc import Callable
from dataclasses import dataclass
from openpilot.common.params import Params
from openpilot.system.hardware import HARDWARE
from openpilot.system.ui.lib.application import gui_app, FontWeight, FONT_SCALE
from openpilot.system.ui.lib.multilang import tr
from openpilot.system.ui.lib.scroll_panel import GuiScrollPanel
from openpilot.system.ui.lib.text_measure import measure_text_cached
from openpilot.system.ui.lib.wrap_text import wrap_text
from openpilot.system.ui.widgets import Widget
from openpilot.system.ui.widgets.html_render import HtmlRenderer
from openpilot.selfdrive.selfdrived.alertmanager import OFFROAD_ALERTS


<<<<<<< HEAD
NO_RELEASE_NOTES = "<h2>" + tr("No release notes available.") + "</h2>"
=======
NO_RELEASE_NOTES = tr("<h2>No release notes available.</h2>")
>>>>>>> 9b2f7341


class AlertColors:
  HIGH_SEVERITY = rl.Color(226, 44, 44, 255)
  LOW_SEVERITY = rl.Color(41, 41, 41, 255)
  BACKGROUND = rl.Color(57, 57, 57, 255)
  BUTTON = rl.WHITE
  BUTTON_PRESSED = rl.Color(200, 200, 200, 255)
  BUTTON_TEXT = rl.BLACK
  SNOOZE_BG = rl.Color(79, 79, 79, 255)
  SNOOZE_BG_PRESSED = rl.Color(100, 100, 100, 255)
  TEXT = rl.WHITE


class AlertConstants:
  MIN_BUTTON_WIDTH = 400
  BUTTON_HEIGHT = 125
  MARGIN = 50
  SPACING = 30
  FONT_SIZE = 48
  BORDER_RADIUS = 30 * 2  # matches Qt's 30px
  ALERT_HEIGHT = 120
  ALERT_SPACING = 10
  ALERT_INSET = 60


@dataclass
class AlertData:
  key: str
  text: str
  severity: int
  visible: bool = False


class ButtonStyle(IntEnum):
  LIGHT = 0
  DARK = 1


class ActionButton(Widget):
  def __init__(self, text: str, style: ButtonStyle = ButtonStyle.LIGHT,
               min_width: int = AlertConstants.MIN_BUTTON_WIDTH):
    super().__init__()
    self._style = style
    self._min_width = min_width
    self._font = gui_app.font(FontWeight.MEDIUM)
    self.set_text(text)

  def set_text(self, text: str):
    self._text = text
    self._text_size = measure_text_cached(gui_app.font(FontWeight.MEDIUM), self._text, AlertConstants.FONT_SIZE)
    self._rect.width = max(self._text_size.x + 60 * 2, self._min_width)
    self._rect.height = AlertConstants.BUTTON_HEIGHT

  def _render(self, _):
    roundness = AlertConstants.BORDER_RADIUS / self._rect.height
    bg_color = AlertColors.BUTTON if self._style == ButtonStyle.LIGHT else AlertColors.SNOOZE_BG
    if self.is_pressed:
      bg_color = AlertColors.BUTTON_PRESSED if self._style == ButtonStyle.LIGHT else AlertColors.SNOOZE_BG_PRESSED

    rl.draw_rectangle_rounded(self._rect, roundness, 10, bg_color)

    # center text
    color = rl.WHITE if self._style == ButtonStyle.DARK else rl.BLACK
    text_x = int(self._rect.x + (self._rect.width - self._text_size.x) // 2)
    text_y = int(self._rect.y + (self._rect.height - self._text_size.y) // 2)
    rl.draw_text_ex(self._font, self._text, rl.Vector2(text_x, text_y), AlertConstants.FONT_SIZE, 0, color)


class AbstractAlert(Widget, ABC):
  def __init__(self, has_reboot_btn: bool = False):
    super().__init__()
    self.params = Params()
    self.has_reboot_btn = has_reboot_btn
    self.dismiss_callback: Callable | None = None

    def snooze_callback():
      self.params.put_bool("SnoozeUpdate", True)
      if self.dismiss_callback:
        self.dismiss_callback()

    def excessive_actuation_callback():
      self.params.remove("Offroad_ExcessiveActuation")
      if self.dismiss_callback:
        self.dismiss_callback()

    self.dismiss_btn = ActionButton(tr("Close"))

    self.snooze_btn = ActionButton(tr("Snooze Update"), style=ButtonStyle.DARK)
    self.snooze_btn.set_click_callback(snooze_callback)

    self.excessive_actuation_btn = ActionButton(tr("Acknowledge Excessive Actuation"), style=ButtonStyle.DARK, min_width=800)
    self.excessive_actuation_btn.set_click_callback(excessive_actuation_callback)

    self.reboot_btn = ActionButton(tr("Reboot and Update"), min_width=600)
    self.reboot_btn.set_click_callback(lambda: HARDWARE.reboot())

    # TODO: just use a Scroller?
    self.content_rect = rl.Rectangle(0, 0, 0, 0)
    self.scroll_panel_rect = rl.Rectangle(0, 0, 0, 0)
    self.scroll_panel = GuiScrollPanel()

  def show_event(self):
    self.scroll_panel.set_offset(0)

  def set_dismiss_callback(self, callback: Callable):
    self.dismiss_callback = callback
    self.dismiss_btn.set_click_callback(self.dismiss_callback)

  @abstractmethod
  def refresh(self) -> bool:
    pass

  @abstractmethod
  def get_content_height(self) -> float:
    pass

  def _render(self, rect: rl.Rectangle):
    rl.draw_rectangle_rounded(rect, AlertConstants.BORDER_RADIUS / rect.height, 10, AlertColors.BACKGROUND)

    footer_height = AlertConstants.BUTTON_HEIGHT + AlertConstants.SPACING
    content_height = rect.height - 2 * AlertConstants.MARGIN - footer_height

    self.content_rect = rl.Rectangle(
      rect.x + AlertConstants.MARGIN,
      rect.y + AlertConstants.MARGIN,
      rect.width - 2 * AlertConstants.MARGIN,
      content_height,
    )
    self.scroll_panel_rect = rl.Rectangle(
      self.content_rect.x, self.content_rect.y, self.content_rect.width, self.content_rect.height
    )

    self._render_scrollable_content()
    self._render_footer(rect)

  def _render_scrollable_content(self):
    content_total_height = self.get_content_height()
    content_bounds = rl.Rectangle(0, 0, self.scroll_panel_rect.width, content_total_height)
    scroll_offset = self.scroll_panel.update(self.scroll_panel_rect, content_bounds)

    rl.begin_scissor_mode(
      int(self.scroll_panel_rect.x),
      int(self.scroll_panel_rect.y),
      int(self.scroll_panel_rect.width),
      int(self.scroll_panel_rect.height),
    )

    content_rect_with_scroll = rl.Rectangle(
      self.scroll_panel_rect.x,
      self.scroll_panel_rect.y + scroll_offset,
      self.scroll_panel_rect.width,
      content_total_height,
    )

    self._render_content(content_rect_with_scroll)
    rl.end_scissor_mode()

  @abstractmethod
  def _render_content(self, content_rect: rl.Rectangle):
    pass

  def _render_footer(self, rect: rl.Rectangle):
    footer_y = rect.y + rect.height - AlertConstants.MARGIN - AlertConstants.BUTTON_HEIGHT

    dismiss_x = rect.x + AlertConstants.MARGIN
    self.dismiss_btn.set_position(dismiss_x, footer_y)
    self.dismiss_btn.render()

    if self.has_reboot_btn:
      reboot_x = rect.x + rect.width - AlertConstants.MARGIN - self.reboot_btn.rect.width
      self.reboot_btn.set_position(reboot_x, footer_y)
      self.reboot_btn.render()

    elif self.excessive_actuation_btn.is_visible:
      actuation_x = rect.x + rect.width - AlertConstants.MARGIN - self.excessive_actuation_btn.rect.width
      self.excessive_actuation_btn.set_position(actuation_x, footer_y)
      self.excessive_actuation_btn.render()

    elif self.snooze_btn.is_visible:
      snooze_x = rect.x + rect.width - AlertConstants.MARGIN - self.snooze_btn.rect.width
      self.snooze_btn.set_position(snooze_x, footer_y)
      self.snooze_btn.render()


class OffroadAlert(AbstractAlert):
  def __init__(self):
    super().__init__(has_reboot_btn=False)
    self.sorted_alerts: list[AlertData] = []

  def refresh(self):
    if not self.sorted_alerts:
      self._build_alerts()

    active_count = 0
    connectivity_needed = False
    excessive_actuation = False

    for alert_data in self.sorted_alerts:
      text = ""
      alert_json = self.params.get(alert_data.key)

      if alert_json:
        text = alert_json.get("text", "").replace("%1", alert_json.get("extra", ""))

      alert_data.text = text
      alert_data.visible = bool(text)

      if alert_data.visible:
        active_count += 1

      if alert_data.key == "Offroad_ConnectivityNeeded" and alert_data.visible:
        connectivity_needed = True

      if alert_data.key == "Offroad_ExcessiveActuation" and alert_data.visible:
        excessive_actuation = True

    self.excessive_actuation_btn.set_visible(excessive_actuation)
    self.snooze_btn.set_visible(connectivity_needed and not excessive_actuation)
    return active_count

  def get_content_height(self) -> float:
    if not self.sorted_alerts:
      return 0

    total_height = 20
    font = gui_app.font(FontWeight.NORMAL)

    for alert_data in self.sorted_alerts:
      if not alert_data.visible:
        continue

      text_width = int(self.content_rect.width - (AlertConstants.ALERT_INSET * 2))
      wrapped_lines = wrap_text(font, alert_data.text, AlertConstants.FONT_SIZE, text_width)
      line_count = len(wrapped_lines)
      text_height = line_count * (AlertConstants.FONT_SIZE * FONT_SCALE)
      alert_item_height = max(text_height + (AlertConstants.ALERT_INSET * 2), AlertConstants.ALERT_HEIGHT)
      total_height += round(alert_item_height + AlertConstants.ALERT_SPACING)

    if total_height > 20:
      total_height = total_height - AlertConstants.ALERT_SPACING + 20

    return total_height

  def _build_alerts(self):
    self.sorted_alerts = []
    for key, config in sorted(OFFROAD_ALERTS.items(), key=lambda x: x[1].get("severity", 0), reverse=True):
      severity = config.get("severity", 0)
      alert_data = AlertData(key=key, text="", severity=severity)
      self.sorted_alerts.append(alert_data)

  def _render_content(self, content_rect: rl.Rectangle):
    y_offset = AlertConstants.ALERT_SPACING
    font = gui_app.font(FontWeight.NORMAL)

    for alert_data in self.sorted_alerts:
      if not alert_data.visible:
        continue

      bg_color = AlertColors.HIGH_SEVERITY if alert_data.severity > 0 else AlertColors.LOW_SEVERITY
      text_width = int(content_rect.width - (AlertConstants.ALERT_INSET * 2))
      wrapped_lines = wrap_text(font, alert_data.text, AlertConstants.FONT_SIZE, text_width)
      line_count = len(wrapped_lines)
      text_height = line_count * (AlertConstants.FONT_SIZE * FONT_SCALE)
      alert_item_height = max(text_height + (AlertConstants.ALERT_INSET * 2), AlertConstants.ALERT_HEIGHT)

      alert_rect = rl.Rectangle(
        content_rect.x + 10,
        content_rect.y + y_offset,
        content_rect.width - 30,
        alert_item_height,
      )

      roundness = AlertConstants.BORDER_RADIUS / min(alert_rect.height, alert_rect.width)
      rl.draw_rectangle_rounded(alert_rect, roundness, 10, bg_color)

      text_x = alert_rect.x + AlertConstants.ALERT_INSET
      text_y = alert_rect.y + AlertConstants.ALERT_INSET

      for i, line in enumerate(wrapped_lines):
        rl.draw_text_ex(
          font,
          line,
          rl.Vector2(text_x, text_y + i * AlertConstants.FONT_SIZE * FONT_SCALE),
          AlertConstants.FONT_SIZE,
          0,
          AlertColors.TEXT,
        )

      y_offset += round(alert_item_height + AlertConstants.ALERT_SPACING)


class UpdateAlert(AbstractAlert):
  def __init__(self):
    super().__init__(has_reboot_btn=True)
    self.release_notes = ""
    self._wrapped_release_notes = ""
    self._cached_content_height: float = 0.0
    self._html_renderer = HtmlRenderer(text="")

  def refresh(self) -> bool:
    update_available: bool = self.params.get_bool("UpdateAvailable")
    if update_available:
      self.release_notes = (self.params.get("UpdaterNewReleaseNotes") or b"").decode("utf8").strip()
      self._html_renderer.parse_html_content(self.release_notes or NO_RELEASE_NOTES)
      self._cached_content_height = 0
    else:
      self._html_renderer.parse_html_content(NO_RELEASE_NOTES)

    return update_available

  def get_content_height(self) -> float:
    if not self.release_notes:
      return 100

    if self._cached_content_height == 0:
      self._wrapped_release_notes = self.release_notes
      size = measure_text_cached(gui_app.font(FontWeight.NORMAL), self._wrapped_release_notes, AlertConstants.FONT_SIZE)
      self._cached_content_height = max(size.y + 60, 100)

    return self._cached_content_height

  def _render_content(self, content_rect: rl.Rectangle):
    notes_rect = rl.Rectangle(content_rect.x + 30, content_rect.y + 30, content_rect.width - 60, content_rect.height - 60)
    self._html_renderer.render(notes_rect)<|MERGE_RESOLUTION|>--- conflicted
+++ resolved
@@ -15,11 +15,7 @@
 from openpilot.selfdrive.selfdrived.alertmanager import OFFROAD_ALERTS
 
 
-<<<<<<< HEAD
-NO_RELEASE_NOTES = "<h2>" + tr("No release notes available.") + "</h2>"
-=======
 NO_RELEASE_NOTES = tr("<h2>No release notes available.</h2>")
->>>>>>> 9b2f7341
 
 
 class AlertColors:
