#include <stdio.h>
#include <stdlib.h>
#include <math.h>
#include <sys/resource.h>

#include <algorithm>

#include "common/util.h"
#include "common/utilpp.h"
#include "common/params.h"
#include "common/touch.h"
#include "common/swaglog.h"

#include "ui.hpp"
#include "paint.hpp"
#include "android/sl_sound.hpp"

volatile sig_atomic_t do_exit = 0;
static void set_do_exit(int sig) {
  do_exit = 1;
}

static void ui_set_brightness(UIState *s, int brightness) {
  static int last_brightness = -1;
  if (last_brightness != brightness && (s->awake || brightness == 0)) {
    if (set_brightness(brightness)) {
      last_brightness = brightness;
    }
  }
}

static void handle_display_state(UIState *s, bool user_input) {

  static int awake_timeout = 0;
  awake_timeout = std::max(awake_timeout-1, 0);

  // tap detection while display is off
  const float accel_samples = 5*UI_FREQ;
  static float accel_prev, gyro_prev = 0;

  bool accel_trigger = abs(s->accel_sensor - accel_prev) > 0.2;
  bool gyro_trigger = abs(s->gyro_sensor - gyro_prev) > 0.15;
  user_input = user_input || (accel_trigger && gyro_trigger);
  gyro_prev = s->gyro_sensor;
  accel_prev = (accel_prev*(accel_samples - 1) + s->accel_sensor) / accel_samples;

  // determine desired state
  bool should_wake = s->awake;
  if (user_input || s->ignition || s->started) {
<<<<<<< HEAD
    should_wake = true;
    awake_timeout = 30*UI_FREQ;
  } else if (awake_timeout == 0){
    should_wake = false;
=======
    desired_mode = HWC_POWER_MODE_NORMAL;
    display_timeout = 30*UI_FREQ;
  } else {
    display_timeout = std::max(display_timeout-1, 0);
    if (display_timeout == 0) {
      desired_mode = HWC_POWER_MODE_DOZE;
    }
>>>>>>> f9a5f71b
  }

  // handle state transition
  if (s->awake != should_wake) {
    s->awake = should_wake;
    int display_mode = s->awake ? HWC_POWER_MODE_NORMAL : HWC_POWER_MODE_OFF;
    LOGW("setting display mode %d", display_mode);
    framebuffer_set_power(s->fb, display_mode);
  }
}

static void handle_vision_touch(UIState *s, int touch_x, int touch_y) {
  if (s->started && (touch_x >= s->scene.viz_rect.x - bdr_s)
      && (s->active_app != cereal::UiLayoutState::App::SETTINGS)) {
    if (!s->scene.frontview) {
      s->scene.uilayout_sidebarcollapsed = !s->scene.uilayout_sidebarcollapsed;
    } else {
      Params().write_db_value("IsDriverViewEnabled", "0", 1);
    }
  }
}

static void handle_sidebar_touch(UIState *s, int touch_x, int touch_y) {
  if (!s->scene.uilayout_sidebarcollapsed && touch_x <= sbr_w) {
    if (settings_btn.ptInRect(touch_x, touch_y)) {
      s->active_app = cereal::UiLayoutState::App::SETTINGS;
    } else if (home_btn.ptInRect(touch_x, touch_y)) {
      if (s->started) {
        s->active_app = cereal::UiLayoutState::App::NONE;
        s->scene.uilayout_sidebarcollapsed = true;
      } else {
        s->active_app = cereal::UiLayoutState::App::HOME;
      }
    }
  }
}

static void update_offroad_layout_state(UIState *s, PubMaster *pm) {
  static int timeout = 0;
  static bool prev_collapsed = false;
  static cereal::UiLayoutState::App prev_app = cereal::UiLayoutState::App::NONE;
  if (timeout > 0) {
    timeout--;
  }
  if (prev_collapsed != s->scene.uilayout_sidebarcollapsed || prev_app != s->active_app || timeout == 0) {
    MessageBuilder msg;
    auto layout = msg.initEvent().initUiLayoutState();
    layout.setActiveApp(s->active_app);
    layout.setSidebarCollapsed(s->scene.uilayout_sidebarcollapsed);
    pm->send("offroadLayout", msg);
    LOGD("setting active app to %d with sidebar %d", (int)s->active_app, s->scene.uilayout_sidebarcollapsed);
    prev_collapsed = s->scene.uilayout_sidebarcollapsed;
    prev_app = s->active_app;
    timeout = 2 * UI_FREQ;
  }
}

int main(int argc, char* argv[]) {
  setpriority(PRIO_PROCESS, 0, -14);
  signal(SIGINT, (sighandler_t)set_do_exit);
  SLSound sound;

  UIState uistate = {};
  UIState *s = &uistate;
  ui_init(s);
  s->sound = &sound;

  TouchState touch = {0};
  touch_init(&touch);
  handle_display_state(s, true);

  PubMaster *pm = new PubMaster({"offroadLayout"});

  // light sensor scaling and volume params
  const bool LEON = util::read_file("/proc/cmdline").find("letv") != std::string::npos;

  float brightness_b = 0, brightness_m = 0;
  int result = read_param(&brightness_b, "BRIGHTNESS_B", true);
  result += read_param(&brightness_m, "BRIGHTNESS_M", true);
  if(result != 0) {
    brightness_b = LEON ? 10.0 : 5.0;
    brightness_m = LEON ? 2.6 : 1.3;
    write_param_float(brightness_b, "BRIGHTNESS_B", true);
    write_param_float(brightness_m, "BRIGHTNESS_M", true);
  }
  float smooth_brightness = brightness_b;

  const int MIN_VOLUME = LEON ? 12 : 9;
  const int MAX_VOLUME = LEON ? 15 : 12;
  s->sound->setVolume(MIN_VOLUME);

  while (!do_exit) {
    if (!s->started) {
      usleep(50 * 1000);
    }
    double u1 = millis_since_boot();

    ui_update(s);

    // poll for touch events
    int touch_x = -1, touch_y = -1;
    int touched = touch_poll(&touch, &touch_x, &touch_y, 0);
    if (touched == 1) {
      handle_sidebar_touch(s, touch_x, touch_y);
      handle_vision_touch(s, touch_x, touch_y);
    }

    // Don't waste resources on drawing in case screen is off
    handle_display_state(s, touched == 1);
    if (!s->awake) {
      continue;
    }

    // up one notch every 5 m/s
    s->sound->setVolume(fmin(MAX_VOLUME, MIN_VOLUME + s->scene.controls_state.getVEgo() / 5));

    // set brightness
    float clipped_brightness = fmin(512, (s->light_sensor*brightness_m) + brightness_b);
    smooth_brightness = fmin(255, clipped_brightness * 0.01 + smooth_brightness * 0.99);
    ui_set_brightness(s, (int)smooth_brightness);

    update_offroad_layout_state(s, pm);

    ui_draw(s);
    double u2 = millis_since_boot();
    if (!s->scene.frontview && (u2-u1 > 66)) {
      // warn on sub 15fps
      LOGW("slow frame(%llu) time: %.2f", (s->sm)->frame, u2-u1);
    }
    framebuffer_swap(s->fb);
  }

  handle_display_state(s, true);
  delete s->sm;
  delete pm;
  return 0;
}<|MERGE_RESOLUTION|>--- conflicted
+++ resolved
@@ -47,20 +47,10 @@
   // determine desired state
   bool should_wake = s->awake;
   if (user_input || s->ignition || s->started) {
-<<<<<<< HEAD
     should_wake = true;
     awake_timeout = 30*UI_FREQ;
   } else if (awake_timeout == 0){
     should_wake = false;
-=======
-    desired_mode = HWC_POWER_MODE_NORMAL;
-    display_timeout = 30*UI_FREQ;
-  } else {
-    display_timeout = std::max(display_timeout-1, 0);
-    if (display_timeout == 0) {
-      desired_mode = HWC_POWER_MODE_DOZE;
-    }
->>>>>>> f9a5f71b
   }
 
   // handle state transition
