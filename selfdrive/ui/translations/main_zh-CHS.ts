--- conflicted
+++ resolved
@@ -117,14 +117,13 @@
     <name>DeveloperPanel</name>
     <message>
         <source>Joystick Debug Mode</source>
-        <translation>摇杆调试模式</translation>
+        <translation type="unfinished"></translation>
     </message>
     <message>
         <source>Longitudinal Maneuver Mode</source>
-        <translation>纵向机动模式</translation>
-    </message>
-    <message>
-<<<<<<< HEAD
+        <translation type="unfinished"></translation>
+    </message>
+    <message>
         <source>Enables or disables the github runner service.</source>
         <translation type="unfinished"></translation>
     </message>
@@ -139,26 +138,14 @@
     <message>
         <source>Enable this to attempt to enable radar tracks for Hyundai, Kia, and Genesis models equipped with the supported Mando SCC radar. This allows sunnypilot to use radar data for improved lead tracking and overall longitudinal performance.</source>
         <translation type="unfinished"></translation>
-=======
-        <source>openpilot Longitudinal Control (Alpha)</source>
-        <translation>openpilot纵向控制（Alpha 版）</translation>
-    </message>
-    <message>
-        <source>WARNING: openpilot longitudinal control is in alpha for this car and will disable Automatic Emergency Braking (AEB).</source>
-        <translation>警告：此车辆的 openpilot 纵向控制功能目前处于Alpha版本，使用此功能将会停用自动紧急制动（AEB）功能。</translation>
-    </message>
-    <message>
-        <source>On this car, openpilot defaults to the car&apos;s built-in ACC instead of openpilot&apos;s longitudinal control. Enable this to switch to openpilot longitudinal control. Enabling Experimental mode is recommended when enabling openpilot longitudinal control alpha.</source>
-        <translation>在这辆车上，openpilot 默认使用车辆内建的主动巡航控制（ACC），而非 openpilot 的纵向控制。启用此项功能可切换至 openpilot 的纵向控制。当启用 openpilot 纵向控制 Alpha 版本时，建议同时启用实验性模式（Experimental mode）。</translation>
->>>>>>> 917b45af
     </message>
     <message>
         <source>Enable ADB</source>
-        <translation>启用 ADB</translation>
+        <translation type="unfinished"></translation>
     </message>
     <message>
         <source>ADB (Android Debug Bridge) allows connecting to your device over USB or over the network. See https://docs.comma.ai/how-to/connect-to-comma for more info.</source>
-        <translation>ADB（Android调试桥接）允许通过USB或网络连接到您的设备。更多信息请参见 [https://docs.comma.ai/how-to/connect-to-comma](https://docs.comma.ai/how-to/connect-to-comma)。</translation>
+        <translation type="unfinished"></translation>
     </message>
     <message>
         <source>openpilot Longitudinal Control (Alpha)</source>
@@ -657,7 +644,7 @@
     </message>
     <message>
         <source>Please connect to Wi-Fi to complete initial pairing</source>
-        <translation>请连接 Wi-Fi 以完成初始配对</translation>
+        <translation type="unfinished"></translation>
     </message>
 </context>
 <context>
@@ -881,7 +868,7 @@
     </message>
     <message>
         <source>Developer</source>
-        <translation>开发人员</translation>
+        <translation type="unfinished"></translation>
     </message>
 </context>
 <context>
@@ -1539,21 +1526,20 @@
         <translation>即使在openpilot未激活时也启用驾驶员监控。</translation>
     </message>
     <message>
-<<<<<<< HEAD
         <source>Enable Dynamic Experimental Control</source>
         <translation type="unfinished"></translation>
     </message>
     <message>
         <source>Enable toggle to allow the model to determine when to use sunnypilot ACC or sunnypilot End to End Longitudinal.</source>
         <translation type="unfinished"></translation>
-=======
+    </message>
+    <message>
         <source>FIREHOSE Mode</source>
-        <translation>FIREHOSE 模式</translation>
+        <translation type="unfinished"></translation>
     </message>
     <message>
         <source>Enable &lt;b&gt;FIREHOSE Mode&lt;/b&gt; to get your driving data in the training set.&lt;br&gt;&lt;br&gt;Follow these steps to get your device ready:&lt;br&gt;  1. Bring your device inside and connect to a good USB-C adapter&lt;br&gt;  2. Connect to Wi-Fi&lt;br&gt;  3. Enable this toggle&lt;br&gt;  4. Leave it connected for at least 30 minutes&lt;br&gt;&lt;br&gt;This toggle turns off once you restart your device. Repeat once a week for maximum effectiveness.</source>
-        <translation>启用 &lt;b&gt;FIREHOSE 模式&lt;/b&gt; 以将您的驾驶数据纳入训练集。&lt;br&gt;&lt;br&gt;按照以下步骤准备您的设备：&lt;br&gt;  1. 将设备带入室内并连接到良好的 USB-C 适配器&lt;br&gt;  2. 连接到 Wi-Fi&lt;br&gt;  3. 启用此开关&lt;br&gt;  4. 保持连接至少 30 分钟&lt;br&gt;&lt;br&gt;此开关在您重新启动设备后会关闭。每周重复一次以达到最佳效果。</translation>
->>>>>>> 917b45af
+        <translation type="unfinished"></translation>
     </message>
 </context>
 <context>
