<?xml version="1.0" encoding="utf-8"?>
<!DOCTYPE TS>
<TS version="2.1" language="zh_CN">
<context>
    <name>AbstractAlert</name>
    <message>
        <source>Close</source>
        <translation>关闭</translation>
    </message>
    <message>
        <source>Snooze Update</source>
        <translation>暂停更新</translation>
    </message>
    <message>
        <source>Reboot and Update</source>
        <translation>重启并更新</translation>
    </message>
</context>
<context>
    <name>AdvancedNetworking</name>
    <message>
        <source>Back</source>
        <translation>返回</translation>
    </message>
    <message>
        <source>Enable Tethering</source>
        <translation>启用WiFi热点</translation>
    </message>
    <message>
        <source>Tethering Password</source>
        <translation>WiFi热点密码</translation>
    </message>
    <message>
        <source>EDIT</source>
        <translation>编辑</translation>
    </message>
    <message>
        <source>Enter new tethering password</source>
        <translation>输入新的WiFi热点密码</translation>
    </message>
    <message>
        <source>IP Address</source>
        <translation>IP地址</translation>
    </message>
    <message>
        <source>Enable Roaming</source>
        <translation>启用数据漫游</translation>
    </message>
    <message>
        <source>APN Setting</source>
        <translation>APN设置</translation>
    </message>
    <message>
        <source>Enter APN</source>
        <translation>输入APN</translation>
    </message>
    <message>
        <source>leave blank for automatic configuration</source>
        <translation>留空以自动配置</translation>
    </message>
    <message>
        <source>Cellular Metered</source>
        <translation>按流量计费的手机移动网络</translation>
    </message>
    <message>
        <source>Prevent large data uploads when on a metered connection</source>
        <translation>当使用按流量计费的连接时，避免上传大流量数据</translation>
    </message>
    <message>
        <source>Hidden Network</source>
        <translation>隐藏的网络</translation>
    </message>
    <message>
        <source>CONNECT</source>
        <translation>连线</translation>
    </message>
    <message>
        <source>Enter SSID</source>
        <translation>输入 SSID</translation>
    </message>
    <message>
        <source>Enter password</source>
        <translation>输入密码</translation>
    </message>
    <message>
        <source>for &quot;%1&quot;</source>
        <translation>网络名称：&quot;%1&quot;</translation>
    </message>
</context>
<context>
    <name>ConfirmationDialog</name>
    <message>
        <source>Ok</source>
        <translation>好的</translation>
    </message>
    <message>
        <source>Cancel</source>
        <translation>取消</translation>
    </message>
</context>
<context>
    <name>DeclinePage</name>
    <message>
        <source>You must accept the Terms and Conditions in order to use openpilot.</source>
        <translation>您必须接受条款和条件以使用openpilot。</translation>
    </message>
    <message>
        <source>Back</source>
        <translation>返回</translation>
    </message>
    <message>
        <source>Decline, uninstall %1</source>
        <translation>拒绝并卸载%1</translation>
    </message>
</context>
<context>
    <name>DeveloperPanel</name>
    <message>
        <source>Joystick Debug Mode</source>
        <translation type="unfinished"></translation>
    </message>
    <message>
        <source>Longitudinal Maneuver Mode</source>
        <translation type="unfinished"></translation>
    </message>
    <message>
<<<<<<< HEAD
        <source>Enable ADB</source>
        <translation type="unfinished"></translation>
=======
        <source>openpilot Longitudinal Control (Alpha)</source>
        <translation type="unfinished">openpilot纵向控制（Alpha 版）</translation>
    </message>
    <message>
        <source>WARNING: openpilot longitudinal control is in alpha for this car and will disable Automatic Emergency Braking (AEB).</source>
        <translation type="unfinished">警告：此车辆的 openpilot 纵向控制功能目前处于Alpha版本，使用此功能将会停用自动紧急制动（AEB）功能。</translation>
    </message>
    <message>
        <source>On this car, openpilot defaults to the car&apos;s built-in ACC instead of openpilot&apos;s longitudinal control. Enable this to switch to openpilot longitudinal control. Enabling Experimental mode is recommended when enabling openpilot longitudinal control alpha.</source>
        <translation type="unfinished">在这辆车上，openpilot 默认使用车辆内建的主动巡航控制（ACC），而非 openpilot 的纵向控制。启用此项功能可切换至 openpilot 的纵向控制。当启用 openpilot 纵向控制 Alpha 版本时，建议同时启用实验性模式（Experimental mode）。</translation>
>>>>>>> 754882c9
    </message>
</context>
<context>
    <name>DevicePanel</name>
    <message>
        <source>Dongle ID</source>
        <translation>设备ID（Dongle ID）</translation>
    </message>
    <message>
        <source>N/A</source>
        <translation>N/A</translation>
    </message>
    <message>
        <source>Serial</source>
        <translation>序列号</translation>
    </message>
    <message>
        <source>Driver Camera</source>
        <translation>驾驶员摄像头</translation>
    </message>
    <message>
        <source>PREVIEW</source>
        <translation>预览</translation>
    </message>
    <message>
        <source>Preview the driver facing camera to ensure that driver monitoring has good visibility. (vehicle must be off)</source>
        <translation>打开并预览驾驶员摄像头，以确保驾驶员监控具有良好视野。（仅熄火时可用）</translation>
    </message>
    <message>
        <source>Reset Calibration</source>
        <translation>重置设备校准</translation>
    </message>
    <message>
        <source>RESET</source>
        <translation>重置</translation>
    </message>
    <message>
        <source>Are you sure you want to reset calibration?</source>
        <translation>您确定要重置设备校准吗？</translation>
    </message>
    <message>
        <source>Review Training Guide</source>
        <translation>新手指南</translation>
    </message>
    <message>
        <source>REVIEW</source>
        <translation>查看</translation>
    </message>
    <message>
        <source>Review the rules, features, and limitations of openpilot</source>
        <translation>查看 openpilot 的使用规则，以及其功能和限制</translation>
    </message>
    <message>
        <source>Are you sure you want to review the training guide?</source>
        <translation>您确定要查看新手指南吗？</translation>
    </message>
    <message>
        <source>Regulatory</source>
        <translation>监管信息</translation>
    </message>
    <message>
        <source>VIEW</source>
        <translation>查看</translation>
    </message>
    <message>
        <source>Change Language</source>
        <translation>切换语言</translation>
    </message>
    <message>
        <source>CHANGE</source>
        <translation>切换</translation>
    </message>
    <message>
        <source>Select a language</source>
        <translation>选择语言</translation>
    </message>
    <message>
        <source>Reboot</source>
        <translation>重启</translation>
    </message>
    <message>
        <source>Power Off</source>
        <translation>关机</translation>
    </message>
    <message>
        <source>openpilot requires the device to be mounted within 4° left or right and within 5° up or 9° down. openpilot is continuously calibrating, resetting is rarely required.</source>
        <translation>openpilot要求设备安装的偏航角在左4°和右4°之间，俯仰角在上5°和下9°之间。一般来说，openpilot会持续更新校准，很少需要重置。</translation>
    </message>
    <message>
        <source> Your device is pointed %1° %2 and %3° %4.</source>
        <translation> 您的设备校准为%1° %2、%3° %4。</translation>
    </message>
    <message>
        <source>down</source>
        <translation>朝下</translation>
    </message>
    <message>
        <source>up</source>
        <translation>朝上</translation>
    </message>
    <message>
        <source>left</source>
        <translation>朝左</translation>
    </message>
    <message>
        <source>right</source>
        <translation>朝右</translation>
    </message>
    <message>
        <source>Are you sure you want to reboot?</source>
        <translation>您确定要重新启动吗？</translation>
    </message>
    <message>
        <source>Disengage to Reboot</source>
        <translation>取消openpilot以重新启动</translation>
    </message>
    <message>
        <source>Are you sure you want to power off?</source>
        <translation>您确定要关机吗？</translation>
    </message>
    <message>
        <source>Disengage to Power Off</source>
        <translation>取消openpilot以关机</translation>
    </message>
    <message>
        <source>Reset</source>
        <translation>重置</translation>
    </message>
    <message>
        <source>Review</source>
        <translation>预览</translation>
    </message>
    <message>
        <source>Pair your device with comma connect (connect.comma.ai) and claim your comma prime offer.</source>
        <translation>将您的设备与comma connect （connect.comma.ai）配对并领取您的comma prime优惠。</translation>
    </message>
    <message>
        <source>Pair Device</source>
        <translation>配对设备</translation>
    </message>
    <message>
        <source>PAIR</source>
        <translation>配对</translation>
    </message>
</context>
<context>
    <name>DriverViewWindow</name>
    <message>
        <source>camera starting</source>
        <translation>正在启动相机</translation>
    </message>
</context>
<context>
    <name>ExperimentalModeButton</name>
    <message>
        <source>EXPERIMENTAL MODE ON</source>
        <translation>试验模式运行</translation>
    </message>
    <message>
        <source>CHILL MODE ON</source>
        <translation>轻松模式运行</translation>
    </message>
</context>
<context>
    <name>HudRenderer</name>
    <message>
        <source>km/h</source>
        <translation>km/h</translation>
    </message>
    <message>
        <source>mph</source>
        <translation>mph</translation>
    </message>
    <message>
        <source>MAX</source>
        <translation>最高定速</translation>
    </message>
</context>
<context>
    <name>InputDialog</name>
    <message>
        <source>Cancel</source>
        <translation>取消</translation>
    </message>
    <message numerus="yes">
        <source>Need at least %n character(s)!</source>
        <translation>
            <numerusform>至少需要 %n 个字符！</numerusform>
        </translation>
    </message>
</context>
<context>
    <name>Installer</name>
    <message>
        <source>Installing...</source>
        <translation>正在安装……</translation>
    </message>
</context>
<context>
    <name>MultiOptionDialog</name>
    <message>
        <source>Select</source>
        <translation>选择</translation>
    </message>
    <message>
        <source>Cancel</source>
        <translation>取消</translation>
    </message>
</context>
<context>
    <name>Networking</name>
    <message>
        <source>Advanced</source>
        <translation>高级</translation>
    </message>
    <message>
        <source>Enter password</source>
        <translation>输入密码</translation>
    </message>
    <message>
        <source>for &quot;%1&quot;</source>
        <translation>网络名称：&quot;%1&quot;</translation>
    </message>
    <message>
        <source>Wrong password</source>
        <translation>密码错误</translation>
    </message>
</context>
<context>
    <name>OffroadAlert</name>
    <message>
        <source>Immediately connect to the internet to check for updates. If you do not connect to the internet, openpilot won&apos;t engage in %1</source>
        <translation>请立即连接网络检查更新。如果不连接网络，openpilot 将在 %1 后便无法使用</translation>
    </message>
    <message>
        <source>Connect to internet to check for updates. openpilot won&apos;t automatically start until it connects to internet to check for updates.</source>
        <translation>请连接至互联网以检查更新。在连接至互联网并完成更新检查之前，openpilot 将不会自动启动。</translation>
    </message>
    <message>
        <source>Unable to download updates
%1</source>
        <translation>无法下载更新
%1</translation>
    </message>
    <message>
        <source>Taking camera snapshots. System won&apos;t start until finished.</source>
        <translation>正在使用相机拍摄中。在完成之前，系统将无法启动。</translation>
    </message>
    <message>
        <source>An update to your device&apos;s operating system is downloading in the background. You will be prompted to update when it&apos;s ready to install.</source>
        <translation>一个针对您设备的操作系统更新正在后台下载中。当更新准备好安装时，您将收到提示进行更新。</translation>
    </message>
    <message>
        <source>Device failed to register. It will not connect to or upload to comma.ai servers, and receives no support from comma.ai. If this is an official device, visit https://comma.ai/support.</source>
        <translation>设备注册失败。它将无法连接或上传至 comma.ai 服务器，并且无法获得 comma.ai 的支持。如果这是一个官方设备，请访问 https://comma.ai/support。</translation>
    </message>
    <message>
        <source>NVMe drive not mounted.</source>
        <translation>NVMe固态硬盘未被挂载。</translation>
    </message>
    <message>
        <source>Unsupported NVMe drive detected. Device may draw significantly more power and overheat due to the unsupported NVMe.</source>
        <translation>检测到不支持的 NVMe 固态硬盘。您的设备因为使用了不支持的 NVMe 固态硬盘可能会消耗更多电力并更易过热。</translation>
    </message>
    <message>
        <source>openpilot was unable to identify your car. Your car is either unsupported or its ECUs are not recognized. Please submit a pull request to add the firmware versions to the proper vehicle. Need help? Join discord.comma.ai.</source>
        <translation>openpilot 无法识别您的车辆。您的车辆可能未被支持，或是其电控单元 (ECU) 未被识别。请提交一个 Pull Request 为您的车辆添加正确的固件版本。需要帮助吗？请加入 discord.comma.ai。</translation>
    </message>
    <message>
        <source>openpilot detected a change in the device&apos;s mounting position. Ensure the device is fully seated in the mount and the mount is firmly secured to the windshield.</source>
        <translation>openpilot 检测到设备的安装位置发生变化。请确保设备完全安装在支架上，并确保支架牢固地固定在挡风玻璃上。</translation>
    </message>
    <message>
        <source>Device temperature too high. System cooling down before starting. Current internal component temperature: %1</source>
        <translation>设备温度过高。系统正在冷却中，等冷却完毕后才会启动。目前内部组件温度：%1</translation>
    </message>
</context>
<context>
    <name>OffroadHome</name>
    <message>
        <source>UPDATE</source>
        <translation>更新</translation>
    </message>
    <message>
        <source> ALERTS</source>
        <translation> 警报</translation>
    </message>
    <message>
        <source> ALERT</source>
        <translation> 警报</translation>
    </message>
</context>
<context>
    <name>OnroadAlerts</name>
    <message>
        <source>openpilot Unavailable</source>
        <translation>无法使用 openpilot</translation>
    </message>
    <message>
        <source>TAKE CONTROL IMMEDIATELY</source>
        <translation>立即接管</translation>
    </message>
    <message>
        <source>Reboot Device</source>
        <translation>重启设备</translation>
    </message>
    <message>
        <source>Waiting to start</source>
        <translation>等待开始</translation>
    </message>
    <message>
        <source>System Unresponsive</source>
        <translation>系统无响应</translation>
    </message>
</context>
<context>
    <name>PairingPopup</name>
    <message>
        <source>Pair your device to your comma account</source>
        <translation>将您的设备与comma账号配对</translation>
    </message>
    <message>
        <source>Go to https://connect.comma.ai on your phone</source>
        <translation>在手机上访问 https://connect.comma.ai</translation>
    </message>
    <message>
        <source>Click &quot;add new device&quot; and scan the QR code on the right</source>
        <translation>点击“添加新设备”，扫描右侧二维码</translation>
    </message>
    <message>
        <source>Bookmark connect.comma.ai to your home screen to use it like an app</source>
        <translation>将 connect.comma.ai 收藏到您的主屏幕，以便像应用程序一样使用它</translation>
    </message>
    <message>
        <source>Please connect to Wi-Fi to complete initial pairing</source>
        <translation type="unfinished"></translation>
    </message>
</context>
<context>
    <name>ParamControl</name>
    <message>
        <source>Cancel</source>
        <translation>取消</translation>
    </message>
    <message>
        <source>Enable</source>
        <translation>启用</translation>
    </message>
</context>
<context>
    <name>PrimeAdWidget</name>
    <message>
        <source>Upgrade Now</source>
        <translation>现在升级</translation>
    </message>
    <message>
        <source>Become a comma prime member at connect.comma.ai</source>
        <translation>打开connect.comma.ai以注册comma prime会员</translation>
    </message>
    <message>
        <source>PRIME FEATURES:</source>
        <translation>comma prime特权：</translation>
    </message>
    <message>
        <source>Remote access</source>
        <translation>远程访问</translation>
    </message>
    <message>
        <source>24/7 LTE connectivity</source>
        <translation>全天候 LTE 连接</translation>
    </message>
    <message>
        <source>1 year of drive storage</source>
        <translation>一年的行驶记录储存空间</translation>
    </message>
    <message>
        <source>Remote snapshots</source>
        <translation>远程快照</translation>
    </message>
</context>
<context>
    <name>PrimeUserWidget</name>
    <message>
        <source>✓ SUBSCRIBED</source>
        <translation>✓ 已订阅</translation>
    </message>
    <message>
        <source>comma prime</source>
        <translation>comma prime</translation>
    </message>
</context>
<context>
    <name>QObject</name>
    <message>
        <source>Reboot</source>
        <translation>重启</translation>
    </message>
    <message>
        <source>Exit</source>
        <translation>退出</translation>
    </message>
    <message>
        <source>openpilot</source>
        <translation>openpilot</translation>
    </message>
    <message numerus="yes">
        <source>%n minute(s) ago</source>
        <translation>
            <numerusform>%n 分钟前</numerusform>
        </translation>
    </message>
    <message numerus="yes">
        <source>%n hour(s) ago</source>
        <translation>
            <numerusform>%n 小时前</numerusform>
        </translation>
    </message>
    <message numerus="yes">
        <source>%n day(s) ago</source>
        <translation>
            <numerusform>%n 天前</numerusform>
        </translation>
    </message>
    <message>
        <source>now</source>
        <translation>现在</translation>
    </message>
</context>
<context>
    <name>Reset</name>
    <message>
        <source>Reset failed. Reboot to try again.</source>
        <translation>重置失败。 重新启动以重试。</translation>
    </message>
    <message>
        <source>Are you sure you want to reset your device?</source>
        <translation>您确定要重置您的设备吗？</translation>
    </message>
    <message>
        <source>System Reset</source>
        <translation>恢复出厂设置</translation>
    </message>
    <message>
        <source>Cancel</source>
        <translation>取消</translation>
    </message>
    <message>
        <source>Reboot</source>
        <translation>重启</translation>
    </message>
    <message>
        <source>Confirm</source>
        <translation>确认</translation>
    </message>
    <message>
        <source>Unable to mount data partition. Partition may be corrupted. Press confirm to erase and reset your device.</source>
        <translation>无法挂载数据分区。分区可能已经损坏。请确认是否要删除并重新设置。</translation>
    </message>
    <message>
        <source>Resetting device...
This may take up to a minute.</source>
        <translation>设备重置中…
这可能需要一分钟的时间。</translation>
    </message>
    <message>
        <source>System reset triggered. Press confirm to erase all content and settings. Press cancel to resume boot.</source>
        <translation>系统重置已触发。按下“确认”以清除所有内容和设置，按下“取消”以继续启动。</translation>
    </message>
</context>
<context>
    <name>SettingsWindow</name>
    <message>
        <source>×</source>
        <translation>×</translation>
    </message>
    <message>
        <source>Device</source>
        <translation>设备</translation>
    </message>
    <message>
        <source>Network</source>
        <translation>网络</translation>
    </message>
    <message>
        <source>Toggles</source>
        <translation>设定</translation>
    </message>
    <message>
        <source>Software</source>
        <translation>软件</translation>
    </message>
    <message>
        <source>Developer</source>
        <translation type="unfinished"></translation>
    </message>
</context>
<context>
    <name>Setup</name>
    <message>
        <source>WARNING: Low Voltage</source>
        <translation>警告：低电压</translation>
    </message>
    <message>
        <source>Power your device in a car with a harness or proceed at your own risk.</source>
        <translation>请使用car harness线束为您的设备供电，或自行承担风险。</translation>
    </message>
    <message>
        <source>Power off</source>
        <translation>关机</translation>
    </message>
    <message>
        <source>Continue</source>
        <translation>继续</translation>
    </message>
    <message>
        <source>Getting Started</source>
        <translation>开始设置</translation>
    </message>
    <message>
        <source>Before we get on the road, let’s finish installation and cover some details.</source>
        <translation>开始旅程之前，让我们完成安装并介绍一些细节。</translation>
    </message>
    <message>
        <source>Connect to Wi-Fi</source>
        <translation>连接到WiFi</translation>
    </message>
    <message>
        <source>Back</source>
        <translation>返回</translation>
    </message>
    <message>
        <source>Continue without Wi-Fi</source>
        <translation>不连接WiFi并继续</translation>
    </message>
    <message>
        <source>Waiting for internet</source>
        <translation>等待网络连接</translation>
    </message>
    <message>
        <source>Enter URL</source>
        <translation>输入网址</translation>
    </message>
    <message>
        <source>for Custom Software</source>
        <translation>以下载自定义软件</translation>
    </message>
    <message>
        <source>Downloading...</source>
        <translation>正在下载……</translation>
    </message>
    <message>
        <source>Download Failed</source>
        <translation>下载失败</translation>
    </message>
    <message>
        <source>Ensure the entered URL is valid, and the device’s internet connection is good.</source>
        <translation>请确保互联网连接良好且输入的URL有效。</translation>
    </message>
    <message>
        <source>Reboot device</source>
        <translation>重启设备</translation>
    </message>
    <message>
        <source>Start over</source>
        <translation>重来</translation>
    </message>
    <message>
        <source>No custom software found at this URL.</source>
        <translation>在此网址找不到自定义软件。</translation>
    </message>
    <message>
        <source>Something went wrong. Reboot the device.</source>
        <translation>发生了一些错误。请重新启动您的设备。</translation>
    </message>
    <message>
        <source>Select a language</source>
        <translation>选择语言</translation>
    </message>
    <message>
        <source>Choose Software to Install</source>
        <translation>选择要安装的软件</translation>
    </message>
    <message>
        <source>openpilot</source>
        <translation>openpilot</translation>
    </message>
    <message>
        <source>Custom Software</source>
        <translation>定制软件</translation>
    </message>
</context>
<context>
    <name>SetupWidget</name>
    <message>
        <source>Finish Setup</source>
        <translation>完成设置</translation>
    </message>
    <message>
        <source>Pair your device with comma connect (connect.comma.ai) and claim your comma prime offer.</source>
        <translation>将您的设备与comma connect （connect.comma.ai）配对并领取您的comma prime优惠。</translation>
    </message>
    <message>
        <source>Pair device</source>
        <translation>配对设备</translation>
    </message>
</context>
<context>
    <name>Sidebar</name>
    <message>
        <source>CONNECT</source>
        <translation>CONNECT</translation>
    </message>
    <message>
        <source>OFFLINE</source>
        <translation>离线</translation>
    </message>
    <message>
        <source>ONLINE</source>
        <translation>在线</translation>
    </message>
    <message>
        <source>ERROR</source>
        <translation>连接出错</translation>
    </message>
    <message>
        <source>TEMP</source>
        <translation>设备温度</translation>
    </message>
    <message>
        <source>HIGH</source>
        <translation>过热</translation>
    </message>
    <message>
        <source>GOOD</source>
        <translation>良好</translation>
    </message>
    <message>
        <source>OK</source>
        <translation>一般</translation>
    </message>
    <message>
        <source>VEHICLE</source>
        <translation>车辆连接</translation>
    </message>
    <message>
        <source>NO</source>
        <translation>无</translation>
    </message>
    <message>
        <source>PANDA</source>
        <translation>PANDA</translation>
    </message>
    <message>
        <source>--</source>
        <translation>--</translation>
    </message>
    <message>
        <source>Wi-Fi</source>
        <translation>Wi-Fi</translation>
    </message>
    <message>
        <source>ETH</source>
        <translation>以太网</translation>
    </message>
    <message>
        <source>2G</source>
        <translation>2G</translation>
    </message>
    <message>
        <source>3G</source>
        <translation>3G</translation>
    </message>
    <message>
        <source>LTE</source>
        <translation>LTE</translation>
    </message>
    <message>
        <source>5G</source>
        <translation>5G</translation>
    </message>
</context>
<context>
    <name>SoftwarePanel</name>
    <message>
        <source>Updates are only downloaded while the car is off.</source>
        <translation>车辆熄火时才能下载升级文件。</translation>
    </message>
    <message>
        <source>Current Version</source>
        <translation>当前版本</translation>
    </message>
    <message>
        <source>Download</source>
        <translation>下载</translation>
    </message>
    <message>
        <source>Install Update</source>
        <translation>安装更新</translation>
    </message>
    <message>
        <source>INSTALL</source>
        <translation>安装</translation>
    </message>
    <message>
        <source>Target Branch</source>
        <translation>目标分支</translation>
    </message>
    <message>
        <source>SELECT</source>
        <translation>选择</translation>
    </message>
    <message>
        <source>Select a branch</source>
        <translation>选择分支</translation>
    </message>
    <message>
        <source>UNINSTALL</source>
        <translation>卸载</translation>
    </message>
    <message>
        <source>Uninstall %1</source>
        <translation>卸载 %1</translation>
    </message>
    <message>
        <source>Are you sure you want to uninstall?</source>
        <translation>您确定要卸载吗？</translation>
    </message>
    <message>
        <source>CHECK</source>
        <translation>查看</translation>
    </message>
    <message>
        <source>Uninstall</source>
        <translation>卸载</translation>
    </message>
    <message>
        <source>failed to check for update</source>
        <translation>检查更新失败</translation>
    </message>
    <message>
        <source>up to date, last checked %1</source>
        <translation>已经是最新版本，上次检查时间为 %1</translation>
    </message>
    <message>
        <source>DOWNLOAD</source>
        <translation>下载</translation>
    </message>
    <message>
        <source>update available</source>
        <translation>有可用的更新</translation>
    </message>
    <message>
        <source>never</source>
        <translation>从未更新</translation>
    </message>
</context>
<context>
    <name>SshControl</name>
    <message>
        <source>SSH Keys</source>
        <translation>SSH密钥</translation>
    </message>
    <message>
        <source>Warning: This grants SSH access to all public keys in your GitHub settings. Never enter a GitHub username other than your own. A comma employee will NEVER ask you to add their GitHub username.</source>
        <translation>警告：这将授予SSH访问权限给您GitHub设置中的所有公钥。切勿输入您自己以外的GitHub用户名。comma员工永远不会要求您添加他们的GitHub用户名。</translation>
    </message>
    <message>
        <source>ADD</source>
        <translation>添加</translation>
    </message>
    <message>
        <source>Enter your GitHub username</source>
        <translation>输入您的GitHub用户名</translation>
    </message>
    <message>
        <source>LOADING</source>
        <translation>正在加载</translation>
    </message>
    <message>
        <source>REMOVE</source>
        <translation>删除</translation>
    </message>
    <message>
        <source>Username &apos;%1&apos; has no keys on GitHub</source>
        <translation>用户名“%1”在GitHub上没有密钥</translation>
    </message>
    <message>
        <source>Request timed out</source>
        <translation>请求超时</translation>
    </message>
    <message>
        <source>Username &apos;%1&apos; doesn&apos;t exist on GitHub</source>
        <translation>GitHub上不存在用户名“%1”</translation>
    </message>
</context>
<context>
    <name>SshToggle</name>
    <message>
        <source>Enable SSH</source>
        <translation>启用SSH</translation>
    </message>
</context>
<context>
    <name>TermsPage</name>
    <message>
        <source>Terms &amp; Conditions</source>
        <translation>条款和条件</translation>
    </message>
    <message>
        <source>Decline</source>
        <translation>拒绝</translation>
    </message>
    <message>
        <source>Scroll to accept</source>
        <translation>滑动以接受</translation>
    </message>
    <message>
        <source>Agree</source>
        <translation>同意</translation>
    </message>
</context>
<context>
    <name>TogglesPanel</name>
    <message>
        <source>Enable openpilot</source>
        <translation>启用openpilot</translation>
    </message>
    <message>
        <source>Use the openpilot system for adaptive cruise control and lane keep driver assistance. Your attention is required at all times to use this feature. Changing this setting takes effect when the car is powered off.</source>
        <translation>使用openpilot进行自适应巡航和车道保持辅助。使用此功能时您必须时刻保持注意力。该设置的更改在熄火时生效。</translation>
    </message>
    <message>
        <source>Enable Lane Departure Warnings</source>
        <translation>启用车道偏离警告</translation>
    </message>
    <message>
        <source>Receive alerts to steer back into the lane when your vehicle drifts over a detected lane line without a turn signal activated while driving over 31 mph (50 km/h).</source>
        <translation>车速超过31mph（50km/h）时，若检测到车辆越过车道线且未打转向灯，系统将发出警告以提醒您返回车道。</translation>
    </message>
    <message>
        <source>Use Metric System</source>
        <translation>使用公制单位</translation>
    </message>
    <message>
        <source>Display speed in km/h instead of mph.</source>
        <translation>显示车速时，以km/h代替mph。</translation>
    </message>
    <message>
        <source>Record and Upload Driver Camera</source>
        <translation>录制并上传驾驶员摄像头</translation>
    </message>
    <message>
        <source>Upload data from the driver facing camera and help improve the driver monitoring algorithm.</source>
        <translation>上传驾驶员摄像头的数据，帮助改进驾驶员监控算法。</translation>
    </message>
    <message>
        <source>Disengage on Accelerator Pedal</source>
        <translation>踩油门时取消控制</translation>
    </message>
    <message>
        <source>When enabled, pressing the accelerator pedal will disengage openpilot.</source>
        <translation>启用后，踩下油门踏板将取消openpilot。</translation>
    </message>
    <message>
        <source>Experimental Mode</source>
        <translation>测试模式</translation>
    </message>
    <message>
        <source>openpilot defaults to driving in &lt;b&gt;chill mode&lt;/b&gt;. Experimental mode enables &lt;b&gt;alpha-level features&lt;/b&gt; that aren&apos;t ready for chill mode. Experimental features are listed below:</source>
        <translation>openpilot 默认 &lt;b&gt;轻松模式&lt;/b&gt;驾驶车辆。试验模式启用一些轻松模式之外的 &lt;b&gt;试验性功能&lt;/b&gt;。试验性功能包括：</translation>
    </message>
    <message>
        <source>Let the driving model control the gas and brakes. openpilot will drive as it thinks a human would, including stopping for red lights and stop signs. Since the driving model decides the speed to drive, the set speed will only act as an upper bound. This is an alpha quality feature; mistakes should be expected.</source>
        <translation>允许驾驶模型控制加速和制动，openpilot将模仿人类驾驶车辆，包括在红灯和停车让行标识前停车。鉴于驾驶模型确定行驶车速，所设定的车速仅作为上限。此功能尚处于早期测试状态，有可能会出现操作错误。</translation>
    </message>
    <message>
        <source>New Driving Visualization</source>
        <translation>新驾驶视角</translation>
    </message>
    <message>
        <source>Experimental mode is currently unavailable on this car since the car&apos;s stock ACC is used for longitudinal control.</source>
        <translation>由于此车辆使用自带的ACC纵向控制，当前无法使用试验模式。</translation>
    </message>
    <message>
        <source>openpilot longitudinal control may come in a future update.</source>
        <translation>openpilot纵向控制可能会在未来的更新中提供。</translation>
    </message>
    <message>
        <source>Aggressive</source>
        <translation>积极</translation>
    </message>
    <message>
        <source>Standard</source>
        <translation>标准</translation>
    </message>
    <message>
        <source>Relaxed</source>
        <translation>舒适</translation>
    </message>
    <message>
        <source>Driving Personality</source>
        <translation>驾驶风格</translation>
    </message>
    <message>
        <source>An alpha version of openpilot longitudinal control can be tested, along with Experimental mode, on non-release branches.</source>
        <translation>在正式（release）版本以外的分支上，可以测试 openpilot 纵向控制的 Alpha 版本以及实验模式。</translation>
    </message>
    <message>
        <source>Enable the openpilot longitudinal control (alpha) toggle to allow Experimental mode.</source>
        <translation>启用 openpilot 纵向控制（alpha）开关以允许实验模式。</translation>
    </message>
    <message>
        <source>End-to-End Longitudinal Control</source>
        <translation>端到端纵向控制</translation>
    </message>
    <message>
        <source>Standard is recommended. In aggressive mode, openpilot will follow lead cars closer and be more aggressive with the gas and brake. In relaxed mode openpilot will stay further away from lead cars. On supported cars, you can cycle through these personalities with your steering wheel distance button.</source>
        <translation>推荐使用标准模式。在积极模式下，openpilot 会更靠近前方车辆，并在油门和刹车方面更加激进。在放松模式下，openpilot 会与前方车辆保持更远距离。在支持的车型上，你可以使用方向盘上的距离按钮来循环切换这些驾驶风格。</translation>
    </message>
    <message>
        <source>The driving visualization will transition to the road-facing wide-angle camera at low speeds to better show some turns. The Experimental mode logo will also be shown in the top right corner.</source>
        <translation>在低速时，驾驶可视化将转换为道路朝向的广角摄像头，以更好地展示某些转弯。测试模式标志也将显示在右上角。</translation>
    </message>
    <message>
        <source>Always-On Driver Monitoring</source>
        <translation>驾驶员监控常开</translation>
    </message>
    <message>
        <source>Enable driver monitoring even when openpilot is not engaged.</source>
        <translation>即使在openpilot未激活时也启用驾驶员监控。</translation>
    </message>
    <message>
        <source>openpilot Longitudinal Control (Alpha)</source>
        <translation type="unfinished">openpilot纵向控制（Alpha 版）</translation>
    </message>
    <message>
        <source>WARNING: openpilot longitudinal control is in alpha for this car and will disable Automatic Emergency Braking (AEB).</source>
        <translation type="unfinished">警告：此车辆的 openpilot 纵向控制功能目前处于Alpha版本，使用此功能将会停用自动紧急制动（AEB）功能。</translation>
    </message>
    <message>
        <source>On this car, openpilot defaults to the car&apos;s built-in ACC instead of openpilot&apos;s longitudinal control. Enable this to switch to openpilot longitudinal control. Enabling Experimental mode is recommended when enabling openpilot longitudinal control alpha.</source>
        <translation type="unfinished">在这辆车上，openpilot 默认使用车辆内建的主动巡航控制（ACC），而非 openpilot 的纵向控制。启用此项功能可切换至 openpilot 的纵向控制。当启用 openpilot 纵向控制 Alpha 版本时，建议同时启用实验性模式（Experimental mode）。</translation>
    </message>
</context>
<context>
    <name>Updater</name>
    <message>
        <source>Update Required</source>
        <translation>需要更新</translation>
    </message>
    <message>
        <source>An operating system update is required. Connect your device to Wi-Fi for the fastest update experience. The download size is approximately 1GB.</source>
        <translation>操作系统需要更新。请将您的设备连接到WiFi以获取更快的更新体验。下载大小约为1GB。</translation>
    </message>
    <message>
        <source>Connect to Wi-Fi</source>
        <translation>连接到WiFi</translation>
    </message>
    <message>
        <source>Install</source>
        <translation>安装</translation>
    </message>
    <message>
        <source>Back</source>
        <translation>返回</translation>
    </message>
    <message>
        <source>Loading...</source>
        <translation>正在加载……</translation>
    </message>
    <message>
        <source>Reboot</source>
        <translation>重启</translation>
    </message>
    <message>
        <source>Update failed</source>
        <translation>更新失败</translation>
    </message>
</context>
<context>
    <name>WiFiPromptWidget</name>
    <message>
        <source>Setup Wi-Fi</source>
        <translation>设置 Wi-Fi 连接</translation>
    </message>
    <message>
        <source>Connect to Wi-Fi to upload driving data and help improve openpilot</source>
        <translation>请连接至 Wi-Fi 上传驾驶数据以协助改进openpilot</translation>
    </message>
    <message>
        <source>Open Settings</source>
        <translation>打开设置</translation>
    </message>
    <message>
        <source>Ready to upload</source>
        <translation>准备好上传</translation>
    </message>
    <message>
        <source>Training data will be pulled periodically while your device is on Wi-Fi</source>
        <translation>训练数据将定期通过 Wi-Fi 上载</translation>
    </message>
</context>
<context>
    <name>WifiUI</name>
    <message>
        <source>Scanning for networks...</source>
        <translation>正在扫描网络……</translation>
    </message>
    <message>
        <source>CONNECTING...</source>
        <translation>正在连接……</translation>
    </message>
    <message>
        <source>FORGET</source>
        <translation>忽略</translation>
    </message>
    <message>
        <source>Forget Wi-Fi Network &quot;%1&quot;?</source>
        <translation>忽略WiFi网络 &quot;%1&quot;?</translation>
    </message>
    <message>
        <source>Forget</source>
        <translation>忽略</translation>
    </message>
</context>
</TS><|MERGE_RESOLUTION|>--- conflicted
+++ resolved
@@ -124,21 +124,20 @@
         <translation type="unfinished"></translation>
     </message>
     <message>
-<<<<<<< HEAD
+        <source>openpilot Longitudinal Control (Alpha)</source>
+        <translation type="unfinished">openpilot纵向控制（Alpha 版）</translation>
+    </message>
+    <message>
+        <source>WARNING: openpilot longitudinal control is in alpha for this car and will disable Automatic Emergency Braking (AEB).</source>
+        <translation type="unfinished">警告：此车辆的 openpilot 纵向控制功能目前处于Alpha版本，使用此功能将会停用自动紧急制动（AEB）功能。</translation>
+    </message>
+    <message>
+        <source>On this car, openpilot defaults to the car&apos;s built-in ACC instead of openpilot&apos;s longitudinal control. Enable this to switch to openpilot longitudinal control. Enabling Experimental mode is recommended when enabling openpilot longitudinal control alpha.</source>
+        <translation type="unfinished">在这辆车上，openpilot 默认使用车辆内建的主动巡航控制（ACC），而非 openpilot 的纵向控制。启用此项功能可切换至 openpilot 的纵向控制。当启用 openpilot 纵向控制 Alpha 版本时，建议同时启用实验性模式（Experimental mode）。</translation>
+    </message>
+    <message>
         <source>Enable ADB</source>
         <translation type="unfinished"></translation>
-=======
-        <source>openpilot Longitudinal Control (Alpha)</source>
-        <translation type="unfinished">openpilot纵向控制（Alpha 版）</translation>
-    </message>
-    <message>
-        <source>WARNING: openpilot longitudinal control is in alpha for this car and will disable Automatic Emergency Braking (AEB).</source>
-        <translation type="unfinished">警告：此车辆的 openpilot 纵向控制功能目前处于Alpha版本，使用此功能将会停用自动紧急制动（AEB）功能。</translation>
-    </message>
-    <message>
-        <source>On this car, openpilot defaults to the car&apos;s built-in ACC instead of openpilot&apos;s longitudinal control. Enable this to switch to openpilot longitudinal control. Enabling Experimental mode is recommended when enabling openpilot longitudinal control alpha.</source>
-        <translation type="unfinished">在这辆车上，openpilot 默认使用车辆内建的主动巡航控制（ACC），而非 openpilot 的纵向控制。启用此项功能可切换至 openpilot 的纵向控制。当启用 openpilot 纵向控制 Alpha 版本时，建议同时启用实验性模式（Experimental mode）。</translation>
->>>>>>> 754882c9
     </message>
 </context>
 <context>
@@ -1070,18 +1069,6 @@
         <source>Enable driver monitoring even when openpilot is not engaged.</source>
         <translation>即使在openpilot未激活时也启用驾驶员监控。</translation>
     </message>
-    <message>
-        <source>openpilot Longitudinal Control (Alpha)</source>
-        <translation type="unfinished">openpilot纵向控制（Alpha 版）</translation>
-    </message>
-    <message>
-        <source>WARNING: openpilot longitudinal control is in alpha for this car and will disable Automatic Emergency Braking (AEB).</source>
-        <translation type="unfinished">警告：此车辆的 openpilot 纵向控制功能目前处于Alpha版本，使用此功能将会停用自动紧急制动（AEB）功能。</translation>
-    </message>
-    <message>
-        <source>On this car, openpilot defaults to the car&apos;s built-in ACC instead of openpilot&apos;s longitudinal control. Enable this to switch to openpilot longitudinal control. Enabling Experimental mode is recommended when enabling openpilot longitudinal control alpha.</source>
-        <translation type="unfinished">在这辆车上，openpilot 默认使用车辆内建的主动巡航控制（ACC），而非 openpilot 的纵向控制。启用此项功能可切换至 openpilot 的纵向控制。当启用 openpilot 纵向控制 Alpha 版本时，建议同时启用实验性模式（Experimental mode）。</translation>
-    </message>
 </context>
 <context>
     <name>Updater</name>
