--- conflicted
+++ resolved
@@ -435,30 +435,6 @@
     </message>
 </context>
 <context>
-<<<<<<< HEAD
-    <name>NvgWindow</name>
-    <message>
-        <source>km/h</source>
-        <translation>km/h</translation>
-    </message>
-    <message>
-        <source>mph</source>
-        <translation>mph</translation>
-    </message>
-    <message>
-        <source>MAX</source>
-        <translation>最高定速</translation>
-    </message>
-    <message>
-        <source>SPEED</source>
-        <translation>SPEED</translation>
-    </message>
-    <message>
-        <source>LIMIT</source>
-        <translation>LIMIT</translation>
-    </message>
-</context>
-<context>
     <name>OffroadAlert</name>
     <message>
         <source>Device temperature too high. System won&apos;t start.</source>
@@ -511,8 +487,6 @@
     </message>
 </context>
 <context>
-=======
->>>>>>> c97911db
     <name>OffroadHome</name>
     <message>
         <source>UPDATE</source>
