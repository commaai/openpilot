<?xml version="1.0" encoding="utf-8"?>
<!DOCTYPE TS>
<TS version="2.1" language="zh_CN">
<context>
    <name>AbstractAlert</name>
    <message>
        <location filename="../qt/widgets/offroad_alerts.cc" line="+25"/>
        <source>Close</source>
        <translation>关闭</translation>
    </message>
    <message>
        <location line="+5"/>
        <source>Snooze Update</source>
        <translation>暂停更新</translation>
    </message>
    <message>
        <location line="+11"/>
        <source>Reboot and Update</source>
        <translation>重启并更新</translation>
    </message>
</context>
<context>
    <name>AdvancedNetworking</name>
    <message>
        <location filename="../qt/offroad/networking.cc" line="+121"/>
        <source>Back</source>
        <translation>返回</translation>
    </message>
    <message>
        <location line="+8"/>
        <source>Enable Tethering</source>
        <translation>启用WiFi热点</translation>
    </message>
    <message>
        <location line="+5"/>
        <source>Tethering Password</source>
        <translation>WiFi热点密码</translation>
    </message>
    <message>
        <location line="+0"/>
        <location line="+27"/>
        <source>EDIT</source>
        <translation>编辑</translation>
    </message>
    <message>
        <location line="-25"/>
        <source>Enter new tethering password</source>
        <translation>输入新的WiFi热点密码</translation>
    </message>
    <message>
        <location line="+8"/>
        <source>IP Address</source>
        <translation>IP地址</translation>
    </message>
    <message>
        <location line="+9"/>
        <source>Enable Roaming</source>
        <translation>启用数据漫游</translation>
    </message>
    <message>
        <location line="+8"/>
        <source>APN Setting</source>
        <translation>APN设置</translation>
    </message>
    <message>
        <location line="+4"/>
        <source>Enter APN</source>
        <translation>输入APN</translation>
    </message>
    <message>
        <location line="+0"/>
        <source>leave blank for automatic configuration</source>
        <translation>留空以自动配置</translation>
    </message>
</context>
<context>
    <name>ConfirmationDialog</name>
    <message>
        <location filename="../qt/widgets/input.cc" line="+221"/>
        <location line="+5"/>
        <source>Ok</source>
        <translation>好的</translation>
    </message>
    <message>
        <location line="+0"/>
        <source>Cancel</source>
        <translation>取消</translation>
    </message>
</context>
<context>
    <name>DeclinePage</name>
    <message>
        <location filename="../qt/offroad/onboarding.cc" line="+140"/>
        <source>You must accept the Terms and Conditions in order to use openpilot.</source>
        <translation>您必须接受条款和条件以使用openpilot。</translation>
    </message>
    <message>
        <location line="+9"/>
        <source>Back</source>
        <translation>返回</translation>
    </message>
    <message>
        <location line="+5"/>
        <source>Decline, uninstall %1</source>
        <translation>拒绝并卸载%1</translation>
    </message>
</context>
<context>
    <name>DevicePanel</name>
    <message>
        <location filename="../qt/offroad/settings.cc" line="+151"/>
        <source>Dongle ID</source>
        <translation>设备ID（Dongle ID）</translation>
    </message>
    <message>
        <location line="+0"/>
        <source>N/A</source>
        <translation>N/A</translation>
    </message>
    <message>
        <location line="+1"/>
        <source>Serial</source>
        <translation>序列号</translation>
    </message>
    <message>
        <location line="+4"/>
        <source>Driver Camera</source>
        <translation>驾驶员摄像头</translation>
    </message>
    <message>
        <location line="+0"/>
        <source>PREVIEW</source>
        <translation>预览</translation>
    </message>
    <message>
        <location line="+1"/>
        <source>Preview the driver facing camera to ensure that driver monitoring has good visibility. (vehicle must be off)</source>
        <translation>打开并预览驾驶员摄像头，以确保驾驶员监控具有良好视野。仅熄火时可用。</translation>
    </message>
    <message>
        <location line="+4"/>
        <source>Reset Calibration</source>
        <translation>重置设备校准</translation>
    </message>
    <message>
        <location line="+0"/>
        <source>RESET</source>
        <translation>重置</translation>
    </message>
    <message>
        <location line="+3"/>
        <source>Are you sure you want to reset calibration?</source>
        <translation>您确定要重置设备校准吗？</translation>
    </message>
    <message>
        <location line="+7"/>
        <source>Review Training Guide</source>
        <translation>新手指南</translation>
    </message>
    <message>
        <location line="+0"/>
        <source>REVIEW</source>
        <translation>查看</translation>
    </message>
    <message>
        <location line="+0"/>
        <source>Review the rules, features, and limitations of openpilot</source>
        <translation>查看openpilot的使用规则，以及其功能和限制。</translation>
    </message>
    <message>
        <location line="+2"/>
        <source>Are you sure you want to review the training guide?</source>
        <translation>您确定要查看新手指南吗？</translation>
    </message>
    <message>
        <location line="+8"/>
        <source>Regulatory</source>
        <translation>监管信息</translation>
    </message>
    <message>
        <location line="+0"/>
        <source>VIEW</source>
        <translation>查看</translation>
    </message>
    <message>
        <location line="+8"/>
        <source>Change Language</source>
        <translation>切换语言</translation>
    </message>
    <message>
        <location line="+0"/>
        <source>CHANGE</source>
        <translation>切换</translation>
    </message>
    <message>
        <location line="+3"/>
        <source>Select a language</source>
        <translation>选择语言</translation>
    </message>
    <message>
        <location line="+20"/>
        <source>Reboot</source>
        <translation>重启</translation>
    </message>
    <message>
        <location line="+5"/>
        <source>Power Off</source>
        <translation>关机</translation>
    </message>
    <message>
        <location line="+20"/>
        <source>openpilot requires the device to be mounted within 4° left or right and within 5° up or 8° down. openpilot is continuously calibrating, resetting is rarely required.</source>
        <translation>openpilot要求设备安装的偏航角在左4°和右4°之间，俯仰角在上5°和下8°之间。一般来说，openpilot会持续更新校准，很少需要重置。</translation>
    </message>
    <message>
        <location line="+11"/>
        <source> Your device is pointed %1° %2 and %3° %4.</source>
        <translation>您的设备校准为%1° %2、%3° %4。</translation>
    </message>
    <message>
        <location line="+1"/>
        <source>down</source>
        <translation>朝下</translation>
    </message>
    <message>
        <location line="+0"/>
        <source>up</source>
        <translation>朝上</translation>
    </message>
    <message>
        <location line="+1"/>
        <source>left</source>
        <translation>朝左</translation>
    </message>
    <message>
        <location line="+0"/>
        <source>right</source>
        <translation>朝右</translation>
    </message>
    <message>
        <location line="+11"/>
        <source>Are you sure you want to reboot?</source>
        <translation>您确定要重新启动吗？</translation>
    </message>
    <message>
        <location line="+7"/>
        <source>Disengage to Reboot</source>
        <translation>取消openpilot以重新启动</translation>
    </message>
    <message>
        <location line="+6"/>
        <source>Are you sure you want to power off?</source>
        <translation>您确定要关机吗？</translation>
    </message>
    <message>
        <location line="+7"/>
        <source>Disengage to Power Off</source>
        <translation>取消openpilot以关机</translation>
    </message>
</context>
<context>
    <name>DriveStats</name>
    <message>
        <location filename="../qt/widgets/drive_stats.cc" line="+37"/>
        <source>Drives</source>
        <translation>旅程数</translation>
    </message>
    <message>
        <location line="+2"/>
        <source>Hours</source>
        <translation>小时</translation>
    </message>
    <message>
        <location line="+5"/>
        <source>ALL TIME</source>
        <translation>全部</translation>
    </message>
    <message>
        <location line="+2"/>
        <source>PAST WEEK</source>
        <translation>过去一周</translation>
    </message>
    <message>
        <location filename="../qt/widgets/drive_stats.h" line="+15"/>
        <source>KM</source>
        <translation>公里</translation>
    </message>
    <message>
        <location line="+0"/>
        <source>Miles</source>
        <translation>英里</translation>
    </message>
</context>
<context>
    <name>DriverViewScene</name>
    <message>
        <location filename="../qt/offroad/driverview.cc" line="+55"/>
        <source>camera starting</source>
        <translation>正在启动相机</translation>
    </message>
</context>
<context>
    <name>InputDialog</name>
    <message>
        <location filename="../qt/widgets/input.cc" line="-155"/>
        <source>Cancel</source>
        <translation>取消</translation>
    </message>
    <message numerus="yes">
        <location line="+97"/>
        <source>Need at least %n character(s)!</source>
        <translation>
            <numerusform>至少需要 %n 个字符！</numerusform>
        </translation>
    </message>
</context>
<context>
    <name>Installer</name>
    <message>
        <location filename="../installer/installer.cc" line="+56"/>
        <source>Installing...</source>
        <translation>正在安装……</translation>
    </message>
    <message>
        <location line="+88"/>
        <source>Receiving objects: </source>
        <translation>正在接收： </translation>
    </message>
    <message>
        <location line="+1"/>
        <source>Resolving deltas: </source>
        <translation>正在处理： </translation>
    </message>
    <message>
        <location line="+1"/>
        <source>Updating files: </source>
        <translation>正在更新文件： </translation>
    </message>
</context>
<context>
    <name>MapETA</name>
    <message>
        <location filename="../qt/maps/map.cc" line="+621"/>
        <source>eta</source>
        <translation>埃塔</translation>
    </message>
    <message>
        <location line="+10"/>
        <source>min</source>
        <translation>分钟</translation>
    </message>
    <message>
        <location line="+4"/>
        <source>hr</source>
        <translation>小时</translation>
    </message>
    <message>
        <location line="+20"/>
        <source>km</source>
        <translation>km</translation>
    </message>
    <message>
        <location line="+3"/>
        <source>mi</source>
        <translation>mi</translation>
    </message>
</context>
<context>
    <name>MapInstructions</name>
    <message>
        <location line="-237"/>
        <source> km</source>
        <translation> km</translation>
    </message>
    <message>
        <location line="+3"/>
        <source> m</source>
        <translation> m</translation>
    </message>
    <message>
        <location line="+8"/>
        <source> mi</source>
        <translation> mi</translation>
    </message>
    <message>
        <location line="+3"/>
        <source> ft</source>
        <translation> ft</translation>
    </message>
</context>
<context>
    <name>MapPanel</name>
    <message>
        <location filename="../qt/maps/map_settings.cc" line="+62"/>
        <source>Current Destination</source>
        <translation>当前目的地</translation>
    </message>
    <message>
        <location line="+4"/>
        <source>CLEAR</source>
        <translation>清空</translation>
    </message>
    <message>
        <location line="+15"/>
        <source>Recent Destinations</source>
        <translation>最近目的地</translation>
    </message>
    <message>
        <location line="+14"/>
        <source>Try the Navigation Beta</source>
        <translation>试用导航测试版</translation>
    </message>
    <message>
        <location line="+12"/>
        <source>Get turn-by-turn directions displayed and more with a comma
prime subscription. Sign up now: https://connect.comma.ai</source>
        <translation>订阅comma prime以获取导航。 
立即注册：https://connect.comma.ai</translation>
    </message>
    <message>
        <location line="+58"/>
        <source>No home
location set</source>
        <translation>家：未设定</translation>
    </message>
    <message>
        <location line="+5"/>
        <source>No work
location set</source>
        <translation>工作：未设定</translation>
    </message>
    <message>
        <location line="+120"/>
        <source>no recent destinations</source>
        <translation>无最近目的地</translation>
    </message>
</context>
<context>
    <name>MapWindow</name>
    <message>
        <location filename="../qt/maps/map.cc" line="-257"/>
        <source>Map Loading</source>
        <translation>地图加载中</translation>
    </message>
    <message>
        <location line="+17"/>
        <source>Waiting for GPS</source>
        <translation>等待 GPS</translation>
    </message>
</context>
<context>
    <name>MultiOptionDialog</name>
    <message>
        <location filename="../qt/widgets/input.cc" line="+132"/>
        <source>Select</source>
        <translation>选择</translation>
    </message>
    <message>
        <location line="+33"/>
        <source>Cancel</source>
        <translation>取消</translation>
    </message>
</context>
<context>
    <name>Networking</name>
    <message>
        <location filename="../qt/offroad/networking.cc" line="-135"/>
        <source>Advanced</source>
        <translation>高级</translation>
    </message>
    <message>
        <location line="+57"/>
        <source>Enter password</source>
        <translation>输入密码</translation>
    </message>
    <message>
        <location line="+0"/>
        <location line="+10"/>
        <source>for &quot;%1&quot;</source>
        <translation>网络名称：&quot;%1&quot;</translation>
    </message>
    <message>
        <location line="+0"/>
        <source>Wrong password</source>
        <translation>密码错误</translation>
    </message>
</context>
<context>
    <name>NvgWindow</name>
    <message>
        <location filename="../qt/onroad.cc" line="+218"/>
        <source>km/h</source>
        <translation>km/h</translation>
    </message>
    <message>
        <location line="+0"/>
        <source>mph</source>
        <translation>mph</translation>
    </message>
    <message>
        <location line="+68"/>
        <location line="+3"/>
        <source>MAX</source>
        <translation>最高定速</translation>
    </message>
    <message>
        <location line="+44"/>
        <location line="+3"/>
        <source>SPEED</source>
        <translation>SPEED</translation>
    </message>
    <message>
        <location line="+3"/>
        <location line="+3"/>
        <source>LIMIT</source>
        <translation>LIMIT</translation>
    </message>
</context>
<context>
    <name>OffroadHome</name>
    <message>
        <location filename="../qt/home.cc" line="+114"/>
        <source>UPDATE</source>
        <translation>更新</translation>
    </message>
    <message>
        <location line="+93"/>
        <source> ALERTS</source>
        <translation> 警报</translation>
    </message>
    <message>
        <location line="+0"/>
        <source> ALERT</source>
        <translation> 警报</translation>
    </message>
</context>
<context>
    <name>PairingPopup</name>
    <message>
        <location filename="../qt/widgets/prime.cc" line="+89"/>
        <source>Pair your device to your comma account</source>
        <translation>将您的设备与comma账号配对</translation>
    </message>
    <message>
        <location line="+11"/>
        <source>Go to https://connect.comma.ai on your phone</source>
        <translation>在手机上访问 https://connect.comma.ai</translation>
    </message>
    <message>
        <location line="+1"/>
        <source>Click &quot;add new device&quot; and scan the QR code on the right</source>
        <translation>点击“添加新设备”，扫描右侧二维码</translation>
    </message>
    <message>
        <location line="+1"/>
        <source>Bookmark connect.comma.ai to your home screen to use it like an app</source>
        <translation>将 connect.comma.ai 收藏到您的主屏幕，以便像应用程序一样使用它</translation>
    </message>
</context>
<context>
    <name>PrimeAdWidget</name>
    <message>
        <location line="+88"/>
        <source>Upgrade Now</source>
        <translation>现在升级</translation>
    </message>
    <message>
        <location line="+5"/>
        <source>Become a comma prime member at connect.comma.ai</source>
        <translation>打开connect.comma.ai以注册comma prime会员</translation>
    </message>
    <message>
        <location line="+7"/>
        <source>PRIME FEATURES:</source>
        <translation>comma prime特权：</translation>
    </message>
    <message>
        <location line="+5"/>
        <source>Remote access</source>
        <translation>远程访问</translation>
    </message>
    <message>
        <location line="+0"/>
        <source>1 year of storage</source>
        <translation>1年数据存储</translation>
    </message>
    <message>
        <location line="+0"/>
        <source>Developer perks</source>
        <translation>开发者福利</translation>
    </message>
</context>
<context>
    <name>PrimeUserWidget</name>
    <message>
        <location line="-78"/>
        <source>✓ SUBSCRIBED</source>
        <translation>✓ 已订阅</translation>
    </message>
    <message>
        <location line="+6"/>
        <source>comma prime</source>
        <translation>comma prime</translation>
    </message>
    <message>
        <location line="+6"/>
        <source>CONNECT.COMMA.AI</source>
        <translation>CONNECT.COMMA.AI</translation>
    </message>
    <message>
        <location line="+13"/>
        <source>COMMA POINTS</source>
        <translation>COMMA POINTS点数</translation>
    </message>
</context>
<context>
    <name>QObject</name>
    <message>
        <location filename="../qt/text.cc" line="+36"/>
        <source>Reboot</source>
        <translation>重启</translation>
    </message>
    <message>
        <location line="+5"/>
        <source>Exit</source>
        <translation>退出</translation>
    </message>
    <message>
        <location filename="../qt/util.cc" line="+21"/>
        <source>dashcam</source>
        <translation>行车记录仪</translation>
    </message>
    <message>
        <location line="+0"/>
        <source>openpilot</source>
        <translation>openpilot</translation>
    </message>
    <message numerus="yes">
        <location line="+61"/>
        <source>%n minute(s) ago</source>
        <translation>
            <numerusform>%n 分钟前</numerusform>
        </translation>
    </message>
    <message numerus="yes">
        <location line="+3"/>
        <source>%n hour(s) ago</source>
        <translation>
            <numerusform>%n 小时前</numerusform>
        </translation>
    </message>
    <message numerus="yes">
        <location line="+3"/>
        <source>%n day(s) ago</source>
        <translation>
            <numerusform>%n 天前</numerusform>
        </translation>
    </message>
</context>
<context>
    <name>Reset</name>
    <message>
        <location filename="../qt/setup/reset.cc" line="+29"/>
        <source>Reset failed. Reboot to try again.</source>
        <translation>重置失败。 重新启动以重试。</translation>
    </message>
    <message>
        <location line="+5"/>
        <source>Are you sure you want to reset your device?</source>
        <translation>您确定要重置您的设备吗？</translation>
    </message>
    <message>
        <location line="+4"/>
        <source>Resetting device...</source>
        <translation>正在重置设备……</translation>
    </message>
    <message>
        <location line="+15"/>
        <source>System Reset</source>
        <translation>恢复出厂设置</translation>
    </message>
    <message>
        <location line="+6"/>
        <source>System reset triggered. Press confirm to erase all content and settings. Press cancel to resume boot.</source>
        <translation>已触发系统重置：确认以删除所有内容和设置。取消以正常启动设备。</translation>
    </message>
    <message>
        <location line="+9"/>
        <source>Cancel</source>
        <translation>取消</translation>
    </message>
    <message>
        <location line="+4"/>
        <source>Reboot</source>
        <translation>重启</translation>
    </message>
    <message>
        <location line="+8"/>
        <source>Confirm</source>
        <translation>确认</translation>
    </message>
    <message>
        <location line="+8"/>
        <source>Unable to mount data partition. Press confirm to reset your device.</source>
        <translation>无法挂载数据分区。 确认以重置您的设备。</translation>
    </message>
</context>
<context>
    <name>RichTextDialog</name>
    <message>
        <location filename="../qt/widgets/input.cc" line="-75"/>
        <source>Ok</source>
        <translation>好的</translation>
    </message>
</context>
<context>
    <name>SettingsWindow</name>
    <message>
        <location filename="../qt/offroad/settings.cc" line="+22"/>
        <source>×</source>
        <translation>×</translation>
    </message>
    <message>
        <location line="+26"/>
        <source>Device</source>
        <translation>设备</translation>
    </message>
    <message>
        <location line="+1"/>
        <location line="+39"/>
        <source>Network</source>
        <translation>网络</translation>
    </message>
    <message>
        <location line="-38"/>
        <source>Toggles</source>
        <translation>设定</translation>
    </message>
    <message>
        <location line="+1"/>
        <source>Software</source>
        <translation>软件</translation>
    </message>
    <message>
        <location line="+5"/>
        <source>Navigation</source>
        <translation>导航</translation>
    </message>
</context>
<context>
    <name>Setup</name>
    <message>
        <location filename="../qt/setup/setup.cc" line="+73"/>
        <source>WARNING: Low Voltage</source>
        <translation>警告：低电压</translation>
    </message>
    <message>
        <location line="+6"/>
        <source>Power your device in a car with a harness or proceed at your own risk.</source>
        <translation>请使用car harness线束为您的设备供电，或自行承担风险。</translation>
    </message>
    <message>
        <location line="+13"/>
        <source>Power off</source>
        <translation>关机</translation>
    </message>
    <message>
        <location line="+7"/>
        <location line="+83"/>
        <location line="+86"/>
        <source>Continue</source>
        <translation>继续</translation>
    </message>
    <message>
        <location line="-151"/>
        <source>Getting Started</source>
        <translation>开始设置</translation>
    </message>
    <message>
        <location line="+5"/>
        <source>Before we get on the road, let’s finish installation and cover some details.</source>
        <translation>开始旅程之前，让我们完成安装并介绍一些细节。</translation>
    </message>
    <message>
        <location line="+25"/>
        <source>Connect to Wi-Fi</source>
        <translation>连接到WiFi</translation>
    </message>
    <message>
        <location line="+18"/>
        <location line="+98"/>
        <source>Back</source>
        <translation>返回</translation>
    </message>
    <message>
        <location line="-81"/>
        <source>Continue without Wi-Fi</source>
        <translation>不连接WiFi并继续</translation>
    </message>
    <message>
        <location line="+2"/>
        <source>Waiting for internet</source>
        <translation>等待网络连接</translation>
    </message>
    <message>
        <location line="+54"/>
        <source>Choose Software to Install</source>
        <translation>选择要安装的软件</translation>
    </message>
    <message>
        <location line="+10"/>
        <source>Dashcam</source>
        <translation>Dashcam（行车记录仪）</translation>
    </message>
    <message>
        <location line="+5"/>
        <source>Custom Software</source>
        <translation>自定义软件</translation>
    </message>
    <message>
        <location line="+28"/>
        <source>Enter URL</source>
        <translation>输入网址</translation>
    </message>
    <message>
        <location line="+0"/>
        <source>for Custom Software</source>
        <translation>以下载自定义软件</translation>
    </message>
    <message>
        <location line="+22"/>
        <source>Downloading...</source>
        <translation>正在下载……</translation>
    </message>
    <message>
        <location line="+12"/>
        <source>Download Failed</source>
        <translation>下载失败</translation>
    </message>
    <message>
        <location line="+6"/>
        <source>Ensure the entered URL is valid, and the device’s internet connection is good.</source>
        <translation>请确保互联网连接良好且输入的URL有效。</translation>
    </message>
    <message>
        <location line="+13"/>
        <source>Reboot device</source>
        <translation>重启设备</translation>
    </message>
    <message>
        <location line="+7"/>
        <source>Start over</source>
        <translation>重来</translation>
    </message>
</context>
<context>
    <name>SetupWidget</name>
    <message>
        <location filename="../qt/widgets/prime.cc" line="+82"/>
        <source>Finish Setup</source>
        <translation>完成设置</translation>
    </message>
    <message>
        <location line="+6"/>
        <source>Pair your device with comma connect (connect.comma.ai) and claim your comma prime offer.</source>
        <translation>将您的设备与comma connect （connect.comma.ai）配对并领取您的comma prime优惠。</translation>
    </message>
    <message>
        <location line="+7"/>
        <source>Pair device</source>
        <translation>配对设备</translation>
    </message>
</context>
<context>
    <name>Sidebar</name>
    <message>
        <location filename="../qt/sidebar.cc" line="+74"/>
        <location line="+2"/>
        <source>CONNECT</source>
        <translation>CONNECT</translation>
    </message>
    <message>
        <location line="-2"/>
        <source>OFFLINE</source>
        <translation>离线</translation>
    </message>
    <message>
        <location line="+2"/>
        <location line="+13"/>
        <source>ONLINE</source>
        <translation>在线</translation>
    </message>
    <message>
        <location line="-13"/>
        <source>ERROR</source>
        <translation>连接出错</translation>
    </message>
    <message>
        <location line="+4"/>
        <location line="+3"/>
        <location line="+2"/>
        <source>TEMP</source>
        <translation>设备温度</translation>
    </message>
    <message>
        <location line="-5"/>
        <source>HIGH</source>
        <translation>过热</translation>
    </message>
    <message>
        <location line="+3"/>
        <source>GOOD</source>
        <translation>良好</translation>
    </message>
    <message>
        <location line="+2"/>
        <source>OK</source>
        <translation>一般</translation>
    </message>
    <message>
        <location line="+4"/>
        <source>VEHICLE</source>
        <translation>车辆连接</translation>
    </message>
    <message>
        <location line="+2"/>
        <source>NO</source>
        <translation>无</translation>
    </message>
    <message>
        <location line="+0"/>
        <source>PANDA</source>
        <translation>PANDA</translation>
    </message>
    <message>
        <location line="+2"/>
        <source>GPS</source>
        <translation>GPS</translation>
    </message>
    <message>
        <location line="+0"/>
        <source>SEARCH</source>
        <translation>搜索中</translation>
    </message>
    <message>
        <location filename="../qt/sidebar.h" line="+36"/>
        <source>--</source>
        <translation>--</translation>
    </message>
    <message>
        <location line="+1"/>
        <source>Wi-Fi</source>
        <translation>Wi-Fi</translation>
    </message>
    <message>
        <location line="+1"/>
        <source>ETH</source>
        <translation>以太网</translation>
    </message>
    <message>
        <location line="+1"/>
        <source>2G</source>
        <translation>2G</translation>
    </message>
    <message>
        <location line="+1"/>
        <source>3G</source>
        <translation>3G</translation>
    </message>
    <message>
        <location line="+1"/>
        <source>LTE</source>
        <translation>LTE</translation>
    </message>
    <message>
        <location line="+1"/>
        <source>5G</source>
        <translation>5G</translation>
    </message>
</context>
<context>
    <name>SoftwarePanel</name>
    <message>
        <location filename="../qt/offroad/software_settings.cc" line="+24"/>
        <source>Updates are only downloaded while the car is off.</source>
        <translation type="unfinished"></translation>
    </message>
    <message>
        <location line="+5"/>
        <source>Current Version</source>
        <translation type="unfinished"></translation>
    </message>
    <message>
        <location line="+4"/>
        <source>Download</source>
        <translation type="unfinished"></translation>
    </message>
    <message>
        <location line="+12"/>
        <source>Install Update</source>
        <translation type="unfinished"></translation>
    </message>
    <message>
        <location line="+0"/>
        <source>INSTALL</source>
        <translation type="unfinished"></translation>
    </message>
    <message>
        <location line="+8"/>
        <source>Target Branch</source>
        <translation type="unfinished"></translation>
    </message>
    <message>
        <location line="+0"/>
        <source>SELECT</source>
        <translation type="unfinished"></translation>
    </message>
    <message>
        <location line="+13"/>
        <source>Select a branch</source>
        <translation type="unfinished"></translation>
    </message>
    <message>
        <location line="+12"/>
        <source>UNINSTALL</source>
        <translation>卸载</translation>
    </message>
    <message>
        <location line="+0"/>
        <source>Uninstall %1</source>
        <translation>卸载 %1</translation>
    </message>
    <message>
        <location line="+2"/>
        <source>Are you sure you want to uninstall?</source>
        <translation>您确定要卸载吗？</translation>
    </message>
    <message>
        <location line="-47"/>
        <location line="+3"/>
        <source>CHECK</source>
        <translation>查看</translation>
    </message>
</context>
<context>
    <name>SshControl</name>
    <message>
        <location filename="../qt/widgets/ssh_keys.cc" line="+7"/>
        <source>SSH Keys</source>
        <translation>SSH密钥</translation>
    </message>
    <message>
        <location line="+0"/>
        <source>Warning: This grants SSH access to all public keys in your GitHub settings. Never enter a GitHub username other than your own. A comma employee will NEVER ask you to add their GitHub username.</source>
        <translation>警告：这将授予SSH访问权限给您GitHub设置中的所有公钥。切勿输入您自己以外的GitHub用户名。comma员工永远不会要求您添加他们的GitHub用户名。</translation>
    </message>
    <message>
        <location line="+2"/>
        <location line="+24"/>
        <source>ADD</source>
        <translation>添加</translation>
    </message>
    <message>
        <location line="-23"/>
        <source>Enter your GitHub username</source>
        <translation>输入您的GitHub用户名</translation>
    </message>
    <message>
        <location line="+2"/>
        <source>LOADING</source>
        <translation>正在加载</translation>
    </message>
    <message>
        <location line="+18"/>
        <source>REMOVE</source>
        <translation>删除</translation>
    </message>
    <message>
        <location line="+16"/>
        <source>Username &apos;%1&apos; has no keys on GitHub</source>
        <translation>用户名“%1”在GitHub上没有密钥</translation>
    </message>
    <message>
        <location line="+4"/>
        <source>Request timed out</source>
        <translation>请求超时</translation>
    </message>
    <message>
        <location line="+2"/>
        <source>Username &apos;%1&apos; doesn&apos;t exist on GitHub</source>
        <translation>GitHub上不存在用户名“%1”</translation>
    </message>
</context>
<context>
    <name>SshToggle</name>
    <message>
        <location filename="../qt/widgets/ssh_keys.h" line="+13"/>
        <source>Enable SSH</source>
        <translation>启用SSH</translation>
    </message>
</context>
<context>
    <name>TermsPage</name>
    <message>
        <location filename="../qt/offroad/onboarding.cc" line="-75"/>
        <source>Terms &amp; Conditions</source>
        <translation>条款和条件</translation>
    </message>
    <message>
        <location line="+28"/>
        <source>Decline</source>
        <translation>拒绝</translation>
    </message>
    <message>
        <location line="+4"/>
        <source>Scroll to accept</source>
        <translation>滑动以接受</translation>
    </message>
    <message>
        <location line="+15"/>
        <source>Agree</source>
        <translation>同意</translation>
    </message>
</context>
<context>
    <name>TogglesPanel</name>
    <message>
        <location filename="../qt/offroad/settings.cc" line="-303"/>
        <source>Enable openpilot</source>
        <translation>启用openpilot</translation>
    </message>
    <message>
        <location line="+1"/>
        <source>Use the openpilot system for adaptive cruise control and lane keep driver assistance. Your attention is required at all times to use this feature. Changing this setting takes effect when the car is powered off.</source>
        <translation>使用openpilot进行自适应巡航和车道保持辅助。使用此功能时您必须时刻保持注意力。该设置的更改在熄火时生效。</translation>
    </message>
    <message>
        <location line="+5"/>
        <source>Enable Lane Departure Warnings</source>
        <translation>启用车道偏离警告</translation>
    </message>
    <message>
        <location line="+1"/>
        <source>Receive alerts to steer back into the lane when your vehicle drifts over a detected lane line without a turn signal activated while driving over 31 mph (50 km/h).</source>
        <translation>车速超过31mph（50km/h）时，若检测到车辆越过车道线且未打转向灯，系统将发出警告以提醒您返回车道。</translation>
    </message>
    <message>
        <location line="+5"/>
        <source>Use Metric System</source>
        <translation>使用公制单位</translation>
    </message>
    <message>
        <location line="+1"/>
        <source>Display speed in km/h instead of mph.</source>
        <translation>显示车速时，以km/h代替mph。</translation>
    </message>
    <message>
        <location line="+5"/>
        <source>Record and Upload Driver Camera</source>
        <translation>录制并上传驾驶员摄像头</translation>
    </message>
    <message>
        <location line="+1"/>
        <source>Upload data from the driver facing camera and help improve the driver monitoring algorithm.</source>
        <translation>上传驾驶员摄像头的数据，帮助改进驾驶员监控算法。</translation>
    </message>
    <message>
        <location line="+11"/>
        <source>🌮 End-to-end longitudinal (extremely alpha) 🌮</source>
        <translation>🌮 端对端纵向控制（实验性功能） 🌮</translation>
    </message>
    <message>
        <location line="+6"/>
        <source>Experimental openpilot longitudinal control</source>
        <translation type="unfinished"></translation>
    </message>
    <message>
        <location line="+1"/>
<<<<<<< HEAD
        <source>Let the driving model control the gas and brakes, openpilot will drive as it thinks a human would. Super experimental.</source>
        <translation>让驾驶模型直接控制油门和刹车，openpilot将会模仿人类司机的驾驶方式。该功能仍非常实验性。</translation>
=======
        <source>&lt;b&gt;WARNING: openpilot longitudinal control is experimental for this car and will disable AEB.&lt;/b&gt;</source>
        <translation type="unfinished"></translation>
>>>>>>> ae87665e
    </message>
    <message>
        <location line="+42"/>
        <source>Let the driving model control the gas and brakes. openpilot will drive as it thinks a human would. Super experimental.</source>
        <translation type="unfinished"></translation>
    </message>
    <message>
        <location line="-55"/>
        <source>Disengage On Accelerator Pedal</source>
        <translation>踩油门时取消控制</translation>
    </message>
    <message>
        <location line="+1"/>
        <source>When enabled, pressing the accelerator pedal will disengage openpilot.</source>
        <translation>启用后，踩下油门踏板将取消openpilot。</translation>
    </message>
    <message>
        <location line="+18"/>
        <source>Show ETA in 24h Format</source>
        <translation>以24小时格式显示预计到达时间</translation>
    </message>
    <message>
        <location line="+1"/>
        <source>Use 24h format instead of am/pm</source>
        <translation>使用24小时制代替am/pm</translation>
    </message>
    <message>
        <location line="+5"/>
        <source>Show Map on Left Side of UI</source>
        <translation>在介面左侧显示地图</translation>
    </message>
    <message>
        <location line="+1"/>
        <source>Show map on left side when in split screen view.</source>
        <translation>在分屏模式中，将地图置于屏幕左侧。</translation>
    </message>
</context>
<context>
    <name>Updater</name>
    <message>
        <location filename="../qt/setup/updater.cc" line="+23"/>
        <source>Update Required</source>
        <translation>需要更新</translation>
    </message>
    <message>
        <location line="+6"/>
        <source>An operating system update is required. Connect your device to Wi-Fi for the fastest update experience. The download size is approximately 1GB.</source>
        <translation>操作系统需要更新。请将您的设备连接到WiFi以获取更快的更新体验。下载大小约为1GB。</translation>
    </message>
    <message>
        <location line="+11"/>
        <source>Connect to Wi-Fi</source>
        <translation>连接到WiFi</translation>
    </message>
    <message>
        <location line="+7"/>
        <source>Install</source>
        <translation>安装</translation>
    </message>
    <message>
        <location line="+17"/>
        <source>Back</source>
        <translation>返回</translation>
    </message>
    <message>
        <location line="+16"/>
        <source>Loading...</source>
        <translation>正在加载……</translation>
    </message>
    <message>
        <location line="+14"/>
        <source>Reboot</source>
        <translation>重启</translation>
    </message>
    <message>
        <location line="+70"/>
        <source>Update failed</source>
        <translation>更新失败</translation>
    </message>
</context>
<context>
    <name>WifiUI</name>
    <message>
        <location filename="../qt/offroad/networking.cc" line="+113"/>
        <source>Scanning for networks...</source>
        <translation>正在扫描网络……</translation>
    </message>
    <message>
        <location line="+80"/>
        <source>CONNECTING...</source>
        <translation>正在连接……</translation>
    </message>
    <message>
        <location line="+7"/>
        <source>FORGET</source>
        <translation>忘记</translation>
    </message>
    <message>
        <location line="+3"/>
        <source>Forget Wi-Fi Network &quot;%1&quot;?</source>
        <translation>忘记WiFi网络 &quot;%1&quot;?</translation>
    </message>
</context>
</TS><|MERGE_RESOLUTION|>--- conflicted
+++ resolved
@@ -414,7 +414,7 @@
         <location line="+12"/>
         <source>Get turn-by-turn directions displayed and more with a comma
 prime subscription. Sign up now: https://connect.comma.ai</source>
-        <translation>订阅comma prime以获取导航。 
+        <translation>订阅comma prime以获取导航。
 立即注册：https://connect.comma.ai</translation>
     </message>
     <message>
@@ -1176,13 +1176,8 @@
     </message>
     <message>
         <location line="+1"/>
-<<<<<<< HEAD
-        <source>Let the driving model control the gas and brakes, openpilot will drive as it thinks a human would. Super experimental.</source>
-        <translation>让驾驶模型直接控制油门和刹车，openpilot将会模仿人类司机的驾驶方式。该功能仍非常实验性。</translation>
-=======
         <source>&lt;b&gt;WARNING: openpilot longitudinal control is experimental for this car and will disable AEB.&lt;/b&gt;</source>
         <translation type="unfinished"></translation>
->>>>>>> ae87665e
     </message>
     <message>
         <location line="+42"/>
