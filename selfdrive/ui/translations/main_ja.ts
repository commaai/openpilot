--- conflicted
+++ resolved
@@ -1169,14 +1169,6 @@
     <message>
         <location line="+11"/>
         <source>🌮 End-to-end longitudinal (extremely alpha) 🌮</source>
-<<<<<<< HEAD
-        <translation>🌮 実験的な機能：エンドツーエンド ACC 🌮</translation>
-    </message>
-    <message>
-        <location line="+1"/>
-        <source>Let the driving model control the gas and brakes, openpilot will drive as it thinks a human would. Super experimental.</source>
-        <translation>α版：ドライビング AI がアクセルとブレーキを直接的に制御します。openpilot は、人間がアクセルとブレーキの制御する方法を真似します。</translation>
-=======
         <translation>🌮 エンドツーエンドのアクセル制御 (超アルファ版) 🌮</translation>
     </message>
     <message>
@@ -1188,7 +1180,6 @@
         <location line="+1"/>
         <source>&lt;b&gt;WARNING: openpilot longitudinal control is experimental for this car and will disable AEB.&lt;/b&gt;</source>
         <translation>&lt;b&gt;警告: openpilotによるアクセル制御は実験段階であり、AEBを無効化します。&lt;/b&gt;</translation>
->>>>>>> ae87665e
     </message>
     <message>
         <location line="+42"/>
