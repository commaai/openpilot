--- conflicted
+++ resolved
@@ -124,21 +124,20 @@
         <translation>アクセル制御マニューバー</translation>
     </message>
     <message>
-<<<<<<< HEAD
+        <source>openpilot Longitudinal Control (Alpha)</source>
+        <translation>openpilotアクセル制御(Alpha)</translation>
+    </message>
+    <message>
+        <source>WARNING: openpilot longitudinal control is in alpha for this car and will disable Automatic Emergency Braking (AEB).</source>
+        <translation>この車ではopenpilotのアクセル制御はアルファ版であり、自動緊急ブレーキ(AEB)が無効化されます。</translation>
+    </message>
+    <message>
+        <source>On this car, openpilot defaults to the car&apos;s built-in ACC instead of openpilot&apos;s longitudinal control. Enable this to switch to openpilot longitudinal control. Enabling Experimental mode is recommended when enabling openpilot longitudinal control alpha.</source>
+        <translation>この車では、openpilotは車両内蔵のACC(アダプティブクルーズコントロール)をデフォルトとして使用し、openpilotのアクセル制御は無効化されています。アクセル制御をopenpilotに切り替えるにはこの設定を有効にしてください。また同時にExperimentalモードを推奨します。</translation>
+    </message>
+    <message>
         <source>Enable ADB</source>
         <translation type="unfinished"></translation>
-=======
-        <source>openpilot Longitudinal Control (Alpha)</source>
-        <translation>openpilotアクセル制御(Alpha)</translation>
-    </message>
-    <message>
-        <source>WARNING: openpilot longitudinal control is in alpha for this car and will disable Automatic Emergency Braking (AEB).</source>
-        <translation>この車ではopenpilotのアクセル制御はアルファ版であり、自動緊急ブレーキ(AEB)が無効化されます。</translation>
-    </message>
-    <message>
-        <source>On this car, openpilot defaults to the car&apos;s built-in ACC instead of openpilot&apos;s longitudinal control. Enable this to switch to openpilot longitudinal control. Enabling Experimental mode is recommended when enabling openpilot longitudinal control alpha.</source>
-        <translation>この車では、openpilotは車両内蔵のACC(アダプティブクルーズコントロール)をデフォルトとして使用し、openpilotのアクセル制御は無効化されています。アクセル制御をopenpilotに切り替えるにはこの設定を有効にしてください。また同時にExperimentalモードを推奨します。</translation>
->>>>>>> 754882c9
     </message>
 </context>
 <context>
@@ -1070,18 +1069,6 @@
         <source>Enable driver monitoring even when openpilot is not engaged.</source>
         <translation>openpilotが作動していない場合でも運転者モニタリングを有効にする。</translation>
     </message>
-    <message>
-        <source>openpilot Longitudinal Control (Alpha)</source>
-        <translation type="unfinished">openpilotアクセル制御(Alpha)</translation>
-    </message>
-    <message>
-        <source>WARNING: openpilot longitudinal control is in alpha for this car and will disable Automatic Emergency Braking (AEB).</source>
-        <translation type="unfinished">この車ではopenpilotのアクセル制御はアルファ版であり、自動緊急ブレーキ(AEB)が無効化されます。</translation>
-    </message>
-    <message>
-        <source>On this car, openpilot defaults to the car&apos;s built-in ACC instead of openpilot&apos;s longitudinal control. Enable this to switch to openpilot longitudinal control. Enabling Experimental mode is recommended when enabling openpilot longitudinal control alpha.</source>
-        <translation type="unfinished">この車では、openpilotは車両内蔵のACC(アダプティブクルーズコントロール)をデフォルトとして使用し、openpilotのアクセル制御は無効化されています。アクセル制御をopenpilotに切り替えるにはこの設定を有効にしてください。また同時にExperimentalモードを推奨します。</translation>
-    </message>
 </context>
 <context>
     <name>Updater</name>
