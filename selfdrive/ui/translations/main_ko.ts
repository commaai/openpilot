--- conflicted
+++ resolved
@@ -742,17 +742,16 @@
         <translation>다시 시작</translation>
     </message>
     <message>
-<<<<<<< HEAD
+        <source>Something went wrong. Reboot the device.</source>
+        <translation>문제가 발생했습니다. 장치를 재부팅하세요.</translation>
+    </message>
+    <message>
+        <source>No custom software found at this URL.</source>
+        <translation>이 URL에서 커스텀 소프트웨어를 찾을 수 없습니다.</translation>
+    </message>
+    <message>
         <source>Select a language</source>
         <translation type="unfinished">언어를 선택하세요</translation>
-=======
-        <source>Something went wrong. Reboot the device.</source>
-        <translation>문제가 발생했습니다. 장치를 재부팅하세요.</translation>
-    </message>
-    <message>
-        <source>No custom software found at this URL.</source>
-        <translation>이 URL에서 커스텀 소프트웨어를 찾을 수 없습니다.</translation>
->>>>>>> 84b897cf
     </message>
 </context>
 <context>
