<?xml version="1.0" encoding="utf-8"?>
<!DOCTYPE TS>
<TS version="2.1" language="ko_KR">
<context>
    <name>AbstractAlert</name>
    <message>
        <source>Close</source>
        <translation>닫기</translation>
    </message>
    <message>
        <source>Snooze Update</source>
        <translation>업데이트 일시중지</translation>
    </message>
    <message>
        <source>Reboot and Update</source>
        <translation>업데이트 및 재부팅</translation>
    </message>
</context>
<context>
    <name>AdvancedNetworking</name>
    <message>
        <source>Back</source>
        <translation>뒤로</translation>
    </message>
    <message>
        <source>Enable Tethering</source>
        <translation>테더링 사용</translation>
    </message>
    <message>
        <source>Tethering Password</source>
        <translation>테더링 비밀번호</translation>
    </message>
    <message>
        <source>EDIT</source>
        <translation>편집</translation>
    </message>
    <message>
        <source>Enter new tethering password</source>
        <translation>새 테더링 비밀번호를 입력하세요</translation>
    </message>
    <message>
        <source>IP Address</source>
        <translation>IP 주소</translation>
    </message>
    <message>
        <source>Enable Roaming</source>
        <translation>로밍 사용</translation>
    </message>
    <message>
        <source>APN Setting</source>
        <translation>APN 설정</translation>
    </message>
    <message>
        <source>Enter APN</source>
        <translation>APN 입력</translation>
    </message>
    <message>
        <source>leave blank for automatic configuration</source>
        <translation>자동설정하려면 공백으로 두세요</translation>
    </message>
</context>
<context>
    <name>ConfirmationDialog</name>
    <message>
        <source>Ok</source>
        <translation>확인</translation>
    </message>
    <message>
        <source>Cancel</source>
        <translation>취소</translation>
    </message>
</context>
<context>
    <name>DeclinePage</name>
    <message>
        <source>You must accept the Terms and Conditions in order to use openpilot.</source>
        <translation>openpilot을 사용하려면 이용약관에 동의해야 합니다.</translation>
    </message>
    <message>
        <source>Back</source>
        <translation>뒤로</translation>
    </message>
    <message>
        <source>Decline, uninstall %1</source>
        <translation>거절, %1 제거</translation>
    </message>
</context>
<context>
    <name>DevicePanel</name>
    <message>
        <source>Dongle ID</source>
        <translation>Dongle ID</translation>
    </message>
    <message>
        <source>N/A</source>
        <translation>N/A</translation>
    </message>
    <message>
        <source>Serial</source>
        <translation>Serial</translation>
    </message>
    <message>
        <source>Driver Camera</source>
        <translation>운전자 카메라</translation>
    </message>
    <message>
        <source>PREVIEW</source>
        <translation>미리보기</translation>
    </message>
    <message>
        <source>Preview the driver facing camera to ensure that driver monitoring has good visibility. (vehicle must be off)</source>
        <translation>운전자 모니터링이 좋은 가시성을 갖도록 운전자를 향한 카메라를 미리 봅니다. (차량연결은 해제되어있어야 합니다)</translation>
    </message>
    <message>
        <source>Reset Calibration</source>
        <translation>캘리브레이션</translation>
    </message>
    <message>
        <source>RESET</source>
        <translation>재설정</translation>
    </message>
    <message>
        <source>Are you sure you want to reset calibration?</source>
        <translation>캘리브레이션을 재설정하시겠습니까?</translation>
    </message>
    <message>
        <source>Review Training Guide</source>
        <translation>트레이닝 가이드</translation>
    </message>
    <message>
        <source>REVIEW</source>
        <translation>다시보기</translation>
    </message>
    <message>
        <source>Review the rules, features, and limitations of openpilot</source>
        <translation>openpilot의 규칙, 기능 및 제한 다시보기</translation>
    </message>
    <message>
        <source>Are you sure you want to review the training guide?</source>
        <translation>트레이닝 가이드를 다시보시겠습니까?</translation>
    </message>
    <message>
        <source>Regulatory</source>
        <translation>규제</translation>
    </message>
    <message>
        <source>VIEW</source>
        <translation>보기</translation>
    </message>
    <message>
        <source>Change Language</source>
        <translation>언어 변경</translation>
    </message>
    <message>
        <source>CHANGE</source>
        <translation>변경</translation>
    </message>
    <message>
        <source>Select a language</source>
        <translation>언어를 선택하세요</translation>
    </message>
    <message>
        <source>Reboot</source>
        <translation>재부팅</translation>
    </message>
    <message>
        <source>Power Off</source>
        <translation>전원 종료</translation>
    </message>
    <message>
        <source>openpilot requires the device to be mounted within 4° left or right and within 5° up or 8° down. openpilot is continuously calibrating, resetting is rarely required.</source>
        <translation>openpilot은 좌우측은 4° 이내, 위쪽은 5° 아래쪽은 8° 이내로 장치를 설치해야 합니다. openpilot은 지속적으로 보정되므로 리셋은 거의 필요하지 않습니다.</translation>
    </message>
    <message>
        <source> Your device is pointed %1° %2 and %3° %4.</source>
        <translation> 사용자의 장치가 %1° %2 및 %3° %4 위치에 설치되어있습니다.</translation>
    </message>
    <message>
        <source>down</source>
        <translation>아래로</translation>
    </message>
    <message>
        <source>up</source>
        <translation>위로</translation>
    </message>
    <message>
        <source>left</source>
        <translation>좌측으로</translation>
    </message>
    <message>
        <source>right</source>
        <translation>우측으로</translation>
    </message>
    <message>
        <source>Are you sure you want to reboot?</source>
        <translation>재부팅 하시겠습니까?</translation>
    </message>
    <message>
        <source>Disengage to Reboot</source>
        <translation>재부팅 하려면 해제하세요</translation>
    </message>
    <message>
        <source>Are you sure you want to power off?</source>
        <translation>전원을 종료하시겠습니까?</translation>
    </message>
    <message>
        <source>Disengage to Power Off</source>
        <translation>전원을 종료하려면 해제하세요</translation>
    </message>
</context>
<context>
    <name>DriveStats</name>
    <message>
        <source>Drives</source>
        <translation>주행</translation>
    </message>
    <message>
        <source>Hours</source>
        <translation>시간</translation>
    </message>
    <message>
        <source>ALL TIME</source>
        <translation>전체</translation>
    </message>
    <message>
        <source>PAST WEEK</source>
        <translation>지난주</translation>
    </message>
    <message>
        <source>KM</source>
        <translation>Km</translation>
    </message>
    <message>
        <source>Miles</source>
        <translation>Miles</translation>
    </message>
</context>
<context>
    <name>DriverViewScene</name>
    <message>
        <source>camera starting</source>
        <translation>카메라 시작중</translation>
    </message>
</context>
<context>
    <name>InputDialog</name>
    <message>
        <source>Cancel</source>
        <translation>취소</translation>
    </message>
    <message numerus="yes">
        <source>Need at least %n character(s)!</source>
        <translation>
            <numerusform>최소 %n 자가 필요합니다!</numerusform>
        </translation>
    </message>
</context>
<context>
    <name>Installer</name>
    <message>
        <source>Installing...</source>
        <translation>설치중...</translation>
    </message>
    <message>
        <source>Receiving objects: </source>
        <translation>수신중： </translation>
    </message>
    <message>
        <source>Resolving deltas: </source>
        <translation>델타병합： </translation>
    </message>
    <message>
        <source>Updating files: </source>
        <translation>파일갱신： </translation>
    </message>
</context>
<context>
    <name>MapETA</name>
    <message>
        <source>eta</source>
        <translation>도착</translation>
    </message>
    <message>
        <source>min</source>
        <translation>분</translation>
    </message>
    <message>
        <source>hr</source>
        <translation>시간</translation>
    </message>
    <message>
        <source>km</source>
        <translation>km</translation>
    </message>
    <message>
        <source>mi</source>
        <translation>mi</translation>
    </message>
</context>
<context>
    <name>MapInstructions</name>
    <message>
        <source> km</source>
        <translation> km</translation>
    </message>
    <message>
        <source> m</source>
        <translation> m</translation>
    </message>
    <message>
        <source> mi</source>
        <translation> mi</translation>
    </message>
    <message>
        <source> ft</source>
        <translation> ft</translation>
    </message>
</context>
<context>
    <name>MapPanel</name>
    <message>
        <source>Current Destination</source>
        <translation>현재 목적지</translation>
    </message>
    <message>
        <source>CLEAR</source>
        <translation>삭제</translation>
    </message>
    <message>
        <source>Recent Destinations</source>
        <translation>최근 목적지</translation>
    </message>
    <message>
        <source>Try the Navigation Beta</source>
        <translation>네비게이션(베타)를 사용해보세요</translation>
    </message>
    <message>
        <source>Get turn-by-turn directions displayed and more with a comma
prime subscription. Sign up now: https://connect.comma.ai</source>
        <translation>자세한 경로안내를 원하시면 comma prime을 구독하세요.
등록：https://connect.comma.ai</translation>
    </message>
    <message>
        <source>No home
location set</source>
        <translation>집
설정되지않음</translation>
    </message>
    <message>
        <source>No work
location set</source>
        <translation>회사
설정되지않음</translation>
    </message>
    <message>
        <source>no recent destinations</source>
        <translation>최근 목적지 없음</translation>
    </message>
</context>
<context>
    <name>MapWindow</name>
    <message>
        <source>Map Loading</source>
        <translation>지도 로딩</translation>
    </message>
    <message>
        <source>Waiting for GPS</source>
        <translation>GPS를 기다리는 중</translation>
    </message>
</context>
<context>
    <name>MultiOptionDialog</name>
    <message>
        <source>Select</source>
        <translation>선택</translation>
    </message>
    <message>
<<<<<<< HEAD
        <location line="+32"/>
=======
>>>>>>> e4612ac4
        <source>Cancel</source>
        <translation>취소</translation>
    </message>
</context>
<context>
    <name>Networking</name>
    <message>
        <source>Advanced</source>
        <translation>고급 설정</translation>
    </message>
    <message>
        <source>Enter password</source>
        <translation>비밀번호를 입력하세요</translation>
    </message>
    <message>
        <source>for &quot;%1&quot;</source>
        <translation>&quot;%1&quot;에 접속하려면 인증이 필요합니다</translation>
    </message>
    <message>
        <source>Wrong password</source>
        <translation>비밀번호가 틀렸습니다</translation>
    </message>
</context>
<context>
    <name>NvgWindow</name>
    <message>
        <source>km/h</source>
        <translation>km/h</translation>
    </message>
    <message>
        <source>mph</source>
        <translation>mph</translation>
    </message>
    <message>
        <source>MAX</source>
        <translation>MAX</translation>
    </message>
    <message>
        <source>SPEED</source>
        <translation>SPEED</translation>
    </message>
    <message>
        <source>LIMIT</source>
        <translation>LIMIT</translation>
    </message>
</context>
<context>
    <name>OffroadHome</name>
    <message>
        <source>UPDATE</source>
        <translation>업데이트</translation>
    </message>
    <message>
        <source> ALERTS</source>
        <translation> 알림</translation>
    </message>
    <message>
        <source> ALERT</source>
        <translation> 알림</translation>
    </message>
</context>
<context>
    <name>PairingPopup</name>
    <message>
        <source>Pair your device to your comma account</source>
        <translation>장치를 콤마 계정과 페어링합니다</translation>
    </message>
    <message>
        <source>Go to https://connect.comma.ai on your phone</source>
        <translation>https://connect.comma.ai에 접속하세요</translation>
    </message>
    <message>
        <source>Click &quot;add new device&quot; and scan the QR code on the right</source>
        <translation>&quot;새 장치 추가&quot;를 클릭하고 오른쪽 QR 코드를 검색합니다</translation>
    </message>
    <message>
        <source>Bookmark connect.comma.ai to your home screen to use it like an app</source>
        <translation>connect.comma.ai을 앱처럼 사용하려면 홈 화면에 바로가기를 만드십시오</translation>
    </message>
</context>
<context>
    <name>PrimeAdWidget</name>
    <message>
        <source>Upgrade Now</source>
        <translation>지금 업그레이드</translation>
    </message>
    <message>
        <source>Become a comma prime member at connect.comma.ai</source>
        <translation>connect.comma.ai에서 comma prime에 가입합니다</translation>
    </message>
    <message>
        <source>PRIME FEATURES:</source>
        <translation>PRIME 기능：</translation>
    </message>
    <message>
        <source>Remote access</source>
        <translation>원격 접속</translation>
    </message>
    <message>
        <source>1 year of storage</source>
        <translation>1년간 저장</translation>
    </message>
    <message>
        <source>Developer perks</source>
        <translation>개발자 혜택</translation>
    </message>
</context>
<context>
    <name>PrimeUserWidget</name>
    <message>
        <source>✓ SUBSCRIBED</source>
        <translation>✓ 구독함</translation>
    </message>
    <message>
        <source>comma prime</source>
        <translation>comma prime</translation>
    </message>
    <message>
        <source>CONNECT.COMMA.AI</source>
        <translation>CONNECT.COMMA.AI</translation>
    </message>
    <message>
        <source>COMMA POINTS</source>
        <translation>COMMA POINTS</translation>
    </message>
</context>
<context>
    <name>QObject</name>
    <message>
        <source>Reboot</source>
        <translation>재부팅</translation>
    </message>
    <message>
        <source>Exit</source>
        <translation>종료</translation>
    </message>
    <message>
        <source>dashcam</source>
        <translation>dashcam</translation>
    </message>
    <message>
        <source>openpilot</source>
        <translation>openpilot</translation>
    </message>
    <message numerus="yes">
        <source>%n minute(s) ago</source>
        <translation>
            <numerusform>%n 분전</numerusform>
        </translation>
    </message>
    <message numerus="yes">
        <source>%n hour(s) ago</source>
        <translation>
            <numerusform>%n 시간전</numerusform>
        </translation>
    </message>
    <message numerus="yes">
        <source>%n day(s) ago</source>
        <translation>
            <numerusform>%n 일전</numerusform>
        </translation>
    </message>
</context>
<context>
    <name>Reset</name>
    <message>
        <source>Reset failed. Reboot to try again.</source>
        <translation>초기화 실패. 재부팅후 다시 시도하세요.</translation>
    </message>
    <message>
        <source>Are you sure you want to reset your device?</source>
        <translation>장치를 초기화 하시겠습니까?</translation>
    </message>
    <message>
        <source>Resetting device...</source>
        <translation>장치 초기화중...</translation>
    </message>
    <message>
        <source>System Reset</source>
        <translation>장치 초기화</translation>
    </message>
    <message>
        <source>System reset triggered. Press confirm to erase all content and settings. Press cancel to resume boot.</source>
        <translation>장치를 초기화 합니다. 확인버튼을 누르면 모든 내용과 설정이 초기화됩니다. 부팅을 재개하려면 취소를 누르세요.</translation>
    </message>
    <message>
        <source>Cancel</source>
        <translation>취소</translation>
    </message>
    <message>
        <source>Reboot</source>
        <translation>재부팅</translation>
    </message>
    <message>
        <source>Confirm</source>
        <translation>확인</translation>
    </message>
    <message>
        <source>Unable to mount data partition. Press confirm to reset your device.</source>
        <translation>데이터 파티션을 마운트할 수 없습니다. 확인 버튼을 눌러 장치를 리셋합니다.</translation>
    </message>
</context>
<context>
    <name>RichTextDialog</name>
    <message>
<<<<<<< HEAD
        <location filename="../qt/widgets/input.cc" line="-74"/>
=======
>>>>>>> e4612ac4
        <source>Ok</source>
        <translation>확인</translation>
    </message>
</context>
<context>
    <name>SettingsWindow</name>
    <message>
        <source>×</source>
        <translation>×</translation>
    </message>
    <message>
        <source>Device</source>
        <translation>장치</translation>
    </message>
    <message>
        <source>Network</source>
        <translation>네트워크</translation>
    </message>
    <message>
        <source>Toggles</source>
        <translation>토글</translation>
    </message>
    <message>
        <source>Software</source>
        <translation>소프트웨어</translation>
    </message>
    <message>
        <source>Navigation</source>
        <translation>네비게이션</translation>
    </message>
</context>
<context>
    <name>Setup</name>
    <message>
<<<<<<< HEAD
        <location filename="../qt/setup/setup.cc" line="+74"/>
=======
>>>>>>> e4612ac4
        <source>WARNING: Low Voltage</source>
        <translation>경고: 전압이 낮습니다</translation>
    </message>
    <message>
        <source>Power your device in a car with a harness or proceed at your own risk.</source>
        <translation>하네스 보드에 차량의 전원을 연결하세요.</translation>
    </message>
    <message>
        <source>Power off</source>
        <translation>전원 종료</translation>
    </message>
    <message>
        <source>Continue</source>
        <translation>계속</translation>
    </message>
    <message>
        <source>Getting Started</source>
        <translation>설정 시작</translation>
    </message>
    <message>
        <source>Before we get on the road, let’s finish installation and cover some details.</source>
        <translation>출발하기 전에 설정을 완료하고 몇 가지 세부 사항을 살펴보겠습니다.</translation>
    </message>
    <message>
        <source>Connect to Wi-Fi</source>
        <translation>wifi 연결</translation>
    </message>
    <message>
        <source>Back</source>
        <translation>뒤로</translation>
    </message>
    <message>
        <source>Continue without Wi-Fi</source>
        <translation>wifi 연결없이 계속하기</translation>
    </message>
    <message>
        <source>Waiting for internet</source>
        <translation>네트워크 접속을 기다립니다</translation>
    </message>
    <message>
        <source>Choose Software to Install</source>
        <translation>설치할 소프트웨어를 선택하세요</translation>
    </message>
    <message>
        <source>Dashcam</source>
        <translation>Dashcam</translation>
    </message>
    <message>
        <source>Custom Software</source>
        <translation>Custom Software</translation>
    </message>
    <message>
        <source>Enter URL</source>
        <translation>URL 입력</translation>
    </message>
    <message>
        <source>for Custom Software</source>
        <translation>for Custom Software</translation>
    </message>
    <message>
        <source>Downloading...</source>
        <translation>다운로드중...</translation>
    </message>
    <message>
        <source>Download Failed</source>
        <translation>다운로드 실패</translation>
    </message>
    <message>
        <source>Ensure the entered URL is valid, and the device’s internet connection is good.</source>
        <translation>입력된 URL이 유효하고 장치의 네트워크 연결이 잘 되어 있는지 확인하세요.</translation>
    </message>
    <message>
        <source>Reboot device</source>
        <translation>재부팅</translation>
    </message>
    <message>
        <source>Start over</source>
        <translation>다시 시작</translation>
    </message>
    <message>
        <location line="+33"/>
        <source>Select a language</source>
        <translation type="unfinished">언어를 선택하세요</translation>
    </message>
</context>
<context>
    <name>SetupWidget</name>
    <message>
        <source>Finish Setup</source>
        <translation>설정 완료</translation>
    </message>
    <message>
        <source>Pair your device with comma connect (connect.comma.ai) and claim your comma prime offer.</source>
        <translation>장치를 (connect.comma.ai)에서 페어링하고 comma prime 오퍼를 청구합니다.</translation>
    </message>
    <message>
        <source>Pair device</source>
        <translation>장치 페어링</translation>
    </message>
</context>
<context>
    <name>Sidebar</name>
    <message>
        <source>CONNECT</source>
        <translation>연결</translation>
    </message>
    <message>
        <source>OFFLINE</source>
        <translation>오프라인</translation>
    </message>
    <message>
        <source>ONLINE</source>
        <translation>온라인</translation>
    </message>
    <message>
        <source>ERROR</source>
        <translation>오류</translation>
    </message>
    <message>
        <source>TEMP</source>
        <translation>온도</translation>
    </message>
    <message>
        <source>HIGH</source>
        <translation>높음</translation>
    </message>
    <message>
        <source>GOOD</source>
        <translation>좋음</translation>
    </message>
    <message>
        <source>OK</source>
        <translation>경고</translation>
    </message>
    <message>
        <source>VEHICLE</source>
        <translation>차량</translation>
    </message>
    <message>
        <source>NO</source>
        <translation>NO</translation>
    </message>
    <message>
        <source>PANDA</source>
        <translation>PANDA</translation>
    </message>
    <message>
        <source>GPS</source>
        <translation>GPS</translation>
    </message>
    <message>
        <source>SEARCH</source>
        <translation>검색중</translation>
    </message>
    <message>
        <source>--</source>
        <translation>--</translation>
    </message>
    <message>
        <source>Wi-Fi</source>
        <translation>Wi-Fi</translation>
    </message>
    <message>
        <source>ETH</source>
        <translation>이더넷</translation>
    </message>
    <message>
        <source>2G</source>
        <translation>2G</translation>
    </message>
    <message>
        <source>3G</source>
        <translation>3G</translation>
    </message>
    <message>
        <source>LTE</source>
        <translation>LTE</translation>
    </message>
    <message>
        <source>5G</source>
        <translation>5G</translation>
    </message>
</context>
<context>
    <name>SoftwarePanel</name>
    <message>
        <source>Updates are only downloaded while the car is off.</source>
        <translation>업데이트는 차량 연결이 해제되어 있는 동안에만 다운로드됩니다.</translation>
    </message>
    <message>
        <source>Current Version</source>
        <translation>현재 버전</translation>
    </message>
    <message>
        <source>Download</source>
        <translation>다운로드</translation>
    </message>
    <message>
        <source>Install Update</source>
        <translation>업데이트 설치</translation>
    </message>
    <message>
        <source>INSTALL</source>
        <translation>설치</translation>
    </message>
    <message>
        <source>Target Branch</source>
        <translation>대상 브랜치</translation>
    </message>
    <message>
        <source>SELECT</source>
        <translation>선택</translation>
    </message>
    <message>
        <source>Select a branch</source>
        <translation>브랜치 선택</translation>
    </message>
    <message>
        <source>UNINSTALL</source>
        <translation>제거</translation>
    </message>
    <message>
        <source>Uninstall %1</source>
        <translation>%1 제거</translation>
    </message>
    <message>
        <source>Are you sure you want to uninstall?</source>
        <translation>제거하시겠습니까?</translation>
    </message>
    <message>
        <source>CHECK</source>
        <translation>확인</translation>
    </message>
</context>
<context>
    <name>SshControl</name>
    <message>
        <source>SSH Keys</source>
        <translation>SSH 키</translation>
    </message>
    <message>
        <source>Warning: This grants SSH access to all public keys in your GitHub settings. Never enter a GitHub username other than your own. A comma employee will NEVER ask you to add their GitHub username.</source>
        <translation>경고: 허용으로 설정하면 GitHub 설정의 모든 공용 키에 대한 SSH 액세스 권한이 부여됩니다. GitHub 사용자 ID 이외에는 입력하지 마십시오. comma에서는 GitHub ID를 추가하라는 요청을 하지 않습니다.</translation>
    </message>
    <message>
        <source>ADD</source>
        <translation>추가</translation>
    </message>
    <message>
        <source>Enter your GitHub username</source>
        <translation>GitHub 사용자 ID</translation>
    </message>
    <message>
        <source>LOADING</source>
        <translation>로딩</translation>
    </message>
    <message>
        <source>REMOVE</source>
        <translation>제거</translation>
    </message>
    <message>
        <source>Username &apos;%1&apos; has no keys on GitHub</source>
        <translation>&apos;%1&apos;의 키가 GitHub에 없습니다</translation>
    </message>
    <message>
        <source>Request timed out</source>
        <translation>요청 시간 초과</translation>
    </message>
    <message>
        <source>Username &apos;%1&apos; doesn&apos;t exist on GitHub</source>
        <translation>&apos;%1&apos;은 GitHub에 없습니다</translation>
    </message>
</context>
<context>
    <name>SshToggle</name>
    <message>
        <source>Enable SSH</source>
        <translation>SSH 사용</translation>
    </message>
</context>
<context>
    <name>TermsPage</name>
    <message>
        <source>Terms &amp; Conditions</source>
        <translation>약관</translation>
    </message>
    <message>
        <source>Decline</source>
        <translation>거절</translation>
    </message>
    <message>
        <source>Scroll to accept</source>
        <translation>허용하려면 아래로 스크롤하세요</translation>
    </message>
    <message>
        <source>Agree</source>
        <translation>동의</translation>
    </message>
</context>
<context>
    <name>TogglesPanel</name>
    <message>
        <source>Enable openpilot</source>
        <translation>openpilot 사용</translation>
    </message>
    <message>
        <source>Use the openpilot system for adaptive cruise control and lane keep driver assistance. Your attention is required at all times to use this feature. Changing this setting takes effect when the car is powered off.</source>
        <translation>어댑티브 크루즈 컨트롤 및 차선 유지 운전자 보조를 위해 openpilot 시스템을 사용하십시오. 이 기능을 사용하려면 항상 주의를 기울여야 합니다. 설정변경은 장치 재부팅후 적용됩니다.</translation>
    </message>
    <message>
        <source>Enable Lane Departure Warnings</source>
        <translation>차선 이탈 경고 사용</translation>
    </message>
    <message>
        <source>Receive alerts to steer back into the lane when your vehicle drifts over a detected lane line without a turn signal activated while driving over 31 mph (50 km/h).</source>
        <translation>차량이 50km/h(31mph) 이상의 속도로 주행하는 동안 방향지시등 없이 감지된 차선 위를 주행할 경우 차선이탈 경고를 표시합니다.</translation>
    </message>
    <message>
        <source>Use Metric System</source>
        <translation>미터법 사용</translation>
    </message>
    <message>
        <source>Display speed in km/h instead of mph.</source>
        <translation>mph 대신 km/h로 속도를 표시합니다.</translation>
    </message>
    <message>
        <source>Record and Upload Driver Camera</source>
        <translation>운전자 카메라 녹화 및 업로드</translation>
    </message>
    <message>
        <source>Upload data from the driver facing camera and help improve the driver monitoring algorithm.</source>
        <translation>운전자 카메라에서 데이터를 업로드하고 운전자 모니터링 알고리즘을 개선합니다.</translation>
    </message>
    <message>
        <source>🌮 End-to-end longitudinal (extremely alpha) 🌮</source>
        <translation>🌮 e2e 롱컨트롤 사용 (매우 실험적) 🌮 </translation>
    </message>
    <message>
        <source>Experimental openpilot longitudinal control</source>
        <translation>openpilot 롱컨트롤 (실험적)</translation>
    </message>
    <message>
        <source>&lt;b&gt;WARNING: openpilot longitudinal control is experimental for this car and will disable AEB.&lt;/b&gt;</source>
        <translation>&lt;b&gt;경고: openpilot 롱컨트롤은 실험적인 기능으로 차량의 AEB를 비활성화합니다.&lt;/b&gt;</translation>
    </message>
    <message>
        <source>Let the driving model control the gas and brakes. openpilot will drive as it thinks a human would. Super experimental.</source>
        <translation>주행모델이 가속과 감속을 제어하도록 하면 openpilot은 운전자가 생각하는것처럼 운전합니다. (매우 실험적)</translation>
    </message>
    <message>
        <source>openpilot longitudinal control is not currently available for this car.</source>
        <translation type="unfinished"></translation>
    </message>
    <message>
        <source>Enable experimental longitudinal control to enable this.</source>
        <translation type="unfinished"></translation>
    </message>
    <message>
        <source>Disengage On Accelerator Pedal</source>
        <translation>가속페달 조작시 해제</translation>
    </message>
    <message>
        <source>When enabled, pressing the accelerator pedal will disengage openpilot.</source>
        <translation>활성화된 경우 가속 페달을 누르면 openpilot이 해제됩니다.</translation>
    </message>
    <message>
        <source>Show ETA in 24h Format</source>
        <translation>24시간 형식으로 도착예정시간 표시</translation>
    </message>
    <message>
        <source>Use 24h format instead of am/pm</source>
        <translation>오전/오후 대신 24시간 형식 사용</translation>
    </message>
    <message>
        <source>Show Map on Left Side of UI</source>
        <translation>UI 왼쪽에 지도 표시</translation>
    </message>
    <message>
        <source>Show map on left side when in split screen view.</source>
        <translation>분할 화면 보기에서 지도를 왼쪽에 표시합니다.</translation>
    </message>
</context>
<context>
    <name>Updater</name>
    <message>
        <source>Update Required</source>
        <translation>업데이트 필요</translation>
    </message>
    <message>
        <source>An operating system update is required. Connect your device to Wi-Fi for the fastest update experience. The download size is approximately 1GB.</source>
        <translation>OS 업데이트가 필요합니다. 장치를 wifi에 연결하면 가장 빠른 업데이트 경험을 제공합니다. 다운로드 크기는 약 1GB입니다.</translation>
    </message>
    <message>
        <source>Connect to Wi-Fi</source>
        <translation>wifi 연결</translation>
    </message>
    <message>
        <source>Install</source>
        <translation>설치</translation>
    </message>
    <message>
        <source>Back</source>
        <translation>뒤로</translation>
    </message>
    <message>
        <source>Loading...</source>
        <translation>로딩중...</translation>
    </message>
    <message>
        <source>Reboot</source>
        <translation>재부팅</translation>
    </message>
    <message>
        <source>Update failed</source>
        <translation>업데이트 실패</translation>
    </message>
</context>
<context>
    <name>WifiUI</name>
    <message>
        <source>Scanning for networks...</source>
        <translation>네트워크 검색 중...</translation>
    </message>
    <message>
        <source>CONNECTING...</source>
        <translation>연결중...</translation>
    </message>
    <message>
        <source>FORGET</source>
        <translation>저장안함</translation>
    </message>
    <message>
        <source>Forget Wi-Fi Network &quot;%1&quot;?</source>
        <translation>wifi 네트워크 저장안함 &quot;%1&quot;?</translation>
    </message>
</context>
</TS><|MERGE_RESOLUTION|>--- conflicted
+++ resolved
@@ -375,10 +375,6 @@
         <translation>선택</translation>
     </message>
     <message>
-<<<<<<< HEAD
-        <location line="+32"/>
-=======
->>>>>>> e4612ac4
         <source>Cancel</source>
         <translation>취소</translation>
     </message>
@@ -584,10 +580,6 @@
 <context>
     <name>RichTextDialog</name>
     <message>
-<<<<<<< HEAD
-        <location filename="../qt/widgets/input.cc" line="-74"/>
-=======
->>>>>>> e4612ac4
         <source>Ok</source>
         <translation>확인</translation>
     </message>
@@ -622,10 +614,6 @@
 <context>
     <name>Setup</name>
     <message>
-<<<<<<< HEAD
-        <location filename="../qt/setup/setup.cc" line="+74"/>
-=======
->>>>>>> e4612ac4
         <source>WARNING: Low Voltage</source>
         <translation>경고: 전압이 낮습니다</translation>
     </message>
@@ -706,7 +694,6 @@
         <translation>다시 시작</translation>
     </message>
     <message>
-        <location line="+33"/>
         <source>Select a language</source>
         <translation type="unfinished">언어를 선택하세요</translation>
     </message>
