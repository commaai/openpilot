--- conflicted
+++ resolved
@@ -1086,6 +1086,10 @@
         <translation>오픈파일럿 롱컨트롤은 향후 업데이트에서 제공될 수 있습니다.</translation>
     </message>
     <message>
+        <source>Enable experimental longitudinal control to allow Experimental mode.</source>
+        <translation type="vanished">실험적 롱컨트롤을 사용하려면 실험적 모드를 활성화 하세요.</translation>
+    </message>
+    <message>
         <source>openpilot Longitudinal Control (Alpha)</source>
         <translation>openpilot 롱컨트롤 (알파)</translation>
     </message>
@@ -1122,15 +1126,15 @@
         <translation>openpilot 롱컨 제어의 알파 버전은 비 릴리스 분기에서 실험 모드와 함께 테스트할 수 있습니다.</translation>
     </message>
     <message>
-<<<<<<< HEAD
-        <source>Enable the openpilot longitudinal control (alpha) toggle to allow Experimental mode.</source>
-=======
         <source>Navigate on openpilot</source>
         <translation type="unfinished"></translation>
     </message>
     <message>
         <source>When navigation has a destination, openpilot will input the map information into the model. This generally improves behavior and allows openpilot to keep left or right appropriately at forks/exits and take turns. Lane change behavior is unchanged and still activated by the driver. This is an alpha quality feature; mistakes should be expected.</source>
->>>>>>> 358a86b6
+        <translation type="unfinished"></translation>
+    </message>
+    <message>
+        <source>Enable the openpilot longitudinal control (alpha) toggle to allow Experimental mode.</source>
         <translation type="unfinished"></translation>
     </message>
 </context>
