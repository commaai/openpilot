--- conflicted
+++ resolved
@@ -124,21 +124,20 @@
         <translation>롱컨 기동 모드</translation>
     </message>
     <message>
-<<<<<<< HEAD
+        <source>openpilot Longitudinal Control (Alpha)</source>
+        <translation type="unfinished">openpilot 가감속 제어 (알파)</translation>
+    </message>
+    <message>
+        <source>WARNING: openpilot longitudinal control is in alpha for this car and will disable Automatic Emergency Braking (AEB).</source>
+        <translation type="unfinished">경고: openpilot 가감속 제어 알파 기능으로 차량의 자동긴급제동(AEB)을 비활성화합니다.</translation>
+    </message>
+    <message>
+        <source>On this car, openpilot defaults to the car&apos;s built-in ACC instead of openpilot&apos;s longitudinal control. Enable this to switch to openpilot longitudinal control. Enabling Experimental mode is recommended when enabling openpilot longitudinal control alpha.</source>
+        <translation type="unfinished">이 차량은 openpilot 가감속 제어 대신 기본적으로 차량의 ACC로 가감속을 제어합니다. openpilot의 가감속 제어로 전환하려면 이 기능을 활성화하세요. openpilot 가감속 제어 알파를 활성화하는 경우 실험 모드 활성화를 권장합니다.</translation>
+    </message>
+    <message>
         <source>Enable ADB</source>
         <translation type="unfinished"></translation>
-=======
-        <source>openpilot Longitudinal Control (Alpha)</source>
-        <translation type="unfinished">openpilot 가감속 제어 (알파)</translation>
-    </message>
-    <message>
-        <source>WARNING: openpilot longitudinal control is in alpha for this car and will disable Automatic Emergency Braking (AEB).</source>
-        <translation type="unfinished">경고: openpilot 가감속 제어 알파 기능으로 차량의 자동긴급제동(AEB)을 비활성화합니다.</translation>
-    </message>
-    <message>
-        <source>On this car, openpilot defaults to the car&apos;s built-in ACC instead of openpilot&apos;s longitudinal control. Enable this to switch to openpilot longitudinal control. Enabling Experimental mode is recommended when enabling openpilot longitudinal control alpha.</source>
-        <translation type="unfinished">이 차량은 openpilot 가감속 제어 대신 기본적으로 차량의 ACC로 가감속을 제어합니다. openpilot의 가감속 제어로 전환하려면 이 기능을 활성화하세요. openpilot 가감속 제어 알파를 활성화하는 경우 실험 모드 활성화를 권장합니다.</translation>
->>>>>>> 754882c9
     </message>
 </context>
 <context>
@@ -1070,18 +1069,6 @@
         <source>Enable driver monitoring even when openpilot is not engaged.</source>
         <translation>Openpilot이 활성화되지 않은 경우에도 드라이버 모니터링을 활성화합니다.</translation>
     </message>
-    <message>
-        <source>openpilot Longitudinal Control (Alpha)</source>
-        <translation type="unfinished">openpilot 가감속 제어 (알파)</translation>
-    </message>
-    <message>
-        <source>WARNING: openpilot longitudinal control is in alpha for this car and will disable Automatic Emergency Braking (AEB).</source>
-        <translation type="unfinished">경고: openpilot 가감속 제어 알파 기능으로 차량의 자동긴급제동(AEB)을 비활성화합니다.</translation>
-    </message>
-    <message>
-        <source>On this car, openpilot defaults to the car&apos;s built-in ACC instead of openpilot&apos;s longitudinal control. Enable this to switch to openpilot longitudinal control. Enabling Experimental mode is recommended when enabling openpilot longitudinal control alpha.</source>
-        <translation type="unfinished">이 차량은 openpilot 가감속 제어 대신 기본적으로 차량의 ACC로 가감속을 제어합니다. openpilot의 가감속 제어로 전환하려면 이 기능을 활성화하세요. openpilot 가감속 제어 알파를 활성화하는 경우 실험 모드 활성화를 권장합니다.</translation>
-    </message>
 </context>
 <context>
     <name>Updater</name>
