<?xml version="1.0" encoding="utf-8"?>
<!DOCTYPE TS>
<TS version="2.1" language="ko_KR">
<context>
    <name>AbstractAlert</name>
    <message>
        <source>Close</source>
        <translation>닫기</translation>
    </message>
    <message>
        <source>Snooze Update</source>
        <translation>업데이트 일시 중지</translation>
    </message>
    <message>
        <source>Reboot and Update</source>
        <translation>업데이트 및 재부팅</translation>
    </message>
</context>
<context>
    <name>AdvancedNetworking</name>
    <message>
        <source>Back</source>
        <translation>뒤로</translation>
    </message>
    <message>
        <source>Enable Tethering</source>
        <translation>테더링 사용</translation>
    </message>
    <message>
        <source>Tethering Password</source>
        <translation>테더링 비밀번호</translation>
    </message>
    <message>
        <source>EDIT</source>
        <translation>편집</translation>
    </message>
    <message>
        <source>Enter new tethering password</source>
        <translation>새 테더링 비밀번호를 입력하세요</translation>
    </message>
    <message>
        <source>IP Address</source>
        <translation>IP 주소</translation>
    </message>
    <message>
        <source>Enable Roaming</source>
        <translation>로밍 사용</translation>
    </message>
    <message>
        <source>APN Setting</source>
        <translation>APN 설정</translation>
    </message>
    <message>
        <source>Enter APN</source>
        <translation>APN 입력</translation>
    </message>
    <message>
        <source>leave blank for automatic configuration</source>
        <translation>자동 설정하려면 빈 칸으로 두세요</translation>
    </message>
    <message>
        <source>Cellular Metered</source>
        <translation>데이터 요금제</translation>
    </message>
    <message>
        <source>Prevent large data uploads when on a metered connection</source>
        <translation>데이터 요금제 연결 시 대용량 데이터 업로드를 방지합니다</translation>
    </message>
    <message>
        <source>Hidden Network</source>
        <translation>숨겨진 네트워크</translation>
    </message>
    <message>
        <source>CONNECT</source>
        <translation>연결됨</translation>
    </message>
    <message>
        <source>Enter SSID</source>
        <translation>SSID 입력</translation>
    </message>
    <message>
        <source>Enter password</source>
        <translation>비밀번호를 입력하세요</translation>
    </message>
    <message>
        <source>for &quot;%1&quot;</source>
        <translation>&quot;%1&quot;에 접속하려면 비밀번호가 필요합니다</translation>
    </message>
</context>
<context>
    <name>ConfirmationDialog</name>
    <message>
        <source>Ok</source>
        <translation>확인</translation>
    </message>
    <message>
        <source>Cancel</source>
        <translation>취소</translation>
    </message>
</context>
<context>
    <name>DeclinePage</name>
    <message>
        <source>You must accept the Terms and Conditions in order to use openpilot.</source>
        <translation>openpilot을 사용하려면 이용약관에 동의해야 합니다.</translation>
    </message>
    <message>
        <source>Back</source>
        <translation>뒤로</translation>
    </message>
    <message>
        <source>Decline, uninstall %1</source>
        <translation>거절, %1 제거</translation>
    </message>
</context>
<context>
    <name>DeveloperPanel</name>
    <message>
        <source>Joystick Debug Mode</source>
        <translation>조이스틱 디버그 모드</translation>
    </message>
    <message>
        <source>Longitudinal Maneuver Mode</source>
        <translation>롱컨 기동 모드</translation>
    </message>
    <message>
<<<<<<< HEAD
        <source>Enables or disables the github runner service.</source>
        <translation type="unfinished"></translation>
    </message>
    <message>
        <source>Enable GitHub runner service</source>
        <translation type="unfinished"></translation>
    </message>
    <message>
        <source>Hyundai: Enable Radar Tracks</source>
        <translation type="unfinished"></translation>
    </message>
    <message>
        <source>Enable this to attempt to enable radar tracks for Hyundai, Kia, and Genesis models equipped with the supported Mando SCC radar. This allows sunnypilot to use radar data for improved lead tracking and overall longitudinal performance.</source>
=======
        <source>openpilot Longitudinal Control (Alpha)</source>
        <translation type="unfinished">openpilot 가감속 제어 (알파)</translation>
    </message>
    <message>
        <source>WARNING: openpilot longitudinal control is in alpha for this car and will disable Automatic Emergency Braking (AEB).</source>
        <translation type="unfinished">경고: openpilot 가감속 제어 알파 기능으로 차량의 자동긴급제동(AEB)을 비활성화합니다.</translation>
    </message>
    <message>
        <source>On this car, openpilot defaults to the car&apos;s built-in ACC instead of openpilot&apos;s longitudinal control. Enable this to switch to openpilot longitudinal control. Enabling Experimental mode is recommended when enabling openpilot longitudinal control alpha.</source>
        <translation type="unfinished">이 차량은 openpilot 가감속 제어 대신 기본적으로 차량의 ACC로 가감속을 제어합니다. openpilot의 가감속 제어로 전환하려면 이 기능을 활성화하세요. openpilot 가감속 제어 알파를 활성화하는 경우 실험 모드 활성화를 권장합니다.</translation>
    </message>
    <message>
        <source>Enable ADB</source>
        <translation type="unfinished"></translation>
    </message>
    <message>
        <source>ADB (Android Debug Bridge) allows connecting to your device over USB or over the network. See https://docs.comma.ai/how-to/connect-to-comma for more info.</source>
>>>>>>> c57f5352
        <translation type="unfinished"></translation>
    </message>
</context>
<context>
    <name>DevicePanel</name>
    <message>
        <source>Dongle ID</source>
        <translation>동글 ID</translation>
    </message>
    <message>
        <source>N/A</source>
        <translation>N/A</translation>
    </message>
    <message>
        <source>Serial</source>
        <translation>시리얼</translation>
    </message>
    <message>
        <source>Driver Camera</source>
        <translation>운전자 카메라</translation>
    </message>
    <message>
        <source>PREVIEW</source>
        <translation>미리보기</translation>
    </message>
    <message>
        <source>Preview the driver facing camera to ensure that driver monitoring has good visibility. (vehicle must be off)</source>
        <translation>운전자 모니터링이 잘 되는지 확인하기 위해 후면 카메라를 미리 봅니다. (차량 시동이 꺼져 있어야 합니다)</translation>
    </message>
    <message>
        <source>Reset Calibration</source>
        <translation>캘리브레이션</translation>
    </message>
    <message>
        <source>RESET</source>
        <translation>초기화</translation>
    </message>
    <message>
        <source>Are you sure you want to reset calibration?</source>
        <translation>캘리브레이션을 초기화하시겠습니까?</translation>
    </message>
    <message>
        <source>Review Training Guide</source>
        <translation>트레이닝 가이드</translation>
    </message>
    <message>
        <source>REVIEW</source>
        <translation>다시보기</translation>
    </message>
    <message>
        <source>Review the rules, features, and limitations of openpilot</source>
        <translation>openpilot의 규칙, 기능 및 제한 다시 확인</translation>
    </message>
    <message>
        <source>Are you sure you want to review the training guide?</source>
        <translation>트레이닝 가이드를 다시 확인하시겠습니까?</translation>
    </message>
    <message>
        <source>Regulatory</source>
        <translation>규제</translation>
    </message>
    <message>
        <source>VIEW</source>
        <translation>보기</translation>
    </message>
    <message>
        <source>Change Language</source>
        <translation>언어 변경</translation>
    </message>
    <message>
        <source>CHANGE</source>
        <translation>변경</translation>
    </message>
    <message>
        <source>Select a language</source>
        <translation>언어를 선택하세요</translation>
    </message>
    <message>
        <source>Reboot</source>
        <translation>재부팅</translation>
    </message>
    <message>
        <source>Power Off</source>
        <translation>전원 끄기</translation>
    </message>
    <message>
        <source>openpilot requires the device to be mounted within 4° left or right and within 5° up or 9° down. openpilot is continuously calibrating, resetting is rarely required.</source>
        <translation>openpilot 장치는 좌우 4°, 위로 5°, 아래로 9° 이내 각도로 장착되어야 합니다. openpilot은 지속적으로 자동 보정되며 재설정은 거의 필요하지 않습니다.</translation>
    </message>
    <message>
        <source> Your device is pointed %1° %2 and %3° %4.</source>
        <translation> 사용자의 장치는 %2 %1° 및 %4 %3° 의 방향으로 장착되어 있습니다.</translation>
    </message>
    <message>
        <source>down</source>
        <translation>아래로</translation>
    </message>
    <message>
        <source>up</source>
        <translation>위로</translation>
    </message>
    <message>
        <source>left</source>
        <translation>좌측으로</translation>
    </message>
    <message>
        <source>right</source>
        <translation>우측으로</translation>
    </message>
    <message>
        <source>Are you sure you want to reboot?</source>
        <translation>재부팅하시겠습니까?</translation>
    </message>
    <message>
        <source>Disengage to Reboot</source>
        <translation>재부팅하려면 연결을 해제하세요</translation>
    </message>
    <message>
        <source>Are you sure you want to power off?</source>
        <translation>전원을 끄시겠습니까?</translation>
    </message>
    <message>
        <source>Disengage to Power Off</source>
        <translation>전원을 끄려면 연결을 해제하세요</translation>
    </message>
    <message>
        <source>Reset</source>
        <translation>초기화</translation>
    </message>
    <message>
        <source>Review</source>
        <translation>다시보기</translation>
    </message>
    <message>
        <source>Pair your device with comma connect (connect.comma.ai) and claim your comma prime offer.</source>
        <translation>장치를 comma connect (connect.comma.ai)에서 동기화하고 comma prime 무료 이용권을 사용하세요.</translation>
    </message>
    <message>
        <source>Pair Device</source>
        <translation>장치 동기화</translation>
    </message>
    <message>
        <source>PAIR</source>
        <translation>동기화</translation>
    </message>
</context>
<context>
    <name>DevicePanelSP</name>
    <message>
        <source>Driver Camera Preview</source>
        <translation type="unfinished"></translation>
    </message>
    <message>
        <source>Training Guide</source>
        <translation type="unfinished"></translation>
    </message>
    <message>
        <source>Language</source>
        <translation type="unfinished"></translation>
    </message>
    <message>
        <source>Reboot</source>
        <translation type="unfinished">재부팅</translation>
    </message>
    <message>
        <source>Regulatory</source>
        <translation type="unfinished">규제</translation>
    </message>
    <message>
        <source>Are you sure you want to review the training guide?</source>
        <translation type="unfinished">트레이닝 가이드를 다시 확인하시겠습니까?</translation>
    </message>
    <message>
        <source>Review</source>
        <translation type="unfinished">다시보기</translation>
    </message>
    <message>
        <source>Select a language</source>
        <translation type="unfinished">언어를 선택하세요</translation>
    </message>
    <message>
        <source>Power Off</source>
        <translation type="unfinished">전원 끄기</translation>
    </message>
    <message>
        <source>Offroad Mode</source>
        <translation type="unfinished"></translation>
    </message>
    <message>
        <source>Are you sure you want to exit Always Offroad mode?</source>
        <translation type="unfinished"></translation>
    </message>
    <message>
        <source>Confirm</source>
        <translation type="unfinished">확인</translation>
    </message>
    <message>
        <source>Are you sure you want to enter Always Offroad mode?</source>
        <translation type="unfinished"></translation>
    </message>
    <message>
        <source>Disengage to Enter Always Offroad Mode</source>
        <translation type="unfinished"></translation>
    </message>
    <message>
        <source>Exit Always Offroad</source>
        <translation type="unfinished"></translation>
    </message>
    <message>
        <source>Always Offroad</source>
        <translation type="unfinished"></translation>
    </message>
</context>
<context>
    <name>DriveStats</name>
    <message>
        <source>Drives</source>
        <translation>주행</translation>
    </message>
    <message>
        <source>Hours</source>
        <translation>시간</translation>
    </message>
    <message>
        <source>ALL TIME</source>
        <translation>전체</translation>
    </message>
    <message>
        <source>PAST WEEK</source>
        <translation>지난 주</translation>
    </message>
    <message>
        <source>KM</source>
        <translation>km</translation>
    </message>
    <message>
        <source>Miles</source>
        <translation>마일</translation>
    </message>
</context>
<context>
    <name>DriverViewWindow</name>
    <message>
        <source>camera starting</source>
        <translation>카메라 시작 중</translation>
    </message>
</context>
<context>
    <name>ExperimentalModeButton</name>
    <message>
        <source>EXPERIMENTAL MODE ON</source>
        <translation>실험 모드 사용</translation>
    </message>
    <message>
        <source>CHILL MODE ON</source>
        <translation>안정 모드 사용</translation>
    </message>
</context>
<context>
    <name>HudRenderer</name>
    <message>
        <source>km/h</source>
        <translation>km/h</translation>
    </message>
    <message>
        <source>mph</source>
        <translation>mph</translation>
    </message>
    <message>
        <source>MAX</source>
        <translation>MAX</translation>
    </message>
</context>
<context>
    <name>InputDialog</name>
    <message>
        <source>Cancel</source>
        <translation>취소</translation>
    </message>
    <message numerus="yes">
        <source>Need at least %n character(s)!</source>
        <translation>
            <numerusform>최소 %n자 이상이어야 합니다!</numerusform>
        </translation>
    </message>
</context>
<context>
    <name>Installer</name>
    <message>
        <source>Installing...</source>
        <translation>설치 중...</translation>
    </message>
</context>
<context>
    <name>MadsSettings</name>
    <message>
        <source>Toggle with Main Cruise</source>
        <translation type="unfinished"></translation>
    </message>
    <message>
        <source>Unified Engagement Mode (UEM)</source>
        <translation type="unfinished"></translation>
    </message>
    <message>
        <source>Engage lateral and longitudinal control with cruise control engagement.</source>
        <translation type="unfinished"></translation>
    </message>
    <message>
        <source>Note: Once lateral control is engaged via UEM, it will remain engaged until it is manually disabled via the MADS button or car shut off.</source>
        <translation type="unfinished"></translation>
    </message>
    <message>
        <source>Remain Active</source>
        <translation type="unfinished"></translation>
    </message>
    <message>
        <source>Pause Steering</source>
        <translation type="unfinished"></translation>
    </message>
    <message>
        <source>Steering Mode After Braking</source>
        <translation type="unfinished"></translation>
    </message>
    <message>
        <source>Choose how Automatic Lane Centering (ALC) behaves after the brake pedal is manually pressed in sunnypilot.

Remain Active: ALC will remain active even after the brake pedal is pressed.
Pause Steering: ALC will be paused after the brake pedal is manually pressed.</source>
        <translation type="unfinished"></translation>
    </message>
    <message>
        <source>Note: For vehicles without LFA/LKAS button, disabling this will prevent lateral control engagement.</source>
        <translation type="unfinished"></translation>
    </message>
</context>
<context>
    <name>MultiOptionDialog</name>
    <message>
        <source>Select</source>
        <translation>선택</translation>
    </message>
    <message>
        <source>Cancel</source>
        <translation>취소</translation>
    </message>
</context>
<context>
    <name>Networking</name>
    <message>
        <source>Advanced</source>
        <translation>고급 설정</translation>
    </message>
    <message>
        <source>Enter password</source>
        <translation>비밀번호를 입력하세요</translation>
    </message>
    <message>
        <source>for &quot;%1&quot;</source>
        <translation>&quot;%1&quot;에 접속하려면 비밀번호가 필요합니다</translation>
    </message>
    <message>
        <source>Wrong password</source>
        <translation>비밀번호가 틀렸습니다</translation>
    </message>
</context>
<context>
    <name>NetworkingSP</name>
    <message>
        <source>Advanced</source>
        <translation type="obsolete">고급 설정</translation>
    </message>
    <message>
        <source>Scan</source>
        <translation type="unfinished"></translation>
    </message>
    <message>
        <source>Scanning...</source>
        <translation type="unfinished"></translation>
    </message>
</context>
<context>
    <name>OffroadAlert</name>
    <message>
        <source>Immediately connect to the internet to check for updates. If you do not connect to the internet, openpilot won&apos;t engage in %1</source>
        <translation>즉시 인터넷에 연결하여 업데이트를 확인하세요. 인터넷에 연결되어 있지 않으면 %1 이후에는 openpilot이 활성화되지 않습니다.</translation>
    </message>
    <message>
        <source>Connect to internet to check for updates. openpilot won&apos;t automatically start until it connects to internet to check for updates.</source>
        <translation>업데이트를 확인하려면 인터넷에 연결하세요. openpilot은 업데이트를 확인하기 위해 인터넷에 연결할 때까지 자동으로 시작되지 않습니다.</translation>
    </message>
    <message>
        <source>Unable to download updates
%1</source>
        <translation>업데이트를 다운로드할 수 없습니다
%1</translation>
    </message>
    <message>
        <source>Taking camera snapshots. System won&apos;t start until finished.</source>
        <translation>카메라 스냅샷 찍기가 완료될 때까지 시스템이 시작되지 않습니다.</translation>
    </message>
    <message>
        <source>An update to your device&apos;s operating system is downloading in the background. You will be prompted to update when it&apos;s ready to install.</source>
        <translation>백그라운드에서 운영 체제에 대한 업데이트가 다운로드되고 있습니다. 설치가 준비되면 업데이트 메시지가 표시됩니다.</translation>
    </message>
    <message>
        <source>Device failed to register. It will not connect to or upload to comma.ai servers, and receives no support from comma.ai. If this is an official device, visit https://comma.ai/support.</source>
        <translation>장치를 등록하지 못했습니다. comma.ai 서버에 연결하거나 데이터를 업로드하지 않으며 comma.ai에서 지원을 받지 않습니다. 공식 장치인 경우 https://comma.ai/support 에 방문하여 문의하세요.</translation>
    </message>
    <message>
        <source>NVMe drive not mounted.</source>
        <translation>NVMe 드라이브가 마운트되지 않았습니다.</translation>
    </message>
    <message>
        <source>Unsupported NVMe drive detected. Device may draw significantly more power and overheat due to the unsupported NVMe.</source>
        <translation>지원되지 않는 NVMe 드라이브가 감지되었습니다. 지원되지 않는 NVMe 드라이브는 많은 전력을 소비하고 장치를 과열시킬 수 있습니다.</translation>
    </message>
    <message>
        <source>openpilot was unable to identify your car. Your car is either unsupported or its ECUs are not recognized. Please submit a pull request to add the firmware versions to the proper vehicle. Need help? Join discord.comma.ai.</source>
        <translation>openpilot이 차량을 식별할 수 없었습니다. 지원되지 않는 차량이거나 ECU가 인식되지 않습니다. 해당 차량에 맞는 펌웨어 버전을 추가하려면 PR을 제출하세요. 도움이 필요하시면 discord.comma.ai에 가입하세요.</translation>
    </message>
    <message>
        <source>openpilot detected a change in the device&apos;s mounting position. Ensure the device is fully seated in the mount and the mount is firmly secured to the windshield.</source>
        <translation>openpilot 장치의 장착 위치가 변경되었습니다. 장치가 마운트에 완전히 장착되고 마운트가 앞유리에 단단히 고정되었는지 확인하세요. </translation>
    </message>
    <message>
        <source>Device temperature too high. System cooling down before starting. Current internal component temperature: %1</source>
        <translation>장치 온도가 너무 높습니다. 시작하기 전에 온도를 낮춰주세요. 현재 내부 부품 온도: %1</translation>
    </message>
    <message>
        <source>sunnypilot is now in Always Offroad mode. sunnypilot won&apos;t start until Always Offroad mode is disabled. Go to &quot;Settings&quot; -&gt; &quot;Device&quot; to exit Always Offroad mode.</source>
        <translation type="unfinished"></translation>
    </message>
</context>
<context>
    <name>OffroadHome</name>
    <message>
        <source>UPDATE</source>
        <translation>업데이트</translation>
    </message>
    <message>
        <source> ALERTS</source>
        <translation> 알림</translation>
    </message>
    <message>
        <source> ALERT</source>
        <translation> 알림</translation>
    </message>
</context>
<context>
    <name>OnroadAlerts</name>
    <message>
        <source>openpilot Unavailable</source>
        <translation>오픈파일럿을 사용할수없습니다</translation>
    </message>
    <message>
        <source>TAKE CONTROL IMMEDIATELY</source>
        <translation>핸들을 잡아주세요</translation>
    </message>
    <message>
        <source>Reboot Device</source>
        <translation>장치를 재부팅하세요</translation>
    </message>
    <message>
        <source>Waiting to start</source>
        <translation>시작을 기다리는중</translation>
    </message>
    <message>
        <source>System Unresponsive</source>
        <translation>시스템이 응답하지않습니다</translation>
    </message>
</context>
<context>
    <name>PairingPopup</name>
    <message>
        <source>Pair your device to your comma account</source>
        <translation>장치를 comma 계정에 동기화합니다</translation>
    </message>
    <message>
        <source>Go to https://connect.comma.ai on your phone</source>
        <translation>https://connect.comma.ai에 접속하세요</translation>
    </message>
    <message>
        <source>Click &quot;add new device&quot; and scan the QR code on the right</source>
        <translation>&quot;새 장치 추가&quot;를 클릭하고 오른쪽 QR 코드를 스캔하세요</translation>
    </message>
    <message>
        <source>Bookmark connect.comma.ai to your home screen to use it like an app</source>
        <translation>connect.comma.ai를 앱처럼 사용하려면 홈 화면에 바로가기를 만드세요</translation>
    </message>
    <message>
        <source>Please connect to Wi-Fi to complete initial pairing</source>
        <translation>초기 동기화를 완료하려면 Wi-Fi에 연결하세요.</translation>
    </message>
</context>
<context>
    <name>ParamControl</name>
    <message>
        <source>Cancel</source>
        <translation>취소</translation>
    </message>
    <message>
        <source>Enable</source>
        <translation>활성화</translation>
    </message>
</context>
<context>
    <name>ParamControlSP</name>
    <message>
        <source>Cancel</source>
        <translation>취소</translation>
    </message>
    <message>
        <source>Enable</source>
        <translation>활성화</translation>
    </message>
</context>
<context>
    <name>PrimeAdWidget</name>
    <message>
        <source>Upgrade Now</source>
        <translation>지금 업그레이드하세요</translation>
    </message>
    <message>
        <source>Become a comma prime member at connect.comma.ai</source>
        <translation>connect.comma.ai에 접속하여 comma prime 회원으로 등록하세요</translation>
    </message>
    <message>
        <source>PRIME FEATURES:</source>
        <translation>PRIME 기능:</translation>
    </message>
    <message>
        <source>Remote access</source>
        <translation>원격 접속</translation>
    </message>
    <message>
        <source>24/7 LTE connectivity</source>
        <translation>항상 LTE 연결</translation>
    </message>
    <message>
        <source>1 year of drive storage</source>
        <translation>1년간 드라이브 로그 저장</translation>
    </message>
    <message>
        <source>Remote snapshots</source>
        <translation>원격 스냅샷</translation>
    </message>
</context>
<context>
    <name>PrimeUserWidget</name>
    <message>
        <source>✓ SUBSCRIBED</source>
        <translation>✓ 구독함</translation>
    </message>
    <message>
        <source>comma prime</source>
        <translation>comma prime</translation>
    </message>
</context>
<context>
    <name>QObject</name>
    <message>
        <source>Reboot</source>
        <translation>재부팅</translation>
    </message>
    <message>
        <source>Exit</source>
        <translation>종료</translation>
    </message>
    <message>
        <source>openpilot</source>
        <translation>openpilot</translation>
    </message>
    <message numerus="yes">
        <source>%n minute(s) ago</source>
        <translation>
            <numerusform>%n 분 전</numerusform>
        </translation>
    </message>
    <message numerus="yes">
        <source>%n hour(s) ago</source>
        <translation>
            <numerusform>%n 시간 전</numerusform>
        </translation>
    </message>
    <message numerus="yes">
        <source>%n day(s) ago</source>
        <translation>
            <numerusform>%n 일 전</numerusform>
        </translation>
    </message>
    <message>
        <source>now</source>
        <translation>now</translation>
    </message>
</context>
<context>
    <name>Reset</name>
    <message>
        <source>Reset failed. Reboot to try again.</source>
        <translation>초기화 실패. 재부팅 후 다시 시도하세요.</translation>
    </message>
    <message>
        <source>Are you sure you want to reset your device?</source>
        <translation>장치를 초기화하시겠습니까?</translation>
    </message>
    <message>
        <source>System Reset</source>
        <translation>장치 초기화</translation>
    </message>
    <message>
        <source>Cancel</source>
        <translation>취소</translation>
    </message>
    <message>
        <source>Reboot</source>
        <translation>재부팅</translation>
    </message>
    <message>
        <source>Confirm</source>
        <translation>확인</translation>
    </message>
    <message>
        <source>Unable to mount data partition. Partition may be corrupted. Press confirm to erase and reset your device.</source>
        <translation>데이터 파티션을 마운트할 수 없습니다. 파티션이 손상되었을 수 있습니다. 모든 설정을 삭제하고 장치를 초기화하려면 확인을 누르세요.</translation>
    </message>
    <message>
        <source>Resetting device...
This may take up to a minute.</source>
        <translation>장치를 초기화하는 중...
최대 1분이 소요될 수 있습니다.</translation>
    </message>
    <message>
        <source>System reset triggered. Press confirm to erase all content and settings. Press cancel to resume boot.</source>
        <translation>시스템 재설정이 시작되었습니다. 모든 콘텐츠와 설정을 지우려면 확인을 누르시고 부팅을 재개하려면 취소를 누르세요.</translation>
    </message>
</context>
<context>
    <name>SettingsWindow</name>
    <message>
        <source>×</source>
        <translation>×</translation>
    </message>
    <message>
        <source>Device</source>
        <translation>장치</translation>
    </message>
    <message>
        <source>Network</source>
        <translation>네트워크</translation>
    </message>
    <message>
        <source>Toggles</source>
        <translation>토글</translation>
    </message>
    <message>
        <source>Software</source>
        <translation>소프트웨어</translation>
    </message>
    <message>
        <source>Developer</source>
        <translation>개발자</translation>
    </message>
</context>
<context>
    <name>SettingsWindowSP</name>
    <message>
        <source>×</source>
        <translation>×</translation>
    </message>
    <message>
        <source>Device</source>
        <translation>장치</translation>
    </message>
    <message>
        <source>Network</source>
        <translation>네트워크</translation>
    </message>
    <message>
        <source>Toggles</source>
        <translation>토글</translation>
    </message>
    <message>
        <source>Software</source>
        <translation>소프트웨어</translation>
    </message>
    <message>
        <source>Developer</source>
        <translation>개발자</translation>
    </message>
    <message>
        <source>sunnypilot</source>
        <translation>sunnypilot</translation>
    </message>
    <message>
        <source>sunnylink</source>
        <translation type="unfinished"></translation>
    </message>
    <message>
        <source>Trips</source>
        <translation type="unfinished"></translation>
    </message>
    <message>
        <source>Vehicle</source>
        <translation type="unfinished"></translation>
    </message>
</context>
<context>
    <name>Setup</name>
    <message>
        <source>WARNING: Low Voltage</source>
        <translation>경고: 전압이 낮습니다</translation>
    </message>
    <message>
        <source>Power your device in a car with a harness or proceed at your own risk.</source>
        <translation>장치를 하네스를 통해 차량 전원에 연결하세요. USB 전원에서는 예상치 못한 문제가 생길 수 있습니다.</translation>
    </message>
    <message>
        <source>Power off</source>
        <translation>전원 끄기</translation>
    </message>
    <message>
        <source>Continue</source>
        <translation>계속</translation>
    </message>
    <message>
        <source>Getting Started</source>
        <translation>시작하기</translation>
    </message>
    <message>
        <source>Before we get on the road, let’s finish installation and cover some details.</source>
        <translation>출발 전 설정을 완료하고 세부 사항을 살펴봅니다.</translation>
    </message>
    <message>
        <source>Connect to Wi-Fi</source>
        <translation>Wi-Fi 연결</translation>
    </message>
    <message>
        <source>Back</source>
        <translation>뒤로</translation>
    </message>
    <message>
        <source>Continue without Wi-Fi</source>
        <translation>Wi-Fi 연결 없이 진행</translation>
    </message>
    <message>
        <source>Waiting for internet</source>
        <translation>인터넷 연결 대기 중</translation>
    </message>
    <message>
        <source>Enter URL</source>
        <translation>URL 입력</translation>
    </message>
    <message>
        <source>for Custom Software</source>
        <translation>커스텀 소프트웨어</translation>
    </message>
    <message>
        <source>Downloading...</source>
        <translation>다운로드 중...</translation>
    </message>
    <message>
        <source>Download Failed</source>
        <translation>다운로드 실패</translation>
    </message>
    <message>
        <source>Ensure the entered URL is valid, and the device’s internet connection is good.</source>
        <translation>입력된 URL이 유효하고 인터넷 연결이 원활한지 확인하세요.</translation>
    </message>
    <message>
        <source>Reboot device</source>
        <translation>장치 재부팅</translation>
    </message>
    <message>
        <source>Start over</source>
        <translation>다시 시작</translation>
    </message>
    <message>
        <source>Something went wrong. Reboot the device.</source>
        <translation>문제가 발생했습니다. 장치를 재부팅하세요.</translation>
    </message>
    <message>
        <source>No custom software found at this URL.</source>
        <translation>이 URL에서 커스텀 소프트웨어를 찾을 수 없습니다.</translation>
    </message>
    <message>
        <source>Select a language</source>
        <translation>언어를 선택하세요</translation>
    </message>
    <message>
        <source>Choose Software to Install</source>
        <translation>설치할 소프트웨어 선택</translation>
    </message>
    <message>
        <source>openpilot</source>
        <translation>openpilot</translation>
    </message>
    <message>
        <source>Custom Software</source>
        <translation>커스텀 소프트웨어</translation>
    </message>
</context>
<context>
    <name>SetupWidget</name>
    <message>
        <source>Finish Setup</source>
        <translation>설정 완료</translation>
    </message>
    <message>
        <source>Pair your device with comma connect (connect.comma.ai) and claim your comma prime offer.</source>
        <translation>장치를 comma connect (connect.comma.ai)에서 동기화하고 comma prime 무료 이용권을 사용하세요.</translation>
    </message>
    <message>
        <source>Pair device</source>
        <translation>장치 동기화</translation>
    </message>
</context>
<context>
    <name>Sidebar</name>
    <message>
        <source>CONNECT</source>
        <translation>커넥트</translation>
    </message>
    <message>
        <source>OFFLINE</source>
        <translation>연결 안됨</translation>
    </message>
    <message>
        <source>ONLINE</source>
        <translation>온라인</translation>
    </message>
    <message>
        <source>ERROR</source>
        <translation>오류</translation>
    </message>
    <message>
        <source>TEMP</source>
        <translation>온도</translation>
    </message>
    <message>
        <source>HIGH</source>
        <translation>높음</translation>
    </message>
    <message>
        <source>GOOD</source>
        <translation>좋음</translation>
    </message>
    <message>
        <source>OK</source>
        <translation>OK</translation>
    </message>
    <message>
        <source>VEHICLE</source>
        <translation>차량</translation>
    </message>
    <message>
        <source>NO</source>
        <translation>NO</translation>
    </message>
    <message>
        <source>PANDA</source>
        <translation>PANDA</translation>
    </message>
    <message>
        <source>--</source>
        <translation>--</translation>
    </message>
    <message>
        <source>Wi-Fi</source>
        <translation>Wi-Fi</translation>
    </message>
    <message>
        <source>ETH</source>
        <translation>LAN</translation>
    </message>
    <message>
        <source>2G</source>
        <translation>2G</translation>
    </message>
    <message>
        <source>3G</source>
        <translation>3G</translation>
    </message>
    <message>
        <source>LTE</source>
        <translation>LTE</translation>
    </message>
    <message>
        <source>5G</source>
        <translation>5G</translation>
    </message>
</context>
<context>
    <name>SidebarSP</name>
    <message>
        <source>DISABLED</source>
        <translation type="unfinished"></translation>
    </message>
    <message>
        <source>OFFLINE</source>
        <translation type="unfinished">연결 안됨</translation>
    </message>
    <message>
        <source>REGIST...</source>
        <translation type="unfinished"></translation>
    </message>
    <message>
        <source>ONLINE</source>
        <translation type="unfinished">온라인</translation>
    </message>
    <message>
        <source>ERROR</source>
        <translation type="unfinished">오류</translation>
    </message>
    <message>
        <source>SUNNYLINK</source>
        <translation type="unfinished"></translation>
    </message>
</context>
<context>
    <name>SoftwarePanel</name>
    <message>
        <source>Updates are only downloaded while the car is off.</source>
        <translation>업데이트는 차량 시동이 꺼졌을 때 다운로드됩니다.</translation>
    </message>
    <message>
        <source>Current Version</source>
        <translation>현재 버전</translation>
    </message>
    <message>
        <source>Download</source>
        <translation>다운로드</translation>
    </message>
    <message>
        <source>Install Update</source>
        <translation>업데이트 설치</translation>
    </message>
    <message>
        <source>INSTALL</source>
        <translation>설치</translation>
    </message>
    <message>
        <source>Target Branch</source>
        <translation>대상 브랜치</translation>
    </message>
    <message>
        <source>SELECT</source>
        <translation>선택</translation>
    </message>
    <message>
        <source>Select a branch</source>
        <translation>브랜치 선택</translation>
    </message>
    <message>
        <source>UNINSTALL</source>
        <translation>제거</translation>
    </message>
    <message>
        <source>Uninstall %1</source>
        <translation>%1 제거</translation>
    </message>
    <message>
        <source>Are you sure you want to uninstall?</source>
        <translation>제거하시겠습니까?</translation>
    </message>
    <message>
        <source>CHECK</source>
        <translation>확인</translation>
    </message>
    <message>
        <source>Uninstall</source>
        <translation>제거</translation>
    </message>
    <message>
        <source>failed to check for update</source>
        <translation>업데이트를 확인하지 못했습니다</translation>
    </message>
    <message>
        <source>up to date, last checked %1</source>
        <translation>최신 버전입니다. 마지막 확인: %1</translation>
    </message>
    <message>
        <source>DOWNLOAD</source>
        <translation>다운로드</translation>
    </message>
    <message>
        <source>update available</source>
        <translation>업데이트 가능</translation>
    </message>
    <message>
        <source>never</source>
        <translation>업데이트 안함</translation>
    </message>
</context>
<context>
    <name>SoftwarePanelSP</name>
    <message>
        <source>SELECT</source>
        <translation type="unfinished">선택</translation>
    </message>
    <message>
        <source>Reset Calibration</source>
        <translation type="unfinished">캘리브레이션 초기화</translation>
    </message>
    <message>
        <source>Warning: You are on a metered connection!</source>
        <translation type="unfinished"></translation>
    </message>
    <message>
        <source>Continue</source>
        <translation type="unfinished">계속</translation>
    </message>
    <message>
        <source>on Metered</source>
        <translation type="unfinished"></translation>
    </message>
    <message>
        <source>%1 model [%2] pending...</source>
        <translation type="unfinished"></translation>
    </message>
    <message>
        <source>Current Model</source>
        <translation type="unfinished"></translation>
    </message>
    <message>
        <source>Driving</source>
        <translation type="unfinished"></translation>
    </message>
    <message>
        <source>Navigation</source>
        <translation type="unfinished"></translation>
    </message>
    <message>
        <source>Metadata</source>
        <translation type="unfinished"></translation>
    </message>
    <message>
        <source>Downloading %1 model [%2]... (%3%)</source>
        <translation type="unfinished"></translation>
    </message>
    <message>
        <source>%1 model [%2] download failed</source>
        <translation type="unfinished"></translation>
    </message>
    <message>
        <source>Select a Model</source>
        <translation type="unfinished"></translation>
    </message>
    <message>
        <source>Fetching models...</source>
        <translation type="unfinished"></translation>
    </message>
    <message>
        <source>Model download has started in the background.</source>
        <translation type="unfinished"></translation>
    </message>
    <message>
        <source>%1 model [%2] %3</source>
        <translation type="unfinished"></translation>
    </message>
    <message>
        <source>downloaded</source>
        <translation type="unfinished"></translation>
    </message>
    <message>
        <source>ready</source>
        <translation type="unfinished"></translation>
    </message>
    <message>
        <source>from cache</source>
        <translation type="unfinished"></translation>
    </message>
    <message>
        <source>Use Default</source>
        <translation type="unfinished"></translation>
    </message>
    <message>
        <source>No custom model selected!</source>
        <translation type="unfinished"></translation>
    </message>
    <message>
        <source>Default</source>
        <translation type="unfinished"></translation>
    </message>
    <message>
        <source>Cancel</source>
        <translation type="unfinished">취소</translation>
    </message>
    <message>
        <source>Driving Model Selector</source>
        <translation type="unfinished"></translation>
    </message>
    <message>
        <source>We STRONGLY suggest you to reset calibration.</source>
        <translation type="unfinished"></translation>
    </message>
    <message>
        <source>Would you like to do that now?</source>
        <translation type="unfinished"></translation>
    </message>
</context>
<context>
    <name>SshControl</name>
    <message>
        <source>SSH Keys</source>
        <translation>SSH 키</translation>
    </message>
    <message>
        <source>Warning: This grants SSH access to all public keys in your GitHub settings. Never enter a GitHub username other than your own. A comma employee will NEVER ask you to add their GitHub username.</source>
        <translation>경고: 이 설정은 GitHub에 등록된 모든 공용 키에 대해 SSH 액세스 권한을 부여합니다. 본인의 GitHub 사용자 아이디 이외에는 입력하지 마십시오. comma에서는 GitHub 아이디를 추가하라는 요청을 하지 않습니다.</translation>
    </message>
    <message>
        <source>ADD</source>
        <translation>추가</translation>
    </message>
    <message>
        <source>Enter your GitHub username</source>
        <translation>GitHub 사용자 ID</translation>
    </message>
    <message>
        <source>LOADING</source>
        <translation>로딩 중</translation>
    </message>
    <message>
        <source>REMOVE</source>
        <translation>삭제</translation>
    </message>
    <message>
        <source>Username &apos;%1&apos; has no keys on GitHub</source>
        <translation>사용자 &apos;%1&apos;의 GitHub에 키가 등록되어 있지 않습니다</translation>
    </message>
    <message>
        <source>Request timed out</source>
        <translation>요청 시간 초과</translation>
    </message>
    <message>
        <source>Username &apos;%1&apos; doesn&apos;t exist on GitHub</source>
        <translation>GitHub 사용자 &apos;%1&apos;를 찾지 못했습니다</translation>
    </message>
</context>
<context>
    <name>SshToggle</name>
    <message>
        <source>Enable SSH</source>
        <translation>SSH 사용</translation>
    </message>
</context>
<context>
    <name>SunnylinkPanel</name>
    <message>
        <source>This is the master switch, it will allow you to cutoff any sunnylink requests should you want to do that.</source>
        <translation type="unfinished"></translation>
    </message>
    <message>
        <source>Enable sunnylink</source>
        <translation type="unfinished"></translation>
    </message>
    <message>
        <source>N/A</source>
        <translation type="unfinished">N/A</translation>
    </message>
    <message>
        <source>🎉Welcome back! We&apos;re excited to see you&apos;ve enabled sunnylink again! 🚀</source>
        <translation type="unfinished"></translation>
    </message>
    <message>
        <source>Device ID</source>
        <translation type="unfinished"></translation>
    </message>
    <message>
        <source>👋Not going to lie, it&apos;s sad to see you disabled sunnylink 😢, but we&apos;ll be here when you&apos;re ready to come back 🎉.</source>
        <translation type="unfinished"></translation>
    </message>
</context>
<context>
    <name>SunnypilotPanel</name>
    <message>
        <source>Customize MADS</source>
        <translation type="unfinished"></translation>
    </message>
    <message>
        <source>Modular Assistive Driving System (MADS)</source>
        <translation type="unfinished"></translation>
    </message>
    <message>
        <source>Enable the beloved MADS feature. Disable toggle to revert back to stock openpilot engagement/disengagement.</source>
        <translation type="unfinished"></translation>
    </message>
</context>
<context>
    <name>TermsPage</name>
    <message>
        <source>Terms &amp; Conditions</source>
        <translation>이용약관</translation>
    </message>
    <message>
        <source>Decline</source>
        <translation>거절</translation>
    </message>
    <message>
        <source>Scroll to accept</source>
        <translation>동의하려면 아래로 스크롤하세요</translation>
    </message>
    <message>
        <source>Agree</source>
        <translation>동의</translation>
    </message>
</context>
<context>
    <name>TogglesPanel</name>
    <message>
        <source>Enable openpilot</source>
        <translation>openpilot 사용</translation>
    </message>
    <message>
        <source>Use the openpilot system for adaptive cruise control and lane keep driver assistance. Your attention is required at all times to use this feature. Changing this setting takes effect when the car is powered off.</source>
        <translation>어댑티브 크루즈 컨트롤 및 차로 유지 보조를 위해 openpilot 시스템을 사용할 수 있습니다. 이 기능을 사용할 때에는 언제나 주의를 기울여야 합니다. 설정을 변경하면 차량 시동이 꺼졌을 때 적용됩니다.</translation>
    </message>
    <message>
        <source>Enable Lane Departure Warnings</source>
        <translation>차선 이탈 경고 활성화</translation>
    </message>
    <message>
        <source>Receive alerts to steer back into the lane when your vehicle drifts over a detected lane line without a turn signal activated while driving over 31 mph (50 km/h).</source>
        <translation>차량이 50km/h(31mph) 이상의 속도로 주행할 때 방향지시등이 켜지지 않은 상태에서 차선을 벗어나면 경고합니다.</translation>
    </message>
    <message>
        <source>Use Metric System</source>
        <translation>미터법 사용</translation>
    </message>
    <message>
        <source>Display speed in km/h instead of mph.</source>
        <translation>mph 대신 km/h로 속도를 표시합니다.</translation>
    </message>
    <message>
        <source>Record and Upload Driver Camera</source>
        <translation>운전자 카메라 녹화 및 업로드</translation>
    </message>
    <message>
        <source>Upload data from the driver facing camera and help improve the driver monitoring algorithm.</source>
        <translation>운전자 카메라의 영상 데이터를 업로드하여 운전자 모니터링 알고리즘을 개선합니다.</translation>
    </message>
    <message>
        <source>Disengage on Accelerator Pedal</source>
        <translation>가속페달 조작 시 해제</translation>
    </message>
    <message>
        <source>When enabled, pressing the accelerator pedal will disengage openpilot.</source>
        <translation>활성화된 경우 가속 페달을 밟으면 openpilot이 해제됩니다.</translation>
    </message>
    <message>
        <source>Experimental Mode</source>
        <translation>실험 모드</translation>
    </message>
    <message>
        <source>openpilot defaults to driving in &lt;b&gt;chill mode&lt;/b&gt;. Experimental mode enables &lt;b&gt;alpha-level features&lt;/b&gt; that aren&apos;t ready for chill mode. Experimental features are listed below:</source>
        <translation>openpilot은 기본적으로 &lt;b&gt;안정 모드&lt;/b&gt;로 주행합니다. 실험 모드는 안정화되지 않은 &lt;b&gt;알파 수준의 기능&lt;/b&gt;을 활성화합니다. 실험 모드의 기능은 아래와 같습니다:</translation>
    </message>
    <message>
        <source>Let the driving model control the gas and brakes. openpilot will drive as it thinks a human would, including stopping for red lights and stop signs. Since the driving model decides the speed to drive, the set speed will only act as an upper bound. This is an alpha quality feature; mistakes should be expected.</source>
        <translation>openpilot의 주행모델이 가감속을 제어합니다. openpilot은 신호등과 정지 표지판을 보고 멈추는 것을 포함하여 인간이 운전하는 것처럼 생각하고 주행합니다. 주행 모델이 주행할 속도를 결정하므로 설정된 속도는 최대 주행 속도로만 기능합니다. 이 기능은 알파 수준이므로 사용에 각별히 주의해야 합니다.</translation>
    </message>
    <message>
        <source>New Driving Visualization</source>
        <translation>새로운 주행 시각화</translation>
    </message>
    <message>
        <source>Experimental mode is currently unavailable on this car since the car&apos;s stock ACC is used for longitudinal control.</source>
        <translation>차량에 장착된 ACC로 가감속을 제어하기 때문에 현재 이 차량에서는 실험 모드를 사용할 수 없습니다.</translation>
    </message>
    <message>
        <source>openpilot longitudinal control may come in a future update.</source>
        <translation>openpilot 가감속 제어는 향후 업데이트에서 지원될 수 있습니다.</translation>
    </message>
    <message>
        <source>Aggressive</source>
        <translation>공격적</translation>
    </message>
    <message>
        <source>Standard</source>
        <translation>표준</translation>
    </message>
    <message>
        <source>Relaxed</source>
        <translation>편안한</translation>
    </message>
    <message>
        <source>Driving Personality</source>
        <translation>주행 모드</translation>
    </message>
    <message>
        <source>An alpha version of openpilot longitudinal control can be tested, along with Experimental mode, on non-release branches.</source>
        <translation>openpilot 가감속 제어 알파 버전은 비 릴리즈 브랜치에서 실험 모드와 함께 테스트할 수 있습니다.</translation>
    </message>
    <message>
        <source>Enable the openpilot longitudinal control (alpha) toggle to allow Experimental mode.</source>
        <translation>실험 모드를 사용하려면 openpilot E2E 가감속 제어 (알파) 토글을 활성화하세요.</translation>
    </message>
    <message>
        <source>End-to-End Longitudinal Control</source>
        <translation>E2E 가감속 제어</translation>
    </message>
    <message>
        <source>Standard is recommended. In aggressive mode, openpilot will follow lead cars closer and be more aggressive with the gas and brake. In relaxed mode openpilot will stay further away from lead cars. On supported cars, you can cycle through these personalities with your steering wheel distance button.</source>
        <translation>표준 모드를 권장합니다. 공격적 모드의 openpilot은 선두 차량을 더 가까이 따라가고 가감속제어를 사용하여 더욱 공격적으로 움직입니다. 편안한 모드의 openpilot은 선두 차량으로부터 더 멀리 떨어져 있습니다. 지원되는 차량에서는 스티어링 휠 거리 버튼을 사용하여 이러한 특성을 순환할 수 있습니다.</translation>
    </message>
    <message>
        <source>The driving visualization will transition to the road-facing wide-angle camera at low speeds to better show some turns. The Experimental mode logo will also be shown in the top right corner.</source>
        <translation>운전 시각화는 일부 회전을 더 잘 보여주기 위해 저속에서 도로를 향한 광각 카메라로 전환됩니다. 실험 모드 로고도 우측 상단에 표시됩니다.</translation>
    </message>
    <message>
        <source>Always-On Driver Monitoring</source>
        <translation>상시 운전자 모니터링</translation>
    </message>
    <message>
        <source>Enable driver monitoring even when openpilot is not engaged.</source>
        <translation>Openpilot이 활성화되지 않은 경우에도 드라이버 모니터링을 활성화합니다.</translation>
    </message>
    <message>
        <source>Enable Dynamic Experimental Control</source>
        <translation type="unfinished"></translation>
    </message>
    <message>
        <source>Enable toggle to allow the model to determine when to use sunnypilot ACC or sunnypilot End to End Longitudinal.</source>
        <translation type="unfinished"></translation>
    </message>
</context>
<context>
    <name>Updater</name>
    <message>
        <source>Update Required</source>
        <translation>업데이트 필요</translation>
    </message>
    <message>
        <source>An operating system update is required. Connect your device to Wi-Fi for the fastest update experience. The download size is approximately 1GB.</source>
        <translation>OS 업데이트가 필요합니다. 장치를 Wi-Fi에 연결하면 가장 빠르게 업데이트할 수 있습니다. 다운로드 크기는 약 1GB입니다.</translation>
    </message>
    <message>
        <source>Connect to Wi-Fi</source>
        <translation>Wi-Fi 연결</translation>
    </message>
    <message>
        <source>Install</source>
        <translation>설치</translation>
    </message>
    <message>
        <source>Back</source>
        <translation>뒤로</translation>
    </message>
    <message>
        <source>Loading...</source>
        <translation>로딩 중...</translation>
    </message>
    <message>
        <source>Reboot</source>
        <translation>재부팅</translation>
    </message>
    <message>
        <source>Update failed</source>
        <translation>업데이트 실패</translation>
    </message>
</context>
<context>
    <name>WiFiPromptWidget</name>
    <message>
        <source>Setup Wi-Fi</source>
        <translation>Wi-Fi 설정</translation>
    </message>
    <message>
        <source>Connect to Wi-Fi to upload driving data and help improve openpilot</source>
        <translation>Wi-Fi에 연결하여 주행 데이터를 업로드하고 openpilot 개선에 기여하세요</translation>
    </message>
    <message>
        <source>Open Settings</source>
        <translation>설정 열기</translation>
    </message>
    <message>
        <source>Ready to upload</source>
        <translation>업로드 준비 완료</translation>
    </message>
    <message>
        <source>Training data will be pulled periodically while your device is on Wi-Fi</source>
        <translation>기기가 Wi-Fi에 연결되어 있는 동안 트레이닝 데이터를 주기적으로 전송합니다</translation>
    </message>
</context>
<context>
    <name>WifiUI</name>
    <message>
        <source>Scanning for networks...</source>
        <translation>네트워크 검색 중...</translation>
    </message>
    <message>
        <source>CONNECTING...</source>
        <translation>연결 중...</translation>
    </message>
    <message>
        <source>FORGET</source>
        <translation>삭제</translation>
    </message>
    <message>
        <source>Forget Wi-Fi Network &quot;%1&quot;?</source>
        <translation>Wi-Fi &quot;%1&quot;에 자동으로 연결하지 않겠습니까?</translation>
    </message>
    <message>
        <source>Forget</source>
        <translation>삭제</translation>
    </message>
</context>
</TS><|MERGE_RESOLUTION|>--- conflicted
+++ resolved
@@ -124,7 +124,6 @@
         <translation>롱컨 기동 모드</translation>
     </message>
     <message>
-<<<<<<< HEAD
         <source>Enables or disables the github runner service.</source>
         <translation type="unfinished"></translation>
     </message>
@@ -138,7 +137,17 @@
     </message>
     <message>
         <source>Enable this to attempt to enable radar tracks for Hyundai, Kia, and Genesis models equipped with the supported Mando SCC radar. This allows sunnypilot to use radar data for improved lead tracking and overall longitudinal performance.</source>
-=======
+        <translation type="unfinished"></translation>
+    </message>
+    <message>
+        <source>Enable ADB</source>
+        <translation type="unfinished"></translation>
+    </message>
+    <message>
+        <source>ADB (Android Debug Bridge) allows connecting to your device over USB or over the network. See https://docs.comma.ai/how-to/connect-to-comma for more info.</source>
+        <translation type="unfinished"></translation>
+    </message>
+    <message>
         <source>openpilot Longitudinal Control (Alpha)</source>
         <translation type="unfinished">openpilot 가감속 제어 (알파)</translation>
     </message>
@@ -150,15 +159,6 @@
         <source>On this car, openpilot defaults to the car&apos;s built-in ACC instead of openpilot&apos;s longitudinal control. Enable this to switch to openpilot longitudinal control. Enabling Experimental mode is recommended when enabling openpilot longitudinal control alpha.</source>
         <translation type="unfinished">이 차량은 openpilot 가감속 제어 대신 기본적으로 차량의 ACC로 가감속을 제어합니다. openpilot의 가감속 제어로 전환하려면 이 기능을 활성화하세요. openpilot 가감속 제어 알파를 활성화하는 경우 실험 모드 활성화를 권장합니다.</translation>
     </message>
-    <message>
-        <source>Enable ADB</source>
-        <translation type="unfinished"></translation>
-    </message>
-    <message>
-        <source>ADB (Android Debug Bridge) allows connecting to your device over USB or over the network. See https://docs.comma.ai/how-to/connect-to-comma for more info.</source>
->>>>>>> c57f5352
-        <translation type="unfinished"></translation>
-    </message>
 </context>
 <context>
     <name>DevicePanel</name>
@@ -188,7 +188,7 @@
     </message>
     <message>
         <source>Reset Calibration</source>
-        <translation>캘리브레이션</translation>
+        <translation>캘리브레이션 초기화</translation>
     </message>
     <message>
         <source>RESET</source>
@@ -200,7 +200,7 @@
     </message>
     <message>
         <source>Review Training Guide</source>
-        <translation>트레이닝 가이드</translation>
+        <translation>트레이닝 가이드 다시보기</translation>
     </message>
     <message>
         <source>REVIEW</source>
@@ -292,7 +292,7 @@
     </message>
     <message>
         <source>Pair your device with comma connect (connect.comma.ai) and claim your comma prime offer.</source>
-        <translation>장치를 comma connect (connect.comma.ai)에서 동기화하고 comma prime 무료 이용권을 사용하세요.</translation>
+        <translation>장치를 comma connect (connect.comma.ai)에서 페어링하고 comma prime 무료 이용권을 사용하세요.</translation>
     </message>
     <message>
         <source>Pair Device</source>
@@ -525,10 +525,6 @@
 <context>
     <name>NetworkingSP</name>
     <message>
-        <source>Advanced</source>
-        <translation type="obsolete">고급 설정</translation>
-    </message>
-    <message>
         <source>Scan</source>
         <translation type="unfinished"></translation>
     </message>
@@ -648,7 +644,7 @@
     </message>
     <message>
         <source>Please connect to Wi-Fi to complete initial pairing</source>
-        <translation>초기 동기화를 완료하려면 Wi-Fi에 연결하세요.</translation>
+        <translation type="unfinished"></translation>
     </message>
 </context>
 <context>
@@ -966,11 +962,11 @@
     </message>
     <message>
         <source>Pair your device with comma connect (connect.comma.ai) and claim your comma prime offer.</source>
-        <translation>장치를 comma connect (connect.comma.ai)에서 동기화하고 comma prime 무료 이용권을 사용하세요.</translation>
+        <translation>장치를 comma connect (connect.comma.ai)에서 페어링하고 comma prime 무료 이용권을 사용하세요.</translation>
     </message>
     <message>
         <source>Pair device</source>
-        <translation>장치 동기화</translation>
+        <translation>장치 페어링</translation>
     </message>
 </context>
 <context>
