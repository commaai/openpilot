{
  "English": "main_en",
  "中文（繁體）": "main_zh-CHT",
  "中文（简体）": "main_zh-CHS",
  "한국어": "main_ko",
<<<<<<< HEAD
  "العربية": "main_ar"
=======
  "日本語": "main_ja"
>>>>>>> 1cf2f9fc
}<|MERGE_RESOLUTION|>--- conflicted
+++ resolved
@@ -3,9 +3,6 @@
   "中文（繁體）": "main_zh-CHT",
   "中文（简体）": "main_zh-CHS",
   "한국어": "main_ko",
-<<<<<<< HEAD
+  "日本語": "main_ja",
   "العربية": "main_ar"
-=======
-  "日本語": "main_ja"
->>>>>>> 1cf2f9fc
 }