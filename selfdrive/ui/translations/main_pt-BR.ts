--- conflicted
+++ resolved
@@ -459,11 +459,7 @@
         <translation>Selecione</translation>
     </message>
     <message>
-<<<<<<< HEAD
-        <location filename="../qt/widgets/input.cc" line="332"/>
-=======
-        <location line="+33"/>
->>>>>>> 719d5f78
+        <location line="+32"/>
         <source>Cancel</source>
         <translation>Cancelar</translation>
     </message>
@@ -718,7 +714,7 @@
 <context>
     <name>RichTextDialog</name>
     <message>
-        <location filename="../qt/widgets/input.cc" line="-75"/>
+        <location filename="../qt/widgets/input.cc" line="-74"/>
         <source>Ok</source>
         <translation>Ok</translation>
     </message>
@@ -760,193 +756,110 @@
 <context>
     <name>Setup</name>
     <message>
-<<<<<<< HEAD
-        <location filename="../qt/setup/setup.cc" line="74"/>
-=======
-        <location filename="../qt/setup/setup.cc" line="+73"/>
->>>>>>> 719d5f78
+        <location filename="../qt/setup/setup.cc" line="+74"/>
         <source>WARNING: Low Voltage</source>
         <translation>ALERTA: Baixa Voltagem</translation>
     </message>
     <message>
-<<<<<<< HEAD
-        <location filename="../qt/setup/setup.cc" line="80"/>
-=======
         <location line="+6"/>
->>>>>>> 719d5f78
         <source>Power your device in a car with a harness or proceed at your own risk.</source>
         <translation>Ligue seu dispositivo em um carro com um chicote ou prossiga por sua conta e risco.</translation>
     </message>
     <message>
-<<<<<<< HEAD
-        <location filename="../qt/setup/setup.cc" line="93"/>
-=======
         <location line="+13"/>
->>>>>>> 719d5f78
         <source>Power off</source>
         <translation>Desligar</translation>
     </message>
     <message>
-<<<<<<< HEAD
-        <location filename="../qt/setup/setup.cc" line="100"/>
-        <location filename="../qt/setup/setup.cc" line="183"/>
-        <location filename="../qt/setup/setup.cc" line="269"/>
-=======
         <location line="+7"/>
         <location line="+83"/>
         <location line="+86"/>
->>>>>>> 719d5f78
         <source>Continue</source>
         <translation>Continuar</translation>
     </message>
     <message>
-<<<<<<< HEAD
-        <location filename="../qt/setup/setup.cc" line="118"/>
-=======
         <location line="-151"/>
->>>>>>> 719d5f78
         <source>Getting Started</source>
         <translation>Começando</translation>
     </message>
     <message>
-<<<<<<< HEAD
-        <location filename="../qt/setup/setup.cc" line="123"/>
-=======
-        <location line="+5"/>
->>>>>>> 719d5f78
+        <location line="+5"/>
         <source>Before we get on the road, let’s finish installation and cover some details.</source>
         <translation>Antes de pegarmos a estrada, vamos terminar a instalação e cobrir alguns detalhes.</translation>
     </message>
     <message>
-<<<<<<< HEAD
-        <location filename="../qt/setup/setup.cc" line="148"/>
-=======
         <location line="+25"/>
->>>>>>> 719d5f78
         <source>Connect to Wi-Fi</source>
         <translation>Conectar ao Wi-Fi</translation>
     </message>
     <message>
-<<<<<<< HEAD
-        <location filename="../qt/setup/setup.cc" line="166"/>
-        <location filename="../qt/setup/setup.cc" line="264"/>
-=======
         <location line="+18"/>
         <location line="+98"/>
->>>>>>> 719d5f78
         <source>Back</source>
         <translation>Voltar</translation>
     </message>
     <message>
-<<<<<<< HEAD
-        <location filename="../qt/setup/setup.cc" line="183"/>
-=======
         <location line="-81"/>
->>>>>>> 719d5f78
         <source>Continue without Wi-Fi</source>
         <translation>Continuar sem Wi-Fi</translation>
     </message>
     <message>
-<<<<<<< HEAD
-        <location filename="../qt/setup/setup.cc" line="185"/>
-=======
         <location line="+2"/>
->>>>>>> 719d5f78
         <source>Waiting for internet</source>
         <translation>Esperando pela internet</translation>
     </message>
     <message>
-<<<<<<< HEAD
-        <location filename="../qt/setup/setup.cc" line="239"/>
-=======
         <location line="+54"/>
->>>>>>> 719d5f78
         <source>Choose Software to Install</source>
         <translation>Escolher Software para Instalar</translation>
     </message>
     <message>
-<<<<<<< HEAD
-        <location filename="../qt/setup/setup.cc" line="249"/>
-=======
         <location line="+10"/>
->>>>>>> 719d5f78
         <source>Dashcam</source>
         <translation>Dashcam</translation>
     </message>
     <message>
-<<<<<<< HEAD
-        <location filename="../qt/setup/setup.cc" line="254"/>
-=======
-        <location line="+5"/>
->>>>>>> 719d5f78
+        <location line="+5"/>
         <source>Custom Software</source>
         <translation>Sofware Customizado</translation>
     </message>
     <message>
-<<<<<<< HEAD
-        <location filename="../qt/setup/setup.cc" line="282"/>
-=======
         <location line="+28"/>
->>>>>>> 719d5f78
         <source>Enter URL</source>
         <translation>Preencher URL</translation>
     </message>
     <message>
-<<<<<<< HEAD
-        <location filename="../qt/setup/setup.cc" line="282"/>
-=======
-        <location line="+0"/>
->>>>>>> 719d5f78
+        <location line="+0"/>
         <source>for Custom Software</source>
         <translation>para o Software Customizado</translation>
     </message>
     <message>
-<<<<<<< HEAD
-        <location filename="../qt/setup/setup.cc" line="304"/>
-=======
         <location line="+22"/>
->>>>>>> 719d5f78
         <source>Downloading...</source>
         <translation>Baixando...</translation>
     </message>
     <message>
-<<<<<<< HEAD
-        <location filename="../qt/setup/setup.cc" line="316"/>
-=======
         <location line="+12"/>
->>>>>>> 719d5f78
         <source>Download Failed</source>
         <translation>Download Falhou</translation>
     </message>
     <message>
-<<<<<<< HEAD
-        <location filename="../qt/setup/setup.cc" line="322"/>
-=======
         <location line="+6"/>
->>>>>>> 719d5f78
         <source>Ensure the entered URL is valid, and the device’s internet connection is good.</source>
         <translation>Garanta que a URL inserida é valida, e uma boa conexão à internet.</translation>
     </message>
     <message>
-<<<<<<< HEAD
-        <location filename="../qt/setup/setup.cc" line="335"/>
-=======
         <location line="+13"/>
->>>>>>> 719d5f78
         <source>Reboot device</source>
         <translation>Reiniciar Dispositivo</translation>
     </message>
     <message>
-<<<<<<< HEAD
-        <location filename="../qt/setup/setup.cc" line="342"/>
-=======
         <location line="+7"/>
->>>>>>> 719d5f78
         <source>Start over</source>
         <translation>Inicializar</translation>
     </message>
     <message>
-        <location filename="../qt/setup/setup.cc" line="375"/>
+        <location line="+33"/>
         <source>Select a language</source>
         <translation type="unfinished">Selecione uma linguagem</translation>
     </message>
