--- conflicted
+++ resolved
@@ -124,21 +124,20 @@
         <translation>Modo Longitudinal Maneuver</translation>
     </message>
     <message>
-<<<<<<< HEAD
+        <source>openpilot Longitudinal Control (Alpha)</source>
+        <translation>Controle Longitudinal openpilot (Embrionário)</translation>
+    </message>
+    <message>
+        <source>WARNING: openpilot longitudinal control is in alpha for this car and will disable Automatic Emergency Braking (AEB).</source>
+        <translation>AVISO: o controle longitudinal openpilot está em estado embrionário para este carro e desativará a Frenagem Automática de Emergência (AEB).</translation>
+    </message>
+    <message>
+        <source>On this car, openpilot defaults to the car&apos;s built-in ACC instead of openpilot&apos;s longitudinal control. Enable this to switch to openpilot longitudinal control. Enabling Experimental mode is recommended when enabling openpilot longitudinal control alpha.</source>
+        <translation>Neste carro, o openpilot tem como padrão o ACC embutido do carro em vez do controle longitudinal do openpilot. Habilite isso para alternar para o controle longitudinal openpilot. Recomenda-se ativar o modo Experimental ao ativar o embrionário controle longitudinal openpilot.</translation>
+    </message>
+    <message>
         <source>Enable ADB</source>
         <translation type="unfinished"></translation>
-=======
-        <source>openpilot Longitudinal Control (Alpha)</source>
-        <translation>Controle Longitudinal openpilot (Embrionário)</translation>
-    </message>
-    <message>
-        <source>WARNING: openpilot longitudinal control is in alpha for this car and will disable Automatic Emergency Braking (AEB).</source>
-        <translation>AVISO: o controle longitudinal openpilot está em estado embrionário para este carro e desativará a Frenagem Automática de Emergência (AEB).</translation>
-    </message>
-    <message>
-        <source>On this car, openpilot defaults to the car&apos;s built-in ACC instead of openpilot&apos;s longitudinal control. Enable this to switch to openpilot longitudinal control. Enabling Experimental mode is recommended when enabling openpilot longitudinal control alpha.</source>
-        <translation>Neste carro, o openpilot tem como padrão o ACC embutido do carro em vez do controle longitudinal do openpilot. Habilite isso para alternar para o controle longitudinal openpilot. Recomenda-se ativar o modo Experimental ao ativar o embrionário controle longitudinal openpilot.</translation>
->>>>>>> 754882c9
     </message>
 </context>
 <context>
@@ -1074,18 +1073,6 @@
         <source>Enable driver monitoring even when openpilot is not engaged.</source>
         <translation>Habilite o monitoramento do motorista mesmo quando o openpilot não estiver acionado.</translation>
     </message>
-    <message>
-        <source>openpilot Longitudinal Control (Alpha)</source>
-        <translation type="unfinished">Controle Longitudinal openpilot (Embrionário)</translation>
-    </message>
-    <message>
-        <source>WARNING: openpilot longitudinal control is in alpha for this car and will disable Automatic Emergency Braking (AEB).</source>
-        <translation type="unfinished">AVISO: o controle longitudinal openpilot está em estado embrionário para este carro e desativará a Frenagem Automática de Emergência (AEB).</translation>
-    </message>
-    <message>
-        <source>On this car, openpilot defaults to the car&apos;s built-in ACC instead of openpilot&apos;s longitudinal control. Enable this to switch to openpilot longitudinal control. Enabling Experimental mode is recommended when enabling openpilot longitudinal control alpha.</source>
-        <translation type="unfinished">Neste carro, o openpilot tem como padrão o ACC embutido do carro em vez do controle longitudinal do openpilot. Habilite isso para alternar para o controle longitudinal openpilot. Recomenda-se ativar o modo Experimental ao ativar o embrionário controle longitudinal openpilot.</translation>
-    </message>
 </context>
 <context>
     <name>Updater</name>
