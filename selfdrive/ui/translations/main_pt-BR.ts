--- conflicted
+++ resolved
@@ -438,30 +438,6 @@
     </message>
 </context>
 <context>
-<<<<<<< HEAD
-    <name>NvgWindow</name>
-    <message>
-        <source>km/h</source>
-        <translation>km/h</translation>
-    </message>
-    <message>
-        <source>mph</source>
-        <translation>mph</translation>
-    </message>
-    <message>
-        <source>MAX</source>
-        <translation>LIMITE</translation>
-    </message>
-    <message>
-        <source>SPEED</source>
-        <translation>MAX</translation>
-    </message>
-    <message>
-        <source>LIMIT</source>
-        <translation>VELO</translation>
-    </message>
-</context>
-<context>
     <name>OffroadAlert</name>
     <message>
         <source>Device temperature too high. System won&apos;t start.</source>
@@ -514,8 +490,6 @@
     </message>
 </context>
 <context>
-=======
->>>>>>> c97911db
     <name>OffroadHome</name>
     <message>
         <source>UPDATE</source>
