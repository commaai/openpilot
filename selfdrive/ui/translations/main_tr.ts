<?xml version="1.0" encoding="utf-8"?>
<!DOCTYPE TS>
<TS version="2.1" language="tr_TR">
<context>
    <name>AbstractAlert</name>
    <message>
        <source>Close</source>
        <translation>Kapat</translation>
    </message>
    <message>
        <source>Snooze Update</source>
        <translation>Güncellemeyi sessize al</translation>
    </message>
    <message>
        <source>Reboot and Update</source>
        <translation>Güncelle ve Yeniden başlat</translation>
    </message>
</context>
<context>
    <name>AdvancedNetworking</name>
    <message>
        <source>Back</source>
        <translation>Geri dön</translation>
    </message>
    <message>
        <source>Enable Tethering</source>
        <translation>Kişisel erişim noktasını aç</translation>
    </message>
    <message>
        <source>Tethering Password</source>
        <translation>Kişisel erişim noktasının parolası</translation>
    </message>
    <message>
        <source>EDIT</source>
        <translation>DÜZENLE</translation>
    </message>
    <message>
        <source>Enter new tethering password</source>
        <translation>Erişim noktasına yeni bir sonraki başlatılışında çekilir. parola belirleyin.</translation>
    </message>
    <message>
        <source>IP Address</source>
        <translation>IP Adresi</translation>
    </message>
    <message>
        <source>Enable Roaming</source>
        <translation>Hücresel veri aç</translation>
    </message>
    <message>
        <source>APN Setting</source>
        <translation>APN Ayarları</translation>
    </message>
    <message>
        <source>Enter APN</source>
        <translation>APN Gir</translation>
    </message>
    <message>
        <source>leave blank for automatic configuration</source>
        <translation>otomatik yapılandırma için boş bırakın</translation>
    </message>
    <message>
        <source>Cellular Metered</source>
        <translation type="unfinished"></translation>
    </message>
    <message>
        <source>Prevent large data uploads when on a metered connection</source>
        <translation type="unfinished"></translation>
    </message>
    <message>
        <source>Hidden Network</source>
        <translation type="unfinished"></translation>
    </message>
    <message>
        <source>CONNECT</source>
        <translation type="unfinished">BAĞLANTI</translation>
    </message>
    <message>
        <source>Enter SSID</source>
        <translation type="unfinished">APN Gir</translation>
    </message>
    <message>
        <source>Enter password</source>
        <translation type="unfinished">Parolayı girin</translation>
    </message>
    <message>
        <source>for &quot;%1&quot;</source>
        <translation type="unfinished">için &quot;%1&quot;</translation>
    </message>
</context>
<context>
    <name>ConfirmationDialog</name>
    <message>
        <source>Ok</source>
        <translation>Tamam</translation>
    </message>
    <message>
        <source>Cancel</source>
        <translation>Vazgeç</translation>
    </message>
</context>
<context>
    <name>DeclinePage</name>
    <message>
        <source>You must accept the Terms and Conditions in order to use openpilot.</source>
        <translation>Openpilotu kullanmak için Kullanıcı Koşullarını kabul etmelisiniz.</translation>
    </message>
    <message>
        <source>Back</source>
        <translation>Geri</translation>
    </message>
    <message>
        <source>Decline, uninstall %1</source>
        <translation>Reddet, Kurulumu kaldır. %1</translation>
    </message>
</context>
<context>
    <name>DeveloperPanel</name>
    <message>
        <source>Joystick Debug Mode</source>
        <translation type="unfinished"></translation>
    </message>
    <message>
        <source>Longitudinal Maneuver Mode</source>
        <translation type="unfinished"></translation>
    </message>
    <message>
<<<<<<< HEAD
        <source>Enable ADB</source>
=======
        <source>openpilot Longitudinal Control (Alpha)</source>
        <translation type="unfinished"></translation>
    </message>
    <message>
        <source>WARNING: openpilot longitudinal control is in alpha for this car and will disable Automatic Emergency Braking (AEB).</source>
        <translation type="unfinished"></translation>
    </message>
    <message>
        <source>On this car, openpilot defaults to the car&apos;s built-in ACC instead of openpilot&apos;s longitudinal control. Enable this to switch to openpilot longitudinal control. Enabling Experimental mode is recommended when enabling openpilot longitudinal control alpha.</source>
>>>>>>> 754882c9
        <translation type="unfinished"></translation>
    </message>
</context>
<context>
    <name>DevicePanel</name>
    <message>
        <source>Dongle ID</source>
        <translation>Adaptör ID</translation>
    </message>
    <message>
        <source>N/A</source>
        <translation>N/A</translation>
    </message>
    <message>
        <source>Serial</source>
        <translation>Seri Numara</translation>
    </message>
    <message>
        <source>Driver Camera</source>
        <translation>Sürücü Kamerası</translation>
    </message>
    <message>
        <source>PREVIEW</source>
        <translation>ÖN İZLEME</translation>
    </message>
    <message>
        <source>Preview the driver facing camera to ensure that driver monitoring has good visibility. (vehicle must be off)</source>
        <translation>Sürücü kamerasının görüş açısını test etmek için kamerayı önizleyin (Araç kapalı olmalıdır.) </translation>
    </message>
    <message>
        <source>Reset Calibration</source>
        <translation>Kalibrasyonu sıfırla</translation>
    </message>
    <message>
        <source>RESET</source>
        <translation>SIFIRLA</translation>
    </message>
    <message>
        <source>Are you sure you want to reset calibration?</source>
        <translation>Kalibrasyon ayarını sıfırlamak istediğinizden emin misiniz? </translation>
    </message>
    <message>
        <source>Review Training Guide</source>
        <translation>Eğitim kılavuzunu inceleyin</translation>
    </message>
    <message>
        <source>REVIEW</source>
        <translation>GÖZDEN GEÇİR</translation>
    </message>
    <message>
        <source>Review the rules, features, and limitations of openpilot</source>
        <translation>openpilot sisteminin kurallarını ve sınırlamalarını gözden geçirin.</translation>
    </message>
    <message>
        <source>Are you sure you want to review the training guide?</source>
        <translation>Eğitim kılavuzunu incelemek istediğinizden emin misiniz?</translation>
    </message>
    <message>
        <source>Regulatory</source>
        <translation>Mevzuat</translation>
    </message>
    <message>
        <source>VIEW</source>
        <translation>BAK</translation>
    </message>
    <message>
        <source>Change Language</source>
        <translation>Dili değiştir</translation>
    </message>
    <message>
        <source>CHANGE</source>
        <translation>DEĞİŞTİR</translation>
    </message>
    <message>
        <source>Select a language</source>
        <translation>Dil seçin</translation>
    </message>
    <message>
        <source>Reboot</source>
        <translation>Yeniden başlat</translation>
    </message>
    <message>
        <source>Power Off</source>
        <translation>Sistemi kapat</translation>
    </message>
    <message>
        <source>openpilot requires the device to be mounted within 4° left or right and within 5° up or 9° down. openpilot is continuously calibrating, resetting is rarely required.</source>
        <translation>openpilot, cihazın 4° sola veya 5° yukarı yada 9° aşağı bakıcak şekilde monte edilmesi gerekmektedir. openpilot sürekli kendisini kalibre edilmektedir ve nadiren sıfırlama gerebilir.</translation>
    </message>
    <message>
        <source> Your device is pointed %1° %2 and %3° %4.</source>
        <translation> Cihazınız %1° %2 ve %3° %4 yönünde ayarlı</translation>
    </message>
    <message>
        <source>down</source>
        <translation>aşağı</translation>
    </message>
    <message>
        <source>up</source>
        <translation>yukarı</translation>
    </message>
    <message>
        <source>left</source>
        <translation>sol</translation>
    </message>
    <message>
        <source>right</source>
        <translation>sağ</translation>
    </message>
    <message>
        <source>Are you sure you want to reboot?</source>
        <translation>Cihazı Tekrar başlatmak istediğinizden eminmisiniz?</translation>
    </message>
    <message>
        <source>Disengage to Reboot</source>
        <translation>Bağlantıyı kes ve Cihazı Yeniden başlat</translation>
    </message>
    <message>
        <source>Are you sure you want to power off?</source>
        <translation>Cihazı kapatmak istediğizden eminmisiniz?</translation>
    </message>
    <message>
        <source>Disengage to Power Off</source>
        <translation>Bağlantıyı kes ve Cihazı kapat</translation>
    </message>
    <message>
        <source>Reset</source>
        <translation type="unfinished"></translation>
    </message>
    <message>
        <source>Review</source>
        <translation type="unfinished"></translation>
    </message>
    <message>
        <source>Pair your device with comma connect (connect.comma.ai) and claim your comma prime offer.</source>
        <translation>Cihazınızı comma connect (connect.comma.ai) ile eşleştirin ve comma prime aboneliğine göz atın.</translation>
    </message>
    <message>
        <source>Pair Device</source>
        <translation type="unfinished"></translation>
    </message>
    <message>
        <source>PAIR</source>
        <translation type="unfinished"></translation>
    </message>
</context>
<context>
    <name>DriverViewWindow</name>
    <message>
        <source>camera starting</source>
        <translation>kamera başlatılıyor</translation>
    </message>
</context>
<context>
    <name>ExperimentalModeButton</name>
    <message>
        <source>EXPERIMENTAL MODE ON</source>
        <translation type="unfinished"></translation>
    </message>
    <message>
        <source>CHILL MODE ON</source>
        <translation type="unfinished"></translation>
    </message>
</context>
<context>
    <name>HudRenderer</name>
    <message>
        <source>km/h</source>
        <translation>km/h</translation>
    </message>
    <message>
        <source>mph</source>
        <translation>mph</translation>
    </message>
    <message>
        <source>MAX</source>
        <translation>MAX</translation>
    </message>
</context>
<context>
    <name>InputDialog</name>
    <message>
        <source>Cancel</source>
        <translation>Kapat</translation>
    </message>
    <message numerus="yes">
        <source>Need at least %n character(s)!</source>
        <translation>
            <numerusform>En az %n karakter gerekli!</numerusform>
        </translation>
    </message>
</context>
<context>
    <name>Installer</name>
    <message>
        <source>Installing...</source>
        <translation>Yükleniyor...</translation>
    </message>
</context>
<context>
    <name>MultiOptionDialog</name>
    <message>
        <source>Select</source>
        <translation>Seç</translation>
    </message>
    <message>
        <source>Cancel</source>
        <translation>İptal et</translation>
    </message>
</context>
<context>
    <name>Networking</name>
    <message>
        <source>Advanced</source>
        <translation>Gelişmiş Seçenekler</translation>
    </message>
    <message>
        <source>Enter password</source>
        <translation>Parolayı girin</translation>
    </message>
    <message>
        <source>for &quot;%1&quot;</source>
        <translation>için &quot;%1&quot;</translation>
    </message>
    <message>
        <source>Wrong password</source>
        <translation>Yalnış parola</translation>
    </message>
</context>
<context>
    <name>OffroadAlert</name>
    <message>
        <source>Device temperature too high. System cooling down before starting. Current internal component temperature: %1</source>
        <translation type="unfinished"></translation>
    </message>
    <message>
        <source>Immediately connect to the internet to check for updates. If you do not connect to the internet, openpilot won&apos;t engage in %1</source>
        <translation type="unfinished"></translation>
    </message>
    <message>
        <source>Connect to internet to check for updates. openpilot won&apos;t automatically start until it connects to internet to check for updates.</source>
        <translation type="unfinished"></translation>
    </message>
    <message>
        <source>Unable to download updates
%1</source>
        <translation type="unfinished"></translation>
    </message>
    <message>
        <source>Taking camera snapshots. System won&apos;t start until finished.</source>
        <translation type="unfinished"></translation>
    </message>
    <message>
        <source>An update to your device&apos;s operating system is downloading in the background. You will be prompted to update when it&apos;s ready to install.</source>
        <translation type="unfinished"></translation>
    </message>
    <message>
        <source>Device failed to register. It will not connect to or upload to comma.ai servers, and receives no support from comma.ai. If this is an official device, visit https://comma.ai/support.</source>
        <translation type="unfinished"></translation>
    </message>
    <message>
        <source>NVMe drive not mounted.</source>
        <translation type="unfinished"></translation>
    </message>
    <message>
        <source>Unsupported NVMe drive detected. Device may draw significantly more power and overheat due to the unsupported NVMe.</source>
        <translation type="unfinished"></translation>
    </message>
    <message>
        <source>openpilot was unable to identify your car. Your car is either unsupported or its ECUs are not recognized. Please submit a pull request to add the firmware versions to the proper vehicle. Need help? Join discord.comma.ai.</source>
        <translation type="unfinished"></translation>
    </message>
    <message>
        <source>openpilot detected a change in the device&apos;s mounting position. Ensure the device is fully seated in the mount and the mount is firmly secured to the windshield.</source>
        <translation type="unfinished"></translation>
    </message>
</context>
<context>
    <name>OffroadHome</name>
    <message>
        <source>UPDATE</source>
        <translation>GÜNCELLE</translation>
    </message>
    <message>
        <source> ALERTS</source>
        <translation> UYARILAR</translation>
    </message>
    <message>
        <source> ALERT</source>
        <translation> UYARI</translation>
    </message>
</context>
<context>
    <name>OnroadAlerts</name>
    <message>
        <source>openpilot Unavailable</source>
        <translation type="unfinished"></translation>
    </message>
    <message>
        <source>TAKE CONTROL IMMEDIATELY</source>
        <translation type="unfinished"></translation>
    </message>
    <message>
        <source>Reboot Device</source>
        <translation type="unfinished"></translation>
    </message>
    <message>
        <source>Waiting to start</source>
        <translation type="unfinished"></translation>
    </message>
    <message>
        <source>System Unresponsive</source>
        <translation type="unfinished"></translation>
    </message>
</context>
<context>
    <name>PairingPopup</name>
    <message>
        <source>Pair your device to your comma account</source>
        <translation>comma.ai hesabınız ile cihazı eşleştirin</translation>
    </message>
    <message>
        <source>Go to https://connect.comma.ai on your phone</source>
        <translation>Telefonuzdan https://connect.comma.ai sitesine gidin</translation>
    </message>
    <message>
        <source>Click &quot;add new device&quot; and scan the QR code on the right</source>
        <translation>Yeni cihaz eklemek için sağdaki QR kodunu okutun</translation>
    </message>
    <message>
        <source>Bookmark connect.comma.ai to your home screen to use it like an app</source>
        <translation>Uygulama gibi kullanmak için connect.comma.ai sitesini yer işaretlerine ekleyin.</translation>
    </message>
    <message>
        <source>Please connect to Wi-Fi to complete initial pairing</source>
        <translation type="unfinished"></translation>
    </message>
</context>
<context>
    <name>ParamControl</name>
    <message>
        <source>Enable</source>
        <translation type="unfinished"></translation>
    </message>
    <message>
        <source>Cancel</source>
        <translation type="unfinished"></translation>
    </message>
</context>
<context>
    <name>PrimeAdWidget</name>
    <message>
        <source>Upgrade Now</source>
        <translation>Hemen yükselt</translation>
    </message>
    <message>
        <source>Become a comma prime member at connect.comma.ai</source>
        <translation>connect.comma.ai üzerinden comma prime üyesi olun</translation>
    </message>
    <message>
        <source>PRIME FEATURES:</source>
        <translation>PRIME ABONELİĞİNİN ÖZELLİKLERİ:</translation>
    </message>
    <message>
        <source>Remote access</source>
        <translation>Uzaktan erişim</translation>
    </message>
    <message>
        <source>24/7 LTE connectivity</source>
        <translation type="unfinished"></translation>
    </message>
    <message>
        <source>1 year of drive storage</source>
        <translation type="unfinished"></translation>
    </message>
    <message>
        <source>Remote snapshots</source>
        <translation type="unfinished"></translation>
    </message>
</context>
<context>
    <name>PrimeUserWidget</name>
    <message>
        <source>✓ SUBSCRIBED</source>
        <translation>✓ ABONE</translation>
    </message>
    <message>
        <source>comma prime</source>
        <translation>comma prime</translation>
    </message>
</context>
<context>
    <name>QObject</name>
    <message>
        <source>Reboot</source>
        <translation>Yeniden başlat</translation>
    </message>
    <message>
        <source>Exit</source>
        <translation>Çık</translation>
    </message>
    <message>
        <source>openpilot</source>
        <translation>openpilot</translation>
    </message>
    <message numerus="yes">
        <source>%n minute(s) ago</source>
        <translation>
            <numerusform>%n dakika önce</numerusform>
        </translation>
    </message>
    <message numerus="yes">
        <source>%n hour(s) ago</source>
        <translation>
            <numerusform>%n saat önce</numerusform>
        </translation>
    </message>
    <message numerus="yes">
        <source>%n day(s) ago</source>
        <translation>
            <numerusform>%n gün önce</numerusform>
        </translation>
    </message>
    <message>
        <source>now</source>
        <translation type="unfinished"></translation>
    </message>
</context>
<context>
    <name>Reset</name>
    <message>
        <source>Reset failed. Reboot to try again.</source>
        <translation>Sıfırlama başarız oldu. Cihazı yeniden başlatın ve tekrar deneyin.</translation>
    </message>
    <message>
        <source>Are you sure you want to reset your device?</source>
        <translation>Cihazı sıfırlamak istediğinizden eminmisiniz ?</translation>
    </message>
    <message>
        <source>System Reset</source>
        <translation>Sistemi sıfırla</translation>
    </message>
    <message>
        <source>Cancel</source>
        <translation>İptal</translation>
    </message>
    <message>
        <source>Reboot</source>
        <translation>Yeniden başlat</translation>
    </message>
    <message>
        <source>Confirm</source>
        <translation>Onayla</translation>
    </message>
    <message>
        <source>Resetting device...
This may take up to a minute.</source>
        <translation type="unfinished"></translation>
    </message>
    <message>
        <source>Unable to mount data partition. Partition may be corrupted. Press confirm to erase and reset your device.</source>
        <translation type="unfinished"></translation>
    </message>
    <message>
        <source>System reset triggered. Press confirm to erase all content and settings. Press cancel to resume boot.</source>
        <translation type="unfinished"></translation>
    </message>
</context>
<context>
    <name>SettingsWindow</name>
    <message>
        <source>×</source>
        <translation>x</translation>
    </message>
    <message>
        <source>Device</source>
        <translation>Cihaz</translation>
    </message>
    <message>
        <source>Network</source>
        <translation>Ağ</translation>
    </message>
    <message>
        <source>Toggles</source>
        <translation>Değiştirme</translation>
    </message>
    <message>
        <source>Software</source>
        <translation>Yazılım</translation>
    </message>
    <message>
        <source>Developer</source>
        <translation type="unfinished"></translation>
    </message>
</context>
<context>
    <name>Setup</name>
    <message>
        <source>WARNING: Low Voltage</source>
        <translation>UYARI: Düşük voltaj</translation>
    </message>
    <message>
        <source>Power your device in a car with a harness or proceed at your own risk.</source>
        <translation>Cihazınızı emniyet kemeri olan bir arabada çalıştırın veya riski kabul ederek devam edin.</translation>
    </message>
    <message>
        <source>Power off</source>
        <translation>Sistemi kapat</translation>
    </message>
    <message>
        <source>Continue</source>
        <translation>Devam et</translation>
    </message>
    <message>
        <source>Getting Started</source>
        <translation>Başlarken</translation>
    </message>
    <message>
        <source>Before we get on the road, let’s finish installation and cover some details.</source>
        <translation>Yola çıkmadan önce kurulumu bitirin ve bazı detayları gözden geçirin..</translation>
    </message>
    <message>
        <source>Connect to Wi-Fi</source>
        <translation>Wi-Fi ile bağlan</translation>
    </message>
    <message>
        <source>Back</source>
        <translation>Geri</translation>
    </message>
    <message>
        <source>Continue without Wi-Fi</source>
        <translation>Wi-Fi bağlantısı olmadan devam edin</translation>
    </message>
    <message>
        <source>Waiting for internet</source>
        <translation>İnternet bağlantısı bekleniyor.</translation>
    </message>
    <message>
        <source>Enter URL</source>
        <translation>URL girin</translation>
    </message>
    <message>
        <source>for Custom Software</source>
        <translation>özel yazılım için</translation>
    </message>
    <message>
        <source>Downloading...</source>
        <translation>İndiriliyor...</translation>
    </message>
    <message>
        <source>Download Failed</source>
        <translation>İndirme başarısız.</translation>
    </message>
    <message>
        <source>Ensure the entered URL is valid, and the device’s internet connection is good.</source>
        <translation>Girilen URL nin geçerli olduğundan ve cihazın internet bağlantısının olduğunu kontrol edin</translation>
    </message>
    <message>
        <source>Reboot device</source>
        <translation>Cihazı yeniden başlat</translation>
    </message>
    <message>
        <source>Start over</source>
        <translation>Zacznij od początku</translation>
    </message>
    <message>
        <source>Something went wrong. Reboot the device.</source>
        <translation type="unfinished"></translation>
    </message>
    <message>
        <source>No custom software found at this URL.</source>
        <translation type="unfinished"></translation>
    </message>
    <message>
        <source>Select a language</source>
        <translation>Dil seçin</translation>
    </message>
    <message>
        <source>Choose Software to Install</source>
        <translation type="unfinished"></translation>
    </message>
    <message>
        <source>openpilot</source>
        <translation type="unfinished">openpilot</translation>
    </message>
    <message>
        <source>Custom Software</source>
        <translation type="unfinished"></translation>
    </message>
</context>
<context>
    <name>SetupWidget</name>
    <message>
        <source>Finish Setup</source>
        <translation>Kurulumu bitir</translation>
    </message>
    <message>
        <source>Pair your device with comma connect (connect.comma.ai) and claim your comma prime offer.</source>
        <translation>Cihazınızı comma connect (connect.comma.ai) ile eşleştirin ve comma prime aboneliğine göz atın.</translation>
    </message>
    <message>
        <source>Pair device</source>
        <translation>Cihazı eşleştirme</translation>
    </message>
</context>
<context>
    <name>Sidebar</name>
    <message>
        <source>CONNECT</source>
        <translation>BAĞLANTI</translation>
    </message>
    <message>
        <source>OFFLINE</source>
        <translation>ÇEVRİMDIŞI</translation>
    </message>
    <message>
        <source>ONLINE</source>
        <translation>ÇEVRİMİÇİ</translation>
    </message>
    <message>
        <source>ERROR</source>
        <translation>HATA</translation>
    </message>
    <message>
        <source>TEMP</source>
        <translation>SICAKLIK</translation>
    </message>
    <message>
        <source>HIGH</source>
        <translation>YÜKSEK</translation>
    </message>
    <message>
        <source>GOOD</source>
        <translation>İYİ</translation>
    </message>
    <message>
        <source>OK</source>
        <translation>TAMAM</translation>
    </message>
    <message>
        <source>VEHICLE</source>
        <translation>ARAÇ</translation>
    </message>
    <message>
        <source>NO</source>
        <translation>HAYIR</translation>
    </message>
    <message>
        <source>PANDA</source>
        <translation>PANDA</translation>
    </message>
    <message>
        <source>--</source>
        <translation>--</translation>
    </message>
    <message>
        <source>Wi-Fi</source>
        <translation>Wi-FI</translation>
    </message>
    <message>
        <source>ETH</source>
        <translation>ETH</translation>
    </message>
    <message>
        <source>2G</source>
        <translation>2G</translation>
    </message>
    <message>
        <source>3G</source>
        <translation>3G</translation>
    </message>
    <message>
        <source>LTE</source>
        <translation>LTE</translation>
    </message>
    <message>
        <source>5G</source>
        <translation>5G</translation>
    </message>
</context>
<context>
    <name>SoftwarePanel</name>
    <message>
        <source>Uninstall %1</source>
        <translation>Kaldır %1</translation>
    </message>
    <message>
        <source>UNINSTALL</source>
        <translation>KALDIR</translation>
    </message>
    <message>
        <source>Are you sure you want to uninstall?</source>
        <translation>Kaldırmak istediğinden eminmisin?</translation>
    </message>
    <message>
        <source>CHECK</source>
        <translation>KONTROL ET</translation>
    </message>
    <message>
        <source>Updates are only downloaded while the car is off.</source>
        <translation type="unfinished"></translation>
    </message>
    <message>
        <source>Current Version</source>
        <translation type="unfinished"></translation>
    </message>
    <message>
        <source>Download</source>
        <translation type="unfinished"></translation>
    </message>
    <message>
        <source>Install Update</source>
        <translation type="unfinished"></translation>
    </message>
    <message>
        <source>INSTALL</source>
        <translation type="unfinished"></translation>
    </message>
    <message>
        <source>Target Branch</source>
        <translation type="unfinished"></translation>
    </message>
    <message>
        <source>SELECT</source>
        <translation type="unfinished"></translation>
    </message>
    <message>
        <source>Select a branch</source>
        <translation type="unfinished"></translation>
    </message>
    <message>
        <source>Uninstall</source>
        <translation type="unfinished"></translation>
    </message>
    <message>
        <source>failed to check for update</source>
        <translation type="unfinished"></translation>
    </message>
    <message>
        <source>DOWNLOAD</source>
        <translation type="unfinished"></translation>
    </message>
    <message>
        <source>update available</source>
        <translation type="unfinished"></translation>
    </message>
    <message>
        <source>never</source>
        <translation type="unfinished"></translation>
    </message>
    <message>
        <source>up to date, last checked %1</source>
        <translation type="unfinished"></translation>
    </message>
</context>
<context>
    <name>SshControl</name>
    <message>
        <source>SSH Keys</source>
        <translation>SSH Anahtarları</translation>
    </message>
    <message>
        <source>Warning: This grants SSH access to all public keys in your GitHub settings. Never enter a GitHub username other than your own. A comma employee will NEVER ask you to add their GitHub username.</source>
        <translation>UYARI: Bu, GitHub ayarlarınızdaki tüm ortak anahtarlara SSH erişimi sağlar. Asla kendi kullanıcı adınız dışında bir sonraki başlatılışında çekilir. GitHub kullanıcı adı girmeyin.</translation>
    </message>
    <message>
        <source>ADD</source>
        <translation>EKLE</translation>
    </message>
    <message>
        <source>Enter your GitHub username</source>
        <translation>Github kullanıcı adınızı giriniz</translation>
    </message>
    <message>
        <source>LOADING</source>
        <translation>YÜKLENİYOR</translation>
    </message>
    <message>
        <source>REMOVE</source>
        <translation>KALDIR</translation>
    </message>
    <message>
        <source>Username &apos;%1&apos; has no keys on GitHub</source>
        <translation>Kullanısının &apos;%1&apos; Github erişim anahtarı yok</translation>
    </message>
    <message>
        <source>Request timed out</source>
        <translation>İstek zaman aşımına uğradı</translation>
    </message>
    <message>
        <source>Username &apos;%1&apos; doesn&apos;t exist on GitHub</source>
        <translation>Github kullanıcısı %1 bulunamadı</translation>
    </message>
</context>
<context>
    <name>SshToggle</name>
    <message>
        <source>Enable SSH</source>
        <translation>SSH aç</translation>
    </message>
</context>
<context>
    <name>TermsPage</name>
    <message>
        <source>Terms &amp; Conditions</source>
        <translation>Şartlar ve Koşullar</translation>
    </message>
    <message>
        <source>Decline</source>
        <translation>Reddet</translation>
    </message>
    <message>
        <source>Scroll to accept</source>
        <translation>Kabul etmek için kaydırın</translation>
    </message>
    <message>
        <source>Agree</source>
        <translation>Kabul et</translation>
    </message>
</context>
<context>
    <name>TogglesPanel</name>
    <message>
        <source>Enable openpilot</source>
        <translation>openpilot&apos;u aktifleştir</translation>
    </message>
    <message>
        <source>Use the openpilot system for adaptive cruise control and lane keep driver assistance. Your attention is required at all times to use this feature. Changing this setting takes effect when the car is powered off.</source>
        <translation>Ayarlanabilir hız sabitleyici ve şeritte kalma yardımı için openpilot sistemini kullanın. Bu özelliği kullanırken her zaman dikkatli olmanız gerekiyor. Bu ayarın değiştirilmesi için araç kapatılıp açılması gerekiyor.</translation>
    </message>
    <message>
        <source>Enable Lane Departure Warnings</source>
        <translation>Şerit ihlali uyarı alın</translation>
    </message>
    <message>
        <source>Receive alerts to steer back into the lane when your vehicle drifts over a detected lane line without a turn signal activated while driving over 31 mph (50 km/h).</source>
        <translation>50 km/s (31 mph) hızın üzerinde sürüş sırasında aracınız dönüş sinyali vermeden algılanan bir sonraki başlatılışında çekilir. şerit çizgisi ihlalinde şeride geri dönmek için uyarılar alın.</translation>
    </message>
    <message>
        <source>Use Metric System</source>
        <translation>Metrik sistemi kullan</translation>
    </message>
    <message>
        <source>Display speed in km/h instead of mph.</source>
        <translation>Hızı mph yerine km/h şeklinde görüntüleyin.</translation>
    </message>
    <message>
        <source>Record and Upload Driver Camera</source>
        <translation>Sürücü kamerasını kayıt et.</translation>
    </message>
    <message>
        <source>Upload data from the driver facing camera and help improve the driver monitoring algorithm.</source>
        <translation>Sürücüye bakan kamera verisini yükleyin ve Cihazın algoritmasını geliştirmemize yardımcı olun.</translation>
    </message>
    <message>
        <source>When enabled, pressing the accelerator pedal will disengage openpilot.</source>
        <translation>Aktifleştirilirse eğer gaz pedalına basınca openpilot devre dışı kalır.</translation>
    </message>
    <message>
        <source>Experimental Mode</source>
        <translation type="unfinished"></translation>
    </message>
    <message>
        <source>Disengage on Accelerator Pedal</source>
        <translation type="unfinished"></translation>
    </message>
    <message>
        <source>Aggressive</source>
        <translation type="unfinished"></translation>
    </message>
    <message>
        <source>Standard</source>
        <translation type="unfinished"></translation>
    </message>
    <message>
        <source>Relaxed</source>
        <translation type="unfinished"></translation>
    </message>
    <message>
        <source>Driving Personality</source>
        <translation type="unfinished"></translation>
    </message>
    <message>
        <source>openpilot defaults to driving in &lt;b&gt;chill mode&lt;/b&gt;. Experimental mode enables &lt;b&gt;alpha-level features&lt;/b&gt; that aren&apos;t ready for chill mode. Experimental features are listed below:</source>
        <translation type="unfinished"></translation>
    </message>
    <message>
        <source>End-to-End Longitudinal Control</source>
        <translation type="unfinished"></translation>
    </message>
    <message>
        <source>Let the driving model control the gas and brakes. openpilot will drive as it thinks a human would, including stopping for red lights and stop signs. Since the driving model decides the speed to drive, the set speed will only act as an upper bound. This is an alpha quality feature; mistakes should be expected.</source>
        <translation type="unfinished"></translation>
    </message>
    <message>
        <source>New Driving Visualization</source>
        <translation type="unfinished"></translation>
    </message>
    <message>
        <source>Experimental mode is currently unavailable on this car since the car&apos;s stock ACC is used for longitudinal control.</source>
        <translation type="unfinished"></translation>
    </message>
    <message>
        <source>openpilot longitudinal control may come in a future update.</source>
        <translation type="unfinished"></translation>
    </message>
    <message>
        <source>An alpha version of openpilot longitudinal control can be tested, along with Experimental mode, on non-release branches.</source>
        <translation type="unfinished"></translation>
    </message>
    <message>
        <source>Enable the openpilot longitudinal control (alpha) toggle to allow Experimental mode.</source>
        <translation type="unfinished"></translation>
    </message>
    <message>
        <source>Standard is recommended. In aggressive mode, openpilot will follow lead cars closer and be more aggressive with the gas and brake. In relaxed mode openpilot will stay further away from lead cars. On supported cars, you can cycle through these personalities with your steering wheel distance button.</source>
        <translation type="unfinished"></translation>
    </message>
    <message>
        <source>The driving visualization will transition to the road-facing wide-angle camera at low speeds to better show some turns. The Experimental mode logo will also be shown in the top right corner.</source>
        <translation type="unfinished"></translation>
    </message>
    <message>
        <source>Always-On Driver Monitoring</source>
        <translation type="unfinished"></translation>
    </message>
    <message>
        <source>Enable driver monitoring even when openpilot is not engaged.</source>
        <translation type="unfinished"></translation>
    </message>
    <message>
        <source>openpilot Longitudinal Control (Alpha)</source>
        <translation type="unfinished"></translation>
    </message>
    <message>
        <source>WARNING: openpilot longitudinal control is in alpha for this car and will disable Automatic Emergency Braking (AEB).</source>
        <translation type="unfinished"></translation>
    </message>
    <message>
        <source>On this car, openpilot defaults to the car&apos;s built-in ACC instead of openpilot&apos;s longitudinal control. Enable this to switch to openpilot longitudinal control. Enabling Experimental mode is recommended when enabling openpilot longitudinal control alpha.</source>
        <translation type="unfinished"></translation>
    </message>
</context>
<context>
    <name>Updater</name>
    <message>
        <source>Update Required</source>
        <translation>Güncelleme yapılması gerekli</translation>
    </message>
    <message>
        <source>An operating system update is required. Connect your device to Wi-Fi for the fastest update experience. The download size is approximately 1GB.</source>
        <translation>İşletim sistemi güncellemesi gerekmektedir. Lütfen Cihazı daha hızlı günceleyebilmesi için bir sonraki başlatılışında çekilir. Wi-Fi ağına bağlayın. Dosyanın boyutu yaklaşık 1GB dır. </translation>
    </message>
    <message>
        <source>Connect to Wi-Fi</source>
        <translation>Wi-Fi ağına bağlan</translation>
    </message>
    <message>
        <source>Install</source>
        <translation>Yükle</translation>
    </message>
    <message>
        <source>Back</source>
        <translation>Geri</translation>
    </message>
    <message>
        <source>Loading...</source>
        <translation>Yükleniyor...</translation>
    </message>
    <message>
        <source>Reboot</source>
        <translation>Yeniden başlat</translation>
    </message>
    <message>
        <source>Update failed</source>
        <translation>Güncelleme başarız oldu</translation>
    </message>
</context>
<context>
    <name>WiFiPromptWidget</name>
    <message>
        <source>Setup Wi-Fi</source>
        <translation type="unfinished"></translation>
    </message>
    <message>
        <source>Connect to Wi-Fi to upload driving data and help improve openpilot</source>
        <translation type="unfinished"></translation>
    </message>
    <message>
        <source>Open Settings</source>
        <translation type="unfinished"></translation>
    </message>
    <message>
        <source>Ready to upload</source>
        <translation type="unfinished"></translation>
    </message>
    <message>
        <source>Training data will be pulled periodically while your device is on Wi-Fi</source>
        <translation type="unfinished"></translation>
    </message>
</context>
<context>
    <name>WifiUI</name>
    <message>
        <source>Scanning for networks...</source>
        <translation>Ağ aranıyor...</translation>
    </message>
    <message>
        <source>CONNECTING...</source>
        <translation>BAĞLANILIYOR...</translation>
    </message>
    <message>
        <source>FORGET</source>
        <translation>UNUT</translation>
    </message>
    <message>
        <source>Forget Wi-Fi Network &quot;%1&quot;?</source>
        <translation>Wi-Fi ağını unut &quot;%1&quot;?</translation>
    </message>
    <message>
        <source>Forget</source>
        <translation type="unfinished"></translation>
    </message>
</context>
</TS><|MERGE_RESOLUTION|>--- conflicted
+++ resolved
@@ -124,19 +124,19 @@
         <translation type="unfinished"></translation>
     </message>
     <message>
-<<<<<<< HEAD
+        <source>openpilot Longitudinal Control (Alpha)</source>
+        <translation type="unfinished"></translation>
+    </message>
+    <message>
+        <source>WARNING: openpilot longitudinal control is in alpha for this car and will disable Automatic Emergency Braking (AEB).</source>
+        <translation type="unfinished"></translation>
+    </message>
+    <message>
+        <source>On this car, openpilot defaults to the car&apos;s built-in ACC instead of openpilot&apos;s longitudinal control. Enable this to switch to openpilot longitudinal control. Enabling Experimental mode is recommended when enabling openpilot longitudinal control alpha.</source>
+        <translation type="unfinished"></translation>
+    </message>
+    <message>
         <source>Enable ADB</source>
-=======
-        <source>openpilot Longitudinal Control (Alpha)</source>
-        <translation type="unfinished"></translation>
-    </message>
-    <message>
-        <source>WARNING: openpilot longitudinal control is in alpha for this car and will disable Automatic Emergency Braking (AEB).</source>
-        <translation type="unfinished"></translation>
-    </message>
-    <message>
-        <source>On this car, openpilot defaults to the car&apos;s built-in ACC instead of openpilot&apos;s longitudinal control. Enable this to switch to openpilot longitudinal control. Enabling Experimental mode is recommended when enabling openpilot longitudinal control alpha.</source>
->>>>>>> 754882c9
         <translation type="unfinished"></translation>
     </message>
 </context>
@@ -1067,18 +1067,6 @@
         <source>Enable driver monitoring even when openpilot is not engaged.</source>
         <translation type="unfinished"></translation>
     </message>
-    <message>
-        <source>openpilot Longitudinal Control (Alpha)</source>
-        <translation type="unfinished"></translation>
-    </message>
-    <message>
-        <source>WARNING: openpilot longitudinal control is in alpha for this car and will disable Automatic Emergency Braking (AEB).</source>
-        <translation type="unfinished"></translation>
-    </message>
-    <message>
-        <source>On this car, openpilot defaults to the car&apos;s built-in ACC instead of openpilot&apos;s longitudinal control. Enable this to switch to openpilot longitudinal control. Enabling Experimental mode is recommended when enabling openpilot longitudinal control alpha.</source>
-        <translation type="unfinished"></translation>
-    </message>
 </context>
 <context>
     <name>Updater</name>
