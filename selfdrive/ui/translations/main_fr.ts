--- conflicted
+++ resolved
@@ -124,21 +124,20 @@
         <translation>Mode manœuvre longitudinale</translation>
     </message>
     <message>
-<<<<<<< HEAD
+        <source>openpilot Longitudinal Control (Alpha)</source>
+        <translation>Contrôle longitudinal openpilot (Alpha)</translation>
+    </message>
+    <message>
+        <source>WARNING: openpilot longitudinal control is in alpha for this car and will disable Automatic Emergency Braking (AEB).</source>
+        <translation>ATTENTION : le contrôle longitudinal openpilot est en alpha pour cette voiture et désactivera le freinage d&apos;urgence automatique (AEB).</translation>
+    </message>
+    <message>
+        <source>On this car, openpilot defaults to the car&apos;s built-in ACC instead of openpilot&apos;s longitudinal control. Enable this to switch to openpilot longitudinal control. Enabling Experimental mode is recommended when enabling openpilot longitudinal control alpha.</source>
+        <translation>Sur cette voiture, openpilot utilise par défaut le régulateur de vitesse adaptatif intégré à la voiture plutôt que le contrôle longitudinal d&apos;openpilot. Activez ceci pour passer au contrôle longitudinal openpilot. Il est recommandé d&apos;activer le mode expérimental lors de l&apos;activation du contrôle longitudinal openpilot alpha.</translation>
+    </message>
+    <message>
         <source>Enable ADB</source>
         <translation type="unfinished"></translation>
-=======
-        <source>openpilot Longitudinal Control (Alpha)</source>
-        <translation>Contrôle longitudinal openpilot (Alpha)</translation>
-    </message>
-    <message>
-        <source>WARNING: openpilot longitudinal control is in alpha for this car and will disable Automatic Emergency Braking (AEB).</source>
-        <translation>ATTENTION : le contrôle longitudinal openpilot est en alpha pour cette voiture et désactivera le freinage d&apos;urgence automatique (AEB).</translation>
-    </message>
-    <message>
-        <source>On this car, openpilot defaults to the car&apos;s built-in ACC instead of openpilot&apos;s longitudinal control. Enable this to switch to openpilot longitudinal control. Enabling Experimental mode is recommended when enabling openpilot longitudinal control alpha.</source>
-        <translation>Sur cette voiture, openpilot utilise par défaut le régulateur de vitesse adaptatif intégré à la voiture plutôt que le contrôle longitudinal d&apos;openpilot. Activez ceci pour passer au contrôle longitudinal openpilot. Il est recommandé d&apos;activer le mode expérimental lors de l&apos;activation du contrôle longitudinal openpilot alpha.</translation>
->>>>>>> 754882c9
     </message>
 </context>
 <context>
@@ -1074,18 +1073,6 @@
         <source>Enable driver monitoring even when openpilot is not engaged.</source>
         <translation>Activer la surveillance conducteur lorsque openpilot n&apos;est pas actif.</translation>
     </message>
-    <message>
-        <source>openpilot Longitudinal Control (Alpha)</source>
-        <translation type="unfinished">Contrôle longitudinal openpilot (Alpha)</translation>
-    </message>
-    <message>
-        <source>WARNING: openpilot longitudinal control is in alpha for this car and will disable Automatic Emergency Braking (AEB).</source>
-        <translation type="unfinished">ATTENTION : le contrôle longitudinal openpilot est en alpha pour cette voiture et désactivera le freinage d&apos;urgence automatique (AEB).</translation>
-    </message>
-    <message>
-        <source>On this car, openpilot defaults to the car&apos;s built-in ACC instead of openpilot&apos;s longitudinal control. Enable this to switch to openpilot longitudinal control. Enabling Experimental mode is recommended when enabling openpilot longitudinal control alpha.</source>
-        <translation type="unfinished">Sur cette voiture, openpilot utilise par défaut le régulateur de vitesse adaptatif intégré à la voiture plutôt que le contrôle longitudinal d&apos;openpilot. Activez ceci pour passer au contrôle longitudinal openpilot. Il est recommandé d&apos;activer le mode expérimental lors de l&apos;activation du contrôle longitudinal openpilot alpha.</translation>
-    </message>
 </context>
 <context>
     <name>Updater</name>
