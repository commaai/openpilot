<?xml version="1.0" encoding="utf-8"?>
<!DOCTYPE TS>
<TS version="2.1" language="es_ES">
<context>
    <name>AbstractAlert</name>
    <message>
        <source>Close</source>
        <translation>Cerrar</translation>
    </message>
    <message>
        <source>Snooze Update</source>
        <translation>Posponer Actualización</translation>
    </message>
    <message>
        <source>Reboot and Update</source>
        <translation>Reiniciar y Actualizar</translation>
    </message>
</context>
<context>
    <name>AdvancedNetworking</name>
    <message>
        <source>Back</source>
        <translation>Volver</translation>
    </message>
    <message>
        <source>Enable Tethering</source>
        <translation>Activar Tether</translation>
    </message>
    <message>
        <source>Tethering Password</source>
        <translation>Contraseña de Tethering</translation>
    </message>
    <message>
        <source>EDIT</source>
        <translation>EDITAR</translation>
    </message>
    <message>
        <source>Enter new tethering password</source>
        <translation>Nueva contraseña de tethering</translation>
    </message>
    <message>
        <source>IP Address</source>
        <translation>Dirección IP</translation>
    </message>
    <message>
        <source>Enable Roaming</source>
        <translation>Activar Roaming</translation>
    </message>
    <message>
        <source>APN Setting</source>
        <translation>Configuración de APN</translation>
    </message>
    <message>
        <source>Enter APN</source>
        <translation>Insertar APN</translation>
    </message>
    <message>
        <source>leave blank for automatic configuration</source>
        <translation>dejar en blanco para configuración automática</translation>
    </message>
    <message>
        <source>Cellular Metered</source>
        <translation>Plano de datos limitado</translation>
    </message>
    <message>
        <source>Prevent large data uploads when on a metered connection</source>
        <translation>Evitar grandes descargas de datos cuando tenga una conexión limitada</translation>
    </message>
    <message>
        <source>Hidden Network</source>
        <translation>Red Oculta</translation>
    </message>
    <message>
        <source>CONNECT</source>
        <translation>CONECTAR</translation>
    </message>
    <message>
        <source>Enter SSID</source>
        <translation>Ingrese SSID</translation>
    </message>
    <message>
        <source>Enter password</source>
        <translation>Ingrese contraseña</translation>
    </message>
    <message>
        <source>for &quot;%1&quot;</source>
        <translation>para &quot;%1&quot;</translation>
    </message>
</context>
<context>
    <name>ConfirmationDialog</name>
    <message>
        <source>Ok</source>
        <translation>OK</translation>
    </message>
    <message>
        <source>Cancel</source>
        <translation>Cancelar</translation>
    </message>
</context>
<context>
    <name>DeclinePage</name>
    <message>
        <source>You must accept the Terms and Conditions in order to use openpilot.</source>
        <translation>Debe aceptar los términos y condiciones para poder utilizar openpilot.</translation>
    </message>
    <message>
        <source>Back</source>
        <translation>Atrás</translation>
    </message>
    <message>
        <source>Decline, uninstall %1</source>
        <translation>Rechazar, desinstalar %1</translation>
    </message>
</context>
<context>
    <name>DeveloperPanel</name>
    <message>
        <source>Joystick Debug Mode</source>
        <translation>Modo de depuración de joystick</translation>
    </message>
    <message>
        <source>Longitudinal Maneuver Mode</source>
        <translation>Modo de maniobra longitudinal</translation>
    </message>
    <message>
<<<<<<< HEAD
        <source>Enable ADB</source>
        <translation type="unfinished"></translation>
=======
        <source>openpilot Longitudinal Control (Alpha)</source>
        <translation>Control longitudinal de openpilot (fase experimental)</translation>
    </message>
    <message>
        <source>WARNING: openpilot longitudinal control is in alpha for this car and will disable Automatic Emergency Braking (AEB).</source>
        <translation>AVISO: el control longitudinal de openpilot está en fase experimental para este automóvil y desactivará el Frenado Automático de Emergencia (AEB).</translation>
    </message>
    <message>
        <source>On this car, openpilot defaults to the car&apos;s built-in ACC instead of openpilot&apos;s longitudinal control. Enable this to switch to openpilot longitudinal control. Enabling Experimental mode is recommended when enabling openpilot longitudinal control alpha.</source>
        <translation>En este automóvil, openpilot se configura de manera predeterminada con el Autocrucero Adaptativo (ACC) incorporado en el automóvil en lugar del control longitudinal de openpilot. Habilita esta opción para cambiar al control longitudinal de openpilot. Se recomienda activar el modo experimental al habilitar el control longitudinal de openpilot (aún en fase experimental).</translation>
>>>>>>> 754882c9
    </message>
</context>
<context>
    <name>DevicePanel</name>
    <message>
        <source>Dongle ID</source>
        <translation>Dongle ID</translation>
    </message>
    <message>
        <source>N/A</source>
        <translation>N/A</translation>
    </message>
    <message>
        <source>Serial</source>
        <translation>Serial</translation>
    </message>
    <message>
        <source>Pair Device</source>
        <translation>Emparejar Dispositivo</translation>
    </message>
    <message>
        <source>PAIR</source>
        <translation>EMPAREJAR</translation>
    </message>
    <message>
        <source>Pair your device with comma connect (connect.comma.ai) and claim your comma prime offer.</source>
        <translation>Empareja tu dispositivo con comma connect (connect.comma.ai) y reclama tu oferta de comma prime.</translation>
    </message>
    <message>
        <source>Driver Camera</source>
        <translation>Cámara del conductor</translation>
    </message>
    <message>
        <source>PREVIEW</source>
        <translation>VISUALIZAR</translation>
    </message>
    <message>
        <source>Preview the driver facing camera to ensure that driver monitoring has good visibility. (vehicle must be off)</source>
        <translation>Previsualizar la cámara del conductor para garantizar que la monitorización del sistema tenga buena visibilidad (el vehículo tiene que estar apagado)</translation>
    </message>
    <message>
        <source>Reset Calibration</source>
        <translation>Formatear Calibración</translation>
    </message>
    <message>
        <source>RESET</source>
        <translation>REINICIAR</translation>
    </message>
    <message>
        <source>Are you sure you want to reset calibration?</source>
        <translation>¿Seguro que quiere formatear la calibración?</translation>
    </message>
    <message>
        <source>Reset</source>
        <translation>Formatear</translation>
    </message>
    <message>
        <source>Review Training Guide</source>
        <translation>Revisar la Guía de Entrenamiento</translation>
    </message>
    <message>
        <source>REVIEW</source>
        <translation>REVISAR</translation>
    </message>
    <message>
        <source>Review the rules, features, and limitations of openpilot</source>
        <translation>Revisar las reglas, características y limitaciones de openpilot</translation>
    </message>
    <message>
        <source>Are you sure you want to review the training guide?</source>
        <translation>¿Seguro que quiere revisar la guía de entrenamiento?</translation>
    </message>
    <message>
        <source>Review</source>
        <translation>Revisar</translation>
    </message>
    <message>
        <source>Regulatory</source>
        <translation>Regulador</translation>
    </message>
    <message>
        <source>VIEW</source>
        <translation>VER</translation>
    </message>
    <message>
        <source>Change Language</source>
        <translation>Cambiar Idioma</translation>
    </message>
    <message>
        <source>CHANGE</source>
        <translation>CAMBIAR</translation>
    </message>
    <message>
        <source>Select a language</source>
        <translation>Seleccione el idioma</translation>
    </message>
    <message>
        <source>Reboot</source>
        <translation>Reiniciar</translation>
    </message>
    <message>
        <source>Power Off</source>
        <translation>Apagar</translation>
    </message>
    <message>
        <source>openpilot requires the device to be mounted within 4° left or right and within 5° up or 9° down. openpilot is continuously calibrating, resetting is rarely required.</source>
        <translation>openpilot requiere que el dispositivo sea montado entre 4° grados a la izquierda o derecha y entre 5° grados hacia arriba o 9° grados hacia abajo. openpilot está constantemente en calibración, formatear rara vez es necesario.</translation>
    </message>
    <message>
        <source> Your device is pointed %1° %2 and %3° %4.</source>
        <translation> Su dispositivo está apuntando %1° %2 y %3° %4.</translation>
    </message>
    <message>
        <source>down</source>
        <translation>abajo</translation>
    </message>
    <message>
        <source>up</source>
        <translation>arriba</translation>
    </message>
    <message>
        <source>left</source>
        <translation>izquierda</translation>
    </message>
    <message>
        <source>right</source>
        <translation>derecha</translation>
    </message>
    <message>
        <source>Are you sure you want to reboot?</source>
        <translation>¿Seguro qué quiere reiniciar?</translation>
    </message>
    <message>
        <source>Disengage to Reboot</source>
        <translation>Desactivar para Reiniciar</translation>
    </message>
    <message>
        <source>Are you sure you want to power off?</source>
        <translation>¿Seguro qué quiere apagar?</translation>
    </message>
    <message>
        <source>Disengage to Power Off</source>
        <translation>Desactivar para apagar</translation>
    </message>
</context>
<context>
    <name>DriverViewWindow</name>
    <message>
        <source>camera starting</source>
        <translation>iniciando cámara</translation>
    </message>
</context>
<context>
    <name>ExperimentalModeButton</name>
    <message>
        <source>EXPERIMENTAL MODE ON</source>
        <translation>MODO EXPERIMENTAL</translation>
    </message>
    <message>
        <source>CHILL MODE ON</source>
        <translation>MODO CHILL</translation>
    </message>
</context>
<context>
    <name>HudRenderer</name>
    <message>
        <source>km/h</source>
        <translation>km/h</translation>
    </message>
    <message>
        <source>mph</source>
        <translation>mph</translation>
    </message>
    <message>
        <source>MAX</source>
        <translation>MAX</translation>
    </message>
</context>
<context>
    <name>InputDialog</name>
    <message>
        <source>Cancel</source>
        <translation>Cancelar</translation>
    </message>
    <message numerus="yes">
        <source>Need at least %n character(s)!</source>
        <translation>
            <numerusform>¡Necesita mínimo %n caracter!</numerusform>
            <numerusform>¡Necesita mínimo %n caracteres!</numerusform>
        </translation>
    </message>
</context>
<context>
    <name>Installer</name>
    <message>
        <source>Installing...</source>
        <translation>Instalando...</translation>
    </message>
</context>
<context>
    <name>MultiOptionDialog</name>
    <message>
        <source>Select</source>
        <translation>Seleccionar</translation>
    </message>
    <message>
        <source>Cancel</source>
        <translation>Cancelar</translation>
    </message>
</context>
<context>
    <name>Networking</name>
    <message>
        <source>Advanced</source>
        <translation>Avanzado</translation>
    </message>
    <message>
        <source>Enter password</source>
        <translation>Ingresar contraseña</translation>
    </message>
    <message>
        <source>for &quot;%1&quot;</source>
        <translation>para &quot;%1&quot;</translation>
    </message>
    <message>
        <source>Wrong password</source>
        <translation>Contraseña incorrecta</translation>
    </message>
</context>
<context>
    <name>OffroadAlert</name>
    <message>
        <source>Device temperature too high. System cooling down before starting. Current internal component temperature: %1</source>
        <translation>La temperatura del dispositivo es muy alta. El sistema se está enfriando antes de iniciar. Temperatura actual del componente interno: %1</translation>
    </message>
    <message>
        <source>Immediately connect to the internet to check for updates. If you do not connect to the internet, openpilot won&apos;t engage in %1</source>
        <translation>Conéctese inmediatamente al internet para buscar actualizaciones. Si no se conecta al internet, openpilot no iniciará en %1</translation>
    </message>
    <message>
        <source>Connect to internet to check for updates. openpilot won&apos;t automatically start until it connects to internet to check for updates.</source>
        <translation>Conectese al internet para buscar actualizaciones. openpilot no iniciará automáticamente hasta conectarse al internet para buscar actualizaciones.</translation>
    </message>
    <message>
        <source>Unable to download updates
%1</source>
        <translation>Incapaz de descargar actualizaciones.
%1</translation>
    </message>
    <message>
        <source>Taking camera snapshots. System won&apos;t start until finished.</source>
        <translation>Tomando capturas de las cámaras. El sistema no se iniciará hasta que finalice.</translation>
    </message>
    <message>
        <source>An update to your device&apos;s operating system is downloading in the background. You will be prompted to update when it&apos;s ready to install.</source>
        <translation>Se está descargando una actualización del sistema operativo de su dispositivo en segundo plano. Se le pedirá que actualice cuando esté listo para instalarse.</translation>
    </message>
    <message>
        <source>Device failed to register. It will not connect to or upload to comma.ai servers, and receives no support from comma.ai. If this is an official device, visit https://comma.ai/support.</source>
        <translation>El dispositivo no pudo registrarse. No se conectará ni subirá datos a los servidores de comma.ai y no recibe soporte de comma.ai. Si este es un dispositivo oficial, visite https://comma.ai/support.</translation>
    </message>
    <message>
        <source>NVMe drive not mounted.</source>
        <translation>Unidad NVMe no montada.</translation>
    </message>
    <message>
        <source>Unsupported NVMe drive detected. Device may draw significantly more power and overheat due to the unsupported NVMe.</source>
        <translation>Se detectó una unidad NVMe incompatible. El dispositivo puede consumir mucha más energía y sobrecalentarse debido a esto.</translation>
    </message>
    <message>
        <source>openpilot was unable to identify your car. Your car is either unsupported or its ECUs are not recognized. Please submit a pull request to add the firmware versions to the proper vehicle. Need help? Join discord.comma.ai.</source>
        <translation>openpilot no pudo identificar su automóvil. Su automóvil no es compatible o no se reconocen sus ECU. Por favor haga un pull request para agregar las versiones de firmware del vehículo adecuado. ¿Necesita ayuda? Únase a discord.comma.ai.</translation>
    </message>
    <message>
        <source>openpilot detected a change in the device&apos;s mounting position. Ensure the device is fully seated in the mount and the mount is firmly secured to the windshield.</source>
        <translation>openpilot detectó un cambio en la posición de montaje del dispositivo. Asegúrese de que el dispositivo esté completamente asentado en el soporte y que el soporte esté firmemente asegurado al parabrisas.</translation>
    </message>
</context>
<context>
    <name>OffroadHome</name>
    <message>
        <source>UPDATE</source>
        <translation>ACTUALIZAR</translation>
    </message>
    <message>
        <source> ALERTS</source>
        <translation> ALERTAS</translation>
    </message>
    <message>
        <source> ALERT</source>
        <translation> ALERTA</translation>
    </message>
</context>
<context>
    <name>OnroadAlerts</name>
    <message>
        <source>openpilot Unavailable</source>
        <translation>openpilot no disponible</translation>
    </message>
    <message>
        <source>TAKE CONTROL IMMEDIATELY</source>
        <translation>TOME CONTROL INMEDIATAMENTE</translation>
    </message>
    <message>
        <source>Reboot Device</source>
        <translation>Reiniciar Dispositivo</translation>
    </message>
    <message>
        <source>Waiting to start</source>
        <translation>Esperando para iniciar</translation>
    </message>
    <message>
        <source>System Unresponsive</source>
        <translation>Systema no responde</translation>
    </message>
</context>
<context>
    <name>PairingPopup</name>
    <message>
        <source>Pair your device to your comma account</source>
        <translation>Empareje su dispositivo con su cuenta de comma</translation>
    </message>
    <message>
        <source>Go to https://connect.comma.ai on your phone</source>
        <translation>Vaya a https://connect.comma.ai en su teléfono</translation>
    </message>
    <message>
        <source>Click &quot;add new device&quot; and scan the QR code on the right</source>
        <translation>Seleccione &quot;agregar nuevo dispositivo&quot; y escanee el código QR a la derecha</translation>
    </message>
    <message>
        <source>Bookmark connect.comma.ai to your home screen to use it like an app</source>
        <translation>Añada connect.comma.ai a su pantalla de inicio para usarlo como una aplicación</translation>
    </message>
    <message>
        <source>Please connect to Wi-Fi to complete initial pairing</source>
        <translation>Conéctese a Wi-Fi para completar el emparejamiento inicial</translation>
    </message>
</context>
<context>
    <name>ParamControl</name>
    <message>
        <source>Enable</source>
        <translation>Activar</translation>
    </message>
    <message>
        <source>Cancel</source>
        <translation>Cancelar</translation>
    </message>
</context>
<context>
    <name>PrimeAdWidget</name>
    <message>
        <source>Upgrade Now</source>
        <translation>Actualizar Ahora</translation>
    </message>
    <message>
        <source>Become a comma prime member at connect.comma.ai</source>
        <translation>Hazte miembro de comma prime en connect.comma.ai</translation>
    </message>
    <message>
        <source>PRIME FEATURES:</source>
        <translation>BENEFICIOS PRIME:</translation>
    </message>
    <message>
        <source>Remote access</source>
        <translation>Acceso remoto</translation>
    </message>
    <message>
        <source>24/7 LTE connectivity</source>
        <translation>Conectividad LTE 24/7</translation>
    </message>
    <message>
        <source>1 year of drive storage</source>
        <translation>1 año de almacenamiento</translation>
    </message>
    <message>
        <source>Remote snapshots</source>
        <translation>Capturas remotas</translation>
    </message>
</context>
<context>
    <name>PrimeUserWidget</name>
    <message>
        <source>✓ SUBSCRIBED</source>
        <translation>✓ SUSCRITO</translation>
    </message>
    <message>
        <source>comma prime</source>
        <translation>comma prime</translation>
    </message>
</context>
<context>
    <name>QObject</name>
    <message>
        <source>Reboot</source>
        <translation>Reiniciar</translation>
    </message>
    <message>
        <source>Exit</source>
        <translation>Salir</translation>
    </message>
    <message>
        <source>openpilot</source>
        <translation>openpilot</translation>
    </message>
    <message>
        <source>now</source>
        <translation>ahora</translation>
    </message>
    <message numerus="yes">
        <source>%n minute(s) ago</source>
        <translation>
            <numerusform>hace %n min</numerusform>
            <numerusform>hace %n mins</numerusform>
        </translation>
    </message>
    <message numerus="yes">
        <source>%n hour(s) ago</source>
        <translation>
            <numerusform>hace %n hora</numerusform>
            <numerusform>hace %n horas</numerusform>
        </translation>
    </message>
    <message numerus="yes">
        <source>%n day(s) ago</source>
        <translation>
            <numerusform>hace %n día</numerusform>
            <numerusform>hace %n días</numerusform>
        </translation>
    </message>
</context>
<context>
    <name>Reset</name>
    <message>
        <source>Reset failed. Reboot to try again.</source>
        <translation>Formateo fallido. Reinicie para reintentar.</translation>
    </message>
    <message>
        <source>Resetting device...
This may take up to a minute.</source>
        <translation>formateando dispositivo...
Esto puede tardar un minuto.</translation>
    </message>
    <message>
        <source>Are you sure you want to reset your device?</source>
        <translation>¿Seguro que quiere formatear su dispositivo?</translation>
    </message>
    <message>
        <source>System Reset</source>
        <translation>Formatear Sistema</translation>
    </message>
    <message>
        <source>System reset triggered. Press confirm to erase all content and settings. Press cancel to resume boot.</source>
        <translation>Formateo del sistema activado. Presione confirmar para borrar todo el contenido y la configuración. Presione cancelar para reanudar el inicio.</translation>
    </message>
    <message>
        <source>Cancel</source>
        <translation>Cancelar</translation>
    </message>
    <message>
        <source>Reboot</source>
        <translation>Reiniciar</translation>
    </message>
    <message>
        <source>Confirm</source>
        <translation>Confirmar</translation>
    </message>
    <message>
        <source>Unable to mount data partition. Partition may be corrupted. Press confirm to erase and reset your device.</source>
        <translation>No es posible montar una partición de datos. La partición podría estar corrompida. Confirme para borrar y formatear su dispositivo.</translation>
    </message>
</context>
<context>
    <name>SettingsWindow</name>
    <message>
        <source>×</source>
        <translation>×</translation>
    </message>
    <message>
        <source>Device</source>
        <translation>Dispositivo</translation>
    </message>
    <message>
        <source>Network</source>
        <translation>Red</translation>
    </message>
    <message>
        <source>Toggles</source>
        <translation>Ajustes</translation>
    </message>
    <message>
        <source>Software</source>
        <translation>Software</translation>
    </message>
    <message>
        <source>Developer</source>
        <translation>Desarrollador</translation>
    </message>
</context>
<context>
    <name>Setup</name>
    <message>
        <source>Something went wrong. Reboot the device.</source>
        <translation>Algo ha ido mal. Reinicie el dispositivo.</translation>
    </message>
    <message>
        <source>Ensure the entered URL is valid, and the device’s internet connection is good.</source>
        <translation>Asegúrese de que la URL insertada es válida y que el dispositivo tiene buena conexión.</translation>
    </message>
    <message>
        <source>No custom software found at this URL.</source>
        <translation>No encontramos software personalizado en esta URL.</translation>
    </message>
    <message>
        <source>WARNING: Low Voltage</source>
        <translation>ALERTA: Voltaje bajo</translation>
    </message>
    <message>
        <source>Power your device in a car with a harness or proceed at your own risk.</source>
        <translation>Encienda su dispositivo en un auto con el arnés o proceda bajo su propio riesgo.</translation>
    </message>
    <message>
        <source>Power off</source>
        <translation>Apagar</translation>
    </message>
    <message>
        <source>Continue</source>
        <translation>Continuar</translation>
    </message>
    <message>
        <source>Getting Started</source>
        <translation>Comenzando</translation>
    </message>
    <message>
        <source>Before we get on the road, let’s finish installation and cover some details.</source>
        <translation>Antes de ponernos en marcha, terminemos la instalación y cubramos algunos detalles.</translation>
    </message>
    <message>
        <source>Connect to Wi-Fi</source>
        <translation>Conectarse al Wi-Fi</translation>
    </message>
    <message>
        <source>Back</source>
        <translation>Volver</translation>
    </message>
    <message>
        <source>Continue without Wi-Fi</source>
        <translation>Continuar sin Wi-Fi</translation>
    </message>
    <message>
        <source>Waiting for internet</source>
        <translation>Esperando conexión a internet</translation>
    </message>
    <message>
        <source>Choose Software to Install</source>
        <translation>Elija el software a instalar</translation>
    </message>
    <message>
        <source>openpilot</source>
        <translation>openpilot</translation>
    </message>
    <message>
        <source>Custom Software</source>
        <translation>Software personalizado</translation>
    </message>
    <message>
        <source>Enter URL</source>
        <translation>Insertar URL</translation>
    </message>
    <message>
        <source>for Custom Software</source>
        <translation>para Software personalizado</translation>
    </message>
    <message>
        <source>Downloading...</source>
        <translation>Descargando...</translation>
    </message>
    <message>
        <source>Download Failed</source>
        <translation>Descarga fallida</translation>
    </message>
    <message>
        <source>Reboot device</source>
        <translation>Reiniciar Dispositivo</translation>
    </message>
    <message>
        <source>Start over</source>
        <translation>Comenzar de nuevo</translation>
    </message>
    <message>
        <source>Select a language</source>
        <translation>Seleccione un idioma</translation>
    </message>
</context>
<context>
    <name>SetupWidget</name>
    <message>
        <source>Finish Setup</source>
        <translation>Terminar configuración</translation>
    </message>
    <message>
        <source>Pair your device with comma connect (connect.comma.ai) and claim your comma prime offer.</source>
        <translation>Empareje su dispositivo con comma connect (connect.comma.ai) y reclame su oferta de comma prime.</translation>
    </message>
    <message>
        <source>Pair device</source>
        <translation>Emparejar dispositivo</translation>
    </message>
</context>
<context>
    <name>Sidebar</name>
    <message>
        <source>CONNECT</source>
        <translation>CONNECT</translation>
    </message>
    <message>
        <source>OFFLINE</source>
        <translation>OFFLINE</translation>
    </message>
    <message>
        <source>ONLINE</source>
        <translation>EN LÍNEA</translation>
    </message>
    <message>
        <source>ERROR</source>
        <translation>ERROR</translation>
    </message>
    <message>
        <source>TEMP</source>
        <translation>TEMP</translation>
    </message>
    <message>
        <source>HIGH</source>
        <translation>ALTA</translation>
    </message>
    <message>
        <source>GOOD</source>
        <translation>BUENA</translation>
    </message>
    <message>
        <source>OK</source>
        <translation>OK</translation>
    </message>
    <message>
        <source>VEHICLE</source>
        <translation>VEHÍCULO</translation>
    </message>
    <message>
        <source>NO</source>
        <translation>SIN</translation>
    </message>
    <message>
        <source>PANDA</source>
        <translation>PANDA</translation>
    </message>
    <message>
        <source>--</source>
        <translation>--</translation>
    </message>
    <message>
        <source>Wi-Fi</source>
        <translation>Wi-Fi</translation>
    </message>
    <message>
        <source>ETH</source>
        <translation>ETH</translation>
    </message>
    <message>
        <source>2G</source>
        <translation>2G</translation>
    </message>
    <message>
        <source>3G</source>
        <translation>3G</translation>
    </message>
    <message>
        <source>LTE</source>
        <translation>LTE</translation>
    </message>
    <message>
        <source>5G</source>
        <translation>5G</translation>
    </message>
</context>
<context>
    <name>SoftwarePanel</name>
    <message>
        <source>Updates are only downloaded while the car is off.</source>
        <translation>Actualizaciones solo se descargan con el auto apagado.</translation>
    </message>
    <message>
        <source>Current Version</source>
        <translation>Versión Actual</translation>
    </message>
    <message>
        <source>Download</source>
        <translation>Descargar</translation>
    </message>
    <message>
        <source>CHECK</source>
        <translation>VERIFICAR</translation>
    </message>
    <message>
        <source>Install Update</source>
        <translation>Actualizar</translation>
    </message>
    <message>
        <source>INSTALL</source>
        <translation>INSTALAR</translation>
    </message>
    <message>
        <source>Target Branch</source>
        <translation>Rama objetivo</translation>
    </message>
    <message>
        <source>SELECT</source>
        <translation>SELECCIONAR</translation>
    </message>
    <message>
        <source>Select a branch</source>
        <translation>Selecione una rama</translation>
    </message>
    <message>
        <source>Uninstall %1</source>
        <translation>Desinstalar %1</translation>
    </message>
    <message>
        <source>UNINSTALL</source>
        <translation>DESINSTALAR</translation>
    </message>
    <message>
        <source>Are you sure you want to uninstall?</source>
        <translation>¿Seguro qué desea desinstalar?</translation>
    </message>
    <message>
        <source>Uninstall</source>
        <translation>Desinstalar</translation>
    </message>
    <message>
        <source>failed to check for update</source>
        <translation>no se pudo buscar actualizaciones</translation>
    </message>
    <message>
        <source>DOWNLOAD</source>
        <translation>DESCARGAR</translation>
    </message>
    <message>
        <source>update available</source>
        <translation>actualización disponible</translation>
    </message>
    <message>
        <source>never</source>
        <translation>nunca</translation>
    </message>
    <message>
        <source>up to date, last checked %1</source>
        <translation>actualizado, último chequeo %1</translation>
    </message>
</context>
<context>
    <name>SshControl</name>
    <message>
        <source>SSH Keys</source>
        <translation>Clave SSH</translation>
    </message>
    <message>
        <source>Warning: This grants SSH access to all public keys in your GitHub settings. Never enter a GitHub username other than your own. A comma employee will NEVER ask you to add their GitHub username.</source>
        <translation>Aviso: Esto otorga acceso SSH a todas las claves públicas en su Github. Nunca ingrese un nombre de usuario de Github que no sea suyo. Un empleado de comma NUNCA le pedirá que añada un usuario de Github que no sea el suyo.</translation>
    </message>
    <message>
        <source>ADD</source>
        <translation>AÑADIR</translation>
    </message>
    <message>
        <source>Enter your GitHub username</source>
        <translation>Ingrese su usuario de GitHub</translation>
    </message>
    <message>
        <source>LOADING</source>
        <translation>CARGANDO</translation>
    </message>
    <message>
        <source>REMOVE</source>
        <translation>ELIMINAR</translation>
    </message>
    <message>
        <source>Username &apos;%1&apos; has no keys on GitHub</source>
        <translation>El usuario &quot;%1” no tiene claves en GitHub</translation>
    </message>
    <message>
        <source>Request timed out</source>
        <translation>Solicitud expirada</translation>
    </message>
    <message>
        <source>Username &apos;%1&apos; doesn&apos;t exist on GitHub</source>
        <translation>El usuario &apos;%1&apos; no existe en Github</translation>
    </message>
</context>
<context>
    <name>SshToggle</name>
    <message>
        <source>Enable SSH</source>
        <translation>Habilitar SSH</translation>
    </message>
</context>
<context>
    <name>TermsPage</name>
    <message>
        <source>Terms &amp; Conditions</source>
        <translation>Términos &amp; Condiciones</translation>
    </message>
    <message>
        <source>Decline</source>
        <translation>Rechazar</translation>
    </message>
    <message>
        <source>Scroll to accept</source>
        <translation>Desliza para aceptar</translation>
    </message>
    <message>
        <source>Agree</source>
        <translation>Aceptar</translation>
    </message>
</context>
<context>
    <name>TogglesPanel</name>
    <message>
        <source>Enable openpilot</source>
        <translation>Activar openpilot</translation>
    </message>
    <message>
        <source>Use the openpilot system for adaptive cruise control and lane keep driver assistance. Your attention is required at all times to use this feature. Changing this setting takes effect when the car is powered off.</source>
        <translation>Utilice el sistema openpilot para acceder a un autocrucero adaptativo y asistencia al conductor para mantenerse en el carril. Se requiere su atención en todo momento para utilizar esta función. Cambiar esta configuración solo tendrá efecto con el auto apagado.</translation>
    </message>
    <message>
        <source>Experimental Mode</source>
        <translation>Modo Experimental</translation>
    </message>
    <message>
        <source>Disengage on Accelerator Pedal</source>
        <translation>Desactivar con el Acelerador</translation>
    </message>
    <message>
        <source>When enabled, pressing the accelerator pedal will disengage openpilot.</source>
        <translation>Cuando esté activado, presionar el acelerador deshabilitará openpilot.</translation>
    </message>
    <message>
        <source>Enable Lane Departure Warnings</source>
        <translation>Activar Avisos de Salida de Carril</translation>
    </message>
    <message>
        <source>Receive alerts to steer back into the lane when your vehicle drifts over a detected lane line without a turn signal activated while driving over 31 mph (50 km/h).</source>
        <translation>Recibir alertas para volver al carril cuando su vehículo se salga fuera del carril sin que esté activada la señal de giro y esté conduciendo por encima de 50 km/h (31 mph).</translation>
    </message>
    <message>
        <source>Always-On Driver Monitoring</source>
        <translation>Monitoreo Permanente del Conductor</translation>
    </message>
    <message>
        <source>Enable driver monitoring even when openpilot is not engaged.</source>
        <translation>Habilitar el monitoreo del conductor incluso cuando Openpilot no esté activado.</translation>
    </message>
    <message>
        <source>Record and Upload Driver Camera</source>
        <translation>Grabar y Subir Cámara del Conductor</translation>
    </message>
    <message>
        <source>Upload data from the driver facing camera and help improve the driver monitoring algorithm.</source>
        <translation>Subir datos de la cámara del conductor para ayudar a mejorar el algoritmo de monitoreo del conductor.</translation>
    </message>
    <message>
        <source>Use Metric System</source>
        <translation>Usar Sistema Métrico</translation>
    </message>
    <message>
        <source>Display speed in km/h instead of mph.</source>
        <translation>Mostrar velocidad en km/h en vez de mph.</translation>
    </message>
    <message>
        <source>Aggressive</source>
        <translation>Agresivo</translation>
    </message>
    <message>
        <source>Standard</source>
        <translation>Estándar</translation>
    </message>
    <message>
        <source>Relaxed</source>
        <translation>Relajado</translation>
    </message>
    <message>
        <source>Driving Personality</source>
        <translation>Personalidad de conducción</translation>
    </message>
    <message>
        <source>Standard is recommended. In aggressive mode, openpilot will follow lead cars closer and be more aggressive with the gas and brake. In relaxed mode openpilot will stay further away from lead cars. On supported cars, you can cycle through these personalities with your steering wheel distance button.</source>
        <translation>Se recomienda el modo estándar. En el modo agresivo, openpilot seguirá más cerca a los autos delante suyo y será más agresivo con el acelerador y el freno. En modo relajado, openpilot se mantendrá más alejado de los autos delante suyo. En automóviles compatibles, puede recorrer estas personalidades con el botón de distancia del volante.</translation>
    </message>
    <message>
        <source>openpilot defaults to driving in &lt;b&gt;chill mode&lt;/b&gt;. Experimental mode enables &lt;b&gt;alpha-level features&lt;/b&gt; that aren&apos;t ready for chill mode. Experimental features are listed below:</source>
        <translation>openpilot por defecto conduce en &lt;b&gt;modo chill&lt;/b&gt;. El modo Experimental activa &lt;b&gt;funcionalidades en fase experimental&lt;/b&gt;, que no están listas para el modo chill. Las funcionalidades del modo expeimental están listados abajo:</translation>
    </message>
    <message>
        <source>End-to-End Longitudinal Control</source>
        <translation>Control Longitudinal de Punta a Punta</translation>
    </message>
    <message>
        <source>Let the driving model control the gas and brakes. openpilot will drive as it thinks a human would, including stopping for red lights and stop signs. Since the driving model decides the speed to drive, the set speed will only act as an upper bound. This is an alpha quality feature; mistakes should be expected.</source>
        <translation>Dajar que el modelo de conducción controle la aceleración y el frenado. openpilot conducirá como piensa que lo haría una persona, incluiyendo parar en los semáforos en rojo y las señales de alto. Dado que el modelo decide la velocidad de conducción, la velocidad de crucero establecida solo actuará como el límite superior. Este recurso aún está en fase experimental; deberían esperarse errores.</translation>
    </message>
    <message>
        <source>New Driving Visualization</source>
        <translation>Nueva Visualización de la conducción</translation>
    </message>
    <message>
        <source>The driving visualization will transition to the road-facing wide-angle camera at low speeds to better show some turns. The Experimental mode logo will also be shown in the top right corner.</source>
        <translation>La visualización de la conducción cambiará a la cámara que enfoca la carretera a velocidades bajas para mostrar mejor los giros. El logo del modo experimental también se mostrará en la esquina superior derecha.</translation>
    </message>
    <message>
        <source>Experimental mode is currently unavailable on this car since the car&apos;s stock ACC is used for longitudinal control.</source>
        <translation>El modo Experimental no está disponible actualmente para este auto, ya que el ACC default del auto está siendo usado para el control longitudinal.</translation>
    </message>
    <message>
        <source>openpilot longitudinal control may come in a future update.</source>
        <translation>El control longitudinal de openpilot podrá llegar en futuras actualizaciones.</translation>
    </message>
    <message>
        <source>An alpha version of openpilot longitudinal control can be tested, along with Experimental mode, on non-release branches.</source>
        <translation>Se puede probar una versión experimental del control longitudinal openpilot, junto con el modo Experimental, en ramas no liberadas.</translation>
    </message>
    <message>
        <source>Enable the openpilot longitudinal control (alpha) toggle to allow Experimental mode.</source>
        <translation>Activar el control longitudinal (fase experimental) para permitir el modo Experimental.</translation>
    </message>
    <message>
        <source>openpilot Longitudinal Control (Alpha)</source>
        <translation type="unfinished">Control longitudinal de openpilot (fase experimental)</translation>
    </message>
    <message>
        <source>WARNING: openpilot longitudinal control is in alpha for this car and will disable Automatic Emergency Braking (AEB).</source>
        <translation type="unfinished">AVISO: el control longitudinal de openpilot está en fase experimental para este automóvil y desactivará el Frenado Automático de Emergencia (AEB).</translation>
    </message>
    <message>
        <source>On this car, openpilot defaults to the car&apos;s built-in ACC instead of openpilot&apos;s longitudinal control. Enable this to switch to openpilot longitudinal control. Enabling Experimental mode is recommended when enabling openpilot longitudinal control alpha.</source>
        <translation type="unfinished">En este automóvil, openpilot se configura de manera predeterminada con el Autocrucero Adaptativo (ACC) incorporado en el automóvil en lugar del control longitudinal de openpilot. Habilita esta opción para cambiar al control longitudinal de openpilot. Se recomienda activar el modo experimental al habilitar el control longitudinal de openpilot (aún en fase experimental).</translation>
    </message>
</context>
<context>
    <name>Updater</name>
    <message>
        <source>Update Required</source>
        <translation>Actualización Requerida</translation>
    </message>
    <message>
        <source>An operating system update is required. Connect your device to Wi-Fi for the fastest update experience. The download size is approximately 1GB.</source>
        <translation>Es necesario la actualización del sistema operativo. Conecte su dispositivo al Wi-Fi para una actualización rápida. El tamaño de descarga es de aproximadamente 1GB.</translation>
    </message>
    <message>
        <source>Connect to Wi-Fi</source>
        <translation>Conectarse a la Wi-Fi</translation>
    </message>
    <message>
        <source>Install</source>
        <translation>Instalar</translation>
    </message>
    <message>
        <source>Back</source>
        <translation>Volver</translation>
    </message>
    <message>
        <source>Loading...</source>
        <translation>Cargando...</translation>
    </message>
    <message>
        <source>Reboot</source>
        <translation>Reiniciar</translation>
    </message>
    <message>
        <source>Update failed</source>
        <translation>Actualización fallida</translation>
    </message>
</context>
<context>
    <name>WiFiPromptWidget</name>
    <message>
        <source>Setup Wi-Fi</source>
        <translation>Configurar Wi-Fi</translation>
    </message>
    <message>
        <source>Connect to Wi-Fi to upload driving data and help improve openpilot</source>
        <translation>Conectarse al Wi-Fi para subir los datos de conducción y mejorar openpilot</translation>
    </message>
    <message>
        <source>Open Settings</source>
        <translation>Abrir Configuraciones</translation>
    </message>
    <message>
        <source>Ready to upload</source>
        <translation>Listo para subir</translation>
    </message>
    <message>
        <source>Training data will be pulled periodically while your device is on Wi-Fi</source>
        <translation>Los datos de entrenamiento se extraerán periódicamente mientras tu dispositivo esté conectado a Wi-Fi</translation>
    </message>
</context>
<context>
    <name>WifiUI</name>
    <message>
        <source>Scanning for networks...</source>
        <translation>Buscando redes...</translation>
    </message>
    <message>
        <source>CONNECTING...</source>
        <translation>CONECTANDO...</translation>
    </message>
    <message>
        <source>FORGET</source>
        <translation>OLVIDAR</translation>
    </message>
    <message>
        <source>Forget Wi-Fi Network &quot;%1&quot;?</source>
        <translation>¿Olvidar la Red de Wi-Fi &quot;%1&quot;?</translation>
    </message>
    <message>
        <source>Forget</source>
        <translation>Olvidar</translation>
    </message>
</context>
</TS><|MERGE_RESOLUTION|>--- conflicted
+++ resolved
@@ -124,21 +124,20 @@
         <translation>Modo de maniobra longitudinal</translation>
     </message>
     <message>
-<<<<<<< HEAD
+        <source>openpilot Longitudinal Control (Alpha)</source>
+        <translation>Control longitudinal de openpilot (fase experimental)</translation>
+    </message>
+    <message>
+        <source>WARNING: openpilot longitudinal control is in alpha for this car and will disable Automatic Emergency Braking (AEB).</source>
+        <translation>AVISO: el control longitudinal de openpilot está en fase experimental para este automóvil y desactivará el Frenado Automático de Emergencia (AEB).</translation>
+    </message>
+    <message>
+        <source>On this car, openpilot defaults to the car&apos;s built-in ACC instead of openpilot&apos;s longitudinal control. Enable this to switch to openpilot longitudinal control. Enabling Experimental mode is recommended when enabling openpilot longitudinal control alpha.</source>
+        <translation>En este automóvil, openpilot se configura de manera predeterminada con el Autocrucero Adaptativo (ACC) incorporado en el automóvil en lugar del control longitudinal de openpilot. Habilita esta opción para cambiar al control longitudinal de openpilot. Se recomienda activar el modo experimental al habilitar el control longitudinal de openpilot (aún en fase experimental).</translation>
+    </message>
+    <message>
         <source>Enable ADB</source>
         <translation type="unfinished"></translation>
-=======
-        <source>openpilot Longitudinal Control (Alpha)</source>
-        <translation>Control longitudinal de openpilot (fase experimental)</translation>
-    </message>
-    <message>
-        <source>WARNING: openpilot longitudinal control is in alpha for this car and will disable Automatic Emergency Braking (AEB).</source>
-        <translation>AVISO: el control longitudinal de openpilot está en fase experimental para este automóvil y desactivará el Frenado Automático de Emergencia (AEB).</translation>
-    </message>
-    <message>
-        <source>On this car, openpilot defaults to the car&apos;s built-in ACC instead of openpilot&apos;s longitudinal control. Enable this to switch to openpilot longitudinal control. Enabling Experimental mode is recommended when enabling openpilot longitudinal control alpha.</source>
-        <translation>En este automóvil, openpilot se configura de manera predeterminada con el Autocrucero Adaptativo (ACC) incorporado en el automóvil en lugar del control longitudinal de openpilot. Habilita esta opción para cambiar al control longitudinal de openpilot. Se recomienda activar el modo experimental al habilitar el control longitudinal de openpilot (aún en fase experimental).</translation>
->>>>>>> 754882c9
     </message>
 </context>
 <context>
@@ -1074,18 +1073,6 @@
         <source>Enable the openpilot longitudinal control (alpha) toggle to allow Experimental mode.</source>
         <translation>Activar el control longitudinal (fase experimental) para permitir el modo Experimental.</translation>
     </message>
-    <message>
-        <source>openpilot Longitudinal Control (Alpha)</source>
-        <translation type="unfinished">Control longitudinal de openpilot (fase experimental)</translation>
-    </message>
-    <message>
-        <source>WARNING: openpilot longitudinal control is in alpha for this car and will disable Automatic Emergency Braking (AEB).</source>
-        <translation type="unfinished">AVISO: el control longitudinal de openpilot está en fase experimental para este automóvil y desactivará el Frenado Automático de Emergencia (AEB).</translation>
-    </message>
-    <message>
-        <source>On this car, openpilot defaults to the car&apos;s built-in ACC instead of openpilot&apos;s longitudinal control. Enable this to switch to openpilot longitudinal control. Enabling Experimental mode is recommended when enabling openpilot longitudinal control alpha.</source>
-        <translation type="unfinished">En este automóvil, openpilot se configura de manera predeterminada con el Autocrucero Adaptativo (ACC) incorporado en el automóvil en lugar del control longitudinal de openpilot. Habilita esta opción para cambiar al control longitudinal de openpilot. Se recomienda activar el modo experimental al habilitar el control longitudinal de openpilot (aún en fase experimental).</translation>
-    </message>
 </context>
 <context>
     <name>Updater</name>
