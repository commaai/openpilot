<?xml version="1.0" encoding="utf-8"?>
<!DOCTYPE TS>
<TS version="2.1" language="zh_TW">
<context>
    <name>AbstractAlert</name>
    <message>
        <location filename="../qt/widgets/offroad_alerts.cc" line="+25"/>
        <source>Close</source>
        <translation>關閉</translation>
    </message>
    <message>
        <location line="+5"/>
        <source>Snooze Update</source>
        <translation>暫停更新</translation>
    </message>
    <message>
        <location line="+11"/>
        <source>Reboot and Update</source>
        <translation>重啟並更新</translation>
    </message>
</context>
<context>
    <name>AdvancedNetworking</name>
    <message>
        <location filename="../qt/offroad/networking.cc" line="+121"/>
        <source>Back</source>
        <translation>回上頁</translation>
    </message>
    <message>
        <location line="+8"/>
        <source>Enable Tethering</source>
        <translation>啟用網路分享</translation>
    </message>
    <message>
        <location line="+5"/>
        <source>Tethering Password</source>
        <translation>網路分享密碼</translation>
    </message>
    <message>
        <location line="+0"/>
        <location line="+27"/>
        <source>EDIT</source>
        <translation>編輯</translation>
    </message>
    <message>
        <location line="-25"/>
        <source>Enter new tethering password</source>
        <translation>輸入新的網路分享密碼</translation>
    </message>
    <message>
        <location line="+8"/>
        <source>IP Address</source>
        <translation>IP 地址</translation>
    </message>
    <message>
        <location line="+9"/>
        <source>Enable Roaming</source>
        <translation>啟用漫遊</translation>
    </message>
    <message>
        <location line="+8"/>
        <source>APN Setting</source>
        <translation>APN 設置</translation>
    </message>
    <message>
        <location line="+4"/>
        <source>Enter APN</source>
        <translation>輸入 APN</translation>
    </message>
    <message>
        <location line="+0"/>
        <source>leave blank for automatic configuration</source>
        <translation>留空白將自動配置</translation>
    </message>
</context>
<context>
    <name>ConfirmationDialog</name>
    <message>
        <location filename="../qt/widgets/input.cc" line="+221"/>
        <location line="+5"/>
        <source>Ok</source>
        <translation>確定</translation>
    </message>
    <message>
        <location line="+0"/>
        <source>Cancel</source>
        <translation>取消</translation>
    </message>
</context>
<context>
    <name>DeclinePage</name>
    <message>
        <location filename="../qt/offroad/onboarding.cc" line="+140"/>
        <source>You must accept the Terms and Conditions in order to use openpilot.</source>
        <translation>您必須先接受條款和條件才能使用 openpilot。</translation>
    </message>
    <message>
        <location line="+9"/>
        <source>Back</source>
        <translation>回上頁</translation>
    </message>
    <message>
        <location line="+5"/>
        <source>Decline, uninstall %1</source>
        <translation>拒絕並卸載 %1</translation>
    </message>
</context>
<context>
    <name>DevicePanel</name>
    <message>
        <location filename="../qt/offroad/settings.cc" line="+151"/>
        <source>Dongle ID</source>
        <translation>Dongle ID</translation>
    </message>
    <message>
        <location line="+0"/>
        <source>N/A</source>
        <translation>無法使用</translation>
    </message>
    <message>
        <location line="+1"/>
        <source>Serial</source>
        <translation>序號</translation>
    </message>
    <message>
        <location line="+4"/>
        <source>Driver Camera</source>
        <translation>駕駛員攝像頭</translation>
    </message>
    <message>
        <location line="+0"/>
        <source>PREVIEW</source>
        <translation>預覽</translation>
    </message>
    <message>
        <location line="+1"/>
        <source>Preview the driver facing camera to ensure that driver monitoring has good visibility. (vehicle must be off)</source>
        <translation>預覽駕駛員監控鏡頭畫面，以確保其具有良好視野。（僅在熄火時可用）</translation>
    </message>
    <message>
        <location line="+4"/>
        <source>Reset Calibration</source>
        <translation>重置校準</translation>
    </message>
    <message>
        <location line="+0"/>
        <source>RESET</source>
        <translation>重置</translation>
    </message>
    <message>
        <location line="+3"/>
        <source>Are you sure you want to reset calibration?</source>
        <translation>您確定要重置校準嗎？</translation>
    </message>
    <message>
        <location line="+7"/>
        <source>Review Training Guide</source>
        <translation>觀看使用教學</translation>
    </message>
    <message>
        <location line="+0"/>
        <source>REVIEW</source>
        <translation>觀看</translation>
    </message>
    <message>
        <location line="+0"/>
        <source>Review the rules, features, and limitations of openpilot</source>
        <translation>觀看 openpilot 的使用規則、功能和限制</translation>
    </message>
    <message>
        <location line="+2"/>
        <source>Are you sure you want to review the training guide?</source>
        <translation>您確定要觀看使用教學嗎？</translation>
    </message>
    <message>
        <location line="+8"/>
        <source>Regulatory</source>
        <translation>法規/監管</translation>
    </message>
    <message>
        <location line="+0"/>
        <source>VIEW</source>
        <translation>觀看</translation>
    </message>
    <message>
        <location line="+8"/>
        <source>Change Language</source>
        <translation>更改語言</translation>
    </message>
    <message>
        <location line="+0"/>
        <source>CHANGE</source>
        <translation>更改</translation>
    </message>
    <message>
        <location line="+3"/>
        <source>Select a language</source>
        <translation>選擇語言</translation>
    </message>
    <message>
        <location line="+20"/>
        <source>Reboot</source>
        <translation>重新啟動</translation>
    </message>
    <message>
        <location line="+5"/>
        <source>Power Off</source>
        <translation>關機</translation>
    </message>
    <message>
        <location line="+20"/>
        <source>openpilot requires the device to be mounted within 4° left or right and within 5° up or 8° down. openpilot is continuously calibrating, resetting is rarely required.</source>
        <translation>openpilot 需要將裝置固定在左右偏差 4° 以內，朝上偏差 5° 以内或朝下偏差 8° 以内。鏡頭在後台會持續自動校準，很少有需要重置的情况。</translation>
    </message>
    <message>
        <location line="+11"/>
        <source> Your device is pointed %1° %2 and %3° %4.</source>
        <translation> 你的設備目前朝%2 %1° 以及朝%4 %3° 。</translation>
    </message>
    <message>
        <location line="+1"/>
        <source>down</source>
        <translation>下</translation>
    </message>
    <message>
        <location line="+0"/>
        <source>up</source>
        <translation>上</translation>
    </message>
    <message>
        <location line="+1"/>
        <source>left</source>
        <translation>左</translation>
    </message>
    <message>
        <location line="+0"/>
        <source>right</source>
        <translation>右</translation>
    </message>
    <message>
        <location line="+11"/>
        <source>Are you sure you want to reboot?</source>
        <translation>您確定要重新啟動嗎？</translation>
    </message>
    <message>
        <location line="+7"/>
        <source>Disengage to Reboot</source>
        <translation>請先取消控車才能重新啟動</translation>
    </message>
    <message>
        <location line="+6"/>
        <source>Are you sure you want to power off?</source>
        <translation>您確定您要關機嗎？</translation>
    </message>
    <message>
        <location line="+7"/>
        <source>Disengage to Power Off</source>
        <translation>請先取消控車才能關機</translation>
    </message>
</context>
<context>
    <name>DriveStats</name>
    <message>
        <location filename="../qt/widgets/drive_stats.cc" line="+37"/>
        <source>Drives</source>
        <translation>旅程</translation>
    </message>
    <message>
        <location line="+2"/>
        <source>Hours</source>
        <translation>小時</translation>
    </message>
    <message>
        <location line="+5"/>
        <source>ALL TIME</source>
        <translation>總共</translation>
    </message>
    <message>
        <location line="+2"/>
        <source>PAST WEEK</source>
        <translation>上周</translation>
    </message>
    <message>
        <location filename="../qt/widgets/drive_stats.h" line="+15"/>
        <source>KM</source>
        <translation>公里</translation>
    </message>
    <message>
        <location line="+0"/>
        <source>Miles</source>
        <translation>英里</translation>
    </message>
</context>
<context>
    <name>DriverViewScene</name>
    <message>
        <location filename="../qt/offroad/driverview.cc" line="+55"/>
        <source>camera starting</source>
        <translation>開啟相機中</translation>
    </message>
</context>
<context>
    <name>InputDialog</name>
    <message>
        <location filename="../qt/widgets/input.cc" line="-155"/>
        <source>Cancel</source>
        <translation>取消</translation>
    </message>
    <message numerus="yes">
        <location line="+97"/>
        <source>Need at least %n character(s)!</source>
        <translation>
            <numerusform>需要至少 %n 個字元！</numerusform>
        </translation>
    </message>
</context>
<context>
    <name>Installer</name>
    <message>
        <location filename="../installer/installer.cc" line="+56"/>
        <source>Installing...</source>
        <translation>安裝中…</translation>
    </message>
    <message>
        <location line="+88"/>
        <source>Receiving objects: </source>
        <translation>接收對象： </translation>
    </message>
    <message>
        <location line="+1"/>
        <source>Resolving deltas: </source>
        <translation>分析差異： </translation>
    </message>
    <message>
        <location line="+1"/>
        <source>Updating files: </source>
        <translation>更新檔案： </translation>
    </message>
</context>
<context>
    <name>MapETA</name>
    <message>
        <location filename="../qt/maps/map.cc" line="+621"/>
        <source>eta</source>
        <translation>抵達</translation>
    </message>
    <message>
        <location line="+10"/>
        <source>min</source>
        <translation>分鐘</translation>
    </message>
    <message>
        <location line="+4"/>
        <source>hr</source>
        <translation>小時</translation>
    </message>
    <message>
        <location line="+20"/>
        <source>km</source>
        <translation>km</translation>
    </message>
    <message>
        <location line="+3"/>
        <source>mi</source>
        <translation>mi</translation>
    </message>
</context>
<context>
    <name>MapInstructions</name>
    <message>
        <location line="-237"/>
        <source> km</source>
        <translation> km</translation>
    </message>
    <message>
        <location line="+3"/>
        <source> m</source>
        <translation> m</translation>
    </message>
    <message>
        <location line="+8"/>
        <source> mi</source>
        <translation> mi</translation>
    </message>
    <message>
        <location line="+3"/>
        <source> ft</source>
        <translation> ft</translation>
    </message>
</context>
<context>
    <name>MapPanel</name>
    <message>
        <location filename="../qt/maps/map_settings.cc" line="+62"/>
        <source>Current Destination</source>
        <translation>當前目的地</translation>
    </message>
    <message>
        <location line="+4"/>
        <source>CLEAR</source>
        <translation>清除</translation>
    </message>
    <message>
        <location line="+15"/>
        <source>Recent Destinations</source>
        <translation>最近目的地</translation>
    </message>
    <message>
        <location line="+14"/>
        <source>Try the Navigation Beta</source>
        <translation>試用導航功能</translation>
    </message>
    <message>
        <location line="+12"/>
        <source>Get turn-by-turn directions displayed and more with a comma
prime subscription. Sign up now: https://connect.comma.ai</source>
        <translation>成為 comma 高級會員來使用導航功能
立即註冊：https://connect.comma.ai</translation>
    </message>
    <message>
        <location line="+58"/>
        <source>No home
location set</source>
        <translation>未設定
住家位置</translation>
    </message>
    <message>
        <location line="+5"/>
        <source>No work
location set</source>
        <translation>未設定
工作位置</translation>
    </message>
    <message>
        <location line="+120"/>
        <source>no recent destinations</source>
        <translation>沒有最近的導航記錄</translation>
    </message>
</context>
<context>
    <name>MapWindow</name>
    <message>
        <location filename="../qt/maps/map.cc" line="-257"/>
        <source>Map Loading</source>
        <translation>地圖加載中</translation>
    </message>
    <message>
        <location line="+17"/>
        <source>Waiting for GPS</source>
        <translation>等待 GPS</translation>
    </message>
</context>
<context>
    <name>MultiOptionDialog</name>
    <message>
        <location filename="../qt/widgets/input.cc" line="+132"/>
        <source>Select</source>
        <translation>選擇</translation>
    </message>
    <message>
        <location line="+33"/>
        <source>Cancel</source>
        <translation>取消</translation>
    </message>
</context>
<context>
    <name>Networking</name>
    <message>
        <location filename="../qt/offroad/networking.cc" line="-135"/>
        <source>Advanced</source>
        <translation>進階</translation>
    </message>
    <message>
        <location line="+57"/>
        <source>Enter password</source>
        <translation>輸入密碼</translation>
    </message>
    <message>
        <location line="+0"/>
        <location line="+10"/>
        <source>for &quot;%1&quot;</source>
        <translation>給 &quot;%1&quot;</translation>
    </message>
    <message>
        <location line="+0"/>
        <source>Wrong password</source>
        <translation>密碼錯誤</translation>
    </message>
</context>
<context>
    <name>NvgWindow</name>
    <message>
        <location filename="../qt/onroad.cc" line="+218"/>
        <source>km/h</source>
        <translation>km/h</translation>
    </message>
    <message>
        <location line="+0"/>
        <source>mph</source>
        <translation>mph</translation>
    </message>
    <message>
        <location line="+68"/>
        <location line="+3"/>
        <source>MAX</source>
        <translation>最高</translation>
    </message>
    <message>
        <location line="+44"/>
        <location line="+3"/>
        <source>SPEED</source>
        <translation>速度</translation>
    </message>
    <message>
        <location line="+3"/>
        <location line="+3"/>
        <source>LIMIT</source>
        <translation>速限</translation>
    </message>
</context>
<context>
    <name>OffroadHome</name>
    <message>
        <location filename="../qt/home.cc" line="+114"/>
        <source>UPDATE</source>
        <translation>更新</translation>
    </message>
    <message>
        <location line="+93"/>
        <source> ALERTS</source>
        <translation> 提醒</translation>
    </message>
    <message>
        <location line="+0"/>
        <source> ALERT</source>
        <translation> 提醒</translation>
    </message>
</context>
<context>
    <name>PairingPopup</name>
    <message>
        <location filename="../qt/widgets/prime.cc" line="+89"/>
        <source>Pair your device to your comma account</source>
        <translation>將設備與您的 comma 帳號配對</translation>
    </message>
    <message>
        <location line="+11"/>
        <source>Go to https://connect.comma.ai on your phone</source>
        <translation>用手機連至 https://connect.comma.ai</translation>
    </message>
    <message>
        <location line="+1"/>
        <source>Click &quot;add new device&quot; and scan the QR code on the right</source>
        <translation>點選 &quot;add new device&quot; 後掃描右邊的二維碼</translation>
    </message>
    <message>
        <location line="+1"/>
        <source>Bookmark connect.comma.ai to your home screen to use it like an app</source>
        <translation>將 connect.comma.ai 加入您的主屏幕，以便像手機 App 一樣使用它</translation>
    </message>
</context>
<context>
    <name>PrimeAdWidget</name>
    <message>
        <location line="+88"/>
        <source>Upgrade Now</source>
        <translation>馬上升級</translation>
    </message>
    <message>
        <location line="+5"/>
        <source>Become a comma prime member at connect.comma.ai</source>
        <translation>成為 connect.comma.ai 的高級會員</translation>
    </message>
    <message>
        <location line="+7"/>
        <source>PRIME FEATURES:</source>
        <translation>高級會員特點：</translation>
    </message>
    <message>
        <location line="+5"/>
        <source>Remote access</source>
        <translation>遠程訪問</translation>
    </message>
    <message>
        <location line="+0"/>
        <source>1 year of storage</source>
        <translation>一年的雲端行車記錄</translation>
    </message>
    <message>
        <location line="+0"/>
        <source>Developer perks</source>
        <translation>開發者福利</translation>
    </message>
</context>
<context>
    <name>PrimeUserWidget</name>
    <message>
        <location line="-78"/>
        <source>✓ SUBSCRIBED</source>
        <translation>✓ 已訂閱</translation>
    </message>
    <message>
        <location line="+6"/>
        <source>comma prime</source>
        <translation>comma 高級會員</translation>
    </message>
    <message>
        <location line="+6"/>
        <source>CONNECT.COMMA.AI</source>
        <translation>CONNECT.COMMA.AI</translation>
    </message>
    <message>
        <location line="+13"/>
        <source>COMMA POINTS</source>
        <translation>COMMA 積分</translation>
    </message>
</context>
<context>
    <name>QObject</name>
    <message>
        <location filename="../qt/text.cc" line="+36"/>
        <source>Reboot</source>
        <translation>重新啟動</translation>
    </message>
    <message>
        <location line="+5"/>
        <source>Exit</source>
        <translation>離開</translation>
    </message>
    <message>
        <location filename="../qt/util.cc" line="+21"/>
        <source>dashcam</source>
        <translation>行車記錄器</translation>
    </message>
    <message>
        <location line="+0"/>
        <source>openpilot</source>
        <translation>openpilot</translation>
    </message>
    <message numerus="yes">
        <location line="+61"/>
        <source>%n minute(s) ago</source>
        <translation>
            <numerusform>%n 分鐘前</numerusform>
        </translation>
    </message>
    <message numerus="yes">
        <location line="+3"/>
        <source>%n hour(s) ago</source>
        <translation>
            <numerusform>%n 小時前</numerusform>
        </translation>
    </message>
    <message numerus="yes">
        <location line="+3"/>
        <source>%n day(s) ago</source>
        <translation>
            <numerusform>%n 天前</numerusform>
        </translation>
    </message>
</context>
<context>
    <name>Reset</name>
    <message>
        <location filename="../qt/setup/reset.cc" line="+29"/>
        <source>Reset failed. Reboot to try again.</source>
        <translation>重置失敗。請重新啟動後再試。</translation>
    </message>
    <message>
        <location line="+5"/>
        <source>Are you sure you want to reset your device?</source>
        <translation>您確定要重置你的設備嗎？</translation>
    </message>
    <message>
        <location line="+4"/>
        <source>Resetting device...</source>
        <translation>重置設備中…</translation>
    </message>
    <message>
        <location line="+15"/>
        <source>System Reset</source>
        <translation>系統重置</translation>
    </message>
    <message>
        <location line="+6"/>
        <source>System reset triggered. Press confirm to erase all content and settings. Press cancel to resume boot.</source>
        <translation>系統重置已觸發。請按確認刪除所有內容和設置。按取消恢復啟動。</translation>
    </message>
    <message>
        <location line="+9"/>
        <source>Cancel</source>
        <translation>取消</translation>
    </message>
    <message>
        <location line="+4"/>
        <source>Reboot</source>
        <translation>重新啟動</translation>
    </message>
    <message>
        <location line="+8"/>
        <source>Confirm</source>
        <translation>確認</translation>
    </message>
    <message>
        <location line="+8"/>
        <source>Unable to mount data partition. Press confirm to reset your device.</source>
        <translation>無法掛載數據分區。請按確認重置您的設備。</translation>
    </message>
</context>
<context>
    <name>RichTextDialog</name>
    <message>
        <location filename="../qt/widgets/input.cc" line="-75"/>
        <source>Ok</source>
        <translation>確定</translation>
    </message>
</context>
<context>
    <name>SettingsWindow</name>
    <message>
        <location filename="../qt/offroad/settings.cc" line="+22"/>
        <source>×</source>
        <translation>×</translation>
    </message>
    <message>
        <location line="+26"/>
        <source>Device</source>
        <translation>設備</translation>
    </message>
    <message>
        <location line="+1"/>
        <location line="+39"/>
        <source>Network</source>
        <translation>網路</translation>
    </message>
    <message>
        <location line="-38"/>
        <source>Toggles</source>
        <translation>設定</translation>
    </message>
    <message>
        <location line="+1"/>
        <source>Software</source>
        <translation>軟體</translation>
    </message>
    <message>
        <location line="+5"/>
        <source>Navigation</source>
        <translation>導航</translation>
    </message>
</context>
<context>
    <name>Setup</name>
    <message>
        <location filename="../qt/setup/setup.cc" line="+73"/>
        <source>WARNING: Low Voltage</source>
        <translation>警告：電壓過低</translation>
    </message>
    <message>
        <location line="+6"/>
        <source>Power your device in a car with a harness or proceed at your own risk.</source>
        <translation>請使用車上 harness 提供的電源，若繼續的話您需要自擔風險。</translation>
    </message>
    <message>
        <location line="+13"/>
        <source>Power off</source>
        <translation>關機</translation>
    </message>
    <message>
        <location line="+7"/>
        <location line="+83"/>
        <location line="+86"/>
        <source>Continue</source>
        <translation>繼續</translation>
    </message>
    <message>
        <location line="-151"/>
        <source>Getting Started</source>
        <translation>入門</translation>
    </message>
    <message>
        <location line="+5"/>
        <source>Before we get on the road, let’s finish installation and cover some details.</source>
        <translation>在我們上路之前，讓我們完成安裝並介紹一些細節。</translation>
    </message>
    <message>
        <location line="+25"/>
        <source>Connect to Wi-Fi</source>
        <translation>連接到無線網絡</translation>
    </message>
    <message>
        <location line="+18"/>
        <location line="+98"/>
        <source>Back</source>
        <translation>回上頁</translation>
    </message>
    <message>
        <location line="-81"/>
        <source>Continue without Wi-Fi</source>
        <translation>在沒有 Wi-Fi 的情況下繼續</translation>
    </message>
    <message>
        <location line="+2"/>
        <source>Waiting for internet</source>
        <translation>連接至網路中</translation>
    </message>
    <message>
        <location line="+54"/>
        <source>Choose Software to Install</source>
        <translation>選擇要安裝的軟體</translation>
    </message>
    <message>
        <location line="+10"/>
        <source>Dashcam</source>
        <translation>行車記錄器</translation>
    </message>
    <message>
        <location line="+5"/>
        <source>Custom Software</source>
        <translation>定制的軟體</translation>
    </message>
    <message>
        <location line="+28"/>
        <source>Enter URL</source>
        <translation>輸入網址</translation>
    </message>
    <message>
        <location line="+0"/>
        <source>for Custom Software</source>
        <translation>定制的軟體</translation>
    </message>
    <message>
        <location line="+22"/>
        <source>Downloading...</source>
        <translation>下載中…</translation>
    </message>
    <message>
        <location line="+12"/>
        <source>Download Failed</source>
        <translation>下載失敗</translation>
    </message>
    <message>
        <location line="+6"/>
        <source>Ensure the entered URL is valid, and the device’s internet connection is good.</source>
        <translation>請確定您輸入的是有效的安裝網址，並且確定設備的網路連線狀態良好。</translation>
    </message>
    <message>
        <location line="+13"/>
        <source>Reboot device</source>
        <translation>重新啟動</translation>
    </message>
    <message>
        <location line="+7"/>
        <source>Start over</source>
        <translation>重新開始</translation>
    </message>
</context>
<context>
    <name>SetupWidget</name>
    <message>
        <location filename="../qt/widgets/prime.cc" line="+82"/>
        <source>Finish Setup</source>
        <translation>完成設置</translation>
    </message>
    <message>
        <location line="+6"/>
        <source>Pair your device with comma connect (connect.comma.ai) and claim your comma prime offer.</source>
        <translation>將您的設備與 comma connect (connect.comma.ai) 配對並領取您的 comma 高級會員優惠。</translation>
    </message>
    <message>
        <location line="+7"/>
        <source>Pair device</source>
        <translation>配對設備</translation>
    </message>
</context>
<context>
    <name>Sidebar</name>
    <message>
        <location filename="../qt/sidebar.cc" line="+74"/>
        <location line="+2"/>
        <source>CONNECT</source>
        <translation>雲端服務</translation>
    </message>
    <message>
        <location line="-2"/>
        <source>OFFLINE</source>
        <translation>已離線</translation>
    </message>
    <message>
        <location line="+2"/>
        <location line="+13"/>
        <source>ONLINE</source>
        <translation>已連線</translation>
    </message>
    <message>
        <location line="-13"/>
        <source>ERROR</source>
        <translation>錯誤</translation>
    </message>
    <message>
        <location line="+4"/>
        <location line="+3"/>
        <location line="+2"/>
        <source>TEMP</source>
        <translation>溫度</translation>
    </message>
    <message>
        <location line="-5"/>
        <source>HIGH</source>
        <translation>偏高</translation>
    </message>
    <message>
        <location line="+3"/>
        <source>GOOD</source>
        <translation>正常</translation>
    </message>
    <message>
        <location line="+2"/>
        <source>OK</source>
        <translation>一般</translation>
    </message>
    <message>
        <location line="+4"/>
        <source>VEHICLE</source>
        <translation>車輛通訊</translation>
    </message>
    <message>
        <location line="+2"/>
        <source>NO</source>
        <translation>未連線</translation>
    </message>
    <message>
        <location line="+0"/>
        <source>PANDA</source>
        <translation>車輛通訊</translation>
    </message>
    <message>
        <location line="+2"/>
        <source>GPS</source>
        <translation>GPS</translation>
    </message>
    <message>
        <location line="+0"/>
        <source>SEARCH</source>
        <translation>車輛通訊</translation>
    </message>
    <message>
        <location filename="../qt/sidebar.h" line="+36"/>
        <source>--</source>
        <translation>--</translation>
    </message>
    <message>
        <location line="+1"/>
        <source>Wi-Fi</source>
        <translation></translation>
    </message>
    <message>
        <location line="+1"/>
        <source>ETH</source>
        <translation></translation>
    </message>
    <message>
        <location line="+1"/>
        <source>2G</source>
        <translation></translation>
    </message>
    <message>
        <location line="+1"/>
        <source>3G</source>
        <translation></translation>
    </message>
    <message>
        <location line="+1"/>
        <source>LTE</source>
        <translation></translation>
    </message>
    <message>
        <location line="+1"/>
        <source>5G</source>
        <translation></translation>
    </message>
</context>
<context>
    <name>SoftwarePanel</name>
    <message>
        <location filename="../qt/offroad/software_settings.cc" line="+24"/>
        <source>Updates are only downloaded while the car is off.</source>
        <translation type="unfinished"></translation>
    </message>
    <message>
        <location line="+5"/>
        <source>Current Version</source>
        <translation type="unfinished"></translation>
    </message>
    <message>
        <location line="+4"/>
        <source>Download</source>
        <translation type="unfinished"></translation>
    </message>
    <message>
        <location line="+12"/>
        <source>Install Update</source>
        <translation type="unfinished"></translation>
    </message>
    <message>
        <location line="+0"/>
        <source>INSTALL</source>
        <translation type="unfinished"></translation>
    </message>
    <message>
        <location line="+8"/>
        <source>Target Branch</source>
        <translation type="unfinished"></translation>
    </message>
    <message>
        <location line="+0"/>
        <source>SELECT</source>
        <translation type="unfinished"></translation>
    </message>
    <message>
        <location line="+13"/>
        <source>Select a branch</source>
        <translation type="unfinished"></translation>
    </message>
    <message>
        <location line="+12"/>
        <source>UNINSTALL</source>
        <translation>卸載</translation>
    </message>
    <message>
        <location line="+0"/>
        <source>Uninstall %1</source>
        <translation>卸載 %1</translation>
    </message>
    <message>
        <location line="+2"/>
        <source>Are you sure you want to uninstall?</source>
        <translation>您確定您要卸載嗎？</translation>
    </message>
    <message>
        <location line="-47"/>
        <location line="+3"/>
        <source>CHECK</source>
        <translation>檢查</translation>
    </message>
</context>
<context>
    <name>SshControl</name>
    <message>
        <location filename="../qt/widgets/ssh_keys.cc" line="+7"/>
        <source>SSH Keys</source>
        <translation>SSH 密鑰</translation>
    </message>
    <message>
        <location line="+0"/>
        <source>Warning: This grants SSH access to all public keys in your GitHub settings. Never enter a GitHub username other than your own. A comma employee will NEVER ask you to add their GitHub username.</source>
        <translation>警告：這將授權給 GitHub 帳號中所有公鑰 SSH 訪問權限。切勿輸入非您自己的 GitHub 用戶名。comma 員工「永遠不會」要求您添加他們的 GitHub 用戶名。</translation>
    </message>
    <message>
        <location line="+2"/>
        <location line="+24"/>
        <source>ADD</source>
        <translation>新增</translation>
    </message>
    <message>
        <location line="-23"/>
        <source>Enter your GitHub username</source>
        <translation>請輸入您 GitHub 的用戶名</translation>
    </message>
    <message>
        <location line="+2"/>
        <source>LOADING</source>
        <translation>載入中</translation>
    </message>
    <message>
        <location line="+18"/>
        <source>REMOVE</source>
        <translation>移除</translation>
    </message>
    <message>
        <location line="+16"/>
        <source>Username &apos;%1&apos; has no keys on GitHub</source>
        <translation>GitHub 用戶 &apos;%1&apos; 沒有設定任何密鑰</translation>
    </message>
    <message>
        <location line="+4"/>
        <source>Request timed out</source>
        <translation>請求超時</translation>
    </message>
    <message>
        <location line="+2"/>
        <source>Username &apos;%1&apos; doesn&apos;t exist on GitHub</source>
        <translation>GitHub 用戶 &apos;%1&apos; 不存在</translation>
    </message>
</context>
<context>
    <name>SshToggle</name>
    <message>
        <location filename="../qt/widgets/ssh_keys.h" line="+13"/>
        <source>Enable SSH</source>
        <translation>啟用 SSH 服務</translation>
    </message>
</context>
<context>
    <name>TermsPage</name>
    <message>
        <location filename="../qt/offroad/onboarding.cc" line="-75"/>
        <source>Terms &amp; Conditions</source>
        <translation>條款和條件</translation>
    </message>
    <message>
        <location line="+28"/>
        <source>Decline</source>
        <translation>拒絕</translation>
    </message>
    <message>
        <location line="+4"/>
        <source>Scroll to accept</source>
        <translation>滑動至頁尾接受條款</translation>
    </message>
    <message>
        <location line="+15"/>
        <source>Agree</source>
        <translation>接受</translation>
    </message>
</context>
<context>
    <name>TogglesPanel</name>
    <message>
        <location filename="../qt/offroad/settings.cc" line="-303"/>
        <source>Enable openpilot</source>
        <translation>啟用 openpilot</translation>
    </message>
    <message>
        <location line="+1"/>
        <source>Use the openpilot system for adaptive cruise control and lane keep driver assistance. Your attention is required at all times to use this feature. Changing this setting takes effect when the car is powered off.</source>
        <translation>使用 openpilot 的主動式巡航和車道保持功能，開啟後您需要持續集中注意力，設定變更在重新啟動車輛後生效。</translation>
    </message>
    <message>
        <location line="+5"/>
        <source>Enable Lane Departure Warnings</source>
        <translation>啟用車道偏離警告</translation>
    </message>
    <message>
        <location line="+1"/>
        <source>Receive alerts to steer back into the lane when your vehicle drifts over a detected lane line without a turn signal activated while driving over 31 mph (50 km/h).</source>
        <translation>車速在時速 50 公里 (31 英里) 以上且未打方向燈的情況下，如果偵測到車輛駛出目前車道線時，發出車道偏離警告。</translation>
    </message>
    <message>
        <location line="+5"/>
        <source>Use Metric System</source>
        <translation>使用公制單位</translation>
    </message>
    <message>
        <location line="+1"/>
        <source>Display speed in km/h instead of mph.</source>
        <translation>啟用後，速度單位顯示將從 mp/h 改為 km/h。</translation>
    </message>
    <message>
        <location line="+5"/>
        <source>Record and Upload Driver Camera</source>
        <translation>記錄並上傳駕駛監控影像</translation>
    </message>
    <message>
        <location line="+1"/>
        <source>Upload data from the driver facing camera and help improve the driver monitoring algorithm.</source>
        <translation>上傳駕駛監控的錄像來協助我們提升駕駛監控的準確率。</translation>
    </message>
    <message>
        <location line="+11"/>
        <source>🌮 End-to-end longitudinal (extremely alpha) 🌮</source>
        <translation>🌮 端對端縱向控制（實驗性功能） 🌮</translation>
    </message>
    <message>
        <location line="+6"/>
        <source>Experimental openpilot longitudinal control</source>
        <translation type="unfinished"></translation>
    </message>
    <message>
        <location line="+1"/>
<<<<<<< HEAD
        <source>Let the driving model control the gas and brakes, openpilot will drive as it thinks a human would. Super experimental.</source>
        <translation>讓駕駛模型直接控製油門和剎車，openpilot將會模仿人類司機的駕駛方式。該功能仍非常實驗性。</translation>
=======
        <source>&lt;b&gt;WARNING: openpilot longitudinal control is experimental for this car and will disable AEB.&lt;/b&gt;</source>
        <translation type="unfinished"></translation>
>>>>>>> ae87665e
    </message>
    <message>
        <location line="+42"/>
        <source>Let the driving model control the gas and brakes. openpilot will drive as it thinks a human would. Super experimental.</source>
        <translation type="unfinished"></translation>
    </message>
    <message>
        <location line="-55"/>
        <source>Disengage On Accelerator Pedal</source>
        <translation>油門取消控車</translation>
    </message>
    <message>
        <location line="+1"/>
        <source>When enabled, pressing the accelerator pedal will disengage openpilot.</source>
        <translation>啟用後，踩踏油門將會取消 openpilot 控制。</translation>
    </message>
    <message>
        <location line="+18"/>
        <source>Show ETA in 24h Format</source>
        <translation>預計到達時間單位改用 24 小時制</translation>
    </message>
    <message>
        <location line="+1"/>
        <source>Use 24h format instead of am/pm</source>
        <translation>使用 24 小時制。(預設值為 12 小時制)</translation>
    </message>
    <message>
        <location line="+5"/>
        <source>Show Map on Left Side of UI</source>
        <translation>將地圖顯示在畫面的左側</translation>
    </message>
    <message>
        <location line="+1"/>
        <source>Show map on left side when in split screen view.</source>
        <translation>進入分割畫面後，地圖將會顯示在畫面的左側。</translation>
    </message>
</context>
<context>
    <name>Updater</name>
    <message>
        <location filename="../qt/setup/updater.cc" line="+23"/>
        <source>Update Required</source>
        <translation>系統更新</translation>
    </message>
    <message>
        <location line="+6"/>
        <source>An operating system update is required. Connect your device to Wi-Fi for the fastest update experience. The download size is approximately 1GB.</source>
        <translation>設備的操作系統需要更新。請將您的設備連接到 Wi-Fi 以獲得最快的更新體驗。下載大小約為 1GB。</translation>
    </message>
    <message>
        <location line="+11"/>
        <source>Connect to Wi-Fi</source>
        <translation>連接到無線網絡</translation>
    </message>
    <message>
        <location line="+7"/>
        <source>Install</source>
        <translation>安裝</translation>
    </message>
    <message>
        <location line="+17"/>
        <source>Back</source>
        <translation>回上頁</translation>
    </message>
    <message>
        <location line="+16"/>
        <source>Loading...</source>
        <translation>載入中…</translation>
    </message>
    <message>
        <location line="+14"/>
        <source>Reboot</source>
        <translation>重新啟動</translation>
    </message>
    <message>
        <location line="+70"/>
        <source>Update failed</source>
        <translation>更新失敗</translation>
    </message>
</context>
<context>
    <name>WifiUI</name>
    <message>
        <location filename="../qt/offroad/networking.cc" line="+113"/>
        <source>Scanning for networks...</source>
        <translation>掃描無線網路中...</translation>
    </message>
    <message>
        <location line="+80"/>
        <source>CONNECTING...</source>
        <translation>連線中...</translation>
    </message>
    <message>
        <location line="+7"/>
        <source>FORGET</source>
        <translation>清除</translation>
    </message>
    <message>
        <location line="+3"/>
        <source>Forget Wi-Fi Network &quot;%1&quot;?</source>
        <translation>清除 Wi-Fi 網路 &quot;%1&quot;?</translation>
    </message>
</context>
</TS><|MERGE_RESOLUTION|>--- conflicted
+++ resolved
@@ -1178,13 +1178,8 @@
     </message>
     <message>
         <location line="+1"/>
-<<<<<<< HEAD
-        <source>Let the driving model control the gas and brakes, openpilot will drive as it thinks a human would. Super experimental.</source>
-        <translation>讓駕駛模型直接控製油門和剎車，openpilot將會模仿人類司機的駕駛方式。該功能仍非常實驗性。</translation>
-=======
         <source>&lt;b&gt;WARNING: openpilot longitudinal control is experimental for this car and will disable AEB.&lt;/b&gt;</source>
         <translation type="unfinished"></translation>
->>>>>>> ae87665e
     </message>
     <message>
         <location line="+42"/>
