--- conflicted
+++ resolved
@@ -742,17 +742,16 @@
         <translation>重新開始</translation>
     </message>
     <message>
-<<<<<<< HEAD
+        <source>No custom software found at this URL.</source>
+        <translation>在此網址找不到自訂軟體。</translation>
+    </message>
+    <message>
+        <source>Something went wrong. Reboot the device.</source>
+        <translation>發生了一些錯誤。請重新啟動您的設備。</translation>
+    </message>
+    <message>
         <source>Select a language</source>
         <translation type="unfinished">選擇語言</translation>
-=======
-        <source>No custom software found at this URL.</source>
-        <translation>在此網址找不到自訂軟體。</translation>
-    </message>
-    <message>
-        <source>Something went wrong. Reboot the device.</source>
-        <translation>發生了一些錯誤。請重新啟動您的設備。</translation>
->>>>>>> 84b897cf
     </message>
 </context>
 <context>
