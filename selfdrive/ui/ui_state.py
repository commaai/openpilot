import pyray as rl
import numpy as np
import time
import threading
from collections.abc import Callable
from enum import Enum
from cereal import messaging, car, log
from openpilot.common.filter_simple import FirstOrderFilter
from openpilot.common.params import Params
from openpilot.common.swaglog import cloudlog
from openpilot.selfdrive.ui.lib.prime_state import PrimeState
from openpilot.system.ui.lib.application import gui_app
from openpilot.system.hardware import HARDWARE, PC

BACKLIGHT_OFFROAD = 65 if HARDWARE.get_device_type() == "mici" else 50


class UIStatus(Enum):
  DISENGAGED = "disengaged"
  ENGAGED = "engaged"
  OVERRIDE = "override"


class UIState:
  _instance: 'UIState | None' = None

  def __new__(cls):
    if cls._instance is None:
      cls._instance = super().__new__(cls)
      cls._instance._initialize()
    return cls._instance

  def _initialize(self):
    self.params = Params()
    self.sm = messaging.SubMaster(
      [
        "modelV2",
        "controlsState",
        "onroadEvents",
        "liveCalibration",
        "radarState",
        "deviceState",
        "pandaStates",
        "carParams",
        "driverMonitoringState",
        "carState",
        "driverStateV2",
        "roadCameraState",
        "wideRoadCameraState",
        "managerState",
        "selfdriveState",
        "longitudinalPlan",
        "gpsLocationExternal",
        "carOutput",
        "carControl",
        "liveParameters",
        "rawAudioData",
      ]
    )

    self.prime_state = PrimeState()

    # UI Status tracking
    self.status: UIStatus = UIStatus.DISENGAGED
    self.started_frame: int = 0
    self.started_time: float = 0.0
    self._engaged_prev: bool = False
    self._started_prev: bool = False

    # Core state variables
    self.is_metric: bool = self.params.get_bool("IsMetric")
    self.is_release = self.params.get_bool("IsReleaseBranch")
    self.always_on_dm: bool = self.params.get_bool("AlwaysOnDM")
    self.started: bool = False
    self.ignition: bool = False
    self.recording_audio: bool = False
    self.panda_type: log.PandaState.PandaType = log.PandaState.PandaType.unknown
    self.personality: log.LongitudinalPersonality = log.LongitudinalPersonality.standard
    self.has_longitudinal_control: bool = False
    self.CP: car.CarParams | None = None
    self.light_sensor: float = -1.0
    self._param_update_time: float = 0.0

    # Callbacks
    self._offroad_transition_callbacks: list[Callable[[], None]] = []
    self._engaged_transition_callbacks: list[Callable[[], None]] = []

    self.update_params()

  def add_offroad_transition_callback(self, callback: Callable[[], None]):
    self._offroad_transition_callbacks.append(callback)

  def add_engaged_transition_callback(self, callback: Callable[[], None]):
    self._engaged_transition_callbacks.append(callback)

  @property
  def engaged(self) -> bool:
    return self.started and self.sm["selfdriveState"].enabled

  def is_onroad(self) -> bool:
    return self.started

  def is_offroad(self) -> bool:
    return not self.started

  def update(self) -> None:
    self.prime_state.start()  # start thread after manager forks ui
    self.sm.update(0)
    self._update_state()
    self._update_status()
    if time.monotonic() - self._param_update_time > 5.0:
      self.update_params()
    device.update()

  def _update_state(self) -> None:
    # Handle panda states updates
    if self.sm.updated["pandaStates"]:
      panda_states = self.sm["pandaStates"]

      if len(panda_states) > 0:
        # Get panda type from first panda
        self.panda_type = panda_states[0].pandaType
        # Check ignition status across all pandas
        if self.panda_type != log.PandaState.PandaType.unknown:
          self.ignition = any(state.ignitionLine or state.ignitionCan for state in panda_states)
    elif self.sm.frame - self.sm.recv_frame["pandaStates"] > 5 * rl.get_fps():
      self.panda_type = log.PandaState.PandaType.unknown

    # Handle wide road camera state updates
    if self.sm.updated["wideRoadCameraState"]:
      cam_state = self.sm["wideRoadCameraState"]
      self.light_sensor = max(100.0 - cam_state.exposureValPercent, 0.0)
    elif not self.sm.alive["wideRoadCameraState"] or not self.sm.valid["wideRoadCameraState"]:
      self.light_sensor = -1

    # Update started state
    self.started = self.sm["deviceState"].started and self.ignition

    # Update recording audio state
    self.recording_audio = self.params.get_bool("RecordAudio") and self.started

    self.is_metric = self.params.get_bool("IsMetric")
    self.always_on_dm = self.params.get_bool("AlwaysOnDM")

  def _update_status(self) -> None:
    if self.started and self.sm.updated["selfdriveState"]:
      ss = self.sm["selfdriveState"]
      state = ss.state

      if state in (log.SelfdriveState.OpenpilotState.preEnabled, log.SelfdriveState.OpenpilotState.overriding):
        self.status = UIStatus.OVERRIDE
      else:
        self.status = UIStatus.ENGAGED if ss.enabled else UIStatus.DISENGAGED

    # Check for engagement state changes
    if self.engaged != self._engaged_prev:
      for callback in self._engaged_transition_callbacks:
        callback()
      self._engaged_prev = self.engaged

    # Handle onroad/offroad transition
    if self.started != self._started_prev or self.sm.frame == 1:
      if self.started:
        self.status = UIStatus.DISENGAGED
        self.started_frame = self.sm.frame
        self.started_time = time.monotonic()

      for callback in self._offroad_transition_callbacks:
        callback()

      self._started_prev = self.started

  def update_params(self) -> None:
    # For slower operations
    # Update longitudinal control state
    CP_bytes = self.params.get("CarParamsPersistent")
    if CP_bytes is not None:
      self.CP = messaging.log_from_bytes(CP_bytes, car.CarParams)
      if self.CP.alphaLongitudinalAvailable:
        self.has_longitudinal_control = self.params.get_bool("AlphaLongitudinalEnabled")
      else:
        self.has_longitudinal_control = self.CP.openpilotLongitudinalControl
    self._param_update_time = time.monotonic()


class Device:
  def __init__(self):
    self._ignition = False
    self._interaction_time: float = -1
    self._override_interactive_timeout: int | None = None
    self._interactive_timeout_callbacks: list[Callable] = []
    self._override_interactive_timeout: int | None = None
    self._prev_timed_out = False
    self._awake: bool = True

    self._offroad_brightness: int = BACKLIGHT_OFFROAD
    self._last_brightness: int = 0
    self._brightness_filter = FirstOrderFilter(BACKLIGHT_OFFROAD, 10.00, 1 / gui_app.target_fps)
    self._brightness_thread: threading.Thread | None = None

  @property
  def awake(self) -> bool:
    return self._awake

  def set_override_interactive_timeout(self, timeout: int | None) -> None:
<<<<<<< HEAD
    self._override_interactive_timeout = timeout
    self.reset_interactive_timeout()
=======
    # Override the interactive timeout duration temporarily
    self._override_interactive_timeout = timeout
    self._reset_interactive_timeout()
>>>>>>> a112e6e8

  @property
  def interactive_timeout(self) -> int:
    if self._override_interactive_timeout is not None:
      return self._override_interactive_timeout

    ignition_timeout = 10 if gui_app.big_ui() else 5
    return ignition_timeout if ui_state.ignition else 30

<<<<<<< HEAD
  def reset_interactive_timeout(self) -> None:
=======
  def _reset_interactive_timeout(self) -> None:
>>>>>>> a112e6e8
    self._interaction_time = time.monotonic() + self.interactive_timeout

  def add_interactive_timeout_callback(self, callback: Callable):
    self._interactive_timeout_callbacks.append(callback)

  def update(self):
    # do initial reset
    if self._interaction_time <= 0:
      self._reset_interactive_timeout()

    self._update_brightness()
    self._update_wakefulness()

  def set_offroad_brightness(self, brightness: int | None):
    if brightness is None:
      brightness = BACKLIGHT_OFFROAD
    self._offroad_brightness = min(max(brightness, 0), 100)

  def _update_brightness(self):
    clipped_brightness = self._offroad_brightness

    if ui_state.started and ui_state.light_sensor >= 0:
      clipped_brightness = ui_state.light_sensor

      # CIE 1931 - https://www.photonstophotos.net/GeneralTopics/Exposure/Psychometric_Lightness_and_Gamma.htm
      if clipped_brightness <= 8:
        clipped_brightness = clipped_brightness / 903.3
      else:
        clipped_brightness = ((clipped_brightness + 16.0) / 116.0) ** 3.0

      clipped_brightness = float(np.interp(clipped_brightness, [0, 1], [30, 100]))

    brightness = round(self._brightness_filter.update(clipped_brightness))
    if not self._awake:
      brightness = 0

    if brightness != self._last_brightness:
      if self._brightness_thread is None or not self._brightness_thread.is_alive():
        self._brightness_thread = threading.Thread(target=HARDWARE.set_screen_brightness, args=(brightness,))
        self._brightness_thread.start()
        self._last_brightness = brightness

  def _update_wakefulness(self):
    # Handle interactive timeout
    ignition_just_turned_off = not ui_state.ignition and self._ignition
    self._ignition = ui_state.ignition

    if ignition_just_turned_off or any(ev.left_down for ev in gui_app.mouse_events):
      self._reset_interactive_timeout()

    interaction_timeout = time.monotonic() > self._interaction_time
    if interaction_timeout and not self._prev_timed_out:
      for callback in self._interactive_timeout_callbacks:
        callback()
    self._prev_timed_out = interaction_timeout

    self._set_awake(ui_state.ignition or not interaction_timeout or PC)

  def _set_awake(self, on: bool):
    if on != self._awake:
      self._awake = on
      cloudlog.debug(f"setting display power {int(on)}")
      HARDWARE.set_display_power(on)
      gui_app.set_should_render(on)


# Global instance
ui_state = UIState()
device = Device()<|MERGE_RESOLUTION|>--- conflicted
+++ resolved
@@ -203,14 +203,9 @@
     return self._awake
 
   def set_override_interactive_timeout(self, timeout: int | None) -> None:
-<<<<<<< HEAD
-    self._override_interactive_timeout = timeout
-    self.reset_interactive_timeout()
-=======
     # Override the interactive timeout duration temporarily
     self._override_interactive_timeout = timeout
     self._reset_interactive_timeout()
->>>>>>> a112e6e8
 
   @property
   def interactive_timeout(self) -> int:
@@ -220,11 +215,7 @@
     ignition_timeout = 10 if gui_app.big_ui() else 5
     return ignition_timeout if ui_state.ignition else 30
 
-<<<<<<< HEAD
-  def reset_interactive_timeout(self) -> None:
-=======
   def _reset_interactive_timeout(self) -> None:
->>>>>>> a112e6e8
     self._interaction_time = time.monotonic() + self.interactive_timeout
 
   def add_interactive_timeout_callback(self, callback: Callable):
