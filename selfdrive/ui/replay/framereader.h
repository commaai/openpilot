--- conflicted
+++ resolved
@@ -45,9 +45,6 @@
   AVPixelFormat hw_pix_fmt = AV_PIX_FMT_NONE;
   AVBufferRef *hw_device_ctx = nullptr;
   std::vector<uint8_t> nv12toyuv_buffer;
-<<<<<<< HEAD
   int prev_idx = -1;
-=======
   inline static std::atomic<bool> has_cuda_device = true;
->>>>>>> ba67c355
 };