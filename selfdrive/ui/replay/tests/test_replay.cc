#include <QCryptographicHash>
#include <QString>
#include <future>

#include "catch2/catch.hpp"
#include "selfdrive/common/util.h"
#include "selfdrive/ui/replay/framereader.h"
#include "selfdrive/ui/replay/route.h"

const char *stream_url = "https://commadataci.blob.core.windows.net/openpilotci/0c94aa1e1296d7c6/2021-05-05--19-48-37/0/fcamera.hevc";

<<<<<<< HEAD
TEST_CASE("FrameReader") {
  SECTION("process&get") {
    FrameReader fr;
    REQUIRE(fr.load(stream_url) == true);
    REQUIRE(fr.valid() == true);
    REQUIRE(fr.getFrameCount() == 1200);
    // random get 50 frames
    // srand(time(NULL));
    // for (int i = 0; i < 50; ++i) {
    //   int idx = rand() % (fr.getFrameCount() - 1);
    //   REQUIRE(fr.get(idx) != nullptr);
    // }
    // sequence get 50 frames {
    for (int i = 0; i < 50; ++i) {
      REQUIRE(fr.get(i));
    }
=======
// TEST_CASE("FrameReader") {
//   SECTION("process&get") {
//     FrameReader fr;
//     REQUIRE(fr.load(stream_url) == true);
//     REQUIRE(fr.valid() == true);
//     REQUIRE(fr.getFrameCount() == 1200);
//     // random get 50 frames
//     // srand(time(NULL));
//     // for (int i = 0; i < 50; ++i) {
//     //   int idx = rand() % (fr.getFrameCount() - 1);
//     //   REQUIRE(fr.get(idx) != nullptr);
//     // }
//     // sequence get 50 frames {
//     for (int i = 0; i < 50; ++i) {
//       REQUIRE(fr.get(i) != nullptr);
//     }
//   }
// }

std::string sha_256(const QString &dat) {
  return QString(QCryptographicHash::hash(dat.toUtf8(), QCryptographicHash::Sha256).toHex()).toStdString();
}

TEST_CASE("httpMultiPartDownload") {
  char filename[] = "/tmp/XXXXXX";
  int fd = mkstemp(filename);
  REQUIRE(fd != -1);
  close(fd);

  SECTION("http 200") {
    REQUIRE(httpMultiPartDownload(stream_url, filename, 5));
    std::string content = util::read_file(filename);
    REQUIRE(content.size() == 37495242);
    std::string checksum = sha_256(QString::fromStdString(content));
    REQUIRE(checksum == "d8ff81560ce7ed6f16d5fb5a6d6dd13aba06c8080c62cfe768327914318744c4");
  }
  SECTION("http 404") {
    REQUIRE(httpMultiPartDownload(util::string_format("%s_abc", stream_url), filename, 5) == false);
>>>>>>> a548d4b5
  }
}<|MERGE_RESOLUTION|>--- conflicted
+++ resolved
@@ -9,24 +9,6 @@
 
 const char *stream_url = "https://commadataci.blob.core.windows.net/openpilotci/0c94aa1e1296d7c6/2021-05-05--19-48-37/0/fcamera.hevc";
 
-<<<<<<< HEAD
-TEST_CASE("FrameReader") {
-  SECTION("process&get") {
-    FrameReader fr;
-    REQUIRE(fr.load(stream_url) == true);
-    REQUIRE(fr.valid() == true);
-    REQUIRE(fr.getFrameCount() == 1200);
-    // random get 50 frames
-    // srand(time(NULL));
-    // for (int i = 0; i < 50; ++i) {
-    //   int idx = rand() % (fr.getFrameCount() - 1);
-    //   REQUIRE(fr.get(idx) != nullptr);
-    // }
-    // sequence get 50 frames {
-    for (int i = 0; i < 50; ++i) {
-      REQUIRE(fr.get(i));
-    }
-=======
 // TEST_CASE("FrameReader") {
 //   SECTION("process&get") {
 //     FrameReader fr;
@@ -65,6 +47,5 @@
   }
   SECTION("http 404") {
     REQUIRE(httpMultiPartDownload(util::string_format("%s_abc", stream_url), filename, 5) == false);
->>>>>>> a548d4b5
   }
 }