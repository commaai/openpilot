#include "replay.h"
#include "selfdrive/hardware/hw.h"

<<<<<<< HEAD
int getch(void) {
  int ch;
  struct termios oldt;
  struct termios newt;

  tcgetattr(STDIN_FILENO, &oldt);
  newt = oldt;
  newt.c_lflag &= ~(ICANON | ECHO);

  tcsetattr(STDIN_FILENO, TCSANOW, &newt);
  ch = getchar();
  tcsetattr(STDIN_FILENO, TCSANOW, &oldt);

  return ch;
}

Replay::Replay(QString route_, SubMaster *sm_) : route(route_), sm(sm_) {
  ctx = Context::create();
  seek = 0;
  seek_request = seek*1e9;

  QStringList block = QString(getenv("BLOCK")).split(",");
  qDebug() << "blocklist" << block;

  QStringList allow = QString(getenv("ALLOW")).split(",");
  qDebug() << "allowlist" << allow;

  if(sm == nullptr) {
    for (const auto& it : services) {
      std::string name = it.name;
      if (allow[0].size() > 0 && !allow.contains(name.c_str())) {
        qDebug() << "not allowing" << name.c_str();
        continue;
      }

      if (block.contains(name.c_str())) {
        qDebug() << "blocking" << name.c_str();
        continue;
      }

      PubSocket *sock = PubSocket::create(ctx, name);
      if (sock == NULL) {
        qDebug() << "FAILED" << name.c_str();
        continue;
      }

      qDebug() << name.c_str();

      socks.insert(name, sock);
    }
  }

  current_segment = -window_padding - 1;
  bool create_jwt = true;

#if !defined(QCOM) && !defined(QCOM2)
  create_jwt = false;
#endif

=======
Replay::Replay(QString route_, int seek) : route(route_) {
  unlogger = new Unlogger(&events, &events_lock, &frs, seek);
  current_segment = 0;
  bool create_jwt = !Hardware::PC();
>>>>>>> 533bc30c
  http = new HttpRequest(this, "https://api.commadotai.com/v1/route/" + route + "/files", "", create_jwt);
  QObject::connect(http, &HttpRequest::receivedResponse, this, &Replay::parseResponse);
}

void Replay::parseResponse(const QString &response){
  QJsonDocument doc = QJsonDocument::fromJson(response.trimmed().toUtf8());

  if (doc.isNull()) {
    qDebug() << "JSON Parse failed";
    return;
  }

  camera_paths = doc["cameras"].toArray();
  log_paths = doc["logs"].toArray();

  seek_queue.enqueue({false, seek});
}

void Replay::addSegment(int i){
  if (lrs.find(i) != lrs.end()) {
    return;
  }

  QThread* lr_thread = new QThread;

  if((0 <= i) && (i < log_paths.size())) {
    QString log_fn = this->log_paths.at(i).toString();
    lrs.insert(i, new LogReader(log_fn, &events, &events_lock, &eidx));

<<<<<<< HEAD
    lrs[i]->moveToThread(lr_thread);
    QObject::connect(lr_thread, &QThread::started, lrs[i], &LogReader::process);
    lr_thread->start();
=======
  lrs[i]->moveToThread(thread);
  QObject::connect(thread, &QThread::started, lrs[i], &LogReader::process);
  thread->start();
>>>>>>> 533bc30c

    QString camera_fn = this->camera_paths.at(i).toString();
    frs.insert(i, new FrameReader(qPrintable(camera_fn)));
  }
}

void Replay::trimSegment(int seg_num){
  lrs.remove(seg_num);
  frs.remove(seg_num);

  auto eit = events.begin();
  while(eit != events.end()){
    if(std::abs(eit.key()/1e9 - getCurrentTime()/1e9) > window_padding*60.0){
      eit = events.erase(eit);
      continue;
    }
    eit++;
  }
}

void Replay::start(SubMaster *sm){
  thread = new QThread;
  this->moveToThread(thread);
  QObject::connect(thread, &QThread::started, [=](){
    stream();
  });
  thread->start();

  seek_thread = new QThread;
  QObject::connect(seek_thread, &QThread::started, [=](){
    seekThread();
  });
  seek_thread->start();

  queue_thread = new QThread;
  QObject::connect(queue_thread, &QThread::started, [=](){
    seekRequestThread();
  });
  queue_thread->start();
}

void Replay::seekTime(int seek_){
  // TODO: see if eidx also needs to be cleared
  if(!seeking){
    if(seek >= 0){
      setSeekRequest(seek_*1e9);
    }

    if(seek_/60 != current_segment) {
      int last_segment = current_segment;
      current_segment = seek_/60;

      for(int i = 0 ; i < 2*window_padding + 1 ; i++) {
        // add segments that don't overlap
        int seek_ind = seek_/60 - window_padding + i;
        if(((last_segment + window_padding < seek_ind) || (last_segment - window_padding > seek_ind)) && (seek_ind >= 0)) {
          addSegment(seek_ind);
        }
        // remove current segments that don't overlap
        int cur_ind = last_segment - window_padding + i;
        if(((seek_/60 + window_padding < cur_ind) || (seek_/60 - window_padding > cur_ind)) && (cur_ind >= 0)) {
          trimSegment(cur_ind);
        }
      }
    }
  }
}

void Replay::seekRequestThread() {
  while(1) {
    if(seek_queue.size() > 0 && !seeking) {
      int calculated_time = getRelativeCurrentTime()/1e9;
      while(seek_queue.size() > 0) {
        auto add_val = seek_queue.dequeue();
        if(add_val.first) {
          calculated_time += add_val.second;
        } else {
          calculated_time = add_val.second;
        }
      }
      seekTime(calculated_time);
    }
  }
}

void Replay::seekThread(){
  char c;
  while(1){
    c = getch();
    if(c == '\n'){
      printf("Enter seek request: ");
      std::string request;
      std::cin >> request;

      seek_queue.clear();

      if(request[0] == '#') {
        request.erase(0, 1);
        seek_queue.enqueue({false, std::stoi(request)*60});
        continue;
      }
      seek_queue.enqueue({false, std::stoi(request)});
      getch(); // remove \n from entering seek
    } else if (c == 'm') {
      seek_queue.enqueue({true, 60});
    } else if (c == 'M') {
      seek_queue.enqueue({true, -60});
    } else if (c == 's') {
      seek_queue.enqueue({true, 10});
    } else if (c == 'S') {
      seek_queue.enqueue({true, -10});
    } else if (c == 'G') {
      seek_queue.clear();
      seek_queue.enqueue({false, 0});
    } else if (c == ' ') {
      togglePause();
    }
  }
}

void Replay::stream() {
  qDebug() << "hello from unlogger thread";
  while (events.size() == 0) {
    qDebug() << "waiting for events";
    QThread::sleep(1);
  }
  qDebug() << "got events";

  route_t0 = events.firstKey();

  QElapsedTimer timer;
  timer.start();

  // loops
  while (true) {
    uint64_t t0 = (events.begin()+1).key();
    uint64_t t0r = timer.nsecsElapsed();
    qDebug() << "unlogging at" << t0;

    auto eit = events.lowerBound(t0);
    while(eit.key() - t0 > 1e9){
      eit = events.lowerBound(t0);
    }

    while ((eit != events.end())) {
      while (paused) {
        QThread::usleep(1000);
        t0 = (*eit).getLogMonoTime();
        t0r = timer.nsecsElapsed();
      }

      if (seeking) {
        t0 = seek_request + route_t0 + 1;
        tc = t0;
        qDebug() << "seeking to" << t0;
        t0r = timer.nsecsElapsed();
        eit = events.lowerBound(t0);
        seek_request = 0;
        if ((eit == events.end()) || (eit.key() - t0 > 1e9)) {
          qWarning() << "seek off end";
          while((eit == events.end()) || (eit.key() - t0 > 1e9)) {
            qDebug() << "stuck";
            eit = events.lowerBound(t0);
            QThread::sleep(1);
            printf("%f\n", (eit.key() - t0)/1e9);
          }
        }
        seeking = false;
      }

      float time_to_end = (current_segment + 2)*60.0 - getRelativeCurrentTime()/1e9;
      if (loading_segment && (time_to_end > 80.0)){
        loading_segment = false;
      }

      cereal::Event::Reader e = (*eit);

      capnp::DynamicStruct::Reader e_ds = static_cast<capnp::DynamicStruct::Reader>(e);
      std::string type;
      KJ_IF_MAYBE(e_, e_ds.which()){
        type = e_->getProto().getName();
      }

      uint64_t tm = e.getLogMonoTime();
      auto it = socks.find(type);
      tc = tm;
      if (it != socks.end()) {
        long etime = tm-t0;

        float timestamp = (tm - route_t0)/1e9;
        if(std::abs(timestamp-last_print) > 5.0){
          last_print = timestamp;
          printf("at %f\n", last_print);
        }

        long rtime = timer.nsecsElapsed() - t0r;
        long us_behind = ((etime-rtime)*1e-3)+0.5;
        if (us_behind > 0) {
          if (us_behind > 1e6) {
            qWarning() << "OVER ONE SECOND BEHIND, HACKING" << us_behind;
            us_behind = 0;
            t0 = tm;
            t0r = timer.nsecsElapsed();
          }
          QThread::usleep(us_behind);
          //qDebug() << "sleeping" << us_behind << etime << timer.nsecsElapsed();
        }

        if (type == "roadCameraState") {
          auto fr = e.getRoadCameraState();

          auto it_ = eidx.find(fr.getFrameId());
          if (it_ != eidx.end()) {
            auto pp = *it_;
            //qDebug() << fr.getRoadCameraStateId() << pp;

            if (frs.find(pp.first) != frs.end()) {
              auto frm = frs[pp.first];
              auto data = frm->get(pp.second);

              if (vipc_server == nullptr) {
                cl_device_id device_id = cl_get_device_id(CL_DEVICE_TYPE_DEFAULT);
                cl_context context = CL_CHECK_ERR(clCreateContext(NULL, 1, &device_id, NULL, NULL, &err));

                vipc_server = new VisionIpcServer("camerad", device_id, context);
                vipc_server->create_buffers(VisionStreamType::VISION_STREAM_RGB_BACK, UI_BUF_COUNT, true, frm->width, frm->height);

                vipc_server->start_listener();
              }

              VisionBuf *buf = vipc_server->get_buffer(VisionStreamType::VISION_STREAM_RGB_BACK);
              memcpy(buf->addr, data, frm->getRGBSize());
              VisionIpcBufExtra extra = {};

              vipc_server->send(buf, &extra, false);
            }
          }
        }

        if (sm == nullptr){
          capnp::MallocMessageBuilder msg;
          msg.setRoot(e);
          auto words = capnp::messageToFlatArray(msg);
          auto bytes = words.asBytes();

          (*it)->send((char*)bytes.begin(), bytes.size());
        } else{
          std::vector<std::pair<std::string, cereal::Event::Reader>> messages;
          messages.push_back({type, e});
          sm->update_msgs(nanos_since_boot(), messages);
        }
      }
      ++eit;
      if ((time_to_end < 60.0) && !loading_segment){
        loading_segment = true;
        seek_queue.enqueue({true, 0});
      }
    }
  }
}<|MERGE_RESOLUTION|>--- conflicted
+++ resolved
@@ -1,7 +1,10 @@
-#include "replay.h"
+#include "selfdrive/ui/replay/replay.h"
+
+#include "cereal/services.h"
+#include "selfdrive/camerad/cameras/camera_common.h"
+#include "selfdrive/common/timing.h"
 #include "selfdrive/hardware/hw.h"
 
-<<<<<<< HEAD
 int getch(void) {
   int ch;
   struct termios oldt;
@@ -55,18 +58,12 @@
   }
 
   current_segment = -window_padding - 1;
+
   bool create_jwt = true;
-
 #if !defined(QCOM) && !defined(QCOM2)
   create_jwt = false;
 #endif
 
-=======
-Replay::Replay(QString route_, int seek) : route(route_) {
-  unlogger = new Unlogger(&events, &events_lock, &frs, seek);
-  current_segment = 0;
-  bool create_jwt = !Hardware::PC();
->>>>>>> 533bc30c
   http = new HttpRequest(this, "https://api.commadotai.com/v1/route/" + route + "/files", "", create_jwt);
   QObject::connect(http, &HttpRequest::receivedResponse, this, &Replay::parseResponse);
 }
@@ -96,15 +93,9 @@
     QString log_fn = this->log_paths.at(i).toString();
     lrs.insert(i, new LogReader(log_fn, &events, &events_lock, &eidx));
 
-<<<<<<< HEAD
     lrs[i]->moveToThread(lr_thread);
     QObject::connect(lr_thread, &QThread::started, lrs[i], &LogReader::process);
     lr_thread->start();
-=======
-  lrs[i]->moveToThread(thread);
-  QObject::connect(thread, &QThread::started, lrs[i], &LogReader::process);
-  thread->start();
->>>>>>> 533bc30c
 
     QString camera_fn = this->camera_paths.at(i).toString();
     frs.insert(i, new FrameReader(qPrintable(camera_fn)));
