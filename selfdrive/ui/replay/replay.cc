#include "selfdrive/ui/replay/replay.h"

#include <QApplication>

#include "cereal/services.h"
#include "selfdrive/camerad/cameras/camera_common.h"
#include "selfdrive/common/timing.h"
#include "selfdrive/hardware/hw.h"

Replay::Replay(QString route, QStringList allow, QStringList block, SubMaster *sm_, bool dcam, bool ecam, QObject *parent)
    : sm(sm_), load_dcam(dcam), load_ecam(ecam), QObject(parent) {
  std::vector<const char*> s;
  for (const auto &it : services) {
    if ((allow.size() == 0 || allow.contains(it.name)) &&
        !block.contains(it.name)) {
      s.push_back(it.name);
      socks.insert(it.name);
    }
  }
  qDebug() << "services " << s;

  if (sm == nullptr) {
    pm = new PubMaster(s);
  }

  route_ = std::make_unique<Route>(route);
  events_ = new std::vector<Event *>();
  // queueSegment is always executed in the main thread
  connect(this, &Replay::segmentChanged, this, &Replay::queueSegment);
}

Replay::~Replay() {
  // TODO: quit stream thread and free resources.
}

void Replay::start(int seconds){
  // load route
  if (!route_->load() || route_->size() == 0) {
    qDebug() << "failed load route" << route_->name() << "from server";
    return;
  }

  qDebug() << "load route" << route_->name() << route_->size() << "segments, start from" << seconds;
  segments_.resize(route_->size());
  seekTo(seconds);

  // start stream thread
  thread = new QThread;
  QObject::connect(thread, &QThread::started, [=]() { stream(); });
  thread->start();
}

void Replay::updateEvents(const std::function<bool()>& lambda) {
  // set updating_events to true to force stream thread relase the lock and wait for evnets_udpated.
  updating_events_ = true;
  {
    std::unique_lock lk(lock_);
    events_updated_ = lambda();
    updating_events_ = false;
  }
  stream_cv_.notify_one();
}

void Replay::seekTo(int seconds, bool relative) {
  if (segments_.empty()) return;

  updateEvents([&]() {
    if (relative) {
      seconds += ((cur_mono_time_ - route_start_ts_) * 1e-9);
    }
    seconds = std::clamp(seconds, 0, (int)segments_.size() * 60 - 1);
    qInfo() << "seeking to " << seconds;

    int segment = seconds / 60;
    bool segment_changed = (segment != current_segment_);

    cur_mono_time_ = route_start_ts_ + seconds * 1e9;
    setCurrentSegment(segment);
    bool segment_loaded = std::find(segments_merged_.begin(), segments_merged_.end(), segment) != segments_merged_.end(); 
    // return false if segment changed and not loaded yet
    return !segment_changed || segment_loaded;
  });
}

void Replay::pause(bool pause) {
  updateEvents([=]() {
    qDebug() << (pause ? "paused..." : "resuming");
    paused_ = pause;
    return true;
  });
}

void Replay::setCurrentSegment(int n) {
  if (current_segment_.exchange(n) != n) {
    emit segmentChanged(n);
  }
}

// maintain the segment window
void Replay::queueSegment() {
  // fetch segments forward
  int cur_seg = current_segment_.load();
  int end_idx = cur_seg;
<<<<<<< HEAD
  for (int i = cur_seg, fwd = 0; i < segments_.size() && fwd <= FORWARD_SEGS; ++i) {
    if (!segments_[i]) {
      segments_[i] = std::make_unique<Segment>(i, route_->at(i));
      QObject::connect(segments_[i].get(), &Segment::loadFinished, this, &Replay::queueSegment);
=======
  for (int i = cur_seg, fwd = 0; i < segments.size() && fwd <= FORWARD_SEGS; ++i) {
    if (!segments[i]) {
      segments[i] = std::make_unique<Segment>(i, route_->at(i), load_dcam, load_ecam);
      QObject::connect(segments[i].get(), &Segment::loadFinished, this, &Replay::queueSegment);
>>>>>>> e888a7e9
    }
    end_idx = i;
    // skip invalid segment
    fwd += segments_[i]->isValid();
  }

  // merge segments
  mergeSegments(cur_seg, end_idx);
}

void Replay::mergeSegments(int cur_seg, int end_idx) {
  // segments must be merged in sequence.
  std::vector<int> segments_need_merge;
  const int begin_idx = std::max(cur_seg - BACKWARD_SEGS, 0);
  for (int i = begin_idx; i <= end_idx; ++i) {
    if (segments_[i] && segments_[i]->isLoaded()) {
      segments_need_merge.push_back(i);
    } else if (i >= cur_seg) {
      // segment is valid,but still loading. can't skip it to merge the next one.
      // otherwise the stream thread may jump to the next segment.
      break;
    }
  }

  if (segments_need_merge != segments_merged_) {
    qDebug() << "merge segments" << segments_need_merge;

    // merge & sort events
    std::vector<Event *> *new_events = new std::vector<Event *>();
    std::unordered_map<uint32_t, EncodeIdx> *new_eidx = new std::unordered_map<uint32_t, EncodeIdx>[MAX_CAMERAS];
    for (int n : segments_need_merge) {
      auto &log = segments_[n]->log;
      auto middle = new_events->insert(new_events->end(), log->events.begin(), log->events.end());
      std::inplace_merge(new_events->begin(), middle, new_events->end(), Event::lessThan());
      for (CameraType cam_type : ALL_CAMERAS) {
        new_eidx[cam_type].insert(log->eidx[cam_type].begin(), log->eidx[cam_type].end());
      }
    }

    // update events
    auto prev_events = events_;
    auto prev_eidx = eidx_;
    updateEvents([&]() {
      if (route_start_ts_ == 0) {
        // get route start time from initData
        auto it = std::find_if(new_events->begin(), new_events->end(), [=](auto e) { return e->which == cereal::Event::Which::INIT_DATA; });
        if (it != new_events->end()) {
          route_start_ts_ = (*it)->mono_time;
          cur_mono_time_ = route_start_ts_;
        }
      }

      events_ = new_events;
      eidx_ = new_eidx;
      segments_merged_ = segments_need_merge;
      return true;
    });
    delete prev_events;
    delete[] prev_eidx;
  }

  // free segments out of current semgnt window.
  for (int i = 0; i < segments_.size(); i++) {
    if ((i < begin_idx || i > end_idx) && segments_[i]) {
      segments_[i].reset(nullptr);
    }
  }
}

void Replay::stream() {
  float last_print = 0;
  cereal::Event::Which cur_which = cereal::Event::Which::INIT_DATA;

  std::unique_lock lk(lock_);

  while (true) {
    stream_cv_.wait(lk, [=]() { return exit_ || (events_updated_ && !paused_); });
    events_updated_ = false;
    if (exit_) break;

    Event cur_event(cur_which, cur_mono_time_);
    auto eit = std::upper_bound(events_->begin(), events_->end(), &cur_event, Event::lessThan());
    if (eit == events_->end()) {
      qDebug() << "waiting for events...";
      continue;
    }

    qDebug() << "unlogging at" << (int)((cur_mono_time_ - route_start_ts_) * 1e-9);
    uint64_t evt_start_ts = cur_mono_time_;
    uint64_t loop_start_ts = nanos_since_boot();

    for (auto end = events_->end(); !updating_events_ && eit != end; ++eit) {
      const Event *evt = (*eit);
      cur_which = evt->which;
      cur_mono_time_ = evt->mono_time;

      std::string type;
      KJ_IF_MAYBE(e_, static_cast<capnp::DynamicStruct::Reader>(evt->event).which()) {
        type = e_->getProto().getName();
      }

      if (socks.find(type) != socks.end()) {
        int current_ts = (cur_mono_time_ - route_start_ts_) / 1e9;
        if ((current_ts - last_print) > 5.0) {
          last_print = current_ts;
          qInfo() << "at " << current_ts << "s";
        }
        setCurrentSegment(current_ts / 60);

        // keep time
        long etime = cur_mono_time_ - evt_start_ts;
        long rtime = nanos_since_boot() - loop_start_ts;
        long us_behind = ((etime - rtime) * 1e-3) + 0.5;
        if (us_behind > 0 && us_behind < 1e6) {
          QThread::usleep(us_behind);
        }

        // publish frame
        // TODO: publish all frames
        if (evt->which == cereal::Event::ROAD_CAMERA_STATE) {
          auto it_ = eidx_[RoadCam].find(evt->event.getRoadCameraState().getFrameId());
          if (it_ != eidx_[RoadCam].end()) {
            EncodeIdx &e = it_->second;
            auto &seg = segments_[e.segmentNum]; 
            if (seg && seg->isLoaded()) {
              auto &frm = seg->frames[RoadCam];
              if (vipc_server == nullptr) {
                cl_device_id device_id = cl_get_device_id(CL_DEVICE_TYPE_DEFAULT);
                cl_context context = CL_CHECK_ERR(clCreateContext(NULL, 1, &device_id, NULL, NULL, &err));

                vipc_server = new VisionIpcServer("camerad", device_id, context);
                vipc_server->create_buffers(VisionStreamType::VISION_STREAM_RGB_BACK, UI_BUF_COUNT,
                                            true, frm->width, frm->height);
                vipc_server->start_listener();
              }

              uint8_t *dat = frm->get(e.frameEncodeId);
              if (dat) {
                VisionIpcBufExtra extra = {};
                VisionBuf *buf = vipc_server->get_buffer(VisionStreamType::VISION_STREAM_RGB_BACK);
                memcpy(buf->addr, dat, frm->getRGBSize());
                vipc_server->send(buf, &extra, false);
              }
            }
          }
        }

        // publish msg
        if (sm == nullptr) {
          auto bytes = evt->bytes();
          pm->send(type.c_str(), (capnp::byte *)bytes.begin(), bytes.size());
        } else {
          sm->update_msgs(nanos_since_boot(), {{type, evt->event}});
        }
      }
    }
  }
}<|MERGE_RESOLUTION|>--- conflicted
+++ resolved
@@ -101,17 +101,10 @@
   // fetch segments forward
   int cur_seg = current_segment_.load();
   int end_idx = cur_seg;
-<<<<<<< HEAD
   for (int i = cur_seg, fwd = 0; i < segments_.size() && fwd <= FORWARD_SEGS; ++i) {
     if (!segments_[i]) {
-      segments_[i] = std::make_unique<Segment>(i, route_->at(i));
+      segments_[i] = std::make_unique<Segment>(i, route_->at(i), load_dcam, load_ecam);
       QObject::connect(segments_[i].get(), &Segment::loadFinished, this, &Replay::queueSegment);
-=======
-  for (int i = cur_seg, fwd = 0; i < segments.size() && fwd <= FORWARD_SEGS; ++i) {
-    if (!segments[i]) {
-      segments[i] = std::make_unique<Segment>(i, route_->at(i), load_dcam, load_ecam);
-      QObject::connect(segments[i].get(), &Segment::loadFinished, this, &Replay::queueSegment);
->>>>>>> e888a7e9
     }
     end_idx = i;
     // skip invalid segment
