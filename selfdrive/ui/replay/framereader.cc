--- conflicted
+++ resolved
@@ -2,13 +2,8 @@
 
 #include <unistd.h>
 #include <cassert>
-<<<<<<< HEAD
 #include <mutex>
 #include "libyuv.h"
-#include "selfdrive/common/timing.h"
-=======
-#include "libyuv.h"
->>>>>>> 7c611cd7
 
 static int ffmpeg_lockmgr_cb(void **arg, enum AVLockOp op) {
   std::mutex *mutex = (std::mutex *)*arg;
@@ -53,12 +48,9 @@
   if (pFormatCtx_) {
     avformat_close_input(&pFormatCtx_);
   }
-<<<<<<< HEAD
   if (av_frame_) {
     av_frame_free(&av_frame_);
   }
-=======
->>>>>>> 7c611cd7
 }
 
 bool FrameReader::load(const std::string &url) {
@@ -143,7 +135,6 @@
         return decodeFrame(av_frame_, rgb, yuv);
       }
     }
-<<<<<<< HEAD
   }
   return false;
 }
@@ -155,11 +146,6 @@
       yuv_buf_.resize(getYUVSize());
     }
     y = yuv_buf_.data();
-=======
-    uint8_t *u = yuv_data + f->width * f->height;
-    uint8_t *v = u + (f->width / 2) * (f->height / 2);
-    libyuv::I420ToRGB24(yuv_data, f->width, u, f->width / 2, v, f->width / 2, rgb_data, f->width * 3, f->width, f->height);
->>>>>>> 7c611cd7
   }
 
   int i, j, k;
