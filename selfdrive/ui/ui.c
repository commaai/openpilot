#include <stdio.h>
#include <stdlib.h>
#include <stdbool.h>
#include <unistd.h>
#include <assert.h>
#include <sys/mman.h>

#include <cutils/properties.h>

#include <GLES3/gl3.h>
#include <EGL/eglext.h>

#include <json.h>
#include <czmq.h>

#include "nanovg.h"
#define NANOVG_GLES3_IMPLEMENTATION
#include "nanovg_gl.h"
#include "nanovg_gl_utils.h"

#include "common/timing.h"
#include "common/util.h"
#include "common/swaglog.h"
#include "common/mat.h"
#include "common/glutil.h"

#include "common/touch.h"
#include "common/framebuffer.h"
#include "common/visionipc.h"
#include "common/modeldata.h"
#include "common/params.h"

#include "cereal/gen/c/log.capnp.h"

#define MAX_AWARENESS_TIME 86400 // 24 hours
#define DEFAULT_SKIN 1 // Determine which UI skin to use as a default
#define DEBUG false // Set to true to show mockup UI content for placement
#define AWARENESS_BAR_WIDTH 1130 // Pixel width of awareness bar for skin v2
#define ANIMATE_IN 1
#define ANIMATE_OUT 2
#define LEFT_ELEMENT_VISIBLE 3

// Calibration status values taken from controlsd.py
#define UNCALIBRATED 0
#define CALIBRATED 1
#define INVALID 2

#define UI_BUF_COUNT 4

typedef struct UIAssets {
  int ui_elements[150];
} UIAssets;

typedef struct UIScene {
  int frontview;

  uint8_t *bgr_ptr;

  int transformed_width, transformed_height;

  uint64_t model_ts;
  ModelData model;

  float mpc_x[50];
  float mpc_y[50];

  bool world_objects_visible;
  // TODO(mgraczyk): Remove and use full frame for everything.
  mat3 warp_matrix;           // transformed box -> frame.
  mat4 extrinsic_matrix;      // Last row is 0 so we can use mat4.

  float v_cruise;
  float v_ego;
  float angle_steers;
  int engaged;

  int lead_status;
  float lead_d_rel, lead_y_rel, lead_v_rel;

  uint8_t *bgr_front_ptr;
  int front_box_x, front_box_y, front_box_width, front_box_height;

  uint64_t alert_ts;
  char alert_text1[1024];
  char alert_text2[1024];

  float awareness_status;

  int display_offset; // Display element offset (so we can be on top or bottom)

  int current_speed; // in MPH... used in rendering the notches on the speed dial
  int cruise_speed; // in MPH... used in rendering the notches on the speed dial
  int left_anim_offset; // Used to animate the left speed dial (cruise setting)
  int bar_anim_offset; // Used to animate the bar 
  int left_anim_step; // How fast to animate
  int left_anim_status; 
  int framecount; // Used in debugging to throttle file read in read_state() function and automatic trigger of events

  int left_anim_delta; 
  char status[32]; 
  float last_awareness; 
  int ui_skin; 

  int calStatus; 
  int calPerc; // Used to display calibration percent (if it's in progress)
} UIScene;

typedef struct UIState {
  pthread_mutex_t lock;

  FramebufferState *fb;

  int fb_w, fb_h;
  EGLDisplay display;
  EGLSurface surface;

  NVGcontext *vg;
  int font;

  zsock_t *model_sock;
  void *model_sock_raw;
  zsock_t *live100_sock;
  void *live100_sock_raw;
  zsock_t *livecalibration_sock;
  void *livecalibration_sock_raw;
  zsock_t *live20_sock;
  void *live20_sock_raw;
  zsock_t *livempc_sock;
  void *livempc_sock_raw;

  // vision state
  bool vision_connected;
  bool vision_connect_firstrun;
  int ipc_fd;

  VIPCBuf bufs[UI_BUF_COUNT];
  VIPCBuf front_bufs[UI_BUF_COUNT];
  int cur_vision_idx;
  int cur_vision_front_idx;

  GLuint frame_program;

  GLuint frame_tex;
  GLint frame_pos_loc, frame_texcoord_loc;
  GLint frame_texture_loc, frame_transform_loc;

  GLuint line_program;
  GLint line_pos_loc, line_color_loc;
  GLint line_transform_loc;

  unsigned int rgb_width, rgb_height;
  mat4 rgb_transform;

  unsigned int rgb_front_width, rgb_front_height;
  GLuint frame_front_tex;

  bool intrinsic_matrix_loaded;
  mat3 intrinsic_matrix;

  UIScene scene;
  UIAssets uiassets;

  bool awake;
  int awake_timeout;

  bool is_metric;
} UIState;

static char* ui_convert_sec_to_time(int seconds) {
    int hour = seconds / 3600,
        remainder = seconds % 3600,
        min = remainder / 60,
        sec = remainder % 60;
    static char time[16];
    snprintf(time, sizeof(time), "%02d:%02d:%02d", hour,min,sec);
    return time;
}

static void set_awake(UIState *s, bool awake) {
  if (awake) {
    // 15 second timeout at 30 fps
    s->awake_timeout = 15*30;
  }
  if (s->awake != awake) {
    s->awake = awake;

    if (awake) {
      LOG("awake normal");
      framebuffer_set_power(s->fb, HWC_POWER_MODE_NORMAL);

      // can't hurt
      FILE *f = fopen("/sys/class/leds/lcd-backlight/brightness", "wb");
      if (f != NULL) {
        fprintf(f, "205");
        fclose(f);
      }
    } else {
      LOG("awake off");
      framebuffer_set_power(s->fb, HWC_POWER_MODE_OFF);
    }
  }
}


static const char frame_vertex_shader[] =
  "attribute vec4 aPosition;\n"
  "attribute vec4 aTexCoord;\n"
  "uniform mat4 uTransform;\n"
  "varying vec4 vTexCoord;\n"
  "void main() {\n"
  "  gl_Position = uTransform * aPosition;\n"
  "  vTexCoord = aTexCoord;\n"
  "}\n";

static const char frame_fragment_shader[] =
  "precision mediump float;\n"
  "uniform sampler2D uTexture;\n"
  "varying vec4 vTexCoord;\n"
  "void main() {\n"
  "  gl_FragColor = texture2D(uTexture, vTexCoord.xy);\n"
  "}\n";

static const char line_vertex_shader[] =
  "attribute vec4 aPosition;\n"
  "attribute vec4 aColor;\n"
  "uniform mat4 uTransform;\n"
  "varying vec4 vColor;\n"
  "void main() {\n"
  "  gl_Position = uTransform * aPosition;\n"
  "  vColor = aColor;\n"
  "}\n";

static const char line_fragment_shader[] =
  "precision mediump float;\n"
  "uniform sampler2D uTexture;\n"
  "varying vec4 vColor;\n"
  "void main() {\n"
  "  gl_FragColor = vColor;\n"
  "}\n";


static const mat4 device_transform = {{
  1.0,  0.0, 0.0, 0.0,
  0.0,  1.0, 0.0, 0.0,
  0.0,  0.0, 1.0, 0.0,
  0.0,  0.0, 0.0, 1.0,
}};

// frame from 4/3 to 16/9 with a 2x zoon
static const mat4 frame_transform = {{
  2*(4./3.)/(16./9.), 0.0, 0.0, 0.0,
               0.0, 2.0, 0.0, 0.0,
               0.0, 0.0, 1.0, 0.0,
               0.0, 0.0, 0.0, 1.0,
}};

/*
 * For development/debugging purposes, read from file to trigger events
 * to simulate car events
 */
static void read_state(UIState* s) {
  UIScene *scene = &s->scene;

  char* filename = "/data/openpilot/selfdrive/ui/state.txt";
  FILE* f = fopen(filename,"r");
  if (!f) {
    //printf("Could not open file: %s\n",filename);
    return;
  }

  char state[32];
  fgets(state, 32, f);

  // remove newline
  state[strlen(state)-1] = '\0';
  fclose(f);

  if (strcmp(scene->status,state) != 0) {
    // Event changed so run it
    snprintf(scene->status,sizeof(scene->status),"%s",state);
    //printf("Got event: '%s'\n", state);
    if (strcmp(state, "out") == 0 && scene->left_anim_status != ANIMATE_OUT) {
      // Animate out of view
      scene->engaged = false;
      scene->awareness_status = 0;
      scene->left_anim_status = ANIMATE_OUT;
    }
    else if (strcmp(state, "in") == 0 && scene->left_anim_status != ANIMATE_IN) {
      // Animate into view
      scene->engaged = true;
      scene->left_anim_status = ANIMATE_IN;
    }
  }
}

/*
 * Load external assets from a file
 * for use in the UI
 * Files are stored in tar.gz and read into memory
 */
static int ui_load_element_mem(NVGcontext* vg, char* cmd) {

  int buffsize = 50000;
  unsigned char buffer[buffsize];

  FILE* fp = popen(cmd, "r");
  size_t byte_count = fread(buffer, 1, buffsize - 1, fp);
  buffer[byte_count] = 0;
  pclose(fp);

  int image = nvgCreateImageMem(vg, 0, buffer, byte_count);
  return image;
}

/*
 * Draw an element loaded from external file
 */
static void ui_draw_element(UIState* s, int image, int x_pos, int y_pos) {
  int imgw, imgh;

  //printf("drawing element: %d\n", image);
  NVGpaint imgPaint;
  float a = 1.0f; // Alpha value for draw

  nvgImageSize(s->vg, image, &imgw, &imgh);
  //printf("dim: %d x %d\n", imgw, imgh);
  imgPaint = nvgImagePattern(s->vg, x_pos, y_pos, imgw, imgh, 0, image, a);
  nvgBeginPath(s->vg);
  nvgRect(s->vg, x_pos, y_pos, imgw,imgh);
  nvgFillPaint(s->vg, imgPaint);
  nvgFill(s->vg);
}

/*
 * Draw the analog notch based on the speed
 */
static void ui_draw_speed_notch(UIState* s, int speed, int x_pos, int y_pos) {
  const UIAssets *uiassets = &s->uiassets;

  // Notch assets start at index 3 and go up to 123 (0-120 mph)
  if (speed > 120) {
    speed = 120; 
  }

  //printf("img: %d, %d\n",speed+3,uiassets->ui_elements[speed+3]);
  ui_draw_element(s, uiassets->ui_elements[speed+0], x_pos, y_pos);
}

/*
 * Draw a circle at specific location with specific radius and color
 */
static void ui_draw_circle(UIState* s, int x, int y, int r, NVGcolor color) {
  nvgBeginPath(s->vg);
  nvgArc(s->vg, x, y, r, 0, 360*NVG_PI/180, NVG_CW);
  nvgFillColor(s->vg, color);
  nvgFill(s->vg);
}

static void ui_init(UIState *s) {
  memset(s, 0, sizeof(UIState));

  pthread_mutex_init(&s->lock, NULL);

  // init connections
  s->model_sock = zsock_new_sub(">tcp://127.0.0.1:8009", "");
  assert(s->model_sock);
  s->model_sock_raw = zsock_resolve(s->model_sock);

  s->live100_sock = zsock_new_sub(">tcp://127.0.0.1:8007", "");
  assert(s->live100_sock);
  s->live100_sock_raw = zsock_resolve(s->live100_sock);

  s->livecalibration_sock = zsock_new_sub(">tcp://127.0.0.1:8019", "");
  assert(s->livecalibration_sock);
  s->livecalibration_sock_raw = zsock_resolve(s->livecalibration_sock);

  s->live20_sock = zsock_new_sub(">tcp://127.0.0.1:8012", "");
  assert(s->live20_sock);
  s->live20_sock_raw = zsock_resolve(s->live20_sock);

  s->livempc_sock = zsock_new_sub(">tcp://127.0.0.1:8035", "");
  assert(s->livempc_sock);
  s->livempc_sock_raw = zsock_resolve(s->livempc_sock);


  s->ipc_fd = -1;

  // init display
  s->fb = framebuffer_init("ui", 0x00010000, true,
                           &s->display, &s->surface, &s->fb_w, &s->fb_h);
  assert(s->fb);
  set_awake(s, true);

  // init drawing
  s->vg = nvgCreateGLES3(NVG_ANTIALIAS | NVG_STENCIL_STROKES | NVG_DEBUG);
  assert(s->vg);

  // init gl
  s->frame_program = load_program(frame_vertex_shader, frame_fragment_shader);
  assert(s->frame_program);

  s->frame_pos_loc = glGetAttribLocation(s->frame_program, "aPosition");
  s->frame_texcoord_loc = glGetAttribLocation(s->frame_program, "aTexCoord");

  s->frame_texture_loc = glGetUniformLocation(s->frame_program, "uTexture");
  s->frame_transform_loc = glGetUniformLocation(s->frame_program, "uTransform");

  s->line_program = load_program(line_vertex_shader, line_fragment_shader);
  assert(s->line_program);

  s->line_pos_loc = glGetAttribLocation(s->line_program, "aPosition");
  s->line_color_loc = glGetAttribLocation(s->line_program, "aColor");
  s->line_transform_loc = glGetUniformLocation(s->line_program, "uTransform");

  glViewport(0, 0, s->fb_w, s->fb_h);

  glDisable(GL_DEPTH_TEST);

  assert(glGetError() == GL_NO_ERROR);
}


// If the intrinsics are in the params entry, this copies them to
// intrinsic_matrix and returns true.  Otherwise returns false.
static bool try_load_intrinsics(mat3 *intrinsic_matrix) {
  char *value;
  const int result = read_db_value(NULL, "CloudCalibration", &value, NULL);

  if (result == 0) {
    JsonNode* calibration_json = json_decode(value);
    free(value);

    JsonNode *intrinsic_json =
        json_find_member(calibration_json, "intrinsic_matrix");

    if (intrinsic_json == NULL || intrinsic_json->tag != JSON_ARRAY) {
      json_delete(calibration_json);
      return false;
    }

    int i = 0;
    JsonNode* json_num; 
    json_foreach(json_num, intrinsic_json) {
      intrinsic_matrix->v[i++] = json_num->number_;
    }
    json_delete(calibration_json);

    return true;
  } else {
    return false;
  }
}


static void ui_init_vision(UIState *s, const VisionStreamBufs back_bufs,
                           int num_back_fds, const int *back_fds,
                           const VisionStreamBufs front_bufs, int num_front_fds,
                           const int *front_fds) {
  const VisionUIInfo ui_info = back_bufs.buf_info.ui_info;

  assert(num_back_fds == UI_BUF_COUNT);
  assert(num_front_fds == UI_BUF_COUNT);

  vipc_bufs_load(s->bufs, &back_bufs, num_back_fds, back_fds);
  vipc_bufs_load(s->front_bufs, &front_bufs, num_front_fds, front_fds);

  s->cur_vision_idx = -1;
  s->cur_vision_front_idx = -1;

  float awareness_default = 0.0;

  if (DEBUG) {
    awareness_default = 1.0;
  }

  s->scene = (UIScene){
      .calStatus = 0,
      .calPerc = 0,
      .ui_skin = DEFAULT_SKIN,
      .last_awareness = 0,
      .status = "out",
      .left_anim_delta = 2,
      .framecount = 0,
      .left_anim_status = 0,
      .left_anim_step = 20,
      .left_anim_offset = -282,
      .bar_anim_offset = 200,
      .current_speed = 0,
      .cruise_speed = 0,
      .frontview = 0,
      .transformed_width = ui_info.transformed_width,
      .transformed_height = ui_info.transformed_height,
      .front_box_x = ui_info.front_box_x,
      .front_box_y = ui_info.front_box_y,
      .front_box_width = ui_info.front_box_width,
      .front_box_height = ui_info.front_box_height,
      .world_objects_visible = false,  // Invisible until we receive a calibration message.
      .display_offset = 755,
      .awareness_status = awareness_default,// Set this to non-zero to show the bar (for debugging)
  };

  s->rgb_width = back_bufs.width;
  s->rgb_height = back_bufs.height;

  s->rgb_front_width = front_bufs.width;
  s->rgb_front_height = front_bufs.height;

  s->rgb_transform = (mat4){{
    2.0/s->rgb_width, 0.0, 0.0, -1.0,
    0.0, 2.0/s->rgb_height, 0.0, -1.0,
    0.0, 0.0, 1.0, 0.0,
    0.0, 0.0, 0.0, 1.0,
  }};

  char *value;
<<<<<<< HEAD
  int result = read_db_value("/data/params", "IsMetric", &value, NULL);
=======
  const int result = read_db_value(NULL, "IsMetric", &value, NULL);
>>>>>>> abd75aed
  if (result == 0) {
    s->is_metric = value[0] == '1';
    free(value);
  }

  result = read_db_value("/data/params", "UISkin", &value, NULL);
  if (result == 0) {
    // If file exists use the skin set in this param otherwise use default
    s->scene.ui_skin = atoi(value);
    free(value);
  }

  if (s->scene.ui_skin == 1) {
    s->font = nvgCreateFont(s->vg, "Bold", "../assets/courbd.ttf");
  }
  else {
    s->font = nvgCreateFont(s->vg, "Bold", "../assets/arialbd.ttf");
  }
  assert(s->font >= 0);
}

static void ui_update_frame(UIState *s) {
  assert(glGetError() == GL_NO_ERROR);

  UIScene *scene = &s->scene;

  if (scene->frontview && scene->bgr_front_ptr) {
    // load front frame texture
    glActiveTexture(GL_TEXTURE0);
    glBindTexture(GL_TEXTURE_2D, s->frame_front_tex);
    glTexSubImage2D(GL_TEXTURE_2D, 0, 0, 0,
                    s->rgb_front_width, s->rgb_front_height,
                    GL_RGB, GL_UNSIGNED_BYTE, scene->bgr_front_ptr);
  } else if (!scene->frontview && scene->bgr_ptr) {
    // load frame texture
    glActiveTexture(GL_TEXTURE0);
    glBindTexture(GL_TEXTURE_2D, s->frame_tex);
    glTexSubImage2D(GL_TEXTURE_2D, 0, 0, 0,
                    s->rgb_width, s->rgb_height,
                    GL_RGB, GL_UNSIGNED_BYTE, scene->bgr_ptr);
  }

  assert(glGetError() == GL_NO_ERROR);
}

static void ui_draw_transformed_box(UIState *s, uint32_t color) {
  const UIScene *scene = &s->scene;

  const mat3 bbt = scene->warp_matrix;

  struct {
    vec3 pos;
    uint32_t color;
  } verts[] = {
    {matvecmul3(bbt, (vec3){{0.0, 0.0, 1.0,}}), color},
    {matvecmul3(bbt, (vec3){{scene->transformed_width, 0.0, 1.0,}}), color},
    {matvecmul3(bbt, (vec3){{scene->transformed_width, scene->transformed_height, 1.0,}}), color},
    {matvecmul3(bbt, (vec3){{0.0, scene->transformed_height, 1.0,}}), color},
    {matvecmul3(bbt, (vec3){{0.0, 0.0, 1.0,}}), color},
  };

  for (int i=0; i<ARRAYSIZE(verts); i++) {
    verts[i].pos.v[0] = verts[i].pos.v[0] / verts[i].pos.v[2];
    verts[i].pos.v[1] = s->rgb_height - verts[i].pos.v[1] / verts[i].pos.v[2];
  }

  glUseProgram(s->line_program);

  mat4 out_mat = matmul(device_transform,
                        matmul(frame_transform, s->rgb_transform));
  glUniformMatrix4fv(s->line_transform_loc, 1, GL_TRUE, out_mat.v);

  glEnableVertexAttribArray(s->line_pos_loc);
  glVertexAttribPointer(s->line_pos_loc, 2, GL_FLOAT, GL_FALSE, sizeof(verts[0]), &verts[0].pos.v[0]);

  glEnableVertexAttribArray(s->line_color_loc);
  glVertexAttribPointer(s->line_color_loc, 4, GL_UNSIGNED_BYTE, GL_TRUE, sizeof(verts[0]), &verts[0].color);

  assert(glGetError() == GL_NO_ERROR);
  glDrawArrays(GL_LINE_STRIP, 0, ARRAYSIZE(verts));
}

// Projects a point in car to space to the corresponding point in full frame
// image space.
vec3 car_space_to_full_frame(const UIState *s, vec4 car_space_projective) {
  const UIScene *scene = &s->scene;

  // We'll call the car space point p.
  // First project into normalized image coordinates with the extrinsics matrix.
  const vec4 Ep4 = matvecmul(scene->extrinsic_matrix, car_space_projective);

  // The last entry is zero because of how we store E (to use matvecmul).
  const vec3 Ep = {{Ep4.v[0], Ep4.v[1], Ep4.v[2]}};
  const vec3 KEp = matvecmul3(s->intrinsic_matrix, Ep);

  // Project.
  const vec3 p_image = {{KEp.v[0] / KEp.v[2], KEp.v[1] / KEp.v[2], 1.}};
  return p_image;
}


// TODO: refactor with draw_path
static void draw_cross(UIState *s, float x_in, float y_in, float sz, NVGcolor color) {
  const UIScene *scene = &s->scene;

  nvgSave(s->vg);

  // path coords are worked out in rgb-box space
  nvgTranslate(s->vg, 240.0f, 0.0);

  // zooom in 2x
  nvgTranslate(s->vg, -1440.0f / 2, -1080.0f / 2);
  nvgScale(s->vg, 2.0, 2.0);

  nvgScale(s->vg, 1440.0f / s->rgb_width, 1080.0f / s->rgb_height);

  nvgBeginPath(s->vg);
  nvgStrokeColor(s->vg, color);
  nvgStrokeWidth(s->vg, 5);

  const vec4 p_car_space = (vec4){{x_in, y_in, 0., 1.}};
  const vec3 p_full_frame = car_space_to_full_frame(s, p_car_space);

  float x = p_full_frame.v[0];
  float y = p_full_frame.v[1];
  if (x >= 0 && y >= 0.) {
    nvgMoveTo(s->vg, x-sz, y);
    nvgLineTo(s->vg, x+sz, y);

    nvgMoveTo(s->vg, x, y-sz);
    nvgLineTo(s->vg, x, y+sz);

    nvgStroke(s->vg);
  }

  nvgRestore(s->vg);
}

static void draw_x_y(UIState *s, const float *x_coords, const float *y_coords, size_t num_points,
                      NVGcolor color) {
  const UIScene *scene = &s->scene;

  nvgSave(s->vg);

  // path coords are worked out in rgb-box space
  nvgTranslate(s->vg, 240.0f, 0.0);

  // zooom in 2x
  nvgTranslate(s->vg, -1440.0f / 2, -1080.0f / 2);
  nvgScale(s->vg, 2.0, 2.0);

  nvgScale(s->vg, 1440.0f / s->rgb_width, 1080.0f / s->rgb_height);

  nvgBeginPath(s->vg);
  nvgStrokeColor(s->vg, color);
  nvgStrokeWidth(s->vg, 2);
  bool started = false;

  for (int i=0; i<num_points; i++) {
    float px = x_coords[i];
    float py = y_coords[i];
    vec4 p_car_space = (vec4){{px, py, 0., 1.}};
    vec3 p_full_frame = car_space_to_full_frame(s, p_car_space);

    float x = p_full_frame.v[0];
    float y = p_full_frame.v[1];
    if (x < 0 || y < 0.) {
      continue;
    }

    if (!started) {
      nvgMoveTo(s->vg, x, y);
      started = true;
    } else {
      nvgLineTo(s->vg, x, y);
    }
  }

  nvgStroke(s->vg);

  nvgRestore(s->vg);
}

static void draw_path(UIState *s, const float *points, float off,
                      NVGcolor color) {
  const UIScene *scene = &s->scene;

  nvgSave(s->vg);

  // path coords are worked out in rgb-box space
  nvgTranslate(s->vg, 240.0f, 0.0);

  // zooom in 2x
  nvgTranslate(s->vg, -1440.0f / 2, -1080.0f / 2);
  nvgScale(s->vg, 2.0, 2.0);

  nvgScale(s->vg, 1440.0f / s->rgb_width, 1080.0f / s->rgb_height);

  nvgBeginPath(s->vg);
  nvgStrokeColor(s->vg, color);
  nvgStrokeWidth(s->vg, 5);
  bool started = false;

  for (int i=0; i<50; i++) {
    float px = (float)i;
    float py = points[i] + off;

    vec4 p_car_space = (vec4){{px, py, 0., 1.}};
    vec3 p_full_frame = car_space_to_full_frame(s, p_car_space);

    float x = p_full_frame.v[0];
    float y = p_full_frame.v[1];
    if (x < 0 || y < 0.) {
      continue;
    }

    if (!started) {
      nvgMoveTo(s->vg, x, y);
      started = true;
    } else {
      nvgLineTo(s->vg, x, y);
    }
  }

  nvgStroke(s->vg);

  nvgRestore(s->vg);
}

static void draw_model_path(UIState *s, const PathData path, NVGcolor color) {
  float var = min(path.std, 0.7);
  draw_path(s, path.points, 0.0, color);
  color.a /= 4;
  draw_path(s, path.points, -var, color);
  draw_path(s, path.points, var, color);
}

static double calc_curvature(float v_ego, float angle_steers) {
  const double deg_to_rad = M_PI / 180.0f;
  const double slip_fator = 0.0014;
  const double steer_ratio = 15.3;
  const double wheel_base = 2.67;

  const double angle_offset = 0.0;

  double angle_steers_rad = (angle_steers - angle_offset) * deg_to_rad;
  double curvature = angle_steers_rad / (steer_ratio * wheel_base *
                                         (1. + slip_fator * v_ego * v_ego));
  return curvature;
}

static void draw_steering(UIState *s, float v_ego, float angle_steers) {
  double curvature = calc_curvature(v_ego, angle_steers);

  float points[50];
  for (int i = 0; i < 50; i++) {
    float y_actual = i * tan(asin(clamp(i * curvature, -0.999, 0.999)) / 2.);
    points[i] = y_actual;
  }

  draw_path(s, points, 0.0, nvgRGBA(0, 0, 255, 128));
}

static void draw_frame(UIState *s) {
  // draw frame texture
  const UIScene *scene = &s->scene;

  mat4 out_mat;
  float x1, x2, y1, y2;
  if (s->scene.frontview) {
    out_mat = device_transform; // full 16/9

    // flip horizontally so it looks like a mirror
    x2 = (float)scene->front_box_x / s->rgb_front_width;
    x1 = (float)(scene->front_box_x + scene->front_box_width) / s->rgb_front_width;

    y1 = (float)scene->front_box_y / s->rgb_front_height;
    y2 = (float)(scene->front_box_y + scene->front_box_height) / s->rgb_front_height;
  } else {
    out_mat = matmul(device_transform, frame_transform);

    x1 = 0.0;
    x2 = 1.0;
    y1 = 0.0;
    y2 = 1.0;
  }

  const uint8_t frame_indicies[] = {0, 1, 2, 0, 2, 3};
  const float frame_coords[4][4] = {
    {-1.0, -1.0, x2, y1}, //bl
    {-1.0,  1.0, x2, y2}, //tl
    { 1.0,  1.0, x1, y2}, //tr
    { 1.0, -1.0, x1, y1}, //br
  };

  glActiveTexture(GL_TEXTURE0);
  if (s->scene.frontview) {
    glBindTexture(GL_TEXTURE_2D, s->frame_front_tex);
  } else {
    glBindTexture(GL_TEXTURE_2D, s->frame_tex);
  }

  glUseProgram(s->frame_program);

  glUniform1i(s->frame_texture_loc, 0);
  glUniformMatrix4fv(s->frame_transform_loc, 1, GL_TRUE, out_mat.v);

  glEnableVertexAttribArray(s->frame_pos_loc);
  glVertexAttribPointer(s->frame_pos_loc, 2, GL_FLOAT, GL_FALSE,
                        sizeof(frame_coords[0]), frame_coords);

  glEnableVertexAttribArray(s->frame_texcoord_loc);
  glVertexAttribPointer(s->frame_texcoord_loc, 2, GL_FLOAT, GL_FALSE,
                        sizeof(frame_coords[0]), &frame_coords[0][2]);

  assert(glGetError() == GL_NO_ERROR);
  glDrawElements(GL_TRIANGLES, 6, GL_UNSIGNED_BYTE, &frame_indicies[0]);
}

/*
 * Draw a rect at specific position with specific dimensions
 */
static void ui_draw_rounded_rect(
    NVGcontext* c, 
    int x,
    int y,
    int width,
    int height,
    int radius,
    NVGcolor color
) {

  int bottom_x = x + width;
  int bottom_y = y + height;

  nvgBeginPath(c);

  // Position the rect
  nvgRoundedRect(c, x, y, bottom_x, bottom_y, radius);

  // Color the rect
  nvgFillColor(c, color);

  // Draw the rect
  nvgFill(c);

  // Draw white border around rect
  nvgStrokeColor(c, nvgRGBA(255,255,255,200));
  nvgStroke(c);
}

// Draw all world space objects.
static void ui_draw_world(UIState *s) {
  const UIScene *scene = &s->scene;
  if (!scene->world_objects_visible) {
    return;
  }

  draw_steering(s, scene->v_ego, scene->angle_steers);

  // draw paths
  if ((nanos_since_boot() - scene->model_ts) < 1000000000ULL) {
    draw_path(s, scene->model.path.points, 0.0f, nvgRGBA(128, 0, 255, 255));

    draw_model_path(
        s, scene->model.left_lane,
        nvgRGBA(0, (int)(255 * scene->model.left_lane.prob), 0, 128));
    draw_model_path(
        s, scene->model.right_lane,
        nvgRGBA(0, (int)(255 * scene->model.right_lane.prob), 0, 128));

    draw_x_y(s, scene->mpc_x, scene->mpc_y, 50, nvgRGBA(255, 0, 0, 255));
  }

  if (scene->lead_status) {
    char radar_str[16];

    /******************************************
     * Add background rect so it's easier to see in 
     * light background scenes 
     ******************************************/
    // Draw background for radar text
    ui_draw_rounded_rect(s->vg, 578, 0, 195, 180, 20, nvgRGBA(10,10,10,170));
    /******************************************/

    if (s->is_metric) {
      int lead_v_rel = (int)(3.6 * scene->lead_v_rel);
      snprintf(radar_str, sizeof(radar_str), "%3d m %+d kph",
               (int)(scene->lead_d_rel), lead_v_rel);
    } else {
      int lead_v_rel = (int)(2.236 * scene->lead_v_rel);
      snprintf(radar_str, sizeof(radar_str), "%3d m %+d mph",
               (int)(scene->lead_d_rel), lead_v_rel);
    }
    nvgFontSize(s->vg, 96.0f);
    nvgFillColor(s->vg, nvgRGBA(200, 200, 0, 192));
    nvgTextAlign(s->vg, NVG_ALIGN_CENTER | NVG_ALIGN_TOP);
    nvgText(s->vg, 1920 / 2 - 20, 40, radar_str, NULL);

    // 2.7 m fudge factor
    draw_cross(s, scene->lead_d_rel + 2.7, scene->lead_y_rel, 15,
               nvgRGBA(255, 0, 0, 128));
  }
}

/*
 * Animate specific UI elements into or out of the screen
 */
static void ui_animate(UIState *s) {
  UIScene *scene = &s->scene;

  if (scene->left_anim_status == ANIMATE_IN && scene->left_anim_offset == 0) {
    // Init the starting position for the left speed circle and awareness bar
    scene->left_anim_offset = -282;
    scene->bar_anim_offset = 200;
    scene->left_anim_delta = 4;
    scene->left_anim_step = 20;
  }
  if (scene->left_anim_status == ANIMATE_IN && scene->left_anim_offset < 0) {
      // Slide in animation
      scene->left_anim_step -= scene->left_anim_delta;
      if (scene->left_anim_step < 1) {
        scene->left_anim_step  = 1;
      }
      scene->left_anim_offset += scene->left_anim_step;
      scene->bar_anim_offset -= scene->left_anim_step-5;
      //printf("offset: %d\n", scene->bar_anim_offset);
      if (scene->left_anim_offset >= 0) {
        scene->left_anim_offset = 0;
      }
      if (scene->bar_anim_offset <= 0) {
        scene->bar_anim_offset = 0;
      }
      if (scene->left_anim_delta > 0) {
        scene->left_anim_delta -= 2;
      }
      if (scene->left_anim_offset == 0 && scene->bar_anim_offset == 0) {
        // Animation completed so stop the animation
        scene->left_anim_status = LEFT_ELEMENT_VISIBLE;
      }
  }
  else if (scene->left_anim_status == ANIMATE_OUT) {
    // Slide off animation
    if (scene->left_anim_offset == 0) {
      // Slide out animation
      scene->left_anim_offset = 0;
      scene->bar_anim_offset = 0;
      scene->left_anim_step = 20;
      scene->left_anim_delta = 2;
    }
    scene->left_anim_step -= scene->left_anim_delta;
    if (scene->left_anim_step < 1) {
      scene->left_anim_step  = 1;
    }
    scene->left_anim_offset -= scene->left_anim_step;
    scene->bar_anim_offset += scene->left_anim_step-5;
    if (scene->left_anim_offset < -282) {
      scene->left_anim_offset = -282;
    }
    if (scene->bar_anim_offset > 200) {
      scene->bar_anim_offset = 200;
    }
    if (scene->left_anim_delta > 0) {
      scene->left_anim_delta -= 2;
    }
    if (scene->left_anim_offset == -282 && scene->bar_anim_offset == 200) {
      // Animation completed
      scene->left_anim_status = 0;
    }
  }

}


static void ui_draw_vision(UIState *s) {
  UIScene *scene = &s->scene;
  UIAssets *uiassets = &s->uiassets;

  if ( scene->ui_skin != 1 && uiassets->ui_elements[0] <= 0) {
    // For some reason, making this call in ui_init doesn't work on bootup
    // Load all the speed indicator PNGs

    char cmd[50]; // Command to extract the file and read it into memory
    printf("Loading UI Assets...\n");
    for (int i=0; i <= 120; i++) {
      snprintf(cmd,sizeof(cmd),"tar xOfz ../assets/speed.tar.gz %d.png",i);
      uiassets->ui_elements[i+0] = ui_load_element_mem(s->vg, cmd);
    }
    printf("Done\n");
  }

  // if (scene->engaged) {
  //   glClearColor(1.0, 0.5, 0.0, 1.0);
  // } else {
  glClearColor(0.1, 0.1, 0.1, 1.0);
  glClear(GL_COLOR_BUFFER_BIT);

  draw_frame(s);

  // nvg drawings
  glEnable(GL_BLEND);
  glBlendFunc(GL_SRC_ALPHA, GL_ONE_MINUS_SRC_ALPHA);
  // glEnable(GL_CULL_FACE);

  glClear(GL_STENCIL_BUFFER_BIT);

  nvgBeginFrame(s->vg, s->fb_w, s->fb_h, 1.0f);

  scene->framecount++;

  // For debugging, read state from file to trigger events
  if (DEBUG) {
    if (scene->framecount % 20 == 0) {
      // Throttle reading from the file
      read_state(s);
    }

    if (scene->ui_skin == 2) {
      // Automatically trigger events when debugging
      scene->framecount++;
      if (scene->framecount == 100) {
        scene->engaged = true;
        scene->left_anim_status = ANIMATE_IN;
      }
      /*
      else if (scene->framecount == 300) {
        scene->engaged = false;
        scene->left_anim_status = ANIMATE_OUT;
      }
      */
    }
  }

  if (!scene->frontview) {
    if (scene->calStatus == UNCALIBRATED) {
      ui_draw_transformed_box(s, 0xFFFFBA00);
    }
    else {
      ui_draw_transformed_box(s, 0xFF00FF00);
    }
    ui_draw_world(s);

    // draw speed
    char speed_str[16];
    float defaultfontsize = 128.0f;
    float labelfontsize = 65.0f;
    float smallfontsize = 45.0f;

    nvgFontSize(s->vg, defaultfontsize);
    nvgFillColor(s->vg, nvgRGBA(255, 255, 255, 220));
    nvgTextAlign(s->vg, NVG_ALIGN_CENTER | NVG_ALIGN_BASELINE);

    if (scene->ui_skin == 1) {
      // Left side
      ui_draw_rounded_rect(s->vg, -15, 0, 570, 180, 20, nvgRGBA(10,10,10,170));
      // Right side
      ui_draw_rounded_rect(s->vg, 1920-530, 0, 150, 180, 20, nvgRGBA(10,10,10,170));

      // Add label
      nvgFontSize(s->vg, labelfontsize);
      nvgFillColor(s->vg, nvgRGBA(255, 255, 255, 220));
      nvgTextAlign(s->vg, NVG_ALIGN_LEFT | NVG_ALIGN_BASELINE);
      nvgText(s->vg, 1920 - 475, 175-30, "Current Speed", NULL);

      if (scene->engaged) {
        nvgFillColor(s->vg, nvgRGBA(255, 128, 0, 192));

        // Add label
        nvgFontSize(s->vg, labelfontsize);
        nvgTextAlign(s->vg, NVG_ALIGN_LEFT | NVG_ALIGN_BASELINE);
        nvgText(s->vg, 20, 175-30, "OpenPilot: On", NULL);
      }
      else {
        nvgFillColor(s->vg, nvgRGBA(195, 195, 195, 192));

        // Add label
        nvgFontSize(s->vg, labelfontsize);
        nvgTextAlign(s->vg, NVG_ALIGN_LEFT | NVG_ALIGN_BASELINE);
        nvgText(s->vg, 20, 175-30, "OpenPilot: Off", NULL);
      }

      nvgFontSize(s->vg, defaultfontsize);
    }
    else {
      if (scene->engaged) {
        if (scene->left_anim_status != LEFT_ELEMENT_VISIBLE) {
          scene->left_anim_status = ANIMATE_IN;
        }
      } else {
        if (scene->left_anim_status == LEFT_ELEMENT_VISIBLE) {
          scene->left_anim_status = ANIMATE_OUT;
        }
      }

      // Do animation if needed
      ui_animate(s);

      // Right side background circle
      ui_draw_circle(s, 1920-161, 1080-146, 112, nvgRGBA(10, 10, 10, 160));
    }

    if ((scene->v_cruise != 255 && scene->v_cruise != 0) || DEBUG) {
      // Save the speed in MPH so we can render the notches correctly

      /* Convert KPH to MPH. Using an approximated mph to kph 
      conversion factor of 1.609 because this is what the Honda
      hud seems to be using */

      scene->cruise_speed = (int)(scene->v_cruise * 0.621504 + 0.5);

      if (DEBUG) {
        scene->cruise_speed = 75;
      }

      if (scene->ui_skin == 1) {
        if (s->is_metric) {
          snprintf(speed_str, sizeof(speed_str), "%3d KPH",
                 (int)(scene->v_cruise + 0.5));
        } else {
          // Convert KPH to MPH.
          snprintf(speed_str, sizeof(speed_str), "%3d MPH",
                 scene->cruise_speed);
        }
        nvgText(s->vg, 0, 95, speed_str, NULL);
      }
      else {
        if (s->is_metric) {
          snprintf(speed_str, sizeof(speed_str), "%d",
                 (int)(scene->v_cruise + 0.5));
        } else {
          // Convert KPH to MPH.
          snprintf(speed_str, sizeof(speed_str), "%d",
                 scene->cruise_speed);
        }

        // Left side background circle
        ui_draw_circle(s, 158+scene->left_anim_offset, 1080-146, 112, nvgRGBA(10, 150, 10, 120));

        // Left speed dial
        ui_draw_speed_notch(s, scene->cruise_speed, 35+scene->left_anim_offset, 55+scene->display_offset);

        nvgFontSize(s->vg, defaultfontsize);
        nvgText(s->vg, 160+scene->left_anim_offset, 218+scene->display_offset, speed_str, NULL);
      }
    }
    else if (scene->ui_skin == 2) {
      ui_draw_speed_notch(s, 0, 35+scene->left_anim_offset, 55+scene->display_offset);
      nvgText(s->vg, 160+scene->left_anim_offset, 205+scene->display_offset, "--", NULL);
    }

    // Current Speed

    scene->current_speed = (int)(scene->v_ego * 2.237 + 0.5);

    if (scene->ui_skin == 1) {
      if (s->is_metric) {
        snprintf(speed_str, sizeof(speed_str), "%3d KPH",
               (int)(scene->v_ego * 3.6 + 0.5));
      } else {
        snprintf(speed_str, sizeof(speed_str), "%3d MPH",
               (int)(scene->v_ego * 2.237 + 0.5));
      }

      nvgFillColor(s->vg, nvgRGBA(255, 255, 255, 220));
      nvgText(s->vg, 1920 - 500, 95, speed_str, NULL);

      if (scene->awareness_status > 0) {
        nvgBeginPath(s->vg);
        int bar_height = scene->awareness_status * 700;
        nvgRect(s->vg, 100, 300 + (700 - bar_height), 50, bar_height);
        nvgFillColor(s->vg, nvgRGBA(255 * (1 - scene->awareness_status),
        255 * scene->awareness_status, 0, 128));
        nvgFill(s->vg);
      }
    }
    else {
      if (s->is_metric) {
        snprintf(speed_str, sizeof(speed_str), "%d",
               (int)(scene->v_ego * 3.6 + 0.5));
      } else {
        snprintf(speed_str, sizeof(speed_str), "%d",
               (int)(scene->v_ego * 2.237 + 0.5));
      }

      if (DEBUG) {
        scene->current_speed = 68;
        snprintf(speed_str, sizeof(speed_str), "%d", scene->current_speed);
      }

      // Right speed dial
      ui_draw_speed_notch(s, scene->current_speed, 1920-285, 55+scene->display_offset);
      nvgText(s->vg, 1920 - 162, 218+scene->display_offset, speed_str, NULL);

      nvgFontSize(s->vg, smallfontsize);
      nvgFillColor(s->vg, nvgRGBA(255, 255, 255, 220));

      if (s->is_metric) {
        nvgText(s->vg, 165, 260+scene->display_offset, "KPH", NULL);
        nvgText(s->vg, 1920-155, 265+scene->display_offset, "KPH", NULL);
      }
      else {
        nvgText(s->vg, 162+scene->left_anim_offset, 265+scene->display_offset, "MPH", NULL);
        nvgText(s->vg, 1920-155, 265+scene->display_offset, "MPH", NULL);
      }

      nvgFontSize(s->vg, smallfontsize);

      if (scene->awareness_status > 0) {
        // When disengaged the awareness_status goes to 0 so we use the last value so we can animate the bar
        scene->last_awareness = scene->awareness_status;
      }
      else if (scene->left_anim_status != 0) {
        scene->awareness_status = scene->last_awareness;
      }
    
      int bar_width = scene->awareness_status * AWARENESS_BAR_WIDTH + 170;

      //Draw full border
      nvgBeginPath(s->vg);
      nvgRoundedRect(s->vg, (1920-bar_width)/2, 1000+scene->bar_anim_offset, bar_width, 75, 10);
      nvgStrokeColor(s->vg, nvgRGBA(255,255,255,200));
      nvgStrokeWidth(s->vg, 4);
      nvgStroke(s->vg);
      nvgFillColor(s->vg, nvgRGBA(255 * (1 - scene->awareness_status),
                                  255 * scene->awareness_status, 0, 128));
      nvgFill(s->vg);

      int timeRemaining = MAX_AWARENESS_TIME * scene->awareness_status;
      //printf("aware: %f time: %d\n",scene->awareness_status,timeRemaining);
      char *timeLeft = ui_convert_sec_to_time(timeRemaining);
      char timeLeft_str[16];
      snprintf(timeLeft_str, sizeof(timeLeft_str), "%s", timeLeft);
      nvgFillColor(s->vg, nvgRGBA(255, 255, 255, 220));
      nvgFontSize(s->vg, 85.0f);
      nvgText(s->vg, (1920)/2, 310+scene->display_offset+scene->bar_anim_offset, timeLeft_str, NULL);
    }

    // Draw calibration progress (if needed)
    if (scene->calStatus == UNCALIBRATED && scene->framecount > 100) {
      int rec_width = 880;
      int x_pos = 555;
      if (scene->ui_skin == 1) {
        rec_width = 1020;
        x_pos = 470;
      }
      nvgBeginPath(s->vg);
      nvgStrokeWidth(s->vg, 14);
      nvgRoundedRect(s->vg, (1920-rec_width)/2, 970, rec_width, 100, 20);
      nvgStroke(s->vg);
      nvgFillColor(s->vg, nvgRGBA(10,100,220,180));
      nvgFill(s->vg);

      nvgFontSize(s->vg, labelfontsize);
      nvgTextAlign(s->vg, NVG_ALIGN_LEFT | NVG_ALIGN_BASELINE);
      nvgFillColor(s->vg, nvgRGBA(255, 255, 255, 220));
      char calib_status_str[32];
      snprintf(calib_status_str,sizeof(calib_status_str),"Calibration In Progress: %d%%", scene->calPerc);
      nvgText(s->vg, x_pos, 1040, calib_status_str, NULL);
    }
  }

  nvgEndFrame(s->vg);

  glDisable(GL_BLEND);
  // glDisable(GL_CULL_FACE);
}

static void ui_draw_alerts(UIState *s) {
  const UIScene *scene = &s->scene;

  // dont draw alerts that are outdated by > 20 secs
  if ((nanos_since_boot() - scene->alert_ts) >= 20000000000ULL) {
    return;
  }

  glEnable(GL_BLEND);
  glBlendFunc(GL_SRC_ALPHA, GL_ONE_MINUS_SRC_ALPHA);

  glClear(GL_STENCIL_BUFFER_BIT);
  
  nvgBeginFrame(s->vg, s->fb_w, s->fb_h, 1.0f);

  // draw alert text
  if (strlen(scene->alert_text1) > 0) {
    nvgBeginPath(s->vg);
    nvgRoundedRect(s->vg, 100, 200, 1700, 800, 40);
    nvgFillColor(s->vg, nvgRGBA(10, 10, 10, 220));
    nvgFill(s->vg);
    nvgFontSize(s->vg, 200.0f);
    nvgFillColor(s->vg, nvgRGBA(255, 0, 0, 255));
    nvgTextAlign(s->vg, NVG_ALIGN_CENTER | NVG_ALIGN_TOP);
    nvgTextBox(s->vg, 100 + 50, 200 + 50, 1700 - 50, scene->alert_text1,
                NULL);
    if (strlen(scene->alert_text2) > 0) {
      nvgFillColor(s->vg, nvgRGBA(255, 255, 255, 255));
      nvgFontSize(s->vg, 100.0f);
      nvgTextBox(s->vg, 100 + 50, 200 + 550, 1700 - 2*50, scene->alert_text2, NULL);
    }
  }

  nvgEndFrame(s->vg);

  glDisable(GL_BLEND);
}

static void ui_draw_blank(UIState *s) {
  glClearColor(0.0, 0.0, 0.0, 0.0);
  glClear(GL_STENCIL_BUFFER_BIT | GL_COLOR_BUFFER_BIT);
}

static void ui_draw(UIState *s) {
  if (s->vision_connected) {
    ui_draw_vision(s);
  } else {
    ui_draw_blank(s);
  }

  ui_draw_alerts(s);

  eglSwapBuffers(s->display, s->surface);
  assert(glGetError() == GL_NO_ERROR);
}

static PathData read_path(cereal_ModelData_PathData_ptr pathp) {
  PathData ret = {0};

  struct cereal_ModelData_PathData pathd;
  cereal_read_ModelData_PathData(&pathd, pathp);

  ret.prob = pathd.prob;
  ret.std = pathd.std;

  capn_list32 pointl = pathd.points;
  capn_resolve(&pointl.p);
  for (int i = 0; i < 50; i++) {
    ret.points[i] = capn_to_f32(capn_get32(pointl, i));
  }

  return ret;
}

static ModelData read_model(cereal_ModelData_ptr modelp) {
  struct cereal_ModelData modeld;
  cereal_read_ModelData(&modeld, modelp);

  ModelData d = {0};

  d.path = read_path(modeld.path);
  d.left_lane = read_path(modeld.leftLane);
  d.right_lane = read_path(modeld.rightLane);

  struct cereal_ModelData_LeadData leadd;
  cereal_read_ModelData_LeadData(&leadd, modeld.lead);
  d.lead = (LeadData){
      .dist = leadd.dist, .prob = leadd.prob, .std = leadd.std,
  };

  return d;
}

static void ui_update(UIState *s) {
  int err;

  if (!s->intrinsic_matrix_loaded) {
    s->intrinsic_matrix_loaded = try_load_intrinsics(&s->intrinsic_matrix);
  }

  if (s->vision_connect_firstrun) {
    // cant run this in connector thread because opengl.
    // do this here for now in lieu of a run_on_main_thread event

    // setup frame texture
    glDeleteTextures(1, &s->frame_tex); //silently ignores a 0 texture
    glGenTextures(1, &s->frame_tex);
    glBindTexture(GL_TEXTURE_2D, s->frame_tex);
    glTexStorage2D(GL_TEXTURE_2D, 1, GL_RGB8, s->rgb_width, s->rgb_height);
    glTexParameteri(GL_TEXTURE_2D, GL_TEXTURE_MAG_FILTER, GL_NEAREST);
    glTexParameteri(GL_TEXTURE_2D, GL_TEXTURE_MIN_FILTER, GL_NEAREST);

    // BGR
    glTexParameteri(GL_TEXTURE_2D, GL_TEXTURE_SWIZZLE_R, GL_BLUE);
    glTexParameteri(GL_TEXTURE_2D, GL_TEXTURE_SWIZZLE_G, GL_GREEN);
    glTexParameteri(GL_TEXTURE_2D, GL_TEXTURE_SWIZZLE_B, GL_RED);

    // front
    glDeleteTextures(1, &s->frame_front_tex);
    glGenTextures(1, &s->frame_front_tex);
    glBindTexture(GL_TEXTURE_2D, s->frame_front_tex);
    glTexStorage2D(GL_TEXTURE_2D, 1, GL_RGB8, s->rgb_front_width, s->rgb_front_height);
    glTexParameteri(GL_TEXTURE_2D, GL_TEXTURE_MAG_FILTER, GL_NEAREST);
    glTexParameteri(GL_TEXTURE_2D, GL_TEXTURE_MIN_FILTER, GL_NEAREST);

    // BGR
    glTexParameteri(GL_TEXTURE_2D, GL_TEXTURE_SWIZZLE_R, GL_BLUE);
    glTexParameteri(GL_TEXTURE_2D, GL_TEXTURE_SWIZZLE_G, GL_GREEN);
    glTexParameteri(GL_TEXTURE_2D, GL_TEXTURE_SWIZZLE_B, GL_RED);

    assert(glGetError() == GL_NO_ERROR);

    s->vision_connect_firstrun = false;
  }

  // poll for events
  while (true) {
    zmq_pollitem_t polls[6] = {{0}};
    polls[0].socket = s->live100_sock_raw;
    polls[0].events = ZMQ_POLLIN;
    polls[1].socket = s->livecalibration_sock_raw;
    polls[1].events = ZMQ_POLLIN;
    polls[2].socket = s->model_sock_raw;
    polls[2].events = ZMQ_POLLIN;
    polls[3].socket = s->live20_sock_raw;
    polls[3].events = ZMQ_POLLIN;
    polls[4].socket = s->livempc_sock_raw;
    polls[4].events = ZMQ_POLLIN;
    
    int num_polls = 5;
    if (s->vision_connected) {
      assert(s->ipc_fd >= 0);
      polls[5].fd = s->ipc_fd;
      polls[5].events = ZMQ_POLLIN;
      num_polls++;
    }



    int ret = zmq_poll(polls, num_polls, 0);
    if (ret < 0) {
      LOGW("poll failed (%d)", ret);
      break;
    }
    if (ret == 0) {
      break;
    }

    // awake on any activity
    set_awake(s, true);

    if (s->vision_connected && polls[5].revents) {
      // vision ipc event
      VisionPacket rp;
      err = vipc_recv(s->ipc_fd, &rp);
      if (err <= 0) {
        LOGW("vision disconnected");
        close(s->ipc_fd);
        s->ipc_fd = -1;
        s->vision_connected = false;
        continue;
      }
      if (rp.type == VIPC_STREAM_ACQUIRE) {
        bool front = rp.d.stream_acq.type == VISION_STREAM_UI_FRONT;
        int idx = rp.d.stream_acq.idx;

        int release_idx;
        if (front) {
          release_idx = s->cur_vision_front_idx;
        } else {
          release_idx = s->cur_vision_idx;
        }
        if (release_idx >= 0) {
          VisionPacket rep = {
            .type = VIPC_STREAM_RELEASE,
            .d = { .stream_rel = {
              .type = rp.d.stream_acq.type,
              .idx = release_idx,
            }},
          };
          vipc_send(s->ipc_fd, &rep);
        }

        if (front) {
          assert(idx < UI_BUF_COUNT);
          s->cur_vision_front_idx = idx;
          s->scene.bgr_front_ptr = s->front_bufs[idx].addr;
        } else {
          assert(idx < UI_BUF_COUNT);
          s->cur_vision_idx = idx;
          s->scene.bgr_ptr = s->bufs[idx].addr;
          // printf("v %d\n", ((uint8_t*)s->bufs[idx].addr)[0]);
        }
        if (front == s->scene.frontview) {
          ui_update_frame(s);
        }

      } else {
        assert(false);
      }
    } else {
      // zmq messages
      void* which = NULL;
      for (int i=0; i<5; i++) {
        if (polls[i].revents) {
          which = polls[i].socket;
          break;
        }
      }
      if (which == NULL) {
        continue;
      }

      zmq_msg_t msg;
      err = zmq_msg_init(&msg);
      assert(err == 0);
      err = zmq_msg_recv(&msg, which, 0);
      assert(err >= 0);

      struct capn ctx;
      capn_init_mem(&ctx, zmq_msg_data(&msg), zmq_msg_size(&msg), 0);

      cereal_Event_ptr eventp;
      eventp.p = capn_getp(capn_root(&ctx), 0, 1);
      struct cereal_Event eventd;
      cereal_read_Event(&eventd, eventp);

      if (eventd.which == cereal_Event_live100) {
        struct cereal_Live100Data datad;
        cereal_read_Live100Data(&datad, eventd.live100);

        s->scene.v_cruise = datad.vCruise;
        s->scene.v_ego = datad.vEgo;
        s->scene.angle_steers = datad.angleSteers;
        s->scene.engaged = datad.enabled;
        // printf("recv %f\n", datad.vEgo);

        s->scene.frontview = datad.rearViewCam;
        if (datad.alertText1.str) {
          snprintf(s->scene.alert_text1, sizeof(s->scene.alert_text1), "%s", datad.alertText1.str);
        } else {
          s->scene.alert_text1[0] = '\0';
        }
        if (datad.alertText2.str) {
          snprintf(s->scene.alert_text2, sizeof(s->scene.alert_text2), "%s", datad.alertText2.str);
        } else {
          s->scene.alert_text2[0] = '\0';
        }
        s->scene.awareness_status = datad.awarenessStatus;

        s->scene.alert_ts = eventd.logMonoTime;

      } else if (eventd.which == cereal_Event_live20) {
        struct cereal_Live20Data datad;
        cereal_read_Live20Data(&datad, eventd.live20);
        struct cereal_Live20Data_LeadData leaddatad;
        cereal_read_Live20Data_LeadData(&leaddatad, datad.leadOne);
        s->scene.lead_status = leaddatad.status;
        s->scene.lead_d_rel = leaddatad.dRel;
        s->scene.lead_y_rel = leaddatad.yRel;
        s->scene.lead_v_rel = leaddatad.vRel;
      } else if (eventd.which == cereal_Event_liveCalibration) {
        s->scene.world_objects_visible = s->intrinsic_matrix_loaded;
        struct cereal_LiveCalibrationData datad;
        cereal_read_LiveCalibrationData(&datad, eventd.liveCalibration);
        
        s->scene.calStatus= datad.calStatus;
        s->scene.calPerc= datad.calPerc;
        //printf("status: %d, percent:%d\n",s->scene.calStatus,s->scene.calPerc);

        // should we still even have this?
        capn_list32 warpl = datad.warpMatrix2;
        capn_resolve(&warpl.p);  // is this a bug?
        for (int i = 0; i < 3 * 3; i++) {
          s->scene.warp_matrix.v[i] = capn_to_f32(capn_get32(warpl, i));
        }

        capn_list32 extrinsicl = datad.extrinsicMatrix;
        capn_resolve(&extrinsicl.p);  // is this a bug?
        for (int i = 0; i < 3 * 4; i++) {
          s->scene.extrinsic_matrix.v[i] =
              capn_to_f32(capn_get32(extrinsicl, i));
        }
      } else if (eventd.which == cereal_Event_model) {
        s->scene.model_ts = eventd.logMonoTime;
        s->scene.model = read_model(eventd.model);
      } else if (eventd.which == cereal_Event_liveMpc) {
        struct cereal_LiveMpcData datad;
        cereal_read_LiveMpcData(&datad, eventd.liveMpc);
        
        capn_list32 x_list = datad.x;
        capn_resolve(&x_list.p);
        
        for (int i = 0; i < 50; i++){
          s->scene.mpc_x[i] = capn_to_f32(capn_get32(x_list, i));
        }

        capn_list32 y_list = datad.y;
        capn_resolve(&y_list.p);
        
        for (int i = 0; i < 50; i++){
          s->scene.mpc_y[i] = capn_to_f32(capn_get32(y_list, i));
        }
      }

      capn_free(&ctx);

      zmq_msg_close(&msg);

    }
  }

}

volatile int do_exit = 0;
static void set_do_exit(int sig) {
  do_exit = 1;
}


static void* vision_connect_thread(void *args) {
  int err;

  UIState *s = args;
  while (!do_exit) {
    usleep(100000);
    pthread_mutex_lock(&s->lock);
    bool connected = s->vision_connected;
    pthread_mutex_unlock(&s->lock);
    if (connected) continue;

    int fd = vipc_connect();
    if (fd < 0) continue;



    VisionPacket p1 = {
      .type = VIPC_STREAM_SUBSCRIBE,
      .d = { .stream_sub = { .type = VISION_STREAM_UI_BACK, .tbuffer = true, }, },
    };
    err = vipc_send(fd, &p1);
    if (err < 0) {
      close(fd);
      continue;
    }
    VisionPacket p2 = {
      .type = VIPC_STREAM_SUBSCRIBE,
      .d = { .stream_sub = { .type = VISION_STREAM_UI_FRONT, .tbuffer = true, }, },
    };
    err = vipc_send(fd, &p2);
    if (err < 0) {
      close(fd);
      continue;
    }

    // printf("init recv\n");
    VisionPacket back_rp;
    err = vipc_recv(fd, &back_rp);
    if (err <= 0) {
      close(fd);
      continue;
    }
    assert(back_rp.type == VIPC_STREAM_BUFS);
    VisionPacket front_rp;
    err = vipc_recv(fd, &front_rp);
    if (err <= 0) {
      close(fd);
      continue;
    }
    assert(front_rp.type == VIPC_STREAM_BUFS);


    pthread_mutex_lock(&s->lock);
    assert(!s->vision_connected);
    s->ipc_fd = fd;

    ui_init_vision(s,
                   back_rp.d.stream_bufs, back_rp.num_fds, back_rp.fds,
                   front_rp.d.stream_bufs, front_rp.num_fds, front_rp.fds);

    s->vision_connected = true;
    s->vision_connect_firstrun = true;
    pthread_mutex_unlock(&s->lock);

  }
  return NULL;
}

int main() {
  int err;

  zsys_handler_set(NULL);
  signal(SIGINT, (sighandler_t)set_do_exit);

  UIState uistate;
  UIState *s = &uistate;
  ui_init(s);

  pthread_t connect_thread_handle;
  err = pthread_create(&connect_thread_handle, NULL,
                       vision_connect_thread, s);
  assert(err == 0);

  TouchState touch = {0};
  touch_init(&touch);

  while (!do_exit) {
    pthread_mutex_lock(&s->lock);
    
    ui_update(s);
    if (s->awake) {
      ui_draw(s);
    }

    // awake on any touch
    int touch_x = -1, touch_y = -1;
    int touched = touch_poll(&touch, &touch_x, &touch_y);
    if (touched == 1) {
      // touch event will still happen :(
      set_awake(s, true);
    }

    // manage wakefulness
    if (s->awake_timeout > 0) {
      s->awake_timeout--;
    } else {
      set_awake(s, false);
    }

    pthread_mutex_unlock(&s->lock);

    // no simple way to do 30fps vsync with surfaceflinger...
    usleep(30000);
    
    if (DEBUG) {
      // For debugging only
      s->scene.awareness_status -= 0.0001;
    }
  }

  set_awake(s, true);

  err = pthread_join(connect_thread_handle, NULL);
  assert(err == 0);

  return 0;
}<|MERGE_RESOLUTION|>--- conflicted
+++ resolved
@@ -513,11 +513,7 @@
   }};
 
   char *value;
-<<<<<<< HEAD
-  int result = read_db_value("/data/params", "IsMetric", &value, NULL);
-=======
-  const int result = read_db_value(NULL, "IsMetric", &value, NULL);
->>>>>>> abd75aed
+  const int result = read_db_value("/data/params", "IsMetric", &value, NULL);
   if (result == 0) {
     s->is_metric = value[0] == '1';
     free(value);
