--- conflicted
+++ resolved
@@ -2130,11 +2130,7 @@
 
     // awake on any touch
     int touch_x = -1, touch_y = -1;
-<<<<<<< HEAD
-    int touched = touch_poll(&touch, &touch_x, &touch_y, s->awake ? 0 : 500);
-=======
     int touched = touch_poll(&touch, &touch_x, &touch_y, s->awake ? 20 : 500);
->>>>>>> 22d543da
     int dc_touch_x = -1, dc_touch_y = -1;
     s->b.touch_timeout = max(s->b.touch_timeout -1,0);
     
