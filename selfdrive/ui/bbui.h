#include "cereal/gen/c/ui.capnp.h"




vec3 bb_car_space_to_full_frame(const  UIState *s, vec4 car_space_projective) {
  const UIScene *scene = &s->scene;

  // We'll call the car space point p.
  // First project into normalized image coordinates with the extrinsics matrix.
  const vec4 Ep4 = matvecmul(scene->extrinsic_matrix, car_space_projective);

  // The last entry is zero because of how we store E (to use matvecmul).
  const vec3 Ep = {{Ep4.v[0], Ep4.v[1], Ep4.v[2]}};
  const vec3 KEp = matvecmul3(intrinsic_matrix, Ep);

  // Project.
  const vec3 p_image = {{KEp.v[0] / KEp.v[2], KEp.v[1] / KEp.v[2], 1.}};
  return p_image;
}



void bb_ui_draw_vision_alert( UIState *s, int va_size, int va_color,
                                  const char* va_text1, const char* va_text2) {
  const UIScene *scene = &s->scene;
  int ui_viz_rx = scene->ui_viz_rx;
  int ui_viz_rw = scene->ui_viz_rw;
  bool hasSidebar = !s->scene.uilayout_sidebarcollapsed;
  bool mapEnabled = s->scene.uilayout_mapenabled;
  bool longAlert1 = strlen(va_text1) > 15;

  const uint8_t *color = alert_colors[va_color];
  const int alr_s = alert_sizes[va_size];
  const int alr_x = ui_viz_rx-(mapEnabled?(hasSidebar?nav_w:(nav_ww)):0)-bdr_s;
  const int alr_w = ui_viz_rw+(mapEnabled?(hasSidebar?nav_w:(nav_ww)):0)+(bdr_s*2);
  const int alr_h = alr_s+(va_size==ALERTSIZE_NONE?0:bdr_s);
  const int alr_y = vwp_h-alr_h;

  nvgBeginPath(s->vg);
  nvgRect(s->vg, alr_x, alr_y, alr_w, alr_h);
  nvgFillColor(s->vg, nvgRGBA(color[0],color[1],color[2],(color[3]*s->alert_blinking_alpha)));
  nvgFill(s->vg);

  nvgBeginPath(s->vg);
  NVGpaint gradient = nvgLinearGradient(s->vg, alr_x, alr_y, alr_x, alr_y+alr_h,
                        nvgRGBAf(0.0,0.0,0.0,0.05), nvgRGBAf(0.0,0.0,0.0,0.35));
  nvgFillPaint(s->vg, gradient);
  nvgRect(s->vg, alr_x, alr_y, alr_w, alr_h);
  nvgFill(s->vg);

  nvgFillColor(s->vg, nvgRGBA(255, 255, 255, 255));
  nvgTextAlign(s->vg, NVG_ALIGN_CENTER | NVG_ALIGN_BASELINE);

  if (va_size == ALERTSIZE_SMALL) {
    nvgFontFace(s->vg, "sans-semibold");
    nvgFontSize(s->vg, 40*2.5);
    nvgText(s->vg, alr_x+alr_w/2, alr_y+alr_h/2+15, va_text1, NULL);
  } else if (va_size== ALERTSIZE_MID) {
    nvgFontFace(s->vg, "sans-bold");
    nvgFontSize(s->vg, 48*2.5);
    nvgText(s->vg, alr_x+alr_w/2, alr_y+alr_h/2-45, va_text1, NULL);
    nvgFontFace(s->vg, "sans-regular");
    nvgFontSize(s->vg, 36*2.5);
    nvgText(s->vg, alr_x+alr_w/2, alr_y+alr_h/2+75, va_text2, NULL);
  } else if (va_size== ALERTSIZE_FULL) {
    nvgFontSize(s->vg, (longAlert1?72:96)*2.5);
    nvgFontFace(s->vg, "sans-bold");
    nvgTextAlign(s->vg, NVG_ALIGN_CENTER | NVG_ALIGN_MIDDLE);
    nvgTextBox(s->vg, alr_x, alr_y+(longAlert1?360:420), alr_w-60, va_text1, NULL);
    nvgFontSize(s->vg, 48*2.5);
    nvgFontFace(s->vg, "sans-regular");
    nvgTextAlign(s->vg, NVG_ALIGN_CENTER | NVG_ALIGN_BOTTOM);
    nvgTextBox(s->vg, alr_x, alr_h-(longAlert1?300:360), alr_w-60, va_text2, NULL);
  }
}



void bb_ui_draw_car(  UIState *s) {
  // replaces the draw_chevron function when button in mid position
  //static void draw_chevron(UIState *s, float x_in, float y_in, float sz,
  //                        NVGcolor fillColor, NVGcolor glowColor) {
  if (!s->scene.lead_status) {
    //no lead car to draw
    return;
  }
  const UIScene *scene = &s->scene;
  float x_in = scene->lead_d_rel+2.7;
  float y_in = scene->lead_y_rel;
  float sz = 1.0;

  nvgSave(s->vg);
  nvgTranslate(s->vg, 240.0f, 0.0);
  nvgTranslate(s->vg, -1440.0f / 2, -1080.0f / 2);
  nvgScale(s->vg, 2.0, 2.0);
  nvgScale(s->vg, 1440.0f / s->rgb_width, 1080.0f / s->rgb_height);

  const vec4 p_car_space = (vec4){{x_in, y_in, 0., 1.}};
  const vec3 p_full_frame = bb_car_space_to_full_frame(s, p_car_space);

  float x = p_full_frame.v[0];
  float y = p_full_frame.v[1];

  // glow

  float bbsz =0.1*  0.1 + 0.6 * (180-x_in*3.3-20)/180;
  if (bbsz < 0.1) bbsz = 0.1;
  if (bbsz > 0.6) bbsz = 0.6;
  float car_alpha = .8;
  float car_w = 750 * bbsz;
  float car_h = 531 * bbsz;
  float car_y = y - car_h/2;
  float car_x = x - car_w/2;
  
  nvgBeginPath(s->vg);
  NVGpaint imgPaint = nvgImagePattern(s->vg, car_x, car_y,
  car_w, car_h, 0, s->b.img_car, car_alpha);
  nvgRect(s->vg, car_x, car_y, car_w, car_h);
  nvgFillPaint(s->vg, imgPaint);
  nvgFill(s->vg);
  nvgRestore(s->vg);
}

void bb_draw_lane_fill ( UIState *s) {

  const UIScene *scene = &s->scene;

  nvgSave(s->vg);
  nvgTranslate(s->vg, 240.0f, 0.0); // rgb-box space
  nvgTranslate(s->vg, -1440.0f / 2, -1080.0f / 2); // zoom 2x
  nvgScale(s->vg, 2.0, 2.0);
  nvgScale(s->vg, 1440.0f / s->rgb_width, 1080.0f / s->rgb_height);
  nvgBeginPath(s->vg);

  //BB let the magic begin
  //define variables
  PathData path;
  float *points;
  float off;
  NVGcolor bb_color = nvgRGBA(138, 140, 142,180);
  bool started = false;
  bool is_ghost = true;
  //left lane, first init
  path = scene->model.left_lane;
  points = path.points;
  off = 0.025*path.prob;
  //draw left
  for (int i=0; i<49; i++) {
    float px = (float)i;
    float py = points[i] - off;
    vec4 p_car_space = (vec4){{px, py, 0., 1.}};
    vec3 p_full_frame = bb_car_space_to_full_frame(s, p_car_space);
    float x = p_full_frame.v[0];
    float y = p_full_frame.v[1];
    if (x < 0 || y < 0.) {
      continue;
    }
    if (!started) {
      nvgMoveTo(s->vg, x, y);
      started = true;
    } else {
      nvgLineTo(s->vg, x, y);
    }
  }
  //right lane, first init
  path = scene->model.right_lane;
  points = path.points;
  off = 0.025*path.prob;
  //draw right
  for (int i=49; i>0; i--) {
    float px = (float)i;
    float py = is_ghost?(points[i]-off):(points[i]+off);
    vec4 p_car_space = (vec4){{px, py, 0., 1.}};
    vec3 p_full_frame = bb_car_space_to_full_frame(s, p_car_space);
    float x = p_full_frame.v[0];
    float y = p_full_frame.v[1];
    if (x < 0 || y < 0.) {
      continue;
    }
    nvgLineTo(s->vg, x, y);
  }

  nvgClosePath(s->vg);
  nvgFillColor(s->vg, bb_color);
  nvgFill(s->vg);
  nvgRestore(s->vg);

}





long bb_currentTimeInMilis() {
    struct timespec res;
    clock_gettime(CLOCK_MONOTONIC, &res);
    return (res.tv_sec * 1000) + res.tv_nsec/1000000;
}

int bb_get_status( UIState *s) {
    //BB select status based on main s->status w/ priority over s->b.custom_message_status
    int bb_status = -1;
    if ((s->status == STATUS_ENGAGED) && (s->b.custom_message_status > STATUS_ENGAGED)) {
      bb_status = s->b.custom_message_status;
    } else {
      bb_status = s->status;
    }
    return bb_status;
}

int bb_ui_draw_measure( UIState *s,  const char* bb_value, const char* bb_uom, const char* bb_label, 
		int bb_x, int bb_y, int bb_uom_dx,
		NVGcolor bb_valueColor, NVGcolor bb_labelColor, NVGcolor bb_uomColor, 
		int bb_valueFontSize, int bb_labelFontSize, int bb_uomFontSize )  {
  const UIScene *scene = &s->scene;	
  nvgTextAlign(s->vg, NVG_ALIGN_CENTER | NVG_ALIGN_BASELINE);
  int dx = 0;
  if (strlen(bb_uom) > 0) {
  	dx = (int)(bb_uomFontSize*2.5/2);
   }
  //print value
  nvgFontFace(s->vg, "sans-semibold");
  nvgFontSize(s->vg, bb_valueFontSize*2.5);
  nvgFillColor(s->vg, bb_valueColor);
  nvgText(s->vg, bb_x-dx/2, bb_y+ (int)(bb_valueFontSize*2.5)+5, bb_value, NULL);
  //print label
  nvgFontFace(s->vg, "sans-regular");
  nvgFontSize(s->vg, bb_labelFontSize*2.5);
  nvgFillColor(s->vg, bb_labelColor);
  nvgText(s->vg, bb_x, bb_y + (int)(bb_valueFontSize*2.5)+5 + (int)(bb_labelFontSize*2.5)+5, bb_label, NULL);
  //print uom
  if (strlen(bb_uom) > 0) {
      nvgSave(s->vg);
	  int rx =bb_x + bb_uom_dx + bb_valueFontSize -3;
	  int ry = bb_y + (int)(bb_valueFontSize*2.5/2)+25;
	  nvgTranslate(s->vg,rx,ry);
	  nvgRotate(s->vg, -1.5708); //-90deg in radians
	  nvgFontFace(s->vg, "sans-regular");
	  nvgFontSize(s->vg, (int)(bb_uomFontSize*2.5));
	  nvgFillColor(s->vg, bb_uomColor);
	  nvgText(s->vg, 0, 0, bb_uom, NULL);
	  nvgRestore(s->vg);
  }
  return (int)((bb_valueFontSize + bb_labelFontSize)*2.5) + 5;
}


bool bb_handle_ui_touch( UIState *s, int touch_x, int touch_y) {
  for(int i=0; i<6; i++) {
    if (s->b.btns_r[i] > 0) {
      if ((abs(touch_x - s->b.btns_x[i]) < s->b.btns_r[i]) && (abs(touch_y - s->b.btns_y[i]) < s->b.btns_r[i])) {
        //found it; change the status
        if (s->b.btns_status[i] > 0) {
          s->b.btns_status[i] = 0;
        } else {
          s->b.btns_status[i] = 1;
        }
        //now let's send the cereal
        
        struct capn c;
        capn_init_malloc(&c);
        struct capn_ptr cr = capn_root(&c);
        struct capn_segment *cs = cr.seg;
        
        struct cereal_UIButtonStatus btn_d;
        btn_d.btnId = i;
        btn_d.btnStatus = s->b.btns_status[i];

        cereal_UIButtonStatus_ptr btn_p = cereal_new_UIButtonStatus(cs);
        
        cereal_write_UIButtonStatus(&btn_d, btn_p);
        int setp_ret = capn_setp(capn_root(&c), 0, btn_p.p);
        assert(setp_ret == 0);

        uint8_t buf[4096];
        ssize_t rs = capn_write_mem(&c, buf, sizeof(buf), 0);

        capn_free(&c);
        
        zmq_send(s->b.uiButtonStatus_sock_raw, buf,rs,0);
        
        return true;
      }
    }
  }
  return false;
};

int bb_get_button_status( UIState *s, char *btn_name) {
  int ret_status = -1;
  for (int i = 0; i< 6; i++) {
    if (strcmp(s->b.btns[i].btn_name,btn_name)==0) {
      ret_status = s->b.btns_status[i];
    }
  }
  return ret_status;
}

void bb_draw_button( UIState *s, int btn_id) {
  const UIScene *scene = &s->scene;

  int viz_button_x = 0;
  int viz_button_y = (box_y + (bdr_s*1.5)) + 20;
  int viz_button_w = 140;
  int viz_button_h = 140;

  char *btn_text, *btn_text2;
  
  int delta_x = viz_button_w * 1.1;
  int delta_y = 0;
  int dx1 = 200;
  int dx2 = 190;
  int dy = 0;

  if (s->b.tri_state_switch ==2) {
    delta_y = delta_x;
    delta_x = 0;
    dx1 = 20;
    dx2 = 160;
    dy = 200;
  }

  if (btn_id >2) {
    viz_button_x = scene->ui_viz_rx + scene->ui_viz_rw - (bdr_s*2) -dx2;
    viz_button_x -= (6-btn_id) * delta_x ;
    viz_button_y += (btn_id-3) * delta_y + dy;
    
  } else {
    viz_button_x = scene->ui_viz_rx + (bdr_s*2) + dx1;
    viz_button_x +=  (btn_id) * delta_x;
    viz_button_y += btn_id * delta_y + dy;
  }
  

  btn_text = s->b.btns[btn_id].btn_label;
  btn_text2 = s->b.btns[btn_id].btn_label2;
  
  if (strcmp(btn_text,"")==0) {
    s->b.btns_r[btn_id] = 0;
  } else {
    s->b.btns_r[btn_id]= (int)((viz_button_w + viz_button_h)/4);
  }
  s->b.btns_x[btn_id]=viz_button_x + s->b.btns_r[btn_id];
  s->b.btns_y[btn_id]=viz_button_y + s->b.btns_r[btn_id];
  if (s->b.btns_r[btn_id] == 0) {
    return;
  }
  
  nvgBeginPath(s->vg);
  nvgRoundedRect(s->vg, viz_button_x, viz_button_y, viz_button_w, viz_button_h, 80);
  nvgStrokeWidth(s->vg, 12);

  
  if (s->b.btns_status[btn_id] ==0) {
    //disabled - red
    nvgStrokeColor(s->vg, nvgRGBA(255, 0, 0, 200));
    if (strcmp(btn_text2,"")==0) {
      btn_text2 = "Off";
    }
  } else
  if (s->b.btns_status[btn_id] ==1) {
    //enabled - white
    nvgStrokeColor(s->vg, nvgRGBA(255,255,255,200));
    nvgStrokeWidth(s->vg, 4);
    if (strcmp(btn_text2,"")==0) {
      btn_text2 = "Ready";
    }
  } else
  if (s->b.btns_status[btn_id] ==2) {
    //active - green
    nvgStrokeColor(s->vg, nvgRGBA(28, 204,98,200));
    if (strcmp(btn_text2,"")==0) {
      btn_text2 = "Active";
    }
  } else
  if (s->b.btns_status[btn_id] ==9) {
    //available - thin white
    nvgStrokeColor(s->vg, nvgRGBA(200,200,200,40));
    nvgStrokeWidth(s->vg, 4);
    if (strcmp(btn_text2,"")==0) {
      btn_text2 = "";
    }
  } else {
    //others - orange
    nvgStrokeColor(s->vg, nvgRGBA(255, 188, 3, 200));
    if (strcmp(btn_text2,"")==0) {
      btn_text2 = "Alert";
    }
  }

  nvgStroke(s->vg);

  nvgTextAlign(s->vg, NVG_ALIGN_CENTER | NVG_ALIGN_BASELINE);
  nvgFontFace(s->vg, "sans-regular");
  nvgFontSize(s->vg, 14*2.5);
  nvgFillColor(s->vg, nvgRGBA(255, 255, 255, 200));
  nvgText(s->vg, viz_button_x+viz_button_w/2, viz_button_y + 112, btn_text2, NULL);

  nvgFontFace(s->vg, "sans-semibold");
  nvgFontSize(s->vg, 28*2.5);
  nvgFillColor(s->vg, nvgRGBA(255, 255, 255, 255));
  nvgText(s->vg, viz_button_x+viz_button_w/2, viz_button_y + 85,btn_text, NULL);
}

void bb_draw_buttons( UIState *s) {
  for (int i = 0; i < 6; i++) {
    bb_draw_button(s,i);
  }
}

void bb_ui_draw_custom_alert( UIState *s) {
    if ((strlen(s->b.custom_message) > 0) && (strlen(s->scene.alert_text1)==0)){
      if (!((bb_get_button_status(s,"msg") == 0) && (s->b.custom_message_status<=3))) {
        bb_ui_draw_vision_alert(s, ALERTSIZE_SMALL, s->b.custom_message_status,
                              s->b.custom_message,"");
                              
      }
    } 
}


void bb_ui_draw_measures_left( UIState *s, int bb_x, int bb_y, int bb_w ) {
	const UIScene *scene = &s->scene;		
	int bb_rx = bb_x + (int)(bb_w/2);
	int bb_ry = bb_y;
	int bb_h = 5; 
	NVGcolor lab_color = nvgRGBA(255, 255, 255, 200);
	NVGcolor uom_color = nvgRGBA(255, 255, 255, 200);
	int value_fontSize=30;
	int label_fontSize=15;
	int uom_fontSize = 15;
	int bb_uom_dx =  (int)(bb_w /2 - uom_fontSize*2.5) ;
	
	//add CPU temperature
	if (true) {
	    	char val_str[16];
		char uom_str[6];
		NVGcolor val_color = nvgRGBA(255, 255, 255, 200);
			if((int)(s->b.maxCpuTemp/10) > 80) {
				val_color = nvgRGBA(255, 188, 3, 200);
			}
			if((int)(s->b.maxCpuTemp/10) > 92) {
				val_color = nvgRGBA(255, 0, 0, 200);
			}
			// temp is alway in C * 10
			if (s->is_metric) {
				 snprintf(val_str, sizeof(val_str), "%d C", (int)(s->b.maxCpuTemp/10));
			} else {
				 snprintf(val_str, sizeof(val_str), "%d F", (int)(32+9*(s->b.maxCpuTemp/10)/5));
			}
		snprintf(uom_str, sizeof(uom_str), "");
		bb_h +=bb_ui_draw_measure(s,  val_str, uom_str, "CPU TEMP", 
				bb_rx, bb_ry, bb_uom_dx,
				val_color, lab_color, uom_color, 
				value_fontSize, label_fontSize, uom_fontSize );
		bb_ry = bb_y + bb_h;
	}

   //add battery temperature
	if (true) {
		char val_str[16];
		char uom_str[6];
		NVGcolor val_color = nvgRGBA(255, 255, 255, 200);
		if((int)(s->b.maxBatTemp/1000) > 40) {
			val_color = nvgRGBA(255, 188, 3, 200);
		}
		if((int)(s->b.maxBatTemp/1000) > 50) {
			val_color = nvgRGBA(255, 0, 0, 200);
		}
		// temp is alway in C * 1000
		if (s->is_metric) {
			 snprintf(val_str, sizeof(val_str), "%d C", (int)(s->b.maxBatTemp/1000));
		} else {
			 snprintf(val_str, sizeof(val_str), "%d F", (int)(32+9*(s->b.maxBatTemp/1000)/5));
		}
		snprintf(uom_str, sizeof(uom_str), "");
		bb_h +=bb_ui_draw_measure(s,  val_str, uom_str, "BAT TEMP", 
				bb_rx, bb_ry, bb_uom_dx,
				val_color, lab_color, uom_color, 
				value_fontSize, label_fontSize, uom_fontSize );
		bb_ry = bb_y + bb_h;
	}
	
	//add grey panda GPS accuracy
	if (true) {
		char val_str[16];
		char uom_str[3];
		NVGcolor val_color = nvgRGBA(255, 255, 255, 200);
		//show red/orange if gps accuracy is high
	    if(s->b.gpsAccuracy > 0.59) {
	       val_color = nvgRGBA(255, 188, 3, 200);
	    }
	    if(s->b.gpsAccuracy > 0.8) {
	       val_color = nvgRGBA(255, 0, 0, 200);
	    }


		// gps accuracy is always in meters
		if (s->is_metric) {
			 snprintf(val_str, sizeof(val_str), "%d", (int)(s->b.gpsAccuracy*100.0));
		} else {
			 snprintf(val_str, sizeof(val_str), "%.1f", s->b.gpsAccuracy * 3.28084 * 12);
		}
		if (s->is_metric) {
			snprintf(uom_str, sizeof(uom_str), "cm");;
		} else {
			snprintf(uom_str, sizeof(uom_str), "in");
		}
		bb_h +=bb_ui_draw_measure(s,  val_str, uom_str, "GPS PREC", 
				bb_rx, bb_ry, bb_uom_dx,
				val_color, lab_color, uom_color, 
				value_fontSize, label_fontSize, uom_fontSize );
		bb_ry = bb_y + bb_h;
	}
  //add free space - from bthaler1
	if (true) {
		char val_str[16];
		char uom_str[3];
		NVGcolor val_color = nvgRGBA(255, 255, 255, 200);

		//show red/orange if free space is low
		if(s->b.freeSpace < 0.4) {
			val_color = nvgRGBA(255, 188, 3, 200);
		}
		if(s->b.freeSpace < 0.2) {
			val_color = nvgRGBA(255, 0, 0, 200);
		}

		snprintf(val_str, sizeof(val_str), "%.1f", s->b.freeSpace* 100);
		snprintf(uom_str, sizeof(uom_str), "%%");

		bb_h +=bb_ui_draw_measure(s, val_str, uom_str, "FREE", 
			bb_rx, bb_ry, bb_uom_dx,
			val_color, lab_color, uom_color, 
			value_fontSize, label_fontSize, uom_fontSize );
		bb_ry = bb_y + bb_h;
	}	
	//finally draw the frame
	bb_h += 20;
	nvgBeginPath(s->vg);
  	nvgRoundedRect(s->vg, bb_x, bb_y, bb_w, bb_h, 20);
  	nvgStrokeColor(s->vg, nvgRGBA(255,255,255,80));
  	nvgStrokeWidth(s->vg, 6);
  	nvgStroke(s->vg);
}


void bb_ui_draw_measures_right( UIState *s, int bb_x, int bb_y, int bb_w ) {
	const UIScene *scene = &s->scene;		
	int bb_rx = bb_x + (int)(bb_w/2);
	int bb_ry = bb_y;
	int bb_h = 5; 
	NVGcolor lab_color = nvgRGBA(255, 255, 255, 200);
	NVGcolor uom_color = nvgRGBA(255, 255, 255, 200);
	int value_fontSize=30;
	int label_fontSize=15;
	int uom_fontSize = 15;
	int bb_uom_dx =  (int)(bb_w /2 - uom_fontSize*2.5) ;
	
	//add visual radar relative distance
	if (true) {
		char val_str[16];
		char uom_str[6];
		NVGcolor val_color = nvgRGBA(255, 255, 255, 200);
		if (scene->lead_status) {
			//show RED if less than 5 meters
			//show orange if less than 15 meters
			if((int)(scene->lead_d_rel) < 15) {
				val_color = nvgRGBA(255, 188, 3, 200);
			}
			if((int)(scene->lead_d_rel) < 5) {
				val_color = nvgRGBA(255, 0, 0, 200);
			}
			// lead car relative distance is always in meters
			if (s->is_metric) {
				 snprintf(val_str, sizeof(val_str), "%d", (int)scene->lead_d_rel);
			} else {
				 snprintf(val_str, sizeof(val_str), "%d", (int)(scene->lead_d_rel * 3.28084));
			}
		} else {
		   snprintf(val_str, sizeof(val_str), "-");
		}
		if (s->is_metric) {
			snprintf(uom_str, sizeof(uom_str), "m   ");
		} else {
			snprintf(uom_str, sizeof(uom_str), "ft");
		}
		bb_h +=bb_ui_draw_measure(s,  val_str, uom_str, "REL DIST", 
				bb_rx, bb_ry, bb_uom_dx,
				val_color, lab_color, uom_color, 
				value_fontSize, label_fontSize, uom_fontSize );
		bb_ry = bb_y + bb_h;
	}
	
	//add visual radar relative speed
	if (true) {
		char val_str[16];
		char uom_str[6];
		NVGcolor val_color = nvgRGBA(255, 255, 255, 200);
		if (scene->lead_status) {
			//show Orange if negative speed (approaching)
			//show Orange if negative speed faster than 5mph (approaching fast)
			if((int)(scene->lead_v_rel) < 0) {
				val_color = nvgRGBA(255, 188, 3, 200);
			}
			if((int)(scene->lead_v_rel) < -5) {
				val_color = nvgRGBA(255, 0, 0, 200);
			}
			// lead car relative speed is always in meters
			if (s->is_metric) {
				 snprintf(val_str, sizeof(val_str), "%d", (int)(scene->lead_v_rel * 3.6 + 0.5));
			} else {
				 snprintf(val_str, sizeof(val_str), "%d", (int)(scene->lead_v_rel * 2.2374144 + 0.5));
			}
		} else {
		   snprintf(val_str, sizeof(val_str), "-");
		}
		if (s->is_metric) {
			snprintf(uom_str, sizeof(uom_str), "km/h");;
		} else {
			snprintf(uom_str, sizeof(uom_str), "mph");
		}
		bb_h +=bb_ui_draw_measure(s,  val_str, uom_str, "REL SPD", 
				bb_rx, bb_ry, bb_uom_dx,
				val_color, lab_color, uom_color, 
				value_fontSize, label_fontSize, uom_fontSize );
		bb_ry = bb_y + bb_h;
	}
	
	//add  steering angle
	if (true) {
		char val_str[16];
		char uom_str[6];
		NVGcolor val_color = nvgRGBA(255, 255, 255, 200);
			//show Orange if more than 6 degrees
			//show red if  more than 12 degrees
			if(((int)(s->b.angleSteers) < -6) || ((int)(s->b.angleSteers) > 6)) {
				val_color = nvgRGBA(255, 188, 3, 200);
			}
			if(((int)(s->b.angleSteers) < -12) || ((int)(s->b.angleSteers) > 12)) {
				val_color = nvgRGBA(255, 0, 0, 200);
			}
			// steering is in degrees
			snprintf(val_str, sizeof(val_str), "%.1f",(s->b.angleSteers));

	    snprintf(uom_str, sizeof(uom_str), "deg");
		bb_h +=bb_ui_draw_measure(s,  val_str, uom_str, "STEER", 
				bb_rx, bb_ry, bb_uom_dx,
				val_color, lab_color, uom_color, 
				value_fontSize, label_fontSize, uom_fontSize );
		bb_ry = bb_y + bb_h;
	}
	
	//add  desired steering angle
	if (true) {
		char val_str[16];
		char uom_str[6];
		NVGcolor val_color = nvgRGBA(255, 255, 255, 200);
			//show Orange if more than 6 degrees
			//show red if  more than 12 degrees
			if(((int)(s->b.angleSteersDes) < -6) || ((int)(s->b.angleSteersDes) > 6)) {
				val_color = nvgRGBA(255, 188, 3, 200);
			}
			if(((int)(s->b.angleSteersDes) < -12) || ((int)(s->b.angleSteersDes) > 12)) {
				val_color = nvgRGBA(255, 0, 0, 200);
			}
			// steering is in degrees
			snprintf(val_str, sizeof(val_str), "%.1f",(s->b.angleSteersDes));

	    snprintf(uom_str, sizeof(uom_str), "deg");
		bb_h +=bb_ui_draw_measure(s,  val_str, uom_str, "DES STEER", 
				bb_rx, bb_ry, bb_uom_dx,
				val_color, lab_color, uom_color, 
				value_fontSize, label_fontSize, uom_fontSize );
		bb_ry = bb_y + bb_h;
	}
	
	
	//finally draw the frame
	bb_h += 20;
	nvgBeginPath(s->vg);
  	nvgRoundedRect(s->vg, bb_x, bb_y, bb_w, bb_h, 20);
  	nvgStrokeColor(s->vg, nvgRGBA(255,255,255,80));
  	nvgStrokeWidth(s->vg, 6);
  	nvgStroke(s->vg);
}

//draw grid from wiki
void ui_draw_vision_grid( UIState *s) {
  const UIScene *scene = &s->scene;
  bool is_cruise_set = false;//(s->scene.v_cruise != 0 && s->scene.v_cruise != 255);
  if (!is_cruise_set) {
    const int grid_spacing = 30;

    int ui_viz_rx = scene->ui_viz_rx;
    int ui_viz_rw = scene->ui_viz_rw;

    nvgSave(s->vg);

    // path coords are worked out in rgb-box space
    nvgTranslate(s->vg, 240.0f, 0.0);

    // zooom in 2x
    nvgTranslate(s->vg, -1440.0f / 2, -1080.0f / 2);
    nvgScale(s->vg, 2.0, 2.0);

    nvgScale(s->vg, 1440.0f / s->rgb_width, 1080.0f / s->rgb_height);

    nvgBeginPath(s->vg);
    nvgStrokeColor(s->vg, nvgRGBA(255,255,255,128));
    nvgStrokeWidth(s->vg, 1);

    for (int i=box_y; i < box_h; i+=grid_spacing) {
      nvgMoveTo(s->vg, ui_viz_rx, i);
      //nvgLineTo(s->vg, ui_viz_rx, i);
      nvgLineTo(s->vg, ((ui_viz_rw + ui_viz_rx) / 2)+ 10, i);
    }

    for (int i=ui_viz_rx + 12; i <= ui_viz_rw; i+=grid_spacing) {
      nvgMoveTo(s->vg, i, 0);
      nvgLineTo(s->vg, i, 1000);
    }
    nvgStroke(s->vg);
    nvgRestore(s->vg);
  }
}

void bb_ui_draw_logo( UIState *s) {
  if ((s->status != STATUS_DISENGAGED) && (s->status != STATUS_STOPPED)) { //(s->status != STATUS_DISENGAGED) {//
    return;
  }
  int rduration = 8000;
  int logot = (bb_currentTimeInMilis() % rduration);
  int logoi = s->b.img_logo;
  if ((logot > (int)(rduration/4)) && (logot < (int)(3*rduration/4))) {
    logoi = s->b.img_logo2;
  }
  if (logot < (int)(rduration/2)) {
    logot = logot - (int)(rduration/4);
  } else {
    logot = logot - (int)(3*rduration/4);
  }
  float logop = fabs(4.0*logot/rduration);
  const UIScene *scene = &s->scene;
  const int ui_viz_rx = scene->ui_viz_rx;
  const int ui_viz_rw = scene->ui_viz_rw;
  const int viz_event_w = (int)(820 * logop);
  const int viz_event_h = 820;
  const int viz_event_x = (ui_viz_rx + (ui_viz_rw - viz_event_w - bdr_s*2)/2);
  const int viz_event_y = 200;
  bool is_engageable = scene->engageable;
  float viz_event_alpha = 1.0f;
  nvgBeginPath(s->vg);
  NVGpaint imgPaint = nvgImagePattern(s->vg, viz_event_x, viz_event_y,
  viz_event_w, viz_event_h, 0, logoi, viz_event_alpha);
  nvgRect(s->vg, viz_event_x, viz_event_y, (int)viz_event_w, viz_event_h);
  nvgFillPaint(s->vg, imgPaint);
  nvgFill(s->vg);
}

void bb_ui_read_triState_switch( UIState *s) {
  //get 3-state switch position
  int tri_state_fd;
  char buffer[10];
  if  (bb_currentTimeInMilis() - s->b.tri_state_switch_last_read > 2000)  {
    tri_state_fd = open ("/sys/devices/virtual/switch/tri-state-key/state", O_RDONLY);
    //if we can't open then switch should be considered in the middle, nothing done
    if (tri_state_fd == -1) {
      s->b.tri_state_switch = 1; // default value
    } else {
      read (tri_state_fd, &buffer, 10);
      s->b.tri_state_switch = buffer[0] -48;
      close(tri_state_fd);
      s->b.tri_state_switch_last_read = bb_currentTimeInMilis();
    }
  }
}

void bb_ui_draw_UI( UIState *s) {
  const UIScene *scene = &s->scene;
	const int bb_dml_w = 180;
	const int bb_dml_x =  (scene->ui_viz_rx + (bdr_s * 2));
	const int bb_dml_y = (box_y + (bdr_s * 1.5)) + 220;
	const int bb_dmr_w = 180;
  const int bb_dmr_x = scene->ui_viz_rx + scene->ui_viz_rw - bb_dmr_w - (bdr_s * 2) ; 
  const int bb_dmr_y = (box_y + (bdr_s * 1.5)) + 220;
  
  if (s->b.tri_state_switch == 1) {
    // Normal mode: live camera background and all icons.
    bb_ui_draw_measures_left(s,bb_dml_x, bb_dml_y, bb_dml_w );
    bb_ui_draw_measures_right(s,bb_dmr_x, bb_dmr_y, bb_dmr_w );
    bb_draw_buttons(s);
<<<<<<< HEAD
    bb_ui_draw_logo(s);
  }
  if (s->b.tri_state_switch ==2) {
    // Simple mode: black background, animated cars, and fewer icons.
    bb_draw_buttons(s);
    bb_ui_draw_logo(s);
  }
  if (s->b.tri_state_switch ==3) {
    // Minimal mode: a black screen that only shows alerts.
=======
    bb_ui_draw_custom_alert(s);
    //bb_ui_draw_logo(s);
	 }
   if (s->b.tri_state_switch ==2) {
	 	const UIScene *scene = &s->scene;
	  const int bb_dml_w = 180;
	  const int bb_dml_x =  (scene->ui_viz_rx + (bdr_s*2));
	  const int bb_dml_y = (box_y + (bdr_s*1.5))+220;
	  
	  const int bb_dmr_w = 180;
	  const int bb_dmr_x = scene->ui_viz_rx + scene->ui_viz_rw - bb_dmr_w - (bdr_s*2) ; 
	  const int bb_dmr_y = (box_y + (bdr_s*1.5))+220;
    bb_draw_buttons(s);
    bb_ui_draw_custom_alert(s);
    //bb_ui_draw_logo(s);
    //bb_ui_draw_car(s);
	 }
	 if (s->b.tri_state_switch ==3) {
    //we now use the state 3 for minimalistic data alerts
	 	const UIScene *scene = &s->scene;
	  const int bb_dml_w = 180;
	  const int bb_dml_x =  (scene->ui_viz_rx + (bdr_s*2));
	  const int bb_dml_y = (box_y + (bdr_s*1.5))+220;
	  
	  const int bb_dmr_w = 180;
	  const int bb_dmr_x = scene->ui_viz_rx + scene->ui_viz_rw - bb_dmr_w - (bdr_s*2) ; 
	  const int bb_dmr_y = (box_y + (bdr_s*1.5))+220;
    //bb_ui_draw_measures_left(s,bb_dml_x, bb_dml_y, bb_dml_w );
    //bb_ui_draw_measures_right(s,bb_dmr_x, bb_dmr_y, bb_dmr_w );
>>>>>>> b78c1e4c
    bb_draw_buttons(s);
  }
  
  bb_ui_draw_custom_alert(s);
}


void bb_ui_init(UIState *s) {

    //BB INIT
    s->b.shouldDrawFrame = true;
    s->status = STATUS_DISENGAGED;
    strcpy(s->b.car_model,"Tesla");
    strcpy(s->b.car_folder,"tesla");
    s->b.tri_state_switch = -1;
    s->b.tri_state_switch_last_read = 0;

    //BB Define CAPNP sock
    s->b.uiButtonInfo_sock = zsock_new_sub(">tcp://127.0.0.1:8201", "");
    assert(s->b.uiButtonInfo_sock);
    s->b.uiButtonInfo_sock_raw = zsock_resolve(s->b.uiButtonInfo_sock);

    s->b.uiCustomAlert_sock = zsock_new_sub(">tcp://127.0.0.1:8202", "");
    assert(s->b.uiCustomAlert_sock);
    s->b.uiCustomAlert_sock_raw = zsock_resolve(s->b.uiCustomAlert_sock);

    s->b.uiSetCar_sock = zsock_new_sub(">tcp://127.0.0.1:8203", "");
    assert(s->b.uiSetCar_sock);
    s->b.uiSetCar_sock_raw = zsock_resolve(s->b.uiSetCar_sock);

    s->b.uiPlaySound_sock = zsock_new_sub(">tcp://127.0.0.1:8205", "");
    assert(s->b.uiPlaySound_sock);
    s->b.uiPlaySound_sock_raw = zsock_resolve(s->b.uiPlaySound_sock);

    s->b.uiButtonStatus_sock = zsock_new_pub("@tcp://127.0.0.1:8204");
    assert(s->b.uiButtonStatus_sock);
    s->b.uiButtonStatus_sock_raw = zsock_resolve(s->b.uiButtonStatus_sock);

    s->b.gps_sock = zsock_new_sub(">tcp://127.0.0.1:8032","");
    assert(s->b.gps_sock);
    s->b.gps_sock_raw = zsock_resolve(s->b.gps_sock);

    //BB Load Images
    s->b.img_logo = nvgCreateImage(s->vg, "../assets/img_spinner_comma.png", 1);
    s->b.img_logo2 = nvgCreateImage(s->vg, "../assets/img_spinner_comma2.png", 1);
    s->b.img_car = nvgCreateImage(s->vg, "../assets/img_car_tesla.png", 1);
}

void bb_ui_play_sound( UIState *s, int sound) {
    char* snd_command;
    int bts = bb_get_button_status(s,"sound");
    if ((bts > 0) || (bts == -1)) {
        asprintf(&snd_command, "python /data/openpilot/selfdrive/car/modules/snd/playsound.py %d &", sound);
        system(snd_command);
    }
}

void bb_ui_set_car( UIState *s, char *model, char *folder) {
    strcpy(s->b.car_model,model);
    strcpy(s->b.car_folder, folder);
}

void  bb_ui_poll_update( UIState *s) {
    int err;
    zmq_pollitem_t bb_polls[8] = {{0}};
    bb_polls[0].socket = s->b.uiButtonInfo_sock_raw;
    bb_polls[0].events = ZMQ_POLLIN;
    bb_polls[1].socket = s->b.uiCustomAlert_sock_raw;
    bb_polls[1].events = ZMQ_POLLIN;
    bb_polls[2].socket = s->b.uiSetCar_sock_raw;
    bb_polls[2].events = ZMQ_POLLIN;
    bb_polls[3].socket = s->b.uiPlaySound_sock_raw;
    bb_polls[3].events = ZMQ_POLLIN;
    bb_polls[4].socket = s->b.gps_sock_raw;
    bb_polls[4].events = ZMQ_POLLIN;
    
    //check tri-state switch
    bb_ui_read_triState_switch(s);
    
    while (true) {
        

        int ret = zmq_poll(bb_polls, 5, 0);
        if (ret < 0) {
          LOGW("bb poll failed (%d)", ret);
          break;
        }
        if (ret == 0) {
          //LOGW("poll empty");
          break;
        }

        if (bb_polls[0].revents) {
          //button info socket
          zmq_msg_t msg;
          err = zmq_msg_init(&msg);
          assert(err == 0);
          err = zmq_msg_recv(&msg, s->b.uiButtonInfo_sock_raw, 0);
          assert(err >= 0);

          struct capn ctx;
          capn_init_mem(&ctx, zmq_msg_data(&msg), zmq_msg_size(&msg), 0);

          cereal_UIButtonInfo_ptr stp;
          stp.p = capn_getp(capn_root(&ctx), 0, 1);
          struct cereal_UIButtonInfo datad;
          cereal_read_UIButtonInfo(&datad, stp);

          int id = datad.btnId;
          //LOGW("got button info: ID = (%d)", id);
          strcpy(s->b.btns[id].btn_name,(char *)datad.btnName.str);
          strcpy(s->b.btns[id].btn_label, (char *)datad.btnLabel.str);
          strcpy(s->b.btns[id].btn_label2, (char *)datad.btnLabel2.str);
          s->b.btns_status[id] = datad.btnStatus;
          
          capn_free(&ctx);
          zmq_msg_close(&msg);
        }  
        if (bb_polls[1].revents) {
          //custom alert socket
          zmq_msg_t msg;
          err = zmq_msg_init(&msg);
          assert(err == 0);
          err = zmq_msg_recv(&msg, s->b.uiCustomAlert_sock_raw, 0);
          assert(err >= 0);

          struct capn ctx;
          capn_init_mem(&ctx, zmq_msg_data(&msg), zmq_msg_size(&msg), 0);

          cereal_UICustomAlert_ptr stp;
          stp.p = capn_getp(capn_root(&ctx), 0, 1);
          struct cereal_UICustomAlert  datad;
          cereal_read_UICustomAlert(&datad, stp);

          strcpy(s->b.custom_message,datad.caText.str);
          s->b.custom_message_status = datad.caStatus;

          if ((strlen(s->b.custom_message) > 0) && (strlen(s->scene.alert_text1)==0)){
            if (!((bb_get_button_status(s,"msg") == 0) && (s->b.custom_message_status<=3))) {
              set_awake(s, true);
            }
          }

          if ((strlen(s->scene.alert_text1) > 0) || (strlen(s->scene.alert_text2) > 0) ) {
            set_awake(s, true);
          }
          
          capn_free(&ctx);
          zmq_msg_close(&msg);
          // wakeup bg thread since status changed
          pthread_cond_signal(&s->bg_cond);
        }  
        if (bb_polls[2].revents) {
          //set car model socket
          zmq_msg_t msg;
          err = zmq_msg_init(&msg);
          assert(err == 0);
          err = zmq_msg_recv(&msg, s->b.uiSetCar_sock_raw, 0);
          assert(err >= 0);

          struct capn ctx;
          capn_init_mem(&ctx, zmq_msg_data(&msg), zmq_msg_size(&msg), 0);

          cereal_UISetCar_ptr stp;
          stp.p = capn_getp(capn_root(&ctx), 0, 1);
          struct cereal_UISetCar datad;
          cereal_read_UISetCar(&datad, stp);

          if ((strcmp(s->b.car_model,(char *) datad.icCarName.str) != 0) || (strcmp(s->b.car_folder, (char *) datad.icCarFolder.str) !=0)) {
            strcpy(s->b.car_model, (char *) datad.icCarName.str);
            strcpy(s->b.car_folder, (char *) datad.icCarFolder.str);
            LOGW("Car folder set (%s)", s->b.car_folder);

            if (strcmp(s->b.car_folder,"tesla")==0) {
              s->b.img_logo = nvgCreateImage(s->vg, "../assets/img_spinner_comma.png", 1);
              s->b.img_logo2 = nvgCreateImage(s->vg, "../assets/img_spinner_comma2.png", 1);
              LOGW("Spinning logo set for Tesla");
            } else if (strcmp(s->b.car_folder,"honda")==0) {
              s->b.img_logo = nvgCreateImage(s->vg, "../assets/img_spinner_comma.honda.png", 1);
              s->b.img_logo2 = nvgCreateImage(s->vg, "../assets/img_spinner_comma.honda2.png", 1);
              LOGW("Spinning logo set for Honda");
            } else if (strcmp(s->b.car_folder,"toyota")==0) {
              s->b.img_logo = nvgCreateImage(s->vg, "../assets/img_spinner_comma.toyota.png", 1);
              s->b.img_logo2 = nvgCreateImage(s->vg, "../assets/img_spinner_comma.toyota2.png", 1);
              LOGW("Spinning logo set for Toyota");
            };
          }
          capn_free(&ctx);
          zmq_msg_close(&msg);
        }  
        if (bb_polls[3].revents) {
          //play sound socket
          zmq_msg_t msg;
          err = zmq_msg_init(&msg);
          assert(err == 0);
          err = zmq_msg_recv(&msg, s->b.uiPlaySound_sock_raw, 0);
          assert(err >= 0);

          struct capn ctx;
          capn_init_mem(&ctx, zmq_msg_data(&msg), zmq_msg_size(&msg), 0);

          cereal_UIPlaySound_ptr stp;
          stp.p = capn_getp(capn_root(&ctx), 0, 1);
          struct cereal_UIPlaySound datad;
          cereal_read_UIPlaySound(&datad, stp);

          int snd = datad.sndSound;
          bb_ui_play_sound(s,snd);
          
          capn_free(&ctx);
          zmq_msg_close(&msg);
        } 
        if (bb_polls[4].revents) {
            // gps socket
            zmq_msg_t msg;
            err = zmq_msg_init(&msg);
            assert(err == 0);
            err = zmq_msg_recv(&msg, s->b.gps_sock_raw, 0);
            assert(err >= 0);

            struct capn ctx;
            capn_init_mem(&ctx, zmq_msg_data(&msg), zmq_msg_size(&msg), 0);

            cereal_Event_ptr eventp;
            eventp.p = capn_getp(capn_root(&ctx), 0, 1);
            struct cereal_Event eventd;
            cereal_read_Event(&eventd, eventp);

            struct cereal_GpsLocationData datad;
            cereal_read_GpsLocationData(&datad, eventd.gpsLocation);

            s->b.gpsAccuracy = datad.accuracy;
            if (s->b.gpsAccuracy>100)
            {
                s->b.gpsAccuracy=99.99;
            }
            else if (s->b.gpsAccuracy==0)
            {
                s->b.gpsAccuracy=99.8;
            }
            capn_free(&ctx);
            zmq_msg_close(&msg);
        }
            
    }
}

 
<|MERGE_RESOLUTION|>--- conflicted
+++ resolved
@@ -1,1082 +1,1070 @@
-#include "cereal/gen/c/ui.capnp.h"
-
-
-
-
-vec3 bb_car_space_to_full_frame(const  UIState *s, vec4 car_space_projective) {
-  const UIScene *scene = &s->scene;
-
-  // We'll call the car space point p.
-  // First project into normalized image coordinates with the extrinsics matrix.
-  const vec4 Ep4 = matvecmul(scene->extrinsic_matrix, car_space_projective);
-
-  // The last entry is zero because of how we store E (to use matvecmul).
-  const vec3 Ep = {{Ep4.v[0], Ep4.v[1], Ep4.v[2]}};
-  const vec3 KEp = matvecmul3(intrinsic_matrix, Ep);
-
-  // Project.
-  const vec3 p_image = {{KEp.v[0] / KEp.v[2], KEp.v[1] / KEp.v[2], 1.}};
-  return p_image;
-}
-
-
-
-void bb_ui_draw_vision_alert( UIState *s, int va_size, int va_color,
-                                  const char* va_text1, const char* va_text2) {
-  const UIScene *scene = &s->scene;
-  int ui_viz_rx = scene->ui_viz_rx;
-  int ui_viz_rw = scene->ui_viz_rw;
-  bool hasSidebar = !s->scene.uilayout_sidebarcollapsed;
-  bool mapEnabled = s->scene.uilayout_mapenabled;
-  bool longAlert1 = strlen(va_text1) > 15;
-
-  const uint8_t *color = alert_colors[va_color];
-  const int alr_s = alert_sizes[va_size];
-  const int alr_x = ui_viz_rx-(mapEnabled?(hasSidebar?nav_w:(nav_ww)):0)-bdr_s;
-  const int alr_w = ui_viz_rw+(mapEnabled?(hasSidebar?nav_w:(nav_ww)):0)+(bdr_s*2);
-  const int alr_h = alr_s+(va_size==ALERTSIZE_NONE?0:bdr_s);
-  const int alr_y = vwp_h-alr_h;
-
-  nvgBeginPath(s->vg);
-  nvgRect(s->vg, alr_x, alr_y, alr_w, alr_h);
-  nvgFillColor(s->vg, nvgRGBA(color[0],color[1],color[2],(color[3]*s->alert_blinking_alpha)));
-  nvgFill(s->vg);
-
-  nvgBeginPath(s->vg);
-  NVGpaint gradient = nvgLinearGradient(s->vg, alr_x, alr_y, alr_x, alr_y+alr_h,
-                        nvgRGBAf(0.0,0.0,0.0,0.05), nvgRGBAf(0.0,0.0,0.0,0.35));
-  nvgFillPaint(s->vg, gradient);
-  nvgRect(s->vg, alr_x, alr_y, alr_w, alr_h);
-  nvgFill(s->vg);
-
-  nvgFillColor(s->vg, nvgRGBA(255, 255, 255, 255));
-  nvgTextAlign(s->vg, NVG_ALIGN_CENTER | NVG_ALIGN_BASELINE);
-
-  if (va_size == ALERTSIZE_SMALL) {
-    nvgFontFace(s->vg, "sans-semibold");
-    nvgFontSize(s->vg, 40*2.5);
-    nvgText(s->vg, alr_x+alr_w/2, alr_y+alr_h/2+15, va_text1, NULL);
-  } else if (va_size== ALERTSIZE_MID) {
-    nvgFontFace(s->vg, "sans-bold");
-    nvgFontSize(s->vg, 48*2.5);
-    nvgText(s->vg, alr_x+alr_w/2, alr_y+alr_h/2-45, va_text1, NULL);
-    nvgFontFace(s->vg, "sans-regular");
-    nvgFontSize(s->vg, 36*2.5);
-    nvgText(s->vg, alr_x+alr_w/2, alr_y+alr_h/2+75, va_text2, NULL);
-  } else if (va_size== ALERTSIZE_FULL) {
-    nvgFontSize(s->vg, (longAlert1?72:96)*2.5);
-    nvgFontFace(s->vg, "sans-bold");
-    nvgTextAlign(s->vg, NVG_ALIGN_CENTER | NVG_ALIGN_MIDDLE);
-    nvgTextBox(s->vg, alr_x, alr_y+(longAlert1?360:420), alr_w-60, va_text1, NULL);
-    nvgFontSize(s->vg, 48*2.5);
-    nvgFontFace(s->vg, "sans-regular");
-    nvgTextAlign(s->vg, NVG_ALIGN_CENTER | NVG_ALIGN_BOTTOM);
-    nvgTextBox(s->vg, alr_x, alr_h-(longAlert1?300:360), alr_w-60, va_text2, NULL);
-  }
-}
-
-
-
-void bb_ui_draw_car(  UIState *s) {
-  // replaces the draw_chevron function when button in mid position
-  //static void draw_chevron(UIState *s, float x_in, float y_in, float sz,
-  //                        NVGcolor fillColor, NVGcolor glowColor) {
-  if (!s->scene.lead_status) {
-    //no lead car to draw
-    return;
-  }
-  const UIScene *scene = &s->scene;
-  float x_in = scene->lead_d_rel+2.7;
-  float y_in = scene->lead_y_rel;
-  float sz = 1.0;
-
-  nvgSave(s->vg);
-  nvgTranslate(s->vg, 240.0f, 0.0);
-  nvgTranslate(s->vg, -1440.0f / 2, -1080.0f / 2);
-  nvgScale(s->vg, 2.0, 2.0);
-  nvgScale(s->vg, 1440.0f / s->rgb_width, 1080.0f / s->rgb_height);
-
-  const vec4 p_car_space = (vec4){{x_in, y_in, 0., 1.}};
-  const vec3 p_full_frame = bb_car_space_to_full_frame(s, p_car_space);
-
-  float x = p_full_frame.v[0];
-  float y = p_full_frame.v[1];
-
-  // glow
-
-  float bbsz =0.1*  0.1 + 0.6 * (180-x_in*3.3-20)/180;
-  if (bbsz < 0.1) bbsz = 0.1;
-  if (bbsz > 0.6) bbsz = 0.6;
-  float car_alpha = .8;
-  float car_w = 750 * bbsz;
-  float car_h = 531 * bbsz;
-  float car_y = y - car_h/2;
-  float car_x = x - car_w/2;
-  
-  nvgBeginPath(s->vg);
-  NVGpaint imgPaint = nvgImagePattern(s->vg, car_x, car_y,
-  car_w, car_h, 0, s->b.img_car, car_alpha);
-  nvgRect(s->vg, car_x, car_y, car_w, car_h);
-  nvgFillPaint(s->vg, imgPaint);
-  nvgFill(s->vg);
-  nvgRestore(s->vg);
-}
-
-void bb_draw_lane_fill ( UIState *s) {
-
-  const UIScene *scene = &s->scene;
-
-  nvgSave(s->vg);
-  nvgTranslate(s->vg, 240.0f, 0.0); // rgb-box space
-  nvgTranslate(s->vg, -1440.0f / 2, -1080.0f / 2); // zoom 2x
-  nvgScale(s->vg, 2.0, 2.0);
-  nvgScale(s->vg, 1440.0f / s->rgb_width, 1080.0f / s->rgb_height);
-  nvgBeginPath(s->vg);
-
-  //BB let the magic begin
-  //define variables
-  PathData path;
-  float *points;
-  float off;
-  NVGcolor bb_color = nvgRGBA(138, 140, 142,180);
-  bool started = false;
-  bool is_ghost = true;
-  //left lane, first init
-  path = scene->model.left_lane;
-  points = path.points;
-  off = 0.025*path.prob;
-  //draw left
-  for (int i=0; i<49; i++) {
-    float px = (float)i;
-    float py = points[i] - off;
-    vec4 p_car_space = (vec4){{px, py, 0., 1.}};
-    vec3 p_full_frame = bb_car_space_to_full_frame(s, p_car_space);
-    float x = p_full_frame.v[0];
-    float y = p_full_frame.v[1];
-    if (x < 0 || y < 0.) {
-      continue;
-    }
-    if (!started) {
-      nvgMoveTo(s->vg, x, y);
-      started = true;
-    } else {
-      nvgLineTo(s->vg, x, y);
-    }
-  }
-  //right lane, first init
-  path = scene->model.right_lane;
-  points = path.points;
-  off = 0.025*path.prob;
-  //draw right
-  for (int i=49; i>0; i--) {
-    float px = (float)i;
-    float py = is_ghost?(points[i]-off):(points[i]+off);
-    vec4 p_car_space = (vec4){{px, py, 0., 1.}};
-    vec3 p_full_frame = bb_car_space_to_full_frame(s, p_car_space);
-    float x = p_full_frame.v[0];
-    float y = p_full_frame.v[1];
-    if (x < 0 || y < 0.) {
-      continue;
-    }
-    nvgLineTo(s->vg, x, y);
-  }
-
-  nvgClosePath(s->vg);
-  nvgFillColor(s->vg, bb_color);
-  nvgFill(s->vg);
-  nvgRestore(s->vg);
-
-}
-
-
-
-
-
-long bb_currentTimeInMilis() {
-    struct timespec res;
-    clock_gettime(CLOCK_MONOTONIC, &res);
-    return (res.tv_sec * 1000) + res.tv_nsec/1000000;
-}
-
-int bb_get_status( UIState *s) {
-    //BB select status based on main s->status w/ priority over s->b.custom_message_status
-    int bb_status = -1;
-    if ((s->status == STATUS_ENGAGED) && (s->b.custom_message_status > STATUS_ENGAGED)) {
-      bb_status = s->b.custom_message_status;
-    } else {
-      bb_status = s->status;
-    }
-    return bb_status;
-}
-
-int bb_ui_draw_measure( UIState *s,  const char* bb_value, const char* bb_uom, const char* bb_label, 
-		int bb_x, int bb_y, int bb_uom_dx,
-		NVGcolor bb_valueColor, NVGcolor bb_labelColor, NVGcolor bb_uomColor, 
-		int bb_valueFontSize, int bb_labelFontSize, int bb_uomFontSize )  {
-  const UIScene *scene = &s->scene;	
-  nvgTextAlign(s->vg, NVG_ALIGN_CENTER | NVG_ALIGN_BASELINE);
-  int dx = 0;
-  if (strlen(bb_uom) > 0) {
-  	dx = (int)(bb_uomFontSize*2.5/2);
-   }
-  //print value
-  nvgFontFace(s->vg, "sans-semibold");
-  nvgFontSize(s->vg, bb_valueFontSize*2.5);
-  nvgFillColor(s->vg, bb_valueColor);
-  nvgText(s->vg, bb_x-dx/2, bb_y+ (int)(bb_valueFontSize*2.5)+5, bb_value, NULL);
-  //print label
-  nvgFontFace(s->vg, "sans-regular");
-  nvgFontSize(s->vg, bb_labelFontSize*2.5);
-  nvgFillColor(s->vg, bb_labelColor);
-  nvgText(s->vg, bb_x, bb_y + (int)(bb_valueFontSize*2.5)+5 + (int)(bb_labelFontSize*2.5)+5, bb_label, NULL);
-  //print uom
-  if (strlen(bb_uom) > 0) {
-      nvgSave(s->vg);
-	  int rx =bb_x + bb_uom_dx + bb_valueFontSize -3;
-	  int ry = bb_y + (int)(bb_valueFontSize*2.5/2)+25;
-	  nvgTranslate(s->vg,rx,ry);
-	  nvgRotate(s->vg, -1.5708); //-90deg in radians
-	  nvgFontFace(s->vg, "sans-regular");
-	  nvgFontSize(s->vg, (int)(bb_uomFontSize*2.5));
-	  nvgFillColor(s->vg, bb_uomColor);
-	  nvgText(s->vg, 0, 0, bb_uom, NULL);
-	  nvgRestore(s->vg);
-  }
-  return (int)((bb_valueFontSize + bb_labelFontSize)*2.5) + 5;
-}
-
-
-bool bb_handle_ui_touch( UIState *s, int touch_x, int touch_y) {
-  for(int i=0; i<6; i++) {
-    if (s->b.btns_r[i] > 0) {
-      if ((abs(touch_x - s->b.btns_x[i]) < s->b.btns_r[i]) && (abs(touch_y - s->b.btns_y[i]) < s->b.btns_r[i])) {
-        //found it; change the status
-        if (s->b.btns_status[i] > 0) {
-          s->b.btns_status[i] = 0;
-        } else {
-          s->b.btns_status[i] = 1;
-        }
-        //now let's send the cereal
-        
-        struct capn c;
-        capn_init_malloc(&c);
-        struct capn_ptr cr = capn_root(&c);
-        struct capn_segment *cs = cr.seg;
-        
-        struct cereal_UIButtonStatus btn_d;
-        btn_d.btnId = i;
-        btn_d.btnStatus = s->b.btns_status[i];
-
-        cereal_UIButtonStatus_ptr btn_p = cereal_new_UIButtonStatus(cs);
-        
-        cereal_write_UIButtonStatus(&btn_d, btn_p);
-        int setp_ret = capn_setp(capn_root(&c), 0, btn_p.p);
-        assert(setp_ret == 0);
-
-        uint8_t buf[4096];
-        ssize_t rs = capn_write_mem(&c, buf, sizeof(buf), 0);
-
-        capn_free(&c);
-        
-        zmq_send(s->b.uiButtonStatus_sock_raw, buf,rs,0);
-        
-        return true;
-      }
-    }
-  }
-  return false;
-};
-
-int bb_get_button_status( UIState *s, char *btn_name) {
-  int ret_status = -1;
-  for (int i = 0; i< 6; i++) {
-    if (strcmp(s->b.btns[i].btn_name,btn_name)==0) {
-      ret_status = s->b.btns_status[i];
-    }
-  }
-  return ret_status;
-}
-
-void bb_draw_button( UIState *s, int btn_id) {
-  const UIScene *scene = &s->scene;
-
-  int viz_button_x = 0;
-  int viz_button_y = (box_y + (bdr_s*1.5)) + 20;
-  int viz_button_w = 140;
-  int viz_button_h = 140;
-
-  char *btn_text, *btn_text2;
-  
-  int delta_x = viz_button_w * 1.1;
-  int delta_y = 0;
-  int dx1 = 200;
-  int dx2 = 190;
-  int dy = 0;
-
-  if (s->b.tri_state_switch ==2) {
-    delta_y = delta_x;
-    delta_x = 0;
-    dx1 = 20;
-    dx2 = 160;
-    dy = 200;
-  }
-
-  if (btn_id >2) {
-    viz_button_x = scene->ui_viz_rx + scene->ui_viz_rw - (bdr_s*2) -dx2;
-    viz_button_x -= (6-btn_id) * delta_x ;
-    viz_button_y += (btn_id-3) * delta_y + dy;
-    
-  } else {
-    viz_button_x = scene->ui_viz_rx + (bdr_s*2) + dx1;
-    viz_button_x +=  (btn_id) * delta_x;
-    viz_button_y += btn_id * delta_y + dy;
-  }
-  
-
-  btn_text = s->b.btns[btn_id].btn_label;
-  btn_text2 = s->b.btns[btn_id].btn_label2;
-  
-  if (strcmp(btn_text,"")==0) {
-    s->b.btns_r[btn_id] = 0;
-  } else {
-    s->b.btns_r[btn_id]= (int)((viz_button_w + viz_button_h)/4);
-  }
-  s->b.btns_x[btn_id]=viz_button_x + s->b.btns_r[btn_id];
-  s->b.btns_y[btn_id]=viz_button_y + s->b.btns_r[btn_id];
-  if (s->b.btns_r[btn_id] == 0) {
-    return;
-  }
-  
-  nvgBeginPath(s->vg);
-  nvgRoundedRect(s->vg, viz_button_x, viz_button_y, viz_button_w, viz_button_h, 80);
-  nvgStrokeWidth(s->vg, 12);
-
-  
-  if (s->b.btns_status[btn_id] ==0) {
-    //disabled - red
-    nvgStrokeColor(s->vg, nvgRGBA(255, 0, 0, 200));
-    if (strcmp(btn_text2,"")==0) {
-      btn_text2 = "Off";
-    }
-  } else
-  if (s->b.btns_status[btn_id] ==1) {
-    //enabled - white
-    nvgStrokeColor(s->vg, nvgRGBA(255,255,255,200));
-    nvgStrokeWidth(s->vg, 4);
-    if (strcmp(btn_text2,"")==0) {
-      btn_text2 = "Ready";
-    }
-  } else
-  if (s->b.btns_status[btn_id] ==2) {
-    //active - green
-    nvgStrokeColor(s->vg, nvgRGBA(28, 204,98,200));
-    if (strcmp(btn_text2,"")==0) {
-      btn_text2 = "Active";
-    }
-  } else
-  if (s->b.btns_status[btn_id] ==9) {
-    //available - thin white
-    nvgStrokeColor(s->vg, nvgRGBA(200,200,200,40));
-    nvgStrokeWidth(s->vg, 4);
-    if (strcmp(btn_text2,"")==0) {
-      btn_text2 = "";
-    }
-  } else {
-    //others - orange
-    nvgStrokeColor(s->vg, nvgRGBA(255, 188, 3, 200));
-    if (strcmp(btn_text2,"")==0) {
-      btn_text2 = "Alert";
-    }
-  }
-
-  nvgStroke(s->vg);
-
-  nvgTextAlign(s->vg, NVG_ALIGN_CENTER | NVG_ALIGN_BASELINE);
-  nvgFontFace(s->vg, "sans-regular");
-  nvgFontSize(s->vg, 14*2.5);
-  nvgFillColor(s->vg, nvgRGBA(255, 255, 255, 200));
-  nvgText(s->vg, viz_button_x+viz_button_w/2, viz_button_y + 112, btn_text2, NULL);
-
-  nvgFontFace(s->vg, "sans-semibold");
-  nvgFontSize(s->vg, 28*2.5);
-  nvgFillColor(s->vg, nvgRGBA(255, 255, 255, 255));
-  nvgText(s->vg, viz_button_x+viz_button_w/2, viz_button_y + 85,btn_text, NULL);
-}
-
-void bb_draw_buttons( UIState *s) {
-  for (int i = 0; i < 6; i++) {
-    bb_draw_button(s,i);
-  }
-}
-
-void bb_ui_draw_custom_alert( UIState *s) {
-    if ((strlen(s->b.custom_message) > 0) && (strlen(s->scene.alert_text1)==0)){
-      if (!((bb_get_button_status(s,"msg") == 0) && (s->b.custom_message_status<=3))) {
-        bb_ui_draw_vision_alert(s, ALERTSIZE_SMALL, s->b.custom_message_status,
-                              s->b.custom_message,"");
-                              
-      }
-    } 
-}
-
-
-void bb_ui_draw_measures_left( UIState *s, int bb_x, int bb_y, int bb_w ) {
-	const UIScene *scene = &s->scene;		
-	int bb_rx = bb_x + (int)(bb_w/2);
-	int bb_ry = bb_y;
-	int bb_h = 5; 
-	NVGcolor lab_color = nvgRGBA(255, 255, 255, 200);
-	NVGcolor uom_color = nvgRGBA(255, 255, 255, 200);
-	int value_fontSize=30;
-	int label_fontSize=15;
-	int uom_fontSize = 15;
-	int bb_uom_dx =  (int)(bb_w /2 - uom_fontSize*2.5) ;
-	
-	//add CPU temperature
-	if (true) {
-	    	char val_str[16];
-		char uom_str[6];
-		NVGcolor val_color = nvgRGBA(255, 255, 255, 200);
-			if((int)(s->b.maxCpuTemp/10) > 80) {
-				val_color = nvgRGBA(255, 188, 3, 200);
-			}
-			if((int)(s->b.maxCpuTemp/10) > 92) {
-				val_color = nvgRGBA(255, 0, 0, 200);
-			}
-			// temp is alway in C * 10
-			if (s->is_metric) {
-				 snprintf(val_str, sizeof(val_str), "%d C", (int)(s->b.maxCpuTemp/10));
-			} else {
-				 snprintf(val_str, sizeof(val_str), "%d F", (int)(32+9*(s->b.maxCpuTemp/10)/5));
-			}
-		snprintf(uom_str, sizeof(uom_str), "");
-		bb_h +=bb_ui_draw_measure(s,  val_str, uom_str, "CPU TEMP", 
-				bb_rx, bb_ry, bb_uom_dx,
-				val_color, lab_color, uom_color, 
-				value_fontSize, label_fontSize, uom_fontSize );
-		bb_ry = bb_y + bb_h;
-	}
-
-   //add battery temperature
-	if (true) {
-		char val_str[16];
-		char uom_str[6];
-		NVGcolor val_color = nvgRGBA(255, 255, 255, 200);
-		if((int)(s->b.maxBatTemp/1000) > 40) {
-			val_color = nvgRGBA(255, 188, 3, 200);
-		}
-		if((int)(s->b.maxBatTemp/1000) > 50) {
-			val_color = nvgRGBA(255, 0, 0, 200);
-		}
-		// temp is alway in C * 1000
-		if (s->is_metric) {
-			 snprintf(val_str, sizeof(val_str), "%d C", (int)(s->b.maxBatTemp/1000));
-		} else {
-			 snprintf(val_str, sizeof(val_str), "%d F", (int)(32+9*(s->b.maxBatTemp/1000)/5));
-		}
-		snprintf(uom_str, sizeof(uom_str), "");
-		bb_h +=bb_ui_draw_measure(s,  val_str, uom_str, "BAT TEMP", 
-				bb_rx, bb_ry, bb_uom_dx,
-				val_color, lab_color, uom_color, 
-				value_fontSize, label_fontSize, uom_fontSize );
-		bb_ry = bb_y + bb_h;
-	}
-	
-	//add grey panda GPS accuracy
-	if (true) {
-		char val_str[16];
-		char uom_str[3];
-		NVGcolor val_color = nvgRGBA(255, 255, 255, 200);
-		//show red/orange if gps accuracy is high
-	    if(s->b.gpsAccuracy > 0.59) {
-	       val_color = nvgRGBA(255, 188, 3, 200);
-	    }
-	    if(s->b.gpsAccuracy > 0.8) {
-	       val_color = nvgRGBA(255, 0, 0, 200);
-	    }
-
-
-		// gps accuracy is always in meters
-		if (s->is_metric) {
-			 snprintf(val_str, sizeof(val_str), "%d", (int)(s->b.gpsAccuracy*100.0));
-		} else {
-			 snprintf(val_str, sizeof(val_str), "%.1f", s->b.gpsAccuracy * 3.28084 * 12);
-		}
-		if (s->is_metric) {
-			snprintf(uom_str, sizeof(uom_str), "cm");;
-		} else {
-			snprintf(uom_str, sizeof(uom_str), "in");
-		}
-		bb_h +=bb_ui_draw_measure(s,  val_str, uom_str, "GPS PREC", 
-				bb_rx, bb_ry, bb_uom_dx,
-				val_color, lab_color, uom_color, 
-				value_fontSize, label_fontSize, uom_fontSize );
-		bb_ry = bb_y + bb_h;
-	}
-  //add free space - from bthaler1
-	if (true) {
-		char val_str[16];
-		char uom_str[3];
-		NVGcolor val_color = nvgRGBA(255, 255, 255, 200);
-
-		//show red/orange if free space is low
-		if(s->b.freeSpace < 0.4) {
-			val_color = nvgRGBA(255, 188, 3, 200);
-		}
-		if(s->b.freeSpace < 0.2) {
-			val_color = nvgRGBA(255, 0, 0, 200);
-		}
-
-		snprintf(val_str, sizeof(val_str), "%.1f", s->b.freeSpace* 100);
-		snprintf(uom_str, sizeof(uom_str), "%%");
-
-		bb_h +=bb_ui_draw_measure(s, val_str, uom_str, "FREE", 
-			bb_rx, bb_ry, bb_uom_dx,
-			val_color, lab_color, uom_color, 
-			value_fontSize, label_fontSize, uom_fontSize );
-		bb_ry = bb_y + bb_h;
-	}	
-	//finally draw the frame
-	bb_h += 20;
-	nvgBeginPath(s->vg);
-  	nvgRoundedRect(s->vg, bb_x, bb_y, bb_w, bb_h, 20);
-  	nvgStrokeColor(s->vg, nvgRGBA(255,255,255,80));
-  	nvgStrokeWidth(s->vg, 6);
-  	nvgStroke(s->vg);
-}
-
-
-void bb_ui_draw_measures_right( UIState *s, int bb_x, int bb_y, int bb_w ) {
-	const UIScene *scene = &s->scene;		
-	int bb_rx = bb_x + (int)(bb_w/2);
-	int bb_ry = bb_y;
-	int bb_h = 5; 
-	NVGcolor lab_color = nvgRGBA(255, 255, 255, 200);
-	NVGcolor uom_color = nvgRGBA(255, 255, 255, 200);
-	int value_fontSize=30;
-	int label_fontSize=15;
-	int uom_fontSize = 15;
-	int bb_uom_dx =  (int)(bb_w /2 - uom_fontSize*2.5) ;
-	
-	//add visual radar relative distance
-	if (true) {
-		char val_str[16];
-		char uom_str[6];
-		NVGcolor val_color = nvgRGBA(255, 255, 255, 200);
-		if (scene->lead_status) {
-			//show RED if less than 5 meters
-			//show orange if less than 15 meters
-			if((int)(scene->lead_d_rel) < 15) {
-				val_color = nvgRGBA(255, 188, 3, 200);
-			}
-			if((int)(scene->lead_d_rel) < 5) {
-				val_color = nvgRGBA(255, 0, 0, 200);
-			}
-			// lead car relative distance is always in meters
-			if (s->is_metric) {
-				 snprintf(val_str, sizeof(val_str), "%d", (int)scene->lead_d_rel);
-			} else {
-				 snprintf(val_str, sizeof(val_str), "%d", (int)(scene->lead_d_rel * 3.28084));
-			}
-		} else {
-		   snprintf(val_str, sizeof(val_str), "-");
-		}
-		if (s->is_metric) {
-			snprintf(uom_str, sizeof(uom_str), "m   ");
-		} else {
-			snprintf(uom_str, sizeof(uom_str), "ft");
-		}
-		bb_h +=bb_ui_draw_measure(s,  val_str, uom_str, "REL DIST", 
-				bb_rx, bb_ry, bb_uom_dx,
-				val_color, lab_color, uom_color, 
-				value_fontSize, label_fontSize, uom_fontSize );
-		bb_ry = bb_y + bb_h;
-	}
-	
-	//add visual radar relative speed
-	if (true) {
-		char val_str[16];
-		char uom_str[6];
-		NVGcolor val_color = nvgRGBA(255, 255, 255, 200);
-		if (scene->lead_status) {
-			//show Orange if negative speed (approaching)
-			//show Orange if negative speed faster than 5mph (approaching fast)
-			if((int)(scene->lead_v_rel) < 0) {
-				val_color = nvgRGBA(255, 188, 3, 200);
-			}
-			if((int)(scene->lead_v_rel) < -5) {
-				val_color = nvgRGBA(255, 0, 0, 200);
-			}
-			// lead car relative speed is always in meters
-			if (s->is_metric) {
-				 snprintf(val_str, sizeof(val_str), "%d", (int)(scene->lead_v_rel * 3.6 + 0.5));
-			} else {
-				 snprintf(val_str, sizeof(val_str), "%d", (int)(scene->lead_v_rel * 2.2374144 + 0.5));
-			}
-		} else {
-		   snprintf(val_str, sizeof(val_str), "-");
-		}
-		if (s->is_metric) {
-			snprintf(uom_str, sizeof(uom_str), "km/h");;
-		} else {
-			snprintf(uom_str, sizeof(uom_str), "mph");
-		}
-		bb_h +=bb_ui_draw_measure(s,  val_str, uom_str, "REL SPD", 
-				bb_rx, bb_ry, bb_uom_dx,
-				val_color, lab_color, uom_color, 
-				value_fontSize, label_fontSize, uom_fontSize );
-		bb_ry = bb_y + bb_h;
-	}
-	
-	//add  steering angle
-	if (true) {
-		char val_str[16];
-		char uom_str[6];
-		NVGcolor val_color = nvgRGBA(255, 255, 255, 200);
-			//show Orange if more than 6 degrees
-			//show red if  more than 12 degrees
-			if(((int)(s->b.angleSteers) < -6) || ((int)(s->b.angleSteers) > 6)) {
-				val_color = nvgRGBA(255, 188, 3, 200);
-			}
-			if(((int)(s->b.angleSteers) < -12) || ((int)(s->b.angleSteers) > 12)) {
-				val_color = nvgRGBA(255, 0, 0, 200);
-			}
-			// steering is in degrees
-			snprintf(val_str, sizeof(val_str), "%.1f",(s->b.angleSteers));
-
-	    snprintf(uom_str, sizeof(uom_str), "deg");
-		bb_h +=bb_ui_draw_measure(s,  val_str, uom_str, "STEER", 
-				bb_rx, bb_ry, bb_uom_dx,
-				val_color, lab_color, uom_color, 
-				value_fontSize, label_fontSize, uom_fontSize );
-		bb_ry = bb_y + bb_h;
-	}
-	
-	//add  desired steering angle
-	if (true) {
-		char val_str[16];
-		char uom_str[6];
-		NVGcolor val_color = nvgRGBA(255, 255, 255, 200);
-			//show Orange if more than 6 degrees
-			//show red if  more than 12 degrees
-			if(((int)(s->b.angleSteersDes) < -6) || ((int)(s->b.angleSteersDes) > 6)) {
-				val_color = nvgRGBA(255, 188, 3, 200);
-			}
-			if(((int)(s->b.angleSteersDes) < -12) || ((int)(s->b.angleSteersDes) > 12)) {
-				val_color = nvgRGBA(255, 0, 0, 200);
-			}
-			// steering is in degrees
-			snprintf(val_str, sizeof(val_str), "%.1f",(s->b.angleSteersDes));
-
-	    snprintf(uom_str, sizeof(uom_str), "deg");
-		bb_h +=bb_ui_draw_measure(s,  val_str, uom_str, "DES STEER", 
-				bb_rx, bb_ry, bb_uom_dx,
-				val_color, lab_color, uom_color, 
-				value_fontSize, label_fontSize, uom_fontSize );
-		bb_ry = bb_y + bb_h;
-	}
-	
-	
-	//finally draw the frame
-	bb_h += 20;
-	nvgBeginPath(s->vg);
-  	nvgRoundedRect(s->vg, bb_x, bb_y, bb_w, bb_h, 20);
-  	nvgStrokeColor(s->vg, nvgRGBA(255,255,255,80));
-  	nvgStrokeWidth(s->vg, 6);
-  	nvgStroke(s->vg);
-}
-
-//draw grid from wiki
-void ui_draw_vision_grid( UIState *s) {
-  const UIScene *scene = &s->scene;
-  bool is_cruise_set = false;//(s->scene.v_cruise != 0 && s->scene.v_cruise != 255);
-  if (!is_cruise_set) {
-    const int grid_spacing = 30;
-
-    int ui_viz_rx = scene->ui_viz_rx;
-    int ui_viz_rw = scene->ui_viz_rw;
-
-    nvgSave(s->vg);
-
-    // path coords are worked out in rgb-box space
-    nvgTranslate(s->vg, 240.0f, 0.0);
-
-    // zooom in 2x
-    nvgTranslate(s->vg, -1440.0f / 2, -1080.0f / 2);
-    nvgScale(s->vg, 2.0, 2.0);
-
-    nvgScale(s->vg, 1440.0f / s->rgb_width, 1080.0f / s->rgb_height);
-
-    nvgBeginPath(s->vg);
-    nvgStrokeColor(s->vg, nvgRGBA(255,255,255,128));
-    nvgStrokeWidth(s->vg, 1);
-
-    for (int i=box_y; i < box_h; i+=grid_spacing) {
-      nvgMoveTo(s->vg, ui_viz_rx, i);
-      //nvgLineTo(s->vg, ui_viz_rx, i);
-      nvgLineTo(s->vg, ((ui_viz_rw + ui_viz_rx) / 2)+ 10, i);
-    }
-
-    for (int i=ui_viz_rx + 12; i <= ui_viz_rw; i+=grid_spacing) {
-      nvgMoveTo(s->vg, i, 0);
-      nvgLineTo(s->vg, i, 1000);
-    }
-    nvgStroke(s->vg);
-    nvgRestore(s->vg);
-  }
-}
-
-void bb_ui_draw_logo( UIState *s) {
-  if ((s->status != STATUS_DISENGAGED) && (s->status != STATUS_STOPPED)) { //(s->status != STATUS_DISENGAGED) {//
-    return;
-  }
-  int rduration = 8000;
-  int logot = (bb_currentTimeInMilis() % rduration);
-  int logoi = s->b.img_logo;
-  if ((logot > (int)(rduration/4)) && (logot < (int)(3*rduration/4))) {
-    logoi = s->b.img_logo2;
-  }
-  if (logot < (int)(rduration/2)) {
-    logot = logot - (int)(rduration/4);
-  } else {
-    logot = logot - (int)(3*rduration/4);
-  }
-  float logop = fabs(4.0*logot/rduration);
-  const UIScene *scene = &s->scene;
-  const int ui_viz_rx = scene->ui_viz_rx;
-  const int ui_viz_rw = scene->ui_viz_rw;
-  const int viz_event_w = (int)(820 * logop);
-  const int viz_event_h = 820;
-  const int viz_event_x = (ui_viz_rx + (ui_viz_rw - viz_event_w - bdr_s*2)/2);
-  const int viz_event_y = 200;
-  bool is_engageable = scene->engageable;
-  float viz_event_alpha = 1.0f;
-  nvgBeginPath(s->vg);
-  NVGpaint imgPaint = nvgImagePattern(s->vg, viz_event_x, viz_event_y,
-  viz_event_w, viz_event_h, 0, logoi, viz_event_alpha);
-  nvgRect(s->vg, viz_event_x, viz_event_y, (int)viz_event_w, viz_event_h);
-  nvgFillPaint(s->vg, imgPaint);
-  nvgFill(s->vg);
-}
-
-void bb_ui_read_triState_switch( UIState *s) {
-  //get 3-state switch position
-  int tri_state_fd;
-  char buffer[10];
-  if  (bb_currentTimeInMilis() - s->b.tri_state_switch_last_read > 2000)  {
-    tri_state_fd = open ("/sys/devices/virtual/switch/tri-state-key/state", O_RDONLY);
-    //if we can't open then switch should be considered in the middle, nothing done
-    if (tri_state_fd == -1) {
-      s->b.tri_state_switch = 1; // default value
-    } else {
-      read (tri_state_fd, &buffer, 10);
-      s->b.tri_state_switch = buffer[0] -48;
-      close(tri_state_fd);
-      s->b.tri_state_switch_last_read = bb_currentTimeInMilis();
-    }
-  }
-}
-
-void bb_ui_draw_UI( UIState *s) {
-  const UIScene *scene = &s->scene;
-	const int bb_dml_w = 180;
-	const int bb_dml_x =  (scene->ui_viz_rx + (bdr_s * 2));
-	const int bb_dml_y = (box_y + (bdr_s * 1.5)) + 220;
-	const int bb_dmr_w = 180;
-  const int bb_dmr_x = scene->ui_viz_rx + scene->ui_viz_rw - bb_dmr_w - (bdr_s * 2) ; 
-  const int bb_dmr_y = (box_y + (bdr_s * 1.5)) + 220;
-  
-  if (s->b.tri_state_switch == 1) {
-    // Normal mode: live camera background and all icons.
-    bb_ui_draw_measures_left(s,bb_dml_x, bb_dml_y, bb_dml_w );
-    bb_ui_draw_measures_right(s,bb_dmr_x, bb_dmr_y, bb_dmr_w );
-    bb_draw_buttons(s);
-<<<<<<< HEAD
-    bb_ui_draw_logo(s);
-  }
-  if (s->b.tri_state_switch ==2) {
-    // Simple mode: black background, animated cars, and fewer icons.
-    bb_draw_buttons(s);
-    bb_ui_draw_logo(s);
-  }
-  if (s->b.tri_state_switch ==3) {
-    // Minimal mode: a black screen that only shows alerts.
-=======
-    bb_ui_draw_custom_alert(s);
-    //bb_ui_draw_logo(s);
-	 }
-   if (s->b.tri_state_switch ==2) {
-	 	const UIScene *scene = &s->scene;
-	  const int bb_dml_w = 180;
-	  const int bb_dml_x =  (scene->ui_viz_rx + (bdr_s*2));
-	  const int bb_dml_y = (box_y + (bdr_s*1.5))+220;
-	  
-	  const int bb_dmr_w = 180;
-	  const int bb_dmr_x = scene->ui_viz_rx + scene->ui_viz_rw - bb_dmr_w - (bdr_s*2) ; 
-	  const int bb_dmr_y = (box_y + (bdr_s*1.5))+220;
-    bb_draw_buttons(s);
-    bb_ui_draw_custom_alert(s);
-    //bb_ui_draw_logo(s);
-    //bb_ui_draw_car(s);
-	 }
-	 if (s->b.tri_state_switch ==3) {
-    //we now use the state 3 for minimalistic data alerts
-	 	const UIScene *scene = &s->scene;
-	  const int bb_dml_w = 180;
-	  const int bb_dml_x =  (scene->ui_viz_rx + (bdr_s*2));
-	  const int bb_dml_y = (box_y + (bdr_s*1.5))+220;
-	  
-	  const int bb_dmr_w = 180;
-	  const int bb_dmr_x = scene->ui_viz_rx + scene->ui_viz_rw - bb_dmr_w - (bdr_s*2) ; 
-	  const int bb_dmr_y = (box_y + (bdr_s*1.5))+220;
-    //bb_ui_draw_measures_left(s,bb_dml_x, bb_dml_y, bb_dml_w );
-    //bb_ui_draw_measures_right(s,bb_dmr_x, bb_dmr_y, bb_dmr_w );
->>>>>>> b78c1e4c
-    bb_draw_buttons(s);
-  }
-  
-  bb_ui_draw_custom_alert(s);
-}
-
-
-void bb_ui_init(UIState *s) {
-
-    //BB INIT
-    s->b.shouldDrawFrame = true;
-    s->status = STATUS_DISENGAGED;
-    strcpy(s->b.car_model,"Tesla");
-    strcpy(s->b.car_folder,"tesla");
-    s->b.tri_state_switch = -1;
-    s->b.tri_state_switch_last_read = 0;
-
-    //BB Define CAPNP sock
-    s->b.uiButtonInfo_sock = zsock_new_sub(">tcp://127.0.0.1:8201", "");
-    assert(s->b.uiButtonInfo_sock);
-    s->b.uiButtonInfo_sock_raw = zsock_resolve(s->b.uiButtonInfo_sock);
-
-    s->b.uiCustomAlert_sock = zsock_new_sub(">tcp://127.0.0.1:8202", "");
-    assert(s->b.uiCustomAlert_sock);
-    s->b.uiCustomAlert_sock_raw = zsock_resolve(s->b.uiCustomAlert_sock);
-
-    s->b.uiSetCar_sock = zsock_new_sub(">tcp://127.0.0.1:8203", "");
-    assert(s->b.uiSetCar_sock);
-    s->b.uiSetCar_sock_raw = zsock_resolve(s->b.uiSetCar_sock);
-
-    s->b.uiPlaySound_sock = zsock_new_sub(">tcp://127.0.0.1:8205", "");
-    assert(s->b.uiPlaySound_sock);
-    s->b.uiPlaySound_sock_raw = zsock_resolve(s->b.uiPlaySound_sock);
-
-    s->b.uiButtonStatus_sock = zsock_new_pub("@tcp://127.0.0.1:8204");
-    assert(s->b.uiButtonStatus_sock);
-    s->b.uiButtonStatus_sock_raw = zsock_resolve(s->b.uiButtonStatus_sock);
-
-    s->b.gps_sock = zsock_new_sub(">tcp://127.0.0.1:8032","");
-    assert(s->b.gps_sock);
-    s->b.gps_sock_raw = zsock_resolve(s->b.gps_sock);
-
-    //BB Load Images
-    s->b.img_logo = nvgCreateImage(s->vg, "../assets/img_spinner_comma.png", 1);
-    s->b.img_logo2 = nvgCreateImage(s->vg, "../assets/img_spinner_comma2.png", 1);
-    s->b.img_car = nvgCreateImage(s->vg, "../assets/img_car_tesla.png", 1);
-}
-
-void bb_ui_play_sound( UIState *s, int sound) {
-    char* snd_command;
-    int bts = bb_get_button_status(s,"sound");
-    if ((bts > 0) || (bts == -1)) {
-        asprintf(&snd_command, "python /data/openpilot/selfdrive/car/modules/snd/playsound.py %d &", sound);
-        system(snd_command);
-    }
-}
-
-void bb_ui_set_car( UIState *s, char *model, char *folder) {
-    strcpy(s->b.car_model,model);
-    strcpy(s->b.car_folder, folder);
-}
-
-void  bb_ui_poll_update( UIState *s) {
-    int err;
-    zmq_pollitem_t bb_polls[8] = {{0}};
-    bb_polls[0].socket = s->b.uiButtonInfo_sock_raw;
-    bb_polls[0].events = ZMQ_POLLIN;
-    bb_polls[1].socket = s->b.uiCustomAlert_sock_raw;
-    bb_polls[1].events = ZMQ_POLLIN;
-    bb_polls[2].socket = s->b.uiSetCar_sock_raw;
-    bb_polls[2].events = ZMQ_POLLIN;
-    bb_polls[3].socket = s->b.uiPlaySound_sock_raw;
-    bb_polls[3].events = ZMQ_POLLIN;
-    bb_polls[4].socket = s->b.gps_sock_raw;
-    bb_polls[4].events = ZMQ_POLLIN;
-    
-    //check tri-state switch
-    bb_ui_read_triState_switch(s);
-    
-    while (true) {
-        
-
-        int ret = zmq_poll(bb_polls, 5, 0);
-        if (ret < 0) {
-          LOGW("bb poll failed (%d)", ret);
-          break;
-        }
-        if (ret == 0) {
-          //LOGW("poll empty");
-          break;
-        }
-
-        if (bb_polls[0].revents) {
-          //button info socket
-          zmq_msg_t msg;
-          err = zmq_msg_init(&msg);
-          assert(err == 0);
-          err = zmq_msg_recv(&msg, s->b.uiButtonInfo_sock_raw, 0);
-          assert(err >= 0);
-
-          struct capn ctx;
-          capn_init_mem(&ctx, zmq_msg_data(&msg), zmq_msg_size(&msg), 0);
-
-          cereal_UIButtonInfo_ptr stp;
-          stp.p = capn_getp(capn_root(&ctx), 0, 1);
-          struct cereal_UIButtonInfo datad;
-          cereal_read_UIButtonInfo(&datad, stp);
-
-          int id = datad.btnId;
-          //LOGW("got button info: ID = (%d)", id);
-          strcpy(s->b.btns[id].btn_name,(char *)datad.btnName.str);
-          strcpy(s->b.btns[id].btn_label, (char *)datad.btnLabel.str);
-          strcpy(s->b.btns[id].btn_label2, (char *)datad.btnLabel2.str);
-          s->b.btns_status[id] = datad.btnStatus;
-          
-          capn_free(&ctx);
-          zmq_msg_close(&msg);
-        }  
-        if (bb_polls[1].revents) {
-          //custom alert socket
-          zmq_msg_t msg;
-          err = zmq_msg_init(&msg);
-          assert(err == 0);
-          err = zmq_msg_recv(&msg, s->b.uiCustomAlert_sock_raw, 0);
-          assert(err >= 0);
-
-          struct capn ctx;
-          capn_init_mem(&ctx, zmq_msg_data(&msg), zmq_msg_size(&msg), 0);
-
-          cereal_UICustomAlert_ptr stp;
-          stp.p = capn_getp(capn_root(&ctx), 0, 1);
-          struct cereal_UICustomAlert  datad;
-          cereal_read_UICustomAlert(&datad, stp);
-
-          strcpy(s->b.custom_message,datad.caText.str);
-          s->b.custom_message_status = datad.caStatus;
-
-          if ((strlen(s->b.custom_message) > 0) && (strlen(s->scene.alert_text1)==0)){
-            if (!((bb_get_button_status(s,"msg") == 0) && (s->b.custom_message_status<=3))) {
-              set_awake(s, true);
-            }
-          }
-
-          if ((strlen(s->scene.alert_text1) > 0) || (strlen(s->scene.alert_text2) > 0) ) {
-            set_awake(s, true);
-          }
-          
-          capn_free(&ctx);
-          zmq_msg_close(&msg);
-          // wakeup bg thread since status changed
-          pthread_cond_signal(&s->bg_cond);
-        }  
-        if (bb_polls[2].revents) {
-          //set car model socket
-          zmq_msg_t msg;
-          err = zmq_msg_init(&msg);
-          assert(err == 0);
-          err = zmq_msg_recv(&msg, s->b.uiSetCar_sock_raw, 0);
-          assert(err >= 0);
-
-          struct capn ctx;
-          capn_init_mem(&ctx, zmq_msg_data(&msg), zmq_msg_size(&msg), 0);
-
-          cereal_UISetCar_ptr stp;
-          stp.p = capn_getp(capn_root(&ctx), 0, 1);
-          struct cereal_UISetCar datad;
-          cereal_read_UISetCar(&datad, stp);
-
-          if ((strcmp(s->b.car_model,(char *) datad.icCarName.str) != 0) || (strcmp(s->b.car_folder, (char *) datad.icCarFolder.str) !=0)) {
-            strcpy(s->b.car_model, (char *) datad.icCarName.str);
-            strcpy(s->b.car_folder, (char *) datad.icCarFolder.str);
-            LOGW("Car folder set (%s)", s->b.car_folder);
-
-            if (strcmp(s->b.car_folder,"tesla")==0) {
-              s->b.img_logo = nvgCreateImage(s->vg, "../assets/img_spinner_comma.png", 1);
-              s->b.img_logo2 = nvgCreateImage(s->vg, "../assets/img_spinner_comma2.png", 1);
-              LOGW("Spinning logo set for Tesla");
-            } else if (strcmp(s->b.car_folder,"honda")==0) {
-              s->b.img_logo = nvgCreateImage(s->vg, "../assets/img_spinner_comma.honda.png", 1);
-              s->b.img_logo2 = nvgCreateImage(s->vg, "../assets/img_spinner_comma.honda2.png", 1);
-              LOGW("Spinning logo set for Honda");
-            } else if (strcmp(s->b.car_folder,"toyota")==0) {
-              s->b.img_logo = nvgCreateImage(s->vg, "../assets/img_spinner_comma.toyota.png", 1);
-              s->b.img_logo2 = nvgCreateImage(s->vg, "../assets/img_spinner_comma.toyota2.png", 1);
-              LOGW("Spinning logo set for Toyota");
-            };
-          }
-          capn_free(&ctx);
-          zmq_msg_close(&msg);
-        }  
-        if (bb_polls[3].revents) {
-          //play sound socket
-          zmq_msg_t msg;
-          err = zmq_msg_init(&msg);
-          assert(err == 0);
-          err = zmq_msg_recv(&msg, s->b.uiPlaySound_sock_raw, 0);
-          assert(err >= 0);
-
-          struct capn ctx;
-          capn_init_mem(&ctx, zmq_msg_data(&msg), zmq_msg_size(&msg), 0);
-
-          cereal_UIPlaySound_ptr stp;
-          stp.p = capn_getp(capn_root(&ctx), 0, 1);
-          struct cereal_UIPlaySound datad;
-          cereal_read_UIPlaySound(&datad, stp);
-
-          int snd = datad.sndSound;
-          bb_ui_play_sound(s,snd);
-          
-          capn_free(&ctx);
-          zmq_msg_close(&msg);
-        } 
-        if (bb_polls[4].revents) {
-            // gps socket
-            zmq_msg_t msg;
-            err = zmq_msg_init(&msg);
-            assert(err == 0);
-            err = zmq_msg_recv(&msg, s->b.gps_sock_raw, 0);
-            assert(err >= 0);
-
-            struct capn ctx;
-            capn_init_mem(&ctx, zmq_msg_data(&msg), zmq_msg_size(&msg), 0);
-
-            cereal_Event_ptr eventp;
-            eventp.p = capn_getp(capn_root(&ctx), 0, 1);
-            struct cereal_Event eventd;
-            cereal_read_Event(&eventd, eventp);
-
-            struct cereal_GpsLocationData datad;
-            cereal_read_GpsLocationData(&datad, eventd.gpsLocation);
-
-            s->b.gpsAccuracy = datad.accuracy;
-            if (s->b.gpsAccuracy>100)
-            {
-                s->b.gpsAccuracy=99.99;
-            }
-            else if (s->b.gpsAccuracy==0)
-            {
-                s->b.gpsAccuracy=99.8;
-            }
-            capn_free(&ctx);
-            zmq_msg_close(&msg);
-        }
-            
-    }
-}
-
- 
+#include "cereal/gen/c/ui.capnp.h"
+
+
+
+
+vec3 bb_car_space_to_full_frame(const  UIState *s, vec4 car_space_projective) {
+  const UIScene *scene = &s->scene;
+
+  // We'll call the car space point p.
+  // First project into normalized image coordinates with the extrinsics matrix.
+  const vec4 Ep4 = matvecmul(scene->extrinsic_matrix, car_space_projective);
+
+  // The last entry is zero because of how we store E (to use matvecmul).
+  const vec3 Ep = {{Ep4.v[0], Ep4.v[1], Ep4.v[2]}};
+  const vec3 KEp = matvecmul3(intrinsic_matrix, Ep);
+
+  // Project.
+  const vec3 p_image = {{KEp.v[0] / KEp.v[2], KEp.v[1] / KEp.v[2], 1.}};
+  return p_image;
+}
+
+
+
+void bb_ui_draw_vision_alert( UIState *s, int va_size, int va_color,
+                                  const char* va_text1, const char* va_text2) {
+  const UIScene *scene = &s->scene;
+  int ui_viz_rx = scene->ui_viz_rx;
+  int ui_viz_rw = scene->ui_viz_rw;
+  bool hasSidebar = !s->scene.uilayout_sidebarcollapsed;
+  bool mapEnabled = s->scene.uilayout_mapenabled;
+  bool longAlert1 = strlen(va_text1) > 15;
+
+  const uint8_t *color = alert_colors[va_color];
+  const int alr_s = alert_sizes[va_size];
+  const int alr_x = ui_viz_rx-(mapEnabled?(hasSidebar?nav_w:(nav_ww)):0)-bdr_s;
+  const int alr_w = ui_viz_rw+(mapEnabled?(hasSidebar?nav_w:(nav_ww)):0)+(bdr_s*2);
+  const int alr_h = alr_s+(va_size==ALERTSIZE_NONE?0:bdr_s);
+  const int alr_y = vwp_h-alr_h;
+
+  nvgBeginPath(s->vg);
+  nvgRect(s->vg, alr_x, alr_y, alr_w, alr_h);
+  nvgFillColor(s->vg, nvgRGBA(color[0],color[1],color[2],(color[3]*s->alert_blinking_alpha)));
+  nvgFill(s->vg);
+
+  nvgBeginPath(s->vg);
+  NVGpaint gradient = nvgLinearGradient(s->vg, alr_x, alr_y, alr_x, alr_y+alr_h,
+                        nvgRGBAf(0.0,0.0,0.0,0.05), nvgRGBAf(0.0,0.0,0.0,0.35));
+  nvgFillPaint(s->vg, gradient);
+  nvgRect(s->vg, alr_x, alr_y, alr_w, alr_h);
+  nvgFill(s->vg);
+
+  nvgFillColor(s->vg, nvgRGBA(255, 255, 255, 255));
+  nvgTextAlign(s->vg, NVG_ALIGN_CENTER | NVG_ALIGN_BASELINE);
+
+  if (va_size == ALERTSIZE_SMALL) {
+    nvgFontFace(s->vg, "sans-semibold");
+    nvgFontSize(s->vg, 40*2.5);
+    nvgText(s->vg, alr_x+alr_w/2, alr_y+alr_h/2+15, va_text1, NULL);
+  } else if (va_size== ALERTSIZE_MID) {
+    nvgFontFace(s->vg, "sans-bold");
+    nvgFontSize(s->vg, 48*2.5);
+    nvgText(s->vg, alr_x+alr_w/2, alr_y+alr_h/2-45, va_text1, NULL);
+    nvgFontFace(s->vg, "sans-regular");
+    nvgFontSize(s->vg, 36*2.5);
+    nvgText(s->vg, alr_x+alr_w/2, alr_y+alr_h/2+75, va_text2, NULL);
+  } else if (va_size== ALERTSIZE_FULL) {
+    nvgFontSize(s->vg, (longAlert1?72:96)*2.5);
+    nvgFontFace(s->vg, "sans-bold");
+    nvgTextAlign(s->vg, NVG_ALIGN_CENTER | NVG_ALIGN_MIDDLE);
+    nvgTextBox(s->vg, alr_x, alr_y+(longAlert1?360:420), alr_w-60, va_text1, NULL);
+    nvgFontSize(s->vg, 48*2.5);
+    nvgFontFace(s->vg, "sans-regular");
+    nvgTextAlign(s->vg, NVG_ALIGN_CENTER | NVG_ALIGN_BOTTOM);
+    nvgTextBox(s->vg, alr_x, alr_h-(longAlert1?300:360), alr_w-60, va_text2, NULL);
+  }
+}
+
+
+
+void bb_ui_draw_car(  UIState *s) {
+  // replaces the draw_chevron function when button in mid position
+  //static void draw_chevron(UIState *s, float x_in, float y_in, float sz,
+  //                        NVGcolor fillColor, NVGcolor glowColor) {
+  if (!s->scene.lead_status) {
+    //no lead car to draw
+    return;
+  }
+  const UIScene *scene = &s->scene;
+  float x_in = scene->lead_d_rel+2.7;
+  float y_in = scene->lead_y_rel;
+  float sz = 1.0;
+
+  nvgSave(s->vg);
+  nvgTranslate(s->vg, 240.0f, 0.0);
+  nvgTranslate(s->vg, -1440.0f / 2, -1080.0f / 2);
+  nvgScale(s->vg, 2.0, 2.0);
+  nvgScale(s->vg, 1440.0f / s->rgb_width, 1080.0f / s->rgb_height);
+
+  const vec4 p_car_space = (vec4){{x_in, y_in, 0., 1.}};
+  const vec3 p_full_frame = bb_car_space_to_full_frame(s, p_car_space);
+
+  float x = p_full_frame.v[0];
+  float y = p_full_frame.v[1];
+
+  // glow
+
+  float bbsz =0.1*  0.1 + 0.6 * (180-x_in*3.3-20)/180;
+  if (bbsz < 0.1) bbsz = 0.1;
+  if (bbsz > 0.6) bbsz = 0.6;
+  float car_alpha = .8;
+  float car_w = 750 * bbsz;
+  float car_h = 531 * bbsz;
+  float car_y = y - car_h/2;
+  float car_x = x - car_w/2;
+  
+  nvgBeginPath(s->vg);
+  NVGpaint imgPaint = nvgImagePattern(s->vg, car_x, car_y,
+  car_w, car_h, 0, s->b.img_car, car_alpha);
+  nvgRect(s->vg, car_x, car_y, car_w, car_h);
+  nvgFillPaint(s->vg, imgPaint);
+  nvgFill(s->vg);
+  nvgRestore(s->vg);
+}
+
+void bb_draw_lane_fill ( UIState *s) {
+
+  const UIScene *scene = &s->scene;
+
+  nvgSave(s->vg);
+  nvgTranslate(s->vg, 240.0f, 0.0); // rgb-box space
+  nvgTranslate(s->vg, -1440.0f / 2, -1080.0f / 2); // zoom 2x
+  nvgScale(s->vg, 2.0, 2.0);
+  nvgScale(s->vg, 1440.0f / s->rgb_width, 1080.0f / s->rgb_height);
+  nvgBeginPath(s->vg);
+
+  //BB let the magic begin
+  //define variables
+  PathData path;
+  float *points;
+  float off;
+  NVGcolor bb_color = nvgRGBA(138, 140, 142,180);
+  bool started = false;
+  bool is_ghost = true;
+  //left lane, first init
+  path = scene->model.left_lane;
+  points = path.points;
+  off = 0.025*path.prob;
+  //draw left
+  for (int i=0; i<49; i++) {
+    float px = (float)i;
+    float py = points[i] - off;
+    vec4 p_car_space = (vec4){{px, py, 0., 1.}};
+    vec3 p_full_frame = bb_car_space_to_full_frame(s, p_car_space);
+    float x = p_full_frame.v[0];
+    float y = p_full_frame.v[1];
+    if (x < 0 || y < 0.) {
+      continue;
+    }
+    if (!started) {
+      nvgMoveTo(s->vg, x, y);
+      started = true;
+    } else {
+      nvgLineTo(s->vg, x, y);
+    }
+  }
+  //right lane, first init
+  path = scene->model.right_lane;
+  points = path.points;
+  off = 0.025*path.prob;
+  //draw right
+  for (int i=49; i>0; i--) {
+    float px = (float)i;
+    float py = is_ghost?(points[i]-off):(points[i]+off);
+    vec4 p_car_space = (vec4){{px, py, 0., 1.}};
+    vec3 p_full_frame = bb_car_space_to_full_frame(s, p_car_space);
+    float x = p_full_frame.v[0];
+    float y = p_full_frame.v[1];
+    if (x < 0 || y < 0.) {
+      continue;
+    }
+    nvgLineTo(s->vg, x, y);
+  }
+
+  nvgClosePath(s->vg);
+  nvgFillColor(s->vg, bb_color);
+  nvgFill(s->vg);
+  nvgRestore(s->vg);
+
+}
+
+
+
+
+
+long bb_currentTimeInMilis() {
+    struct timespec res;
+    clock_gettime(CLOCK_MONOTONIC, &res);
+    return (res.tv_sec * 1000) + res.tv_nsec/1000000;
+}
+
+int bb_get_status( UIState *s) {
+    //BB select status based on main s->status w/ priority over s->b.custom_message_status
+    int bb_status = -1;
+    if ((s->status == STATUS_ENGAGED) && (s->b.custom_message_status > STATUS_ENGAGED)) {
+      bb_status = s->b.custom_message_status;
+    } else {
+      bb_status = s->status;
+    }
+    return bb_status;
+}
+
+int bb_ui_draw_measure( UIState *s,  const char* bb_value, const char* bb_uom, const char* bb_label, 
+		int bb_x, int bb_y, int bb_uom_dx,
+		NVGcolor bb_valueColor, NVGcolor bb_labelColor, NVGcolor bb_uomColor, 
+		int bb_valueFontSize, int bb_labelFontSize, int bb_uomFontSize )  {
+  const UIScene *scene = &s->scene;	
+  nvgTextAlign(s->vg, NVG_ALIGN_CENTER | NVG_ALIGN_BASELINE);
+  int dx = 0;
+  if (strlen(bb_uom) > 0) {
+  	dx = (int)(bb_uomFontSize*2.5/2);
+   }
+  //print value
+  nvgFontFace(s->vg, "sans-semibold");
+  nvgFontSize(s->vg, bb_valueFontSize*2.5);
+  nvgFillColor(s->vg, bb_valueColor);
+  nvgText(s->vg, bb_x-dx/2, bb_y+ (int)(bb_valueFontSize*2.5)+5, bb_value, NULL);
+  //print label
+  nvgFontFace(s->vg, "sans-regular");
+  nvgFontSize(s->vg, bb_labelFontSize*2.5);
+  nvgFillColor(s->vg, bb_labelColor);
+  nvgText(s->vg, bb_x, bb_y + (int)(bb_valueFontSize*2.5)+5 + (int)(bb_labelFontSize*2.5)+5, bb_label, NULL);
+  //print uom
+  if (strlen(bb_uom) > 0) {
+      nvgSave(s->vg);
+	  int rx =bb_x + bb_uom_dx + bb_valueFontSize -3;
+	  int ry = bb_y + (int)(bb_valueFontSize*2.5/2)+25;
+	  nvgTranslate(s->vg,rx,ry);
+	  nvgRotate(s->vg, -1.5708); //-90deg in radians
+	  nvgFontFace(s->vg, "sans-regular");
+	  nvgFontSize(s->vg, (int)(bb_uomFontSize*2.5));
+	  nvgFillColor(s->vg, bb_uomColor);
+	  nvgText(s->vg, 0, 0, bb_uom, NULL);
+	  nvgRestore(s->vg);
+  }
+  return (int)((bb_valueFontSize + bb_labelFontSize)*2.5) + 5;
+}
+
+
+bool bb_handle_ui_touch( UIState *s, int touch_x, int touch_y) {
+  for(int i=0; i<6; i++) {
+    if (s->b.btns_r[i] > 0) {
+      if ((abs(touch_x - s->b.btns_x[i]) < s->b.btns_r[i]) && (abs(touch_y - s->b.btns_y[i]) < s->b.btns_r[i])) {
+        //found it; change the status
+        if (s->b.btns_status[i] > 0) {
+          s->b.btns_status[i] = 0;
+        } else {
+          s->b.btns_status[i] = 1;
+        }
+        //now let's send the cereal
+        
+        struct capn c;
+        capn_init_malloc(&c);
+        struct capn_ptr cr = capn_root(&c);
+        struct capn_segment *cs = cr.seg;
+        
+        struct cereal_UIButtonStatus btn_d;
+        btn_d.btnId = i;
+        btn_d.btnStatus = s->b.btns_status[i];
+
+        cereal_UIButtonStatus_ptr btn_p = cereal_new_UIButtonStatus(cs);
+        
+        cereal_write_UIButtonStatus(&btn_d, btn_p);
+        int setp_ret = capn_setp(capn_root(&c), 0, btn_p.p);
+        assert(setp_ret == 0);
+
+        uint8_t buf[4096];
+        ssize_t rs = capn_write_mem(&c, buf, sizeof(buf), 0);
+
+        capn_free(&c);
+        
+        zmq_send(s->b.uiButtonStatus_sock_raw, buf,rs,0);
+        
+        return true;
+      }
+    }
+  }
+  return false;
+};
+
+int bb_get_button_status( UIState *s, char *btn_name) {
+  int ret_status = -1;
+  for (int i = 0; i< 6; i++) {
+    if (strcmp(s->b.btns[i].btn_name,btn_name)==0) {
+      ret_status = s->b.btns_status[i];
+    }
+  }
+  return ret_status;
+}
+
+void bb_draw_button( UIState *s, int btn_id) {
+  const UIScene *scene = &s->scene;
+
+  int viz_button_x = 0;
+  int viz_button_y = (box_y + (bdr_s*1.5)) + 20;
+  int viz_button_w = 140;
+  int viz_button_h = 140;
+
+  char *btn_text, *btn_text2;
+  
+  int delta_x = viz_button_w * 1.1;
+  int delta_y = 0;
+  int dx1 = 200;
+  int dx2 = 190;
+  int dy = 0;
+
+  if (s->b.tri_state_switch ==2) {
+    delta_y = delta_x;
+    delta_x = 0;
+    dx1 = 20;
+    dx2 = 160;
+    dy = 200;
+  }
+
+  if (btn_id >2) {
+    viz_button_x = scene->ui_viz_rx + scene->ui_viz_rw - (bdr_s*2) -dx2;
+    viz_button_x -= (6-btn_id) * delta_x ;
+    viz_button_y += (btn_id-3) * delta_y + dy;
+    
+  } else {
+    viz_button_x = scene->ui_viz_rx + (bdr_s*2) + dx1;
+    viz_button_x +=  (btn_id) * delta_x;
+    viz_button_y += btn_id * delta_y + dy;
+  }
+  
+
+  btn_text = s->b.btns[btn_id].btn_label;
+  btn_text2 = s->b.btns[btn_id].btn_label2;
+  
+  if (strcmp(btn_text,"")==0) {
+    s->b.btns_r[btn_id] = 0;
+  } else {
+    s->b.btns_r[btn_id]= (int)((viz_button_w + viz_button_h)/4);
+  }
+  s->b.btns_x[btn_id]=viz_button_x + s->b.btns_r[btn_id];
+  s->b.btns_y[btn_id]=viz_button_y + s->b.btns_r[btn_id];
+  if (s->b.btns_r[btn_id] == 0) {
+    return;
+  }
+  
+  nvgBeginPath(s->vg);
+  nvgRoundedRect(s->vg, viz_button_x, viz_button_y, viz_button_w, viz_button_h, 80);
+  nvgStrokeWidth(s->vg, 12);
+
+  
+  if (s->b.btns_status[btn_id] ==0) {
+    //disabled - red
+    nvgStrokeColor(s->vg, nvgRGBA(255, 0, 0, 200));
+    if (strcmp(btn_text2,"")==0) {
+      btn_text2 = "Off";
+    }
+  } else
+  if (s->b.btns_status[btn_id] ==1) {
+    //enabled - white
+    nvgStrokeColor(s->vg, nvgRGBA(255,255,255,200));
+    nvgStrokeWidth(s->vg, 4);
+    if (strcmp(btn_text2,"")==0) {
+      btn_text2 = "Ready";
+    }
+  } else
+  if (s->b.btns_status[btn_id] ==2) {
+    //active - green
+    nvgStrokeColor(s->vg, nvgRGBA(28, 204,98,200));
+    if (strcmp(btn_text2,"")==0) {
+      btn_text2 = "Active";
+    }
+  } else
+  if (s->b.btns_status[btn_id] ==9) {
+    //available - thin white
+    nvgStrokeColor(s->vg, nvgRGBA(200,200,200,40));
+    nvgStrokeWidth(s->vg, 4);
+    if (strcmp(btn_text2,"")==0) {
+      btn_text2 = "";
+    }
+  } else {
+    //others - orange
+    nvgStrokeColor(s->vg, nvgRGBA(255, 188, 3, 200));
+    if (strcmp(btn_text2,"")==0) {
+      btn_text2 = "Alert";
+    }
+  }
+
+  nvgStroke(s->vg);
+
+  nvgTextAlign(s->vg, NVG_ALIGN_CENTER | NVG_ALIGN_BASELINE);
+  nvgFontFace(s->vg, "sans-regular");
+  nvgFontSize(s->vg, 14*2.5);
+  nvgFillColor(s->vg, nvgRGBA(255, 255, 255, 200));
+  nvgText(s->vg, viz_button_x+viz_button_w/2, viz_button_y + 112, btn_text2, NULL);
+
+  nvgFontFace(s->vg, "sans-semibold");
+  nvgFontSize(s->vg, 28*2.5);
+  nvgFillColor(s->vg, nvgRGBA(255, 255, 255, 255));
+  nvgText(s->vg, viz_button_x+viz_button_w/2, viz_button_y + 85,btn_text, NULL);
+}
+
+void bb_draw_buttons( UIState *s) {
+  for (int i = 0; i < 6; i++) {
+    bb_draw_button(s,i);
+  }
+}
+
+void bb_ui_draw_custom_alert( UIState *s) {
+    if ((strlen(s->b.custom_message) > 0) && (strlen(s->scene.alert_text1)==0)){
+      if (!((bb_get_button_status(s,"msg") == 0) && (s->b.custom_message_status<=3))) {
+        bb_ui_draw_vision_alert(s, ALERTSIZE_SMALL, s->b.custom_message_status,
+                              s->b.custom_message,"");
+                              
+      }
+    } 
+}
+
+
+void bb_ui_draw_measures_left( UIState *s, int bb_x, int bb_y, int bb_w ) {
+	const UIScene *scene = &s->scene;		
+	int bb_rx = bb_x + (int)(bb_w/2);
+	int bb_ry = bb_y;
+	int bb_h = 5; 
+	NVGcolor lab_color = nvgRGBA(255, 255, 255, 200);
+	NVGcolor uom_color = nvgRGBA(255, 255, 255, 200);
+	int value_fontSize=30;
+	int label_fontSize=15;
+	int uom_fontSize = 15;
+	int bb_uom_dx =  (int)(bb_w /2 - uom_fontSize*2.5) ;
+	
+	//add CPU temperature
+	if (true) {
+	    	char val_str[16];
+		char uom_str[6];
+		NVGcolor val_color = nvgRGBA(255, 255, 255, 200);
+			if((int)(s->b.maxCpuTemp/10) > 80) {
+				val_color = nvgRGBA(255, 188, 3, 200);
+			}
+			if((int)(s->b.maxCpuTemp/10) > 92) {
+				val_color = nvgRGBA(255, 0, 0, 200);
+			}
+			// temp is alway in C * 10
+			if (s->is_metric) {
+				 snprintf(val_str, sizeof(val_str), "%d C", (int)(s->b.maxCpuTemp/10));
+			} else {
+				 snprintf(val_str, sizeof(val_str), "%d F", (int)(32+9*(s->b.maxCpuTemp/10)/5));
+			}
+		snprintf(uom_str, sizeof(uom_str), "");
+		bb_h +=bb_ui_draw_measure(s,  val_str, uom_str, "CPU TEMP", 
+				bb_rx, bb_ry, bb_uom_dx,
+				val_color, lab_color, uom_color, 
+				value_fontSize, label_fontSize, uom_fontSize );
+		bb_ry = bb_y + bb_h;
+	}
+
+   //add battery temperature
+	if (true) {
+		char val_str[16];
+		char uom_str[6];
+		NVGcolor val_color = nvgRGBA(255, 255, 255, 200);
+		if((int)(s->b.maxBatTemp/1000) > 40) {
+			val_color = nvgRGBA(255, 188, 3, 200);
+		}
+		if((int)(s->b.maxBatTemp/1000) > 50) {
+			val_color = nvgRGBA(255, 0, 0, 200);
+		}
+		// temp is alway in C * 1000
+		if (s->is_metric) {
+			 snprintf(val_str, sizeof(val_str), "%d C", (int)(s->b.maxBatTemp/1000));
+		} else {
+			 snprintf(val_str, sizeof(val_str), "%d F", (int)(32+9*(s->b.maxBatTemp/1000)/5));
+		}
+		snprintf(uom_str, sizeof(uom_str), "");
+		bb_h +=bb_ui_draw_measure(s,  val_str, uom_str, "BAT TEMP", 
+				bb_rx, bb_ry, bb_uom_dx,
+				val_color, lab_color, uom_color, 
+				value_fontSize, label_fontSize, uom_fontSize );
+		bb_ry = bb_y + bb_h;
+	}
+	
+	//add grey panda GPS accuracy
+	if (true) {
+		char val_str[16];
+		char uom_str[3];
+		NVGcolor val_color = nvgRGBA(255, 255, 255, 200);
+		//show red/orange if gps accuracy is high
+	    if(s->b.gpsAccuracy > 0.59) {
+	       val_color = nvgRGBA(255, 188, 3, 200);
+	    }
+	    if(s->b.gpsAccuracy > 0.8) {
+	       val_color = nvgRGBA(255, 0, 0, 200);
+	    }
+
+
+		// gps accuracy is always in meters
+		if (s->is_metric) {
+			 snprintf(val_str, sizeof(val_str), "%d", (int)(s->b.gpsAccuracy*100.0));
+		} else {
+			 snprintf(val_str, sizeof(val_str), "%.1f", s->b.gpsAccuracy * 3.28084 * 12);
+		}
+		if (s->is_metric) {
+			snprintf(uom_str, sizeof(uom_str), "cm");;
+		} else {
+			snprintf(uom_str, sizeof(uom_str), "in");
+		}
+		bb_h +=bb_ui_draw_measure(s,  val_str, uom_str, "GPS PREC", 
+				bb_rx, bb_ry, bb_uom_dx,
+				val_color, lab_color, uom_color, 
+				value_fontSize, label_fontSize, uom_fontSize );
+		bb_ry = bb_y + bb_h;
+	}
+  //add free space - from bthaler1
+	if (true) {
+		char val_str[16];
+		char uom_str[3];
+		NVGcolor val_color = nvgRGBA(255, 255, 255, 200);
+
+		//show red/orange if free space is low
+		if(s->b.freeSpace < 0.4) {
+			val_color = nvgRGBA(255, 188, 3, 200);
+		}
+		if(s->b.freeSpace < 0.2) {
+			val_color = nvgRGBA(255, 0, 0, 200);
+		}
+
+		snprintf(val_str, sizeof(val_str), "%.1f", s->b.freeSpace* 100);
+		snprintf(uom_str, sizeof(uom_str), "%%");
+
+		bb_h +=bb_ui_draw_measure(s, val_str, uom_str, "FREE", 
+			bb_rx, bb_ry, bb_uom_dx,
+			val_color, lab_color, uom_color, 
+			value_fontSize, label_fontSize, uom_fontSize );
+		bb_ry = bb_y + bb_h;
+	}	
+	//finally draw the frame
+	bb_h += 20;
+	nvgBeginPath(s->vg);
+  	nvgRoundedRect(s->vg, bb_x, bb_y, bb_w, bb_h, 20);
+  	nvgStrokeColor(s->vg, nvgRGBA(255,255,255,80));
+  	nvgStrokeWidth(s->vg, 6);
+  	nvgStroke(s->vg);
+}
+
+
+void bb_ui_draw_measures_right( UIState *s, int bb_x, int bb_y, int bb_w ) {
+	const UIScene *scene = &s->scene;		
+	int bb_rx = bb_x + (int)(bb_w/2);
+	int bb_ry = bb_y;
+	int bb_h = 5; 
+	NVGcolor lab_color = nvgRGBA(255, 255, 255, 200);
+	NVGcolor uom_color = nvgRGBA(255, 255, 255, 200);
+	int value_fontSize=30;
+	int label_fontSize=15;
+	int uom_fontSize = 15;
+	int bb_uom_dx =  (int)(bb_w /2 - uom_fontSize*2.5) ;
+	
+	//add visual radar relative distance
+	if (true) {
+		char val_str[16];
+		char uom_str[6];
+		NVGcolor val_color = nvgRGBA(255, 255, 255, 200);
+		if (scene->lead_status) {
+			//show RED if less than 5 meters
+			//show orange if less than 15 meters
+			if((int)(scene->lead_d_rel) < 15) {
+				val_color = nvgRGBA(255, 188, 3, 200);
+			}
+			if((int)(scene->lead_d_rel) < 5) {
+				val_color = nvgRGBA(255, 0, 0, 200);
+			}
+			// lead car relative distance is always in meters
+			if (s->is_metric) {
+				 snprintf(val_str, sizeof(val_str), "%d", (int)scene->lead_d_rel);
+			} else {
+				 snprintf(val_str, sizeof(val_str), "%d", (int)(scene->lead_d_rel * 3.28084));
+			}
+		} else {
+		   snprintf(val_str, sizeof(val_str), "-");
+		}
+		if (s->is_metric) {
+			snprintf(uom_str, sizeof(uom_str), "m   ");
+		} else {
+			snprintf(uom_str, sizeof(uom_str), "ft");
+		}
+		bb_h +=bb_ui_draw_measure(s,  val_str, uom_str, "REL DIST", 
+				bb_rx, bb_ry, bb_uom_dx,
+				val_color, lab_color, uom_color, 
+				value_fontSize, label_fontSize, uom_fontSize );
+		bb_ry = bb_y + bb_h;
+	}
+	
+	//add visual radar relative speed
+	if (true) {
+		char val_str[16];
+		char uom_str[6];
+		NVGcolor val_color = nvgRGBA(255, 255, 255, 200);
+		if (scene->lead_status) {
+			//show Orange if negative speed (approaching)
+			//show Orange if negative speed faster than 5mph (approaching fast)
+			if((int)(scene->lead_v_rel) < 0) {
+				val_color = nvgRGBA(255, 188, 3, 200);
+			}
+			if((int)(scene->lead_v_rel) < -5) {
+				val_color = nvgRGBA(255, 0, 0, 200);
+			}
+			// lead car relative speed is always in meters
+			if (s->is_metric) {
+				 snprintf(val_str, sizeof(val_str), "%d", (int)(scene->lead_v_rel * 3.6 + 0.5));
+			} else {
+				 snprintf(val_str, sizeof(val_str), "%d", (int)(scene->lead_v_rel * 2.2374144 + 0.5));
+			}
+		} else {
+		   snprintf(val_str, sizeof(val_str), "-");
+		}
+		if (s->is_metric) {
+			snprintf(uom_str, sizeof(uom_str), "km/h");;
+		} else {
+			snprintf(uom_str, sizeof(uom_str), "mph");
+		}
+		bb_h +=bb_ui_draw_measure(s,  val_str, uom_str, "REL SPD", 
+				bb_rx, bb_ry, bb_uom_dx,
+				val_color, lab_color, uom_color, 
+				value_fontSize, label_fontSize, uom_fontSize );
+		bb_ry = bb_y + bb_h;
+	}
+	
+	//add  steering angle
+	if (true) {
+		char val_str[16];
+		char uom_str[6];
+		NVGcolor val_color = nvgRGBA(255, 255, 255, 200);
+			//show Orange if more than 6 degrees
+			//show red if  more than 12 degrees
+			if(((int)(s->b.angleSteers) < -6) || ((int)(s->b.angleSteers) > 6)) {
+				val_color = nvgRGBA(255, 188, 3, 200);
+			}
+			if(((int)(s->b.angleSteers) < -12) || ((int)(s->b.angleSteers) > 12)) {
+				val_color = nvgRGBA(255, 0, 0, 200);
+			}
+			// steering is in degrees
+			snprintf(val_str, sizeof(val_str), "%.1f",(s->b.angleSteers));
+
+	    snprintf(uom_str, sizeof(uom_str), "deg");
+		bb_h +=bb_ui_draw_measure(s,  val_str, uom_str, "STEER", 
+				bb_rx, bb_ry, bb_uom_dx,
+				val_color, lab_color, uom_color, 
+				value_fontSize, label_fontSize, uom_fontSize );
+		bb_ry = bb_y + bb_h;
+	}
+	
+	//add  desired steering angle
+	if (true) {
+		char val_str[16];
+		char uom_str[6];
+		NVGcolor val_color = nvgRGBA(255, 255, 255, 200);
+			//show Orange if more than 6 degrees
+			//show red if  more than 12 degrees
+			if(((int)(s->b.angleSteersDes) < -6) || ((int)(s->b.angleSteersDes) > 6)) {
+				val_color = nvgRGBA(255, 188, 3, 200);
+			}
+			if(((int)(s->b.angleSteersDes) < -12) || ((int)(s->b.angleSteersDes) > 12)) {
+				val_color = nvgRGBA(255, 0, 0, 200);
+			}
+			// steering is in degrees
+			snprintf(val_str, sizeof(val_str), "%.1f",(s->b.angleSteersDes));
+
+	    snprintf(uom_str, sizeof(uom_str), "deg");
+		bb_h +=bb_ui_draw_measure(s,  val_str, uom_str, "DES STEER", 
+				bb_rx, bb_ry, bb_uom_dx,
+				val_color, lab_color, uom_color, 
+				value_fontSize, label_fontSize, uom_fontSize );
+		bb_ry = bb_y + bb_h;
+	}
+	
+	
+	//finally draw the frame
+	bb_h += 20;
+	nvgBeginPath(s->vg);
+  	nvgRoundedRect(s->vg, bb_x, bb_y, bb_w, bb_h, 20);
+  	nvgStrokeColor(s->vg, nvgRGBA(255,255,255,80));
+  	nvgStrokeWidth(s->vg, 6);
+  	nvgStroke(s->vg);
+}
+
+//draw grid from wiki
+void ui_draw_vision_grid( UIState *s) {
+  const UIScene *scene = &s->scene;
+  bool is_cruise_set = false;//(s->scene.v_cruise != 0 && s->scene.v_cruise != 255);
+  if (!is_cruise_set) {
+    const int grid_spacing = 30;
+
+    int ui_viz_rx = scene->ui_viz_rx;
+    int ui_viz_rw = scene->ui_viz_rw;
+
+    nvgSave(s->vg);
+
+    // path coords are worked out in rgb-box space
+    nvgTranslate(s->vg, 240.0f, 0.0);
+
+    // zooom in 2x
+    nvgTranslate(s->vg, -1440.0f / 2, -1080.0f / 2);
+    nvgScale(s->vg, 2.0, 2.0);
+
+    nvgScale(s->vg, 1440.0f / s->rgb_width, 1080.0f / s->rgb_height);
+
+    nvgBeginPath(s->vg);
+    nvgStrokeColor(s->vg, nvgRGBA(255,255,255,128));
+    nvgStrokeWidth(s->vg, 1);
+
+    for (int i=box_y; i < box_h; i+=grid_spacing) {
+      nvgMoveTo(s->vg, ui_viz_rx, i);
+      //nvgLineTo(s->vg, ui_viz_rx, i);
+      nvgLineTo(s->vg, ((ui_viz_rw + ui_viz_rx) / 2)+ 10, i);
+    }
+
+    for (int i=ui_viz_rx + 12; i <= ui_viz_rw; i+=grid_spacing) {
+      nvgMoveTo(s->vg, i, 0);
+      nvgLineTo(s->vg, i, 1000);
+    }
+    nvgStroke(s->vg);
+    nvgRestore(s->vg);
+  }
+}
+
+void bb_ui_draw_logo( UIState *s) {
+  if ((s->status != STATUS_DISENGAGED) && (s->status != STATUS_STOPPED)) { //(s->status != STATUS_DISENGAGED) {//
+    return;
+  }
+  int rduration = 8000;
+  int logot = (bb_currentTimeInMilis() % rduration);
+  int logoi = s->b.img_logo;
+  if ((logot > (int)(rduration/4)) && (logot < (int)(3*rduration/4))) {
+    logoi = s->b.img_logo2;
+  }
+  if (logot < (int)(rduration/2)) {
+    logot = logot - (int)(rduration/4);
+  } else {
+    logot = logot - (int)(3*rduration/4);
+  }
+  float logop = fabs(4.0*logot/rduration);
+  const UIScene *scene = &s->scene;
+  const int ui_viz_rx = scene->ui_viz_rx;
+  const int ui_viz_rw = scene->ui_viz_rw;
+  const int viz_event_w = (int)(820 * logop);
+  const int viz_event_h = 820;
+  const int viz_event_x = (ui_viz_rx + (ui_viz_rw - viz_event_w - bdr_s*2)/2);
+  const int viz_event_y = 200;
+  bool is_engageable = scene->engageable;
+  float viz_event_alpha = 1.0f;
+  nvgBeginPath(s->vg);
+  NVGpaint imgPaint = nvgImagePattern(s->vg, viz_event_x, viz_event_y,
+  viz_event_w, viz_event_h, 0, logoi, viz_event_alpha);
+  nvgRect(s->vg, viz_event_x, viz_event_y, (int)viz_event_w, viz_event_h);
+  nvgFillPaint(s->vg, imgPaint);
+  nvgFill(s->vg);
+}
+
+void bb_ui_read_triState_switch( UIState *s) {
+  //get 3-state switch position
+  int tri_state_fd;
+  char buffer[10];
+  if  (bb_currentTimeInMilis() - s->b.tri_state_switch_last_read > 2000)  {
+    tri_state_fd = open ("/sys/devices/virtual/switch/tri-state-key/state", O_RDONLY);
+    //if we can't open then switch should be considered in the middle, nothing done
+    if (tri_state_fd == -1) {
+      s->b.tri_state_switch = 1; // default value
+    } else {
+      read (tri_state_fd, &buffer, 10);
+      s->b.tri_state_switch = buffer[0] -48;
+      close(tri_state_fd);
+      s->b.tri_state_switch_last_read = bb_currentTimeInMilis();
+    }
+  }
+}
+
+void bb_ui_draw_UI( UIState *s) {
+  const UIScene *scene = &s->scene;
+	const int bb_dml_w = 180;
+	const int bb_dml_x =  (scene->ui_viz_rx + (bdr_s * 2));
+	const int bb_dml_y = (box_y + (bdr_s * 1.5)) + 220;
+	const int bb_dmr_w = 180;
+  const int bb_dmr_x = scene->ui_viz_rx + scene->ui_viz_rw - bb_dmr_w - (bdr_s * 2) ; 
+  const int bb_dmr_y = (box_y + (bdr_s * 1.5)) + 220;
+  
+  if (s->b.tri_state_switch == 1) {
+    // Normal mode: live camera background and all icons.
+    bb_ui_draw_measures_left(s,bb_dml_x, bb_dml_y, bb_dml_w );
+    bb_ui_draw_measures_right(s,bb_dmr_x, bb_dmr_y, bb_dmr_w );
+    bb_draw_buttons(s);
+    bb_ui_draw_custom_alert(s);
+    //bb_ui_draw_logo(s);
+	 }
+   if (s->b.tri_state_switch ==2) {
+	 	const UIScene *scene = &s->scene;
+	  const int bb_dml_w = 180;
+	  const int bb_dml_x =  (scene->ui_viz_rx + (bdr_s*2));
+	  const int bb_dml_y = (box_y + (bdr_s*1.5))+220;
+	  
+	  const int bb_dmr_w = 180;
+	  const int bb_dmr_x = scene->ui_viz_rx + scene->ui_viz_rw - bb_dmr_w - (bdr_s*2) ; 
+	  const int bb_dmr_y = (box_y + (bdr_s*1.5))+220;
+    bb_draw_buttons(s);
+    bb_ui_draw_custom_alert(s);
+    //bb_ui_draw_logo(s);
+    //bb_ui_draw_car(s);
+	 }
+	 if (s->b.tri_state_switch ==3) {
+    //we now use the state 3 for minimalistic data alerts
+	 	const UIScene *scene = &s->scene;
+	  const int bb_dml_w = 180;
+	  const int bb_dml_x =  (scene->ui_viz_rx + (bdr_s*2));
+	  const int bb_dml_y = (box_y + (bdr_s*1.5))+220;
+	  
+	  const int bb_dmr_w = 180;
+	  const int bb_dmr_x = scene->ui_viz_rx + scene->ui_viz_rw - bb_dmr_w - (bdr_s*2) ; 
+	  const int bb_dmr_y = (box_y + (bdr_s*1.5))+220;
+    //bb_ui_draw_measures_left(s,bb_dml_x, bb_dml_y, bb_dml_w );
+    //bb_ui_draw_measures_right(s,bb_dmr_x, bb_dmr_y, bb_dmr_w );
+    bb_draw_buttons(s);
+  }
+  
+  bb_ui_draw_custom_alert(s);
+}
+
+
+void bb_ui_init(UIState *s) {
+
+    //BB INIT
+    s->b.shouldDrawFrame = true;
+    s->status = STATUS_DISENGAGED;
+    strcpy(s->b.car_model,"Tesla");
+    strcpy(s->b.car_folder,"tesla");
+    s->b.tri_state_switch = -1;
+    s->b.tri_state_switch_last_read = 0;
+
+    //BB Define CAPNP sock
+    s->b.uiButtonInfo_sock = zsock_new_sub(">tcp://127.0.0.1:8201", "");
+    assert(s->b.uiButtonInfo_sock);
+    s->b.uiButtonInfo_sock_raw = zsock_resolve(s->b.uiButtonInfo_sock);
+
+    s->b.uiCustomAlert_sock = zsock_new_sub(">tcp://127.0.0.1:8202", "");
+    assert(s->b.uiCustomAlert_sock);
+    s->b.uiCustomAlert_sock_raw = zsock_resolve(s->b.uiCustomAlert_sock);
+
+    s->b.uiSetCar_sock = zsock_new_sub(">tcp://127.0.0.1:8203", "");
+    assert(s->b.uiSetCar_sock);
+    s->b.uiSetCar_sock_raw = zsock_resolve(s->b.uiSetCar_sock);
+
+    s->b.uiPlaySound_sock = zsock_new_sub(">tcp://127.0.0.1:8205", "");
+    assert(s->b.uiPlaySound_sock);
+    s->b.uiPlaySound_sock_raw = zsock_resolve(s->b.uiPlaySound_sock);
+
+    s->b.uiButtonStatus_sock = zsock_new_pub("@tcp://127.0.0.1:8204");
+    assert(s->b.uiButtonStatus_sock);
+    s->b.uiButtonStatus_sock_raw = zsock_resolve(s->b.uiButtonStatus_sock);
+
+    s->b.gps_sock = zsock_new_sub(">tcp://127.0.0.1:8032","");
+    assert(s->b.gps_sock);
+    s->b.gps_sock_raw = zsock_resolve(s->b.gps_sock);
+
+    //BB Load Images
+    s->b.img_logo = nvgCreateImage(s->vg, "../assets/img_spinner_comma.png", 1);
+    s->b.img_logo2 = nvgCreateImage(s->vg, "../assets/img_spinner_comma2.png", 1);
+    s->b.img_car = nvgCreateImage(s->vg, "../assets/img_car_tesla.png", 1);
+}
+
+void bb_ui_play_sound( UIState *s, int sound) {
+    char* snd_command;
+    int bts = bb_get_button_status(s,"sound");
+    if ((bts > 0) || (bts == -1)) {
+        asprintf(&snd_command, "python /data/openpilot/selfdrive/car/modules/snd/playsound.py %d &", sound);
+        system(snd_command);
+    }
+}
+
+void bb_ui_set_car( UIState *s, char *model, char *folder) {
+    strcpy(s->b.car_model,model);
+    strcpy(s->b.car_folder, folder);
+}
+
+void  bb_ui_poll_update( UIState *s) {
+    int err;
+    zmq_pollitem_t bb_polls[8] = {{0}};
+    bb_polls[0].socket = s->b.uiButtonInfo_sock_raw;
+    bb_polls[0].events = ZMQ_POLLIN;
+    bb_polls[1].socket = s->b.uiCustomAlert_sock_raw;
+    bb_polls[1].events = ZMQ_POLLIN;
+    bb_polls[2].socket = s->b.uiSetCar_sock_raw;
+    bb_polls[2].events = ZMQ_POLLIN;
+    bb_polls[3].socket = s->b.uiPlaySound_sock_raw;
+    bb_polls[3].events = ZMQ_POLLIN;
+    bb_polls[4].socket = s->b.gps_sock_raw;
+    bb_polls[4].events = ZMQ_POLLIN;
+    
+    //check tri-state switch
+    bb_ui_read_triState_switch(s);
+    
+    while (true) {
+        
+
+        int ret = zmq_poll(bb_polls, 5, 0);
+        if (ret < 0) {
+          LOGW("bb poll failed (%d)", ret);
+          break;
+        }
+        if (ret == 0) {
+          //LOGW("poll empty");
+          break;
+        }
+
+        if (bb_polls[0].revents) {
+          //button info socket
+          zmq_msg_t msg;
+          err = zmq_msg_init(&msg);
+          assert(err == 0);
+          err = zmq_msg_recv(&msg, s->b.uiButtonInfo_sock_raw, 0);
+          assert(err >= 0);
+
+          struct capn ctx;
+          capn_init_mem(&ctx, zmq_msg_data(&msg), zmq_msg_size(&msg), 0);
+
+          cereal_UIButtonInfo_ptr stp;
+          stp.p = capn_getp(capn_root(&ctx), 0, 1);
+          struct cereal_UIButtonInfo datad;
+          cereal_read_UIButtonInfo(&datad, stp);
+
+          int id = datad.btnId;
+          //LOGW("got button info: ID = (%d)", id);
+          strcpy(s->b.btns[id].btn_name,(char *)datad.btnName.str);
+          strcpy(s->b.btns[id].btn_label, (char *)datad.btnLabel.str);
+          strcpy(s->b.btns[id].btn_label2, (char *)datad.btnLabel2.str);
+          s->b.btns_status[id] = datad.btnStatus;
+          
+          capn_free(&ctx);
+          zmq_msg_close(&msg);
+        }  
+        if (bb_polls[1].revents) {
+          //custom alert socket
+          zmq_msg_t msg;
+          err = zmq_msg_init(&msg);
+          assert(err == 0);
+          err = zmq_msg_recv(&msg, s->b.uiCustomAlert_sock_raw, 0);
+          assert(err >= 0);
+
+          struct capn ctx;
+          capn_init_mem(&ctx, zmq_msg_data(&msg), zmq_msg_size(&msg), 0);
+
+          cereal_UICustomAlert_ptr stp;
+          stp.p = capn_getp(capn_root(&ctx), 0, 1);
+          struct cereal_UICustomAlert  datad;
+          cereal_read_UICustomAlert(&datad, stp);
+
+          strcpy(s->b.custom_message,datad.caText.str);
+          s->b.custom_message_status = datad.caStatus;
+
+          if ((strlen(s->b.custom_message) > 0) && (strlen(s->scene.alert_text1)==0)){
+            if (!((bb_get_button_status(s,"msg") == 0) && (s->b.custom_message_status<=3))) {
+              set_awake(s, true);
+            }
+          }
+
+          if ((strlen(s->scene.alert_text1) > 0) || (strlen(s->scene.alert_text2) > 0) ) {
+            set_awake(s, true);
+          }
+          
+          capn_free(&ctx);
+          zmq_msg_close(&msg);
+          // wakeup bg thread since status changed
+          pthread_cond_signal(&s->bg_cond);
+        }  
+        if (bb_polls[2].revents) {
+          //set car model socket
+          zmq_msg_t msg;
+          err = zmq_msg_init(&msg);
+          assert(err == 0);
+          err = zmq_msg_recv(&msg, s->b.uiSetCar_sock_raw, 0);
+          assert(err >= 0);
+
+          struct capn ctx;
+          capn_init_mem(&ctx, zmq_msg_data(&msg), zmq_msg_size(&msg), 0);
+
+          cereal_UISetCar_ptr stp;
+          stp.p = capn_getp(capn_root(&ctx), 0, 1);
+          struct cereal_UISetCar datad;
+          cereal_read_UISetCar(&datad, stp);
+
+          if ((strcmp(s->b.car_model,(char *) datad.icCarName.str) != 0) || (strcmp(s->b.car_folder, (char *) datad.icCarFolder.str) !=0)) {
+            strcpy(s->b.car_model, (char *) datad.icCarName.str);
+            strcpy(s->b.car_folder, (char *) datad.icCarFolder.str);
+            LOGW("Car folder set (%s)", s->b.car_folder);
+
+            if (strcmp(s->b.car_folder,"tesla")==0) {
+              s->b.img_logo = nvgCreateImage(s->vg, "../assets/img_spinner_comma.png", 1);
+              s->b.img_logo2 = nvgCreateImage(s->vg, "../assets/img_spinner_comma2.png", 1);
+              LOGW("Spinning logo set for Tesla");
+            } else if (strcmp(s->b.car_folder,"honda")==0) {
+              s->b.img_logo = nvgCreateImage(s->vg, "../assets/img_spinner_comma.honda.png", 1);
+              s->b.img_logo2 = nvgCreateImage(s->vg, "../assets/img_spinner_comma.honda2.png", 1);
+              LOGW("Spinning logo set for Honda");
+            } else if (strcmp(s->b.car_folder,"toyota")==0) {
+              s->b.img_logo = nvgCreateImage(s->vg, "../assets/img_spinner_comma.toyota.png", 1);
+              s->b.img_logo2 = nvgCreateImage(s->vg, "../assets/img_spinner_comma.toyota2.png", 1);
+              LOGW("Spinning logo set for Toyota");
+            };
+          }
+          capn_free(&ctx);
+          zmq_msg_close(&msg);
+        }  
+        if (bb_polls[3].revents) {
+          //play sound socket
+          zmq_msg_t msg;
+          err = zmq_msg_init(&msg);
+          assert(err == 0);
+          err = zmq_msg_recv(&msg, s->b.uiPlaySound_sock_raw, 0);
+          assert(err >= 0);
+
+          struct capn ctx;
+          capn_init_mem(&ctx, zmq_msg_data(&msg), zmq_msg_size(&msg), 0);
+
+          cereal_UIPlaySound_ptr stp;
+          stp.p = capn_getp(capn_root(&ctx), 0, 1);
+          struct cereal_UIPlaySound datad;
+          cereal_read_UIPlaySound(&datad, stp);
+
+          int snd = datad.sndSound;
+          bb_ui_play_sound(s,snd);
+          
+          capn_free(&ctx);
+          zmq_msg_close(&msg);
+        } 
+        if (bb_polls[4].revents) {
+            // gps socket
+            zmq_msg_t msg;
+            err = zmq_msg_init(&msg);
+            assert(err == 0);
+            err = zmq_msg_recv(&msg, s->b.gps_sock_raw, 0);
+            assert(err >= 0);
+
+            struct capn ctx;
+            capn_init_mem(&ctx, zmq_msg_data(&msg), zmq_msg_size(&msg), 0);
+
+            cereal_Event_ptr eventp;
+            eventp.p = capn_getp(capn_root(&ctx), 0, 1);
+            struct cereal_Event eventd;
+            cereal_read_Event(&eventd, eventp);
+
+            struct cereal_GpsLocationData datad;
+            cereal_read_GpsLocationData(&datad, eventd.gpsLocation);
+
+            s->b.gpsAccuracy = datad.accuracy;
+            if (s->b.gpsAccuracy>100)
+            {
+                s->b.gpsAccuracy=99.99;
+            }
+            else if (s->b.gpsAccuracy==0)
+            {
+                s->b.gpsAccuracy=99.8;
+            }
+            capn_free(&ctx);
+            zmq_msg_close(&msg);
+        }
+            
+    }
+}
+
+ 