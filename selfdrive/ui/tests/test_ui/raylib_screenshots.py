#!/usr/bin/env python3
import os
import sys
import shutil
import time
import pathlib
import subprocess

import pyautogui
import pywinctl

<<<<<<< HEAD
from collections import namedtuple
from collections.abc import Callable

from cereal import log
=======
from cereal import car, log
>>>>>>> 7534b2a1
from cereal import messaging
from cereal.messaging import PubMaster
from openpilot.common.basedir import BASEDIR
from openpilot.common.params import Params
from openpilot.common.prefix import OpenpilotPrefix
from openpilot.selfdrive.test.helpers import with_processes
from openpilot.selfdrive.selfdrived.alertmanager import set_offroad_alert
from openpilot.system.updated.updated import parse_release_notes

AlertSize = log.SelfdriveState.AlertSize
AlertStatus = log.SelfdriveState.AlertStatus

TEST_DIR = pathlib.Path(__file__).parent
TEST_OUTPUT_DIR = TEST_DIR / "raylib_report"
SCREENSHOTS_DIR = TEST_OUTPUT_DIR / "screenshots"
UI_DELAY = 0.2

# Offroad alerts to test
OFFROAD_ALERTS = ['Offroad_IsTakingSnapshot']


def put_update_params(params: Params):
  params.put("UpdaterCurrentReleaseNotes", parse_release_notes(BASEDIR))
  params.put("UpdaterNewReleaseNotes", parse_release_notes(BASEDIR))


def setup_homescreen(click, pm: PubMaster):
  pass


def setup_homescreen_update_available(click, pm: PubMaster):
  params = Params()
  params.put_bool("UpdateAvailable", True)
  put_update_params(params)
  setup_offroad_alert(click, pm)


def setup_settings(click, pm: PubMaster):
  click(100, 100)


def close_settings(click, pm: PubMaster):
  click(240, 216)


def setup_settings_network(click, pm: PubMaster):
  setup_settings(click, pm)
  click(278, 450)


def setup_settings_network_advanced(click, pm: PubMaster):
  setup_settings_network(click, pm)
  click(1880, 100)


def setup_settings_toggles(click, pm: PubMaster):
  setup_settings(click, pm)
  click(278, 600)


def setup_settings_software(click, pm: PubMaster):
  put_update_params(Params())
  setup_settings(click, pm)
  click(278, 720)


def setup_settings_software_download(click, pm: PubMaster):
  params = Params()
  # setup_settings_software but with "DOWNLOAD" button to test long text
  params.put("UpdaterState", "idle")
  params.put_bool("UpdaterFetchAvailable", True)
  setup_settings_software(click, pm)


def setup_settings_software_release_notes(click, pm: PubMaster):
  setup_settings_software(click, pm)
  click(588, 110)  # expand description for current version


def setup_settings_firehose(click, pm: PubMaster):
  setup_settings(click, pm)
  click(278, 845)


def setup_settings_developer(click, pm: PubMaster):
  CP = car.CarParams()
  CP.alphaLongitudinalAvailable = True  # show alpha long control toggle
  Params().put("CarParamsPersistent", CP.to_bytes())

  setup_settings(click, pm)
  click(278, 950)


def setup_keyboard(click, pm: PubMaster):
  setup_settings_developer(click, pm)
  click(1930, 470)


def setup_pair_device(click, pm: PubMaster):
  click(1950, 800)


def setup_offroad_alert(click, pm: PubMaster):
  put_update_params(Params())
  set_offroad_alert("Offroad_TemperatureTooHigh", True, extra_text='99C')
  set_offroad_alert("Offroad_ExcessiveActuation", True, extra_text='longitudinal')
  for alert in OFFROAD_ALERTS:
    set_offroad_alert(alert, True)

  setup_settings(click, pm)
  close_settings(click, pm)


def setup_confirmation_dialog(click, pm: PubMaster):
  setup_settings(click, pm)
  click(1985, 791)  # reset calibration


def setup_experimental_mode_description(click, pm: PubMaster):
  setup_settings_toggles(click, pm)
  click(1200, 280)  # expand description for experimental mode


def setup_openpilot_long_confirmation_dialog(click, pm: PubMaster):
  setup_settings_developer(click, pm)
  click(2000, 960)  # toggle openpilot longitudinal control


def setup_onroad(click, pm: PubMaster):
  ds = messaging.new_message('deviceState')
  ds.deviceState.started = True

  ps = messaging.new_message('pandaStates', 1)
  ps.pandaStates[0].pandaType = log.PandaState.PandaType.dos
  ps.pandaStates[0].ignitionLine = True

  driverState = messaging.new_message('driverStateV2')
  driverState.driverStateV2.leftDriverData.faceOrientation = [0, 0, 0]

  for _ in range(5):
    pm.send('deviceState', ds)
    pm.send('pandaStates', ps)
    pm.send('driverStateV2', driverState)
    ds.clear_write_flag()
    ps.clear_write_flag()
    driverState.clear_write_flag()
    time.sleep(0.05)


def setup_onroad_sidebar(click, pm: PubMaster):
  setup_onroad(click, pm)
  click(100, 100)  # open sidebar


def setup_onroad_small_alert(click, pm: PubMaster):
  setup_onroad(click, pm)
  alert = messaging.new_message('selfdriveState')
  alert.selfdriveState.alertSize = AlertSize.small
  alert.selfdriveState.alertText1 = "Small Alert"
  alert.selfdriveState.alertText2 = "This is a small alert"
  alert.selfdriveState.alertStatus = AlertStatus.normal
  for _ in range(5):
    pm.send('selfdriveState', alert)
    alert.clear_write_flag()
    time.sleep(0.05)


def setup_onroad_medium_alert(click, pm: PubMaster):
  setup_onroad(click, pm)
  alert = messaging.new_message('selfdriveState')
  alert.selfdriveState.alertSize = AlertSize.mid
  alert.selfdriveState.alertText1 = "Medium Alert"
  alert.selfdriveState.alertText2 = "This is a medium alert"
  alert.selfdriveState.alertStatus = AlertStatus.userPrompt
  for _ in range(5):
    pm.send('selfdriveState', alert)
    alert.clear_write_flag()
    time.sleep(0.05)


def setup_onroad_full_alert(click, pm: PubMaster):
  setup_onroad(click, pm)
  alert = messaging.new_message('selfdriveState')
  alert.selfdriveState.alertSize = AlertSize.full
  alert.selfdriveState.alertText1 = "DISENGAGE IMMEDIATELY"
  alert.selfdriveState.alertText2 = "Driver Distracted"
  alert.selfdriveState.alertStatus = AlertStatus.critical
  for _ in range(5):
    pm.send('selfdriveState', alert)
    alert.clear_write_flag()
    time.sleep(0.05)


def setup_onroad_full_alert_multiline(click, pm: PubMaster):
  setup_onroad(click, pm)
  alert = messaging.new_message('selfdriveState')
  alert.selfdriveState.alertSize = AlertSize.full
  alert.selfdriveState.alertText1 = "Reverse\nGear"
  alert.selfdriveState.alertStatus = AlertStatus.normal
  for _ in range(5):
    pm.send('selfdriveState', alert)
    alert.clear_write_flag()
    time.sleep(0.05)


def setup_onroad_full_alert_long_text(click, pm: PubMaster):
  setup_onroad(click, pm)
  alert = messaging.new_message('selfdriveState')
  alert.selfdriveState.alertSize = AlertSize.full
  alert.selfdriveState.alertText1 = "TAKE CONTROL IMMEDIATELY"
  alert.selfdriveState.alertText2 = "Calibration Invalid: Remount Device & Recalibrate"
  alert.selfdriveState.alertStatus = AlertStatus.userPrompt
  for _ in range(5):
    pm.send('selfdriveState', alert)
    alert.clear_write_flag()
    time.sleep(0.05)


CASES: dict[str, Callable] = {
  "homescreen": setup_homescreen,
  "homescreen_paired": setup_homescreen,
  "homescreen_prime": setup_homescreen,
  "homescreen_update_available": setup_homescreen_update_available,
  "settings_device": setup_settings,
  "settings_network": setup_settings_network,
  "settings_network_advanced": setup_settings_network_advanced,
  "settings_toggles": setup_settings_toggles,
  "settings_software": setup_settings_software,
  "settings_software_download": setup_settings_software_download,
  "settings_software_release_notes": setup_settings_software_release_notes,
  "settings_firehose": setup_settings_firehose,
  "settings_developer": setup_settings_developer,
  "keyboard": setup_keyboard,
  "pair_device": setup_pair_device,
  "offroad_alert": setup_offroad_alert,
  "confirmation_dialog": setup_confirmation_dialog,
  "experimental_mode_description": setup_experimental_mode_description,
  "openpilot_long_confirmation_dialog": setup_openpilot_long_confirmation_dialog,
  "onroad": setup_onroad,
  "onroad_sidebar": setup_onroad_sidebar,
  "onroad_small_alert": setup_onroad_small_alert,
  "onroad_medium_alert": setup_onroad_medium_alert,
  "onroad_full_alert": setup_onroad_full_alert,
  "onroad_full_alert_multiline": setup_onroad_full_alert_multiline,
  "onroad_full_alert_long_text": setup_onroad_full_alert_long_text,
}


def fullscreen_click_primary_button(click, pm: PubMaster):
  click(1950, 950)  # Bottom right button


def fullscreen_click_secondary_button(click, pm: PubMaster):
  click(150, 950)  # Bottom left button


def software_setup_get_started_next(click, pm: PubMaster):
  click(2000, 630)


def software_setup_choose_software_click_openpilot(click, pm: PubMaster):
  click(1200, 320)


def software_setup_choose_software_click_custom(click, pm: PubMaster):
  click(1200, 580)


# These cases are for the setup, updater, and reset screens that have their own UI process.
# The key is the name of the script.
# Each case is a list of additional steps to perform and screenshot (after initial screenshot).
# Each item can also be a group of steps to do, with the screenshot at the end.
SOFTWARE_SETUP_CASES: dict[str, list | list[list]] = {
  "setup": [
    fullscreen_click_primary_button,  # Low voltage warning; click "Continue"
    software_setup_get_started_next,  # Get started page; click arrow
    [
      # Take a screenshot of the custom software warning first, so we can go back
      software_setup_choose_software_click_custom,  # Click "Custom" on choose software page
      fullscreen_click_primary_button,  # Click "Continue"
    ],
    [fullscreen_click_secondary_button, software_setup_choose_software_click_openpilot],  # Go back to choose software page and click "openpilot"
    [fullscreen_click_primary_button, lambda click, pm: time.sleep(1)],  # Click "Continue"; wait for networks to load
    fullscreen_click_primary_button,  # "Download" button
  ],
  "updater": [
    fullscreen_click_secondary_button,  # Click "Connect to Wi-Fi"
    [fullscreen_click_secondary_button, fullscreen_click_primary_button],  # Click "Back", then "Install"
  ],
  "reset": [
    fullscreen_click_primary_button,  # Click "Confirm" on initial confirmation
    fullscreen_click_primary_button,  # Click "Confirm" on final warning
  ],
}


class TestUI:
  def __init__(self, window_title="UI"):
    self.window_title = window_title

    os.environ["SCALE"] = os.getenv("SCALE", "1")
    sys.modules["mouseinfo"] = False

  def setup(self):
    # Seed minimal offroad state
    self.pm = PubMaster(["deviceState", "pandaStates", "driverStateV2", "selfdriveState"])
    ds = messaging.new_message('deviceState')
    ds.deviceState.networkType = log.DeviceState.NetworkType.wifi
    for _ in range(5):
      self.pm.send('deviceState', ds)
      ds.clear_write_flag()
      time.sleep(0.05)
    time.sleep(0.5)
    try:
      self.ui = pywinctl.getWindowsWithTitle(self.window_title)[0]
    except Exception as e:
      print(f"failed to find ui window, assuming that it's in the top left (for Xvfb) {e}")
      self.ui = namedtuple("bb", ["left", "top", "width", "height"])(0, 0, 2160, 1080)

  def screenshot(self, name: str):
    full_screenshot = pyautogui.screenshot()
    cropped = full_screenshot.crop((self.ui.left, self.ui.top, self.ui.left + self.ui.width, self.ui.top + self.ui.height))
    cropped.save(SCREENSHOTS_DIR / f"{name}.png")

  def click(self, x: int, y: int, *args, **kwargs):
    pyautogui.mouseDown(self.ui.left + x, self.ui.top + y, *args, **kwargs)
    time.sleep(0.01)
    pyautogui.mouseUp(self.ui.left + x, self.ui.top + y, *args, **kwargs)

  @with_processes(["ui"])
  def test_ui(self, name, setup_case: Callable):
    self.setup()
    time.sleep(UI_DELAY)  # wait for UI to start
    setup_case(self.click, self.pm)
    self.screenshot(name)


class TestScriptUI(TestUI):
  def __init__(self, script_path: str, script_args: list[str] | None, *args, **kwargs):
    super().__init__(*args, **kwargs)
    self._script_path = script_path
    self._script_args = script_args or []
    self._process = None

  def __enter__(self):
    self._process = subprocess.Popen([sys.executable, self._script_path] + self._script_args)
    return self

  def __exit__(self, exc_type, exc_value, traceback):
    if self._process:
      self._process.terminate()
      try:
        self._process.wait(timeout=5)
      except subprocess.TimeoutExpired:
        self._process.kill()
      self._process = None

  # Override the TestUI method to run multiple tests, and to avoid starting another UI process
  def test_ui(self, name, setup_cases: list[Callable | list[Callable]]):
    self.setup()
    time.sleep(UI_DELAY)
    self.screenshot(name)  # initial screenshot
    # Run each setup case, taking a screenshot after each group
    for i, case in enumerate(setup_cases):
      group = case if isinstance(case, list) else [case]  # each case can be a single step or group of steps
      for setup_case in group:
        setup_case(self.click, self.pm)  # run each step in the group
        time.sleep(0.1)  # allow UI to update between steps
      self.screenshot(f"{name}_{i + 1}")  # take screenshot after each case group


def create_screenshots():
  if TEST_OUTPUT_DIR.exists():
    shutil.rmtree(TEST_OUTPUT_DIR)
  SCREENSHOTS_DIR.mkdir(parents=True)

  t = TestUI()
  for name, setup in CASES.items():
    with OpenpilotPrefix():
      params = Params()
      params.put("DongleId", "123456789012345")

      # Set branch name
      description = "0.10.1 / this-is-a-really-super-mega-long-branch-name / 7864838 / Oct 03"
      params.put("UpdaterCurrentDescription", description)
      params.put("UpdaterNewDescription", description)

      if name == "homescreen_paired":
        params.put("PrimeType", 0)  # NONE
      elif name == "homescreen_prime":
        params.put("PrimeType", 2)  # LITE

      t.test_ui(name, setup)

  for name, setup_cases in SOFTWARE_SETUP_CASES.items():
    with OpenpilotPrefix():
      window_title = "System Reset" if name == "reset" else name.capitalize()
      args = ["updater", "manifest"] if name == "updater" else None
      with TestScriptUI(f"system/ui/{name}.py", args, window_title=window_title) as launcher:
        launcher.test_ui(name, setup_cases)


if __name__ == "__main__":
  create_screenshots()<|MERGE_RESOLUTION|>--- conflicted
+++ resolved
@@ -9,14 +9,10 @@
 import pyautogui
 import pywinctl
 
-<<<<<<< HEAD
 from collections import namedtuple
 from collections.abc import Callable
 
-from cereal import log
-=======
 from cereal import car, log
->>>>>>> 7534b2a1
 from cereal import messaging
 from cereal.messaging import PubMaster
 from openpilot.common.basedir import BASEDIR
