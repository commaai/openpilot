--- conflicted
+++ resolved
@@ -40,9 +40,6 @@
 
 def setup_settings_toggles(click, pm: PubMaster):
   setup_settings_device(click, pm)
-<<<<<<< HEAD
-  click(278, 760)
-=======
   click(278, 650)
   time.sleep(UI_DELAY)
 
@@ -50,7 +47,6 @@
   setup_settings_device(click, pm)
   click(278, 960)
   time.sleep(UI_DELAY)
->>>>>>> 1932aff0
 
 def setup_onroad(click, pm: PubMaster):
   st = time.monotonic()
