#!/usr/bin/env python3
import json
import os
import shutil
import unittest

from selfdrive.ui.update_translations import TRANSLATIONS_DIR, LANGUAGES_FILE, update_translations

TMP_TRANSLATIONS_DIR = os.path.join(TRANSLATIONS_DIR, "tmp")


class TestTranslations(unittest.TestCase):
  @classmethod
  def setUpClass(cls):
    with open(LANGUAGES_FILE, "r") as f:
      cls.translation_files = json.load(f)

    # Set up temp directory
    shutil.copytree(TRANSLATIONS_DIR, TMP_TRANSLATIONS_DIR, dirs_exist_ok=True)

  @classmethod
  def tearDownClass(cls):
    shutil.rmtree(TMP_TRANSLATIONS_DIR, ignore_errors=True)

  @staticmethod
  def _read_translation_file(path, file, file_ext):
    tr_file = os.path.join(path, f"{file}.{file_ext}")
    with open(tr_file, "rb") as f:
      # fix relative path depth
      return f.read().replace(b"filename=\"../../", b"filename=\"../")

  def test_missing_translation_files(self):
    for name, file in self.translation_files.items():
      with self.subTest(name=name, file=file):
        if not len(file):
          self.skipTest(f"{name} translation has no defined file")

        self.assertTrue(os.path.exists(os.path.join(TRANSLATIONS_DIR, f"{file}.ts")),
                        f"{name} has no XML translation file, run selfdrive/ui/update_translations.py")
        self.assertTrue(os.path.exists(os.path.join(TRANSLATIONS_DIR, f"{file}.qm")),
                        f"{name} has no compiled QM translation file, run selfdrive/ui/update_translations.py --release")

  def test_translations_updated(self):
<<<<<<< HEAD
    prev_translations = update_translations()

    for name, file in self.translation_files.items():
      with self.subTest(name=name, file=file):
        tr_file = os.path.join(TRANSLATIONS_DIR, f"{file}.ts")

        if not len(file):
          self.skipTest(f"{name} translation has no file")
        elif not os.path.exists(tr_file):
          self.skipTest(f"{name} missing translation file")  # caught by test_missing_translation_files

        with open(tr_file, "r") as f:
          new_translations = f.read()

        self.assertEqual(prev_translations[name], new_translations,
                         f"{name} translation file out of date. Run selfdrive/ui/update_translations.py to update the translation files")
=======
    update_translations(release=True, translations_dir=TMP_TRANSLATIONS_DIR)

    for name, file in self.translation_files.items():
      with self.subTest(name=name, file=file):
        if not len(file):
          self.skipTest(f"{name} translation has no defined file")

        for file_ext in ["ts", "qm"]:
          with self.subTest(file_ext=file_ext):

            # caught by test_missing_translation_files
            if not os.path.exists(os.path.join(TRANSLATIONS_DIR, f"{file}.{file_ext}")):
              self.skipTest(f"{name} missing translation file")

            cur_translations = self._read_translation_file(TRANSLATIONS_DIR, file, file_ext)
            new_translations = self._read_translation_file(TMP_TRANSLATIONS_DIR, file, file_ext)

            self.assertEqual(cur_translations, new_translations,
                             f"{file} ({name}) {file_ext.upper()} translation file out of date. Run selfdrive/ui/update_translations.py --release to update the translation files")
>>>>>>> bd2ea158


if __name__ == "__main__":
  unittest.main()<|MERGE_RESOLUTION|>--- conflicted
+++ resolved
@@ -41,24 +41,6 @@
                         f"{name} has no compiled QM translation file, run selfdrive/ui/update_translations.py --release")
 
   def test_translations_updated(self):
-<<<<<<< HEAD
-    prev_translations = update_translations()
-
-    for name, file in self.translation_files.items():
-      with self.subTest(name=name, file=file):
-        tr_file = os.path.join(TRANSLATIONS_DIR, f"{file}.ts")
-
-        if not len(file):
-          self.skipTest(f"{name} translation has no file")
-        elif not os.path.exists(tr_file):
-          self.skipTest(f"{name} missing translation file")  # caught by test_missing_translation_files
-
-        with open(tr_file, "r") as f:
-          new_translations = f.read()
-
-        self.assertEqual(prev_translations[name], new_translations,
-                         f"{name} translation file out of date. Run selfdrive/ui/update_translations.py to update the translation files")
-=======
     update_translations(release=True, translations_dir=TMP_TRANSLATIONS_DIR)
 
     for name, file in self.translation_files.items():
@@ -78,7 +60,6 @@
 
             self.assertEqual(cur_translations, new_translations,
                              f"{file} ({name}) {file_ext.upper()} translation file out of date. Run selfdrive/ui/update_translations.py --release to update the translation files")
->>>>>>> bd2ea158
 
 
 if __name__ == "__main__":
