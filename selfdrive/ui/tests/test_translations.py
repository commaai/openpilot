#!/usr/bin/env python3
import json
import os
import re
import shutil
import unittest
import xml.etree.ElementTree as ET

from selfdrive.ui.update_translations import TRANSLATIONS_DIR, LANGUAGES_FILE, update_translations

TMP_TRANSLATIONS_DIR = os.path.join(TRANSLATIONS_DIR, "tmp")
LOCATION_TAG = "<location "


class TestTranslations(unittest.TestCase):
  @classmethod
  def setUpClass(cls):
    with open(LANGUAGES_FILE, "r") as f:
      cls.translation_files = json.load(f)

    # Set up temp directory
    shutil.copytree(TRANSLATIONS_DIR, TMP_TRANSLATIONS_DIR, dirs_exist_ok=True)

  @classmethod
  def tearDownClass(cls):
    shutil.rmtree(TMP_TRANSLATIONS_DIR, ignore_errors=True)

  @staticmethod
  def _read_translation_file(path, file):
    tr_file = os.path.join(path, f"{file}.ts")
    with open(tr_file, "r") as f:
<<<<<<< HEAD
      # ignore locations when checking if translations are updated
      lines = [line for line in f.read().splitlines() if
               not line.strip().startswith(LOCATION_TAG)]
      return "\n".join(lines)
=======
      return f.read()
>>>>>>> bae94a00

  def test_missing_translation_files(self):
    for name, file in self.translation_files.items():
      with self.subTest(name=name, file=file):
        self.assertTrue(os.path.exists(os.path.join(TRANSLATIONS_DIR, f"{file}.ts")),
                        f"{name} has no XML translation file, run selfdrive/ui/update_translations.py")

  def test_translations_updated(self):
    update_translations(plural_only=["main_en"], translations_dir=TMP_TRANSLATIONS_DIR)

    for name, file in self.translation_files.items():
      with self.subTest(name=name, file=file):
        # caught by test_missing_translation_files
        if not os.path.exists(os.path.join(TRANSLATIONS_DIR, f"{file}.ts")):
          self.skipTest(f"{name} missing translation file")

        cur_translations = self._read_translation_file(TRANSLATIONS_DIR, file)
        new_translations = self._read_translation_file(TMP_TRANSLATIONS_DIR, file)
        self.assertEqual(cur_translations, new_translations,
                         f"{file} ({name}) XML translation file out of date. Run selfdrive/ui/update_translations.py to update the translation files")

  @unittest.skip("Only test unfinished translations before going to release")
  def test_unfinished_translations(self):
    for name, file in self.translation_files.items():
      with self.subTest(name=name, file=file):
        cur_translations = self._read_translation_file(TRANSLATIONS_DIR, file)
        self.assertTrue("<translation type=\"unfinished\">" not in cur_translations,
                        f"{file} ({name}) translation file has unfinished translations. Finish translations or mark them as completed in Qt Linguist")

  def test_vanished_translations(self):
    for name, file in self.translation_files.items():
      with self.subTest(name=name, file=file):
        cur_translations = self._read_translation_file(TRANSLATIONS_DIR, file)
        self.assertTrue("<translation type=\"vanished\">" not in cur_translations,
                        f"{file} ({name}) translation file has obsolete translations. Run selfdrive/ui/update_translations.py --vanish to remove them")

  def test_plural_translations(self):
    """
      Tests:
      - that any numerus (plural) translations marked "finished" have all plural forms non-empty
      - that the correct format specifier is used (%n)
    """
    for name, file in self.translation_files.items():
      with self.subTest(name=name, file=file):
        tr_xml = ET.parse(os.path.join(TRANSLATIONS_DIR, f"{file}.ts"))

        for context in tr_xml.getroot():
          for message in context.iterfind("message"):
            if message.get("numerus") == "yes":
              translation = message.find("translation")
              numerusform = [t.text for t in translation.findall("numerusform")]

              # Do not assert finished translations
              if translation.get("type") == "unfinished":
                continue

              self.assertNotIn(None, numerusform, "Ensure all plural translation forms are completed.")
              self.assertTrue(all([re.search("%[0-9]+", t) is None for t in numerusform]),
                              "Plural translations must use %n, not %1, %2, etc.: {}".format(numerusform))

  def test_no_locations(self):
    for name, file in self.translation_files.items():
      with self.subTest(name=name, file=file):
        for line in self._read_translation_file(TRANSLATIONS_DIR, file).splitlines():
          self.assertFalse(line.strip().startswith(LOCATION_TAG),
                           f"Line contains location tag: {line.strip()}, remove all line numbers.")


if __name__ == "__main__":
  unittest.main()<|MERGE_RESOLUTION|>--- conflicted
+++ resolved
@@ -29,14 +29,7 @@
   def _read_translation_file(path, file):
     tr_file = os.path.join(path, f"{file}.ts")
     with open(tr_file, "r") as f:
-<<<<<<< HEAD
-      # ignore locations when checking if translations are updated
-      lines = [line for line in f.read().splitlines() if
-               not line.strip().startswith(LOCATION_TAG)]
-      return "\n".join(lines)
-=======
       return f.read()
->>>>>>> bae94a00
 
   def test_missing_translation_files(self):
     for name, file in self.translation_files.items():
