#include "selfdrive/common/params.h"

#ifndef _GNU_SOURCE
#define _GNU_SOURCE
#endif  // _GNU_SOURCE

#include <dirent.h>
#include <stdio.h>
#include <stdlib.h>
#include <string.h>
#include <sys/file.h>
#include <sys/stat.h>
#include <unistd.h>

#include <csignal>
#include <mutex>
#include <unordered_map>
<<<<<<< HEAD

#include "selfdrive/common/swaglog.h"
#include "selfdrive/common/util.h"

=======
#include "common/util.h"
#include "common/swaglog.h"
#include "selfdrive/hardware/hw.h"
>>>>>>> fd7c2b4a
// keep trying if x gets interrupted by a signal
#define HANDLE_EINTR(x)                                       \
  ({                                                          \
    decltype(x) ret;                                          \
    int try_cnt = 0;                                          \
    do {                                                      \
      ret = (x);                                              \
    } while (ret == -1 && errno == EINTR && try_cnt++ < 100); \
    ret;                                                      \
  })

namespace {

const std::string default_params_path = Hardware::PC() ? util::getenv_default("HOME", "/.comma/params", "/data/params")
                                                       : "/data/params";
const std::string persistent_params_path = Hardware::PC() ? default_params_path : "/persist/comma/params";

volatile sig_atomic_t params_do_exit = 0;
void params_sig_handler(int signal) {
  params_do_exit = 1;
}

int fsync_dir(const char* path){
  int fd = HANDLE_EINTR(open(path, O_RDONLY, 0755));
  if (fd < 0){
    return -1;
  }

  int result = fsync(fd);
  int result_close = close(fd);
  if (result_close < 0) {
    result = result_close;
  }
  return result;
}

// TODO: replace by std::filesystem::create_directories
int mkdir_p(std::string path) {
  char * _path = (char *)path.c_str();

  mode_t prev_mask = umask(0);
  for (char *p = _path + 1; *p; p++) {
    if (*p == '/') {
      *p = '\0'; // Temporarily truncate
      if (mkdir(_path, 0777) != 0) {
        if (errno != EEXIST) return -1;
      }
      *p = '/';
    }
  }
  if (mkdir(_path, 0777) != 0) {
    if (errno != EEXIST) return -1;
  }
  chmod(_path, 0777);
  umask(prev_mask);
  return 0;
}

bool ensure_params_path(const std::string &param_path, const std::string &key_path) {
  // Make sure params path exists
  if (!util::file_exists(param_path) && mkdir_p(param_path) != 0) {
    return false;
  }

  // See if the symlink exists, otherwise create it
  if (!util::file_exists(key_path)) {
    // 1) Create temp folder
    // 2) Set permissions
    // 3) Symlink it to temp link
    // 4) Move symlink to <params>/d

    std::string tmp_path = param_path + "/.tmp_XXXXXX";
    // this should be OK since mkdtemp just replaces characters in place
    char *tmp_dir = mkdtemp((char *)tmp_path.c_str());
    if (tmp_dir == NULL) {
      return false;
    }

    if (chmod(tmp_dir, 0777) != 0) {
      return false;
    }

    std::string link_path = std::string(tmp_dir) + ".link";
    if (symlink(tmp_dir, link_path.c_str()) != 0) {
      return false;
    }

    // don't return false if it has been created by other
    if (rename(link_path.c_str(), key_path.c_str()) != 0 && errno != EEXIST) {
      return false;
    }
  }

  // Ensure permissions are correct in case we didn't create the symlink
  return chmod(key_path.c_str(), 0777) == 0;
}

class FileLock {
 public:
  FileLock(const std::string& file_name, int op) : fn_(file_name), op_(op) {}

  void lock() {
    fd_ = HANDLE_EINTR(open(fn_.c_str(), O_CREAT, 0775));
    if (fd_ < 0) {
      LOGE("Failed to open lock file %s, errno=%d", fn_.c_str(), errno);
      return;
    }
    if (HANDLE_EINTR(flock(fd_, op_)) < 0) {
      close(fd_);
      LOGE("Failed to lock file %s, errno=%d", fn_.c_str(), errno);
    }
  }

  void unlock() { close(fd_); }

private:
  int fd_ = -1, op_;
  std::string fn_;
};

std::unordered_map<std::string, uint32_t> keys = {
    {"AccessToken", CLEAR_ON_MANAGER_START},
    {"ApiCache_DriveStats", PERSISTENT},
    {"ApiCache_Device", PERSISTENT},
    {"ApiCache_Owner", PERSISTENT},
    {"AthenadPid", PERSISTENT},
    {"CalibrationParams", PERSISTENT},
    {"CarBatteryCapacity", PERSISTENT},
    {"CarParams", CLEAR_ON_MANAGER_START | CLEAR_ON_PANDA_DISCONNECT | CLEAR_ON_IGNITION},
    {"CarParamsCache", CLEAR_ON_MANAGER_START | CLEAR_ON_PANDA_DISCONNECT},
    {"CarVin", CLEAR_ON_MANAGER_START | CLEAR_ON_PANDA_DISCONNECT | CLEAR_ON_IGNITION},
    {"CommunityFeaturesToggle", PERSISTENT},
    {"ControlsReady", CLEAR_ON_MANAGER_START | CLEAR_ON_PANDA_DISCONNECT | CLEAR_ON_IGNITION},
    {"EnableLteOnroad", PERSISTENT},
    {"EndToEndToggle", PERSISTENT},
    {"CompletedTrainingVersion", PERSISTENT},
    {"DisablePowerDown", PERSISTENT},
    {"DisableUpdates", PERSISTENT},
    {"EnableWideCamera", PERSISTENT},
    {"DoUninstall", CLEAR_ON_MANAGER_START},
    {"DongleId", PERSISTENT},
    {"GitDiff", PERSISTENT},
    {"GitBranch", PERSISTENT},
    {"GitCommit", PERSISTENT},
    {"GitRemote", PERSISTENT},
    {"GithubSshKeys", PERSISTENT},
    {"GithubUsername", PERSISTENT},
    {"HardwareSerial", PERSISTENT},
    {"HasAcceptedTerms", PERSISTENT},
    {"IsDriverViewEnabled", CLEAR_ON_MANAGER_START},
    {"IMEI", PERSISTENT},
    {"IsLdwEnabled", PERSISTENT},
    {"IsMetric", PERSISTENT},
    {"IsOffroad", CLEAR_ON_MANAGER_START},
    {"IsRHD", PERSISTENT},
    {"IsTakingSnapshot", CLEAR_ON_MANAGER_START},
    {"IsUpdateAvailable", CLEAR_ON_MANAGER_START},
    {"IsUploadRawEnabled", PERSISTENT},
    {"LastAthenaPingTime", PERSISTENT},
    {"LastGPSPosition", PERSISTENT},
    {"LastUpdateException", PERSISTENT},
    {"LastUpdateTime", PERSISTENT},
    {"LiveParameters", PERSISTENT},
    {"OpenpilotEnabledToggle", PERSISTENT},
    {"PandaFirmware", CLEAR_ON_MANAGER_START | CLEAR_ON_PANDA_DISCONNECT},
    {"PandaFirmwareHex", CLEAR_ON_MANAGER_START | CLEAR_ON_PANDA_DISCONNECT},
    {"PandaDongleId", CLEAR_ON_MANAGER_START | CLEAR_ON_PANDA_DISCONNECT},
    {"Passive", PERSISTENT},
    {"RecordFront", PERSISTENT},
    {"RecordFrontLock", PERSISTENT},  // for the internal fleet
    {"ReleaseNotes", PERSISTENT},
    {"ShouldDoUpdate", CLEAR_ON_MANAGER_START},
    {"SubscriberInfo", PERSISTENT},
    {"SshEnabled", PERSISTENT},
    {"TermsVersion", PERSISTENT},
    {"Timezone", PERSISTENT},
    {"TrainingVersion", PERSISTENT},
    {"UpdateAvailable", CLEAR_ON_MANAGER_START},
    {"UpdateFailedCount", CLEAR_ON_MANAGER_START},
    {"Version", PERSISTENT},
    {"VisionRadarToggle", PERSISTENT},
    {"Offroad_ChargeDisabled", CLEAR_ON_MANAGER_START | CLEAR_ON_PANDA_DISCONNECT},
    {"Offroad_ConnectivityNeeded", CLEAR_ON_MANAGER_START},
    {"Offroad_ConnectivityNeededPrompt", CLEAR_ON_MANAGER_START},
    {"Offroad_TemperatureTooHigh", CLEAR_ON_MANAGER_START},
    {"Offroad_PandaFirmwareMismatch", CLEAR_ON_MANAGER_START | CLEAR_ON_PANDA_DISCONNECT},
    {"Offroad_InvalidTime", CLEAR_ON_MANAGER_START},
    {"Offroad_IsTakingSnapshot", CLEAR_ON_MANAGER_START},
    {"Offroad_NeosUpdate", CLEAR_ON_MANAGER_START},
    {"Offroad_UpdateFailed", CLEAR_ON_MANAGER_START},
    {"Offroad_HardwareUnsupported", CLEAR_ON_MANAGER_START},
    {"ForcePowerDown", CLEAR_ON_MANAGER_START},
};

} // namespace

Params::Params(bool persistent_param) : Params(persistent_param ? persistent_params_path : default_params_path) {}

Params::Params(const std::string &path) : params_path(path) {
  if (!ensure_params_path(params_path, params_path + "/d")) {
    throw std::runtime_error(util::string_format("Failed to ensure params path, errno=%d", errno));
  }
}

bool Params::checkKey(const std::string &key) {
  return keys.find(key) != keys.end();
}

int Params::put(const char* key, const char* value, size_t value_size) {
  // Information about safely and atomically writing a file: https://lwn.net/Articles/457667/
  // 1) Create temp file
  // 2) Write data to temp file
  // 3) fsync() the temp file
  // 4) rename the temp file to the real name
  // 5) fsync() the containing directory
  std::string tmp_path = params_path + "/.tmp_value_XXXXXX";
  int tmp_fd = mkstemp((char*)tmp_path.c_str());
  if (tmp_fd < 0) return -1;

  int result = -1;
  do {
    // Write value to temp.
    ssize_t bytes_written = HANDLE_EINTR(write(tmp_fd, value, value_size));
    if (bytes_written < 0 || (size_t)bytes_written != value_size) {
      result = -20;
      break;
    }

    // change permissions to 0666 for apks
    if ((result = fchmod(tmp_fd, 0666)) < 0) break;
    // fsync to force persist the changes.
    if ((result = fsync(tmp_fd)) < 0) break;

    FileLock file_lock(params_path + "/.lock", LOCK_EX);
    std::lock_guard<FileLock> lk(file_lock);

    // Move temp into place.
    std::string path = params_path + "/d/" + std::string(key);
    if ((result = rename(tmp_path.c_str(), path.c_str())) < 0) break;

    // fsync parent directory
    path = params_path + "/d";
    result = fsync_dir(path.c_str());
  } while(0);

  close(tmp_fd);
  remove(tmp_path.c_str());
  return result;
}

int Params::remove(const char *key) {
  FileLock file_lock(params_path + "/.lock", LOCK_EX);
  std::lock_guard<FileLock> lk(file_lock);
  // Delete value.
  std::string path = params_path + "/d/" + key;
  int result = ::remove(path.c_str());
  if (result != 0) {
    result = ERR_NO_VALUE;
    return result;
  }
  // fsync parent directory
  path = params_path + "/d";
  return fsync_dir(path.c_str());
}

std::string Params::get(const char *key, bool block) {
  std::string path = params_path + "/d/" + key;
  if (!block) {
    return util::read_file(path);
  } else {
    // blocking read until successful
    params_do_exit = 0;
    void (*prev_handler_sigint)(int) = std::signal(SIGINT, params_sig_handler);
    void (*prev_handler_sigterm)(int) = std::signal(SIGTERM, params_sig_handler);

    std::string value;
    while (!params_do_exit) {
      if (value = util::read_file(path); !value.empty()) {
        break;
      }
      util::sleep_for(100);  // 0.1 s
    }

    std::signal(SIGINT, prev_handler_sigint);
    std::signal(SIGTERM, prev_handler_sigterm);
    return value;
  }
}

int Params::readAll(std::map<std::string, std::string> *params) {
  FileLock file_lock(params_path + "/.lock", LOCK_SH);
  std::lock_guard<FileLock> lk(file_lock);

  std::string key_path = params_path + "/d";
  DIR *d = opendir(key_path.c_str());
  if (!d) return -1;

  struct dirent *de = NULL;
  while ((de = readdir(d))) {
    if (isalnum(de->d_name[0])) {
      (*params)[de->d_name] = util::read_file(key_path + "/" + de->d_name);
    }
  }

  closedir(d);
  return 0;
}

void Params::clearAll(ParamKeyType key_type) {
  for (auto &[key, type] : keys) {
    if (type & key_type) {
      remove(key);
    }
  }
}<|MERGE_RESOLUTION|>--- conflicted
+++ resolved
@@ -15,16 +15,11 @@
 #include <csignal>
 #include <mutex>
 #include <unordered_map>
-<<<<<<< HEAD
 
 #include "selfdrive/common/swaglog.h"
 #include "selfdrive/common/util.h"
-
-=======
-#include "common/util.h"
-#include "common/swaglog.h"
 #include "selfdrive/hardware/hw.h"
->>>>>>> fd7c2b4a
+
 // keep trying if x gets interrupted by a signal
 #define HANDLE_EINTR(x)                                       \
   ({                                                          \
