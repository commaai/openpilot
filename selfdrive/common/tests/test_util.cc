
#include <dirent.h>
#include <sys/stat.h>
#include <sys/types.h>

#include <algorithm>
#include <climits>
#include <random>
#include <string>

#define CATCH_CONFIG_MAIN
#include "catch2/catch.hpp"
#include "selfdrive/common/util.h"

std::string random_bytes(int size) {
  std::random_device rd;
  std::independent_bits_engine<std::default_random_engine, CHAR_BIT, unsigned char> rbe(rd());
  std::string bytes(size + 1, '\0');
  std::generate(bytes.begin(), bytes.end(), std::ref(rbe));
  return bytes;
}

TEST_CASE("util::read_file") {
  SECTION("read /proc/version") {
    std::string ret = util::read_file("/proc/version");
    REQUIRE(ret.find("Linux version") != std::string::npos);
  }
  SECTION("read from sysfs") {
    std::string ret = util::read_file("/sys/power/wakeup_count");
    REQUIRE(!ret.empty());
  }
  SECTION("read file") {
    char filename[] = "/tmp/test_read_XXXXXX";
    int fd = mkstemp(filename);

    REQUIRE(util::read_file(filename).empty());

    std::string content = random_bytes(64 * 1024);
    write(fd, content.c_str(), content.size());
    std::string ret = util::read_file(filename);
    REQUIRE(ret == content);
    close(fd);
  }
  SECTION("read directory") {
    REQUIRE(util::read_file(".").empty());
  }
  SECTION("read non-existent file") {
    std::string ret = util::read_file("does_not_exist");
    REQUIRE(ret.empty());
  }
  SECTION("read non-permission") {
    REQUIRE(util::read_file("/proc/kmsg").empty());
  }
}

TEST_CASE("util::file_exists") {
  char filename[] = "/tmp/test_file_exists_XXXXXX";
  int fd = mkstemp(filename);
  REQUIRE(fd != -1);
  close(fd);

  SECTION("existent file") {
    REQUIRE(util::file_exists(filename));
    REQUIRE(util::file_exists("/tmp"));
  }
  SECTION("nonexistent file") {
    std::string fn = filename;
    REQUIRE(!util::file_exists(fn + "/nonexistent"));
  }
  SECTION("file has no access permissions") {
    std::string fn = "/proc/kmsg";
    std::ifstream f(fn);
    REQUIRE(f.good() == false);
    REQUIRE(util::file_exists(fn));
  }
  ::remove(filename);
}

TEST_CASE("util::read_files_in_dir") {
  char tmp_path[] = "/tmp/test_XXXXXX";
  const std::string test_path = mkdtemp(tmp_path);
  const std::string files[] = {".test1", "'test2'", "test3"};
  for (auto fn : files) {
    std::ofstream{test_path + "/" + fn} << fn;
  }
  mkdir((test_path + "/dir").c_str(), 0777);

  std::map<std::string, std::string> result = util::read_files_in_dir(test_path);
  REQUIRE(result.find("dir") == result.end());
  REQUIRE(result.size() == std::size(files));
  for (auto& [k, v] : result) {
    REQUIRE(k == v);
  }
}

<<<<<<< HEAD
TEST_CASE("util::safe_fwrite") {
  char filename[] = "/tmp/XXXXXX";
  int fd = mkstemp(filename);
  close(fd);
  std::string dat = random_bytes(1024 * 1024);

  FILE *f = util::safe_fopen(filename, "wb");
  REQUIRE(f != nullptr);
  size_t size = util::safe_fwrite(dat.data(), 1, dat.size(), f);
  REQUIRE(size == dat.size());
  int ret = util::safe_fflush(f);
  REQUIRE(ret == 0);
  ret = fclose(f);
  REQUIRE(ret == 0);
  REQUIRE(dat == util::read_file(filename));
=======
TEST_CASE("util::create_directories") {
  system("rm /tmp/test_create_directories -rf");
  std::string dir = "/tmp/test_create_directories/a/b/c/d/e/f";

  auto check_dir_permissions = [](const std::string &dir, mode_t mode) -> bool {
    struct stat st = {};
    return stat(dir.c_str(), &st) == 0 && (st.st_mode & S_IFMT) == S_IFDIR && (st.st_mode & (S_IRWXU | S_IRWXG | S_IRWXO)) == mode;
  };

  SECTION("create_directories") {
    REQUIRE(util::create_directories(dir, 0755));
    REQUIRE(check_dir_permissions(dir, 0755));
  }
  SECTION("dir already exists") {
    REQUIRE(util::create_directories(dir, 0755));
    REQUIRE(util::create_directories(dir, 0755));
  }
  SECTION("a file exists with the same name") {
    REQUIRE(util::create_directories(dir, 0755));
    int f = open((dir + "/file").c_str(), O_RDWR | O_CREAT);
    REQUIRE(f != -1);
    close(f);
    REQUIRE(util::create_directories(dir + "/file", 0755) == false);
    REQUIRE(util::create_directories(dir + "/file/1/2/3", 0755) == false);
  }
  SECTION("end with slashs") {
    REQUIRE(util::create_directories(dir + "/", 0755));
  }
  SECTION("empty") {
    REQUIRE(util::create_directories("", 0755) == false);
  }
>>>>>>> 1f39d8ce
}<|MERGE_RESOLUTION|>--- conflicted
+++ resolved
@@ -93,7 +93,7 @@
   }
 }
 
-<<<<<<< HEAD
+
 TEST_CASE("util::safe_fwrite") {
   char filename[] = "/tmp/XXXXXX";
   int fd = mkstemp(filename);
@@ -109,7 +109,8 @@
   ret = fclose(f);
   REQUIRE(ret == 0);
   REQUIRE(dat == util::read_file(filename));
-=======
+}
+
 TEST_CASE("util::create_directories") {
   system("rm /tmp/test_create_directories -rf");
   std::string dir = "/tmp/test_create_directories/a/b/c/d/e/f";
@@ -141,5 +142,4 @@
   SECTION("empty") {
     REQUIRE(util::create_directories("", 0755) == false);
   }
->>>>>>> 1f39d8ce
 }