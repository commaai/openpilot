Import('env', 'arch', 'SHARED', 'QCOM_REPLAY')

if SHARED:
  fxn = env.SharedLibrary
else:
  fxn = env.Library

<<<<<<< HEAD
_common = fxn('common', ['params.cc', 'swaglog.cc', 'util.c', 'cqueue.c', 'params_helper.cpp', 'gpio.cc'], LIBS="json11")
=======
common_libs = ['params.cc', 'swaglog.cc', 'util.c', 'cqueue.c', 'gpio.cc', 'i2c.cc']

_common = fxn('common', common_libs, LIBS="json11")
>>>>>>> 6ffc9a92
_visionipc = fxn('visionipc', ['visionipc.c', 'ipc.c'])

files = [
  'buffering.c',
  'clutil.c',
  'efd.c',
  'glutil.c',
  'visionimg.cc',
]

if arch == "aarch64":
  defines = {}
  files += [
    'framebuffer.cc',
    'touch.c',
  ]
  if QCOM_REPLAY:
    files += ['visionbuf_cl.c']
  else:
    files += ['visionbuf_ion.c']
  _gpu_libs = ['gui', 'adreno_utils']
elif arch == "larch64":
  defines = {"CLU_NO_CACHE": None}
  files += [
    'visionbuf_ion.c',
  ]
  _gpu_libs = ['GL']
else:
  defines = {"CLU_NO_CACHE": None}
  files += [
    'visionbuf_cl.c',
  ]
  _gpu_libs = ["GL"]

_gpucommon = fxn('gpucommon', files, CPPDEFINES=defines, LIBS=_gpu_libs)
Export('_common', '_visionipc', '_gpucommon', '_gpu_libs')<|MERGE_RESOLUTION|>--- conflicted
+++ resolved
@@ -5,13 +5,9 @@
 else:
   fxn = env.Library
 
-<<<<<<< HEAD
-_common = fxn('common', ['params.cc', 'swaglog.cc', 'util.c', 'cqueue.c', 'params_helper.cpp', 'gpio.cc'], LIBS="json11")
-=======
 common_libs = ['params.cc', 'swaglog.cc', 'util.c', 'cqueue.c', 'gpio.cc', 'i2c.cc']
 
-_common = fxn('common', common_libs, LIBS="json11")
->>>>>>> 6ffc9a92
+_common = fxn('common', ['params.cc', 'swaglog.cc', 'util.c', 'cqueue.c', 'params_helper.cpp', 'gpio.cc'], LIBS="json11")
 _visionipc = fxn('visionipc', ['visionipc.c', 'ipc.c'])
 
 files = [
