--- conflicted
+++ resolved
@@ -87,8 +87,4 @@
   spinner = Spinner()
   spinner.update_progress(0, 100)
   build_metadata = get_build_metadata()
-<<<<<<< HEAD
-  build(spinner, build_metadata.openpilot.git_dirty, minimal = AGNOS)
-=======
-  build(spinner, build_metadata.openpilot.is_dirty, minimal = AGNOS)
->>>>>>> effee900
+  build(spinner, build_metadata.openpilot.is_dirty, minimal = AGNOS)