--- conflicted
+++ resolved
@@ -27,86 +27,9 @@
 class Manager:
   BOOTLOG_THREAD: Optional[threading.Thread] = None
 
-<<<<<<< HEAD
   @staticmethod
   def init() -> None:
     Manager.BOOTLOG_THREAD = save_bootlog()
-=======
-  params = Params()
-  params.clear_all(ParamKeyType.CLEAR_ON_MANAGER_START)
-  params.clear_all(ParamKeyType.CLEAR_ON_ONROAD_TRANSITION)
-  params.clear_all(ParamKeyType.CLEAR_ON_OFFROAD_TRANSITION)
-  if is_release_branch():
-    params.clear_all(ParamKeyType.DEVELOPMENT_ONLY)
-
-  default_params: List[Tuple[str, Union[str, bytes]]] = [
-    ("CompletedTrainingVersion", "0"),
-    ("DisengageOnAccelerator", "0"),
-    ("GsmMetered", "1"),
-    ("HasAcceptedTerms", "0"),
-    ("LanguageSetting", "main_en"),
-    ("OpenpilotEnabledToggle", "1"),
-    ("LongitudinalPersonality", str(log.LongitudinalPersonality.standard)),
-  ]
-  if not PC:
-    default_params.append(("LastUpdateTime", datetime.datetime.utcnow().isoformat().encode('utf8')))
-
-  if params.get_bool("RecordFrontLock"):
-    params.put_bool("RecordFront", True)
-
-  # set unset params
-  for k, v in default_params:
-    if params.get(k) is None:
-      params.put(k, v)
-
-  # Create folders needed for msgq
-  try:
-    os.mkdir("/dev/shm")
-  except FileExistsError:
-    pass
-  except PermissionError:
-    print("WARNING: failed to make /dev/shm")
-
-  # set version params
-  params.put("Version", get_version())
-  params.put("TermsVersion", terms_version)
-  params.put("TrainingVersion", training_version)
-  params.put("GitCommit", get_commit())
-  params.put("GitCommitDate", get_commit_date())
-  params.put("GitBranch", get_short_branch())
-  params.put("GitRemote", get_origin())
-  params.put_bool("IsTestedBranch", is_tested_branch())
-  params.put_bool("IsReleaseBranch", is_release_branch())
-
-  # set dongle id
-  reg_res = register(show_spinner=True)
-  if reg_res:
-    dongle_id = reg_res
-  else:
-    serial = params.get("HardwareSerial")
-    raise Exception(f"Registration failed for device {serial}")
-  os.environ['DONGLE_ID'] = dongle_id  # Needed for swaglog
-  os.environ['GIT_ORIGIN'] = get_normalized_origin() # Needed for swaglog
-  os.environ['GIT_BRANCH'] = get_short_branch() # Needed for swaglog
-  os.environ['GIT_COMMIT'] = get_commit() # Needed for swaglog
-
-  if not is_dirty():
-    os.environ['CLEAN'] = '1'
-
-  # init logging
-  sentry.init(sentry.SentryProject.SELFDRIVE)
-  cloudlog.bind_global(dongle_id=dongle_id,
-                       version=get_version(),
-                       origin=get_normalized_origin(),
-                       branch=get_short_branch(),
-                       commit=get_commit(),
-                       dirty=is_dirty(),
-                       device=HARDWARE.get_device_type())
-
-  # preimport all processes
-  for p in managed_processes.values():
-    p.prepare()
->>>>>>> 4ded4c53
 
     params = Params()
     params.clear_all(ParamKeyType.CLEAR_ON_MANAGER_START)
@@ -148,6 +71,7 @@
     params.put("TermsVersion", terms_version)
     params.put("TrainingVersion", training_version)
     params.put("GitCommit", get_commit())
+    params.put("GitCommitDate", get_commit_date())
     params.put("GitBranch", get_short_branch())
     params.put("GitRemote", get_origin())
     params.put_bool("IsTestedBranch", is_tested_branch())
