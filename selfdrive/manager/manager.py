#!/usr/bin/env python3
import datetime
import os
import signal
import sys
import traceback

from cereal import log
import cereal.messaging as messaging
import openpilot.selfdrive.sentry as sentry
from openpilot.common.params import Params, ParamKeyType
from openpilot.common.text_window import TextWindow
from openpilot.system.hardware import HARDWARE, PC
from openpilot.selfdrive.manager.helpers import unblock_stdout, write_onroad_params, save_bootlog
from openpilot.selfdrive.manager.process import ensure_running
from openpilot.selfdrive.manager.process_config import managed_processes
from openpilot.selfdrive.athena.registration import register, UNREGISTERED_DONGLE_ID
from openpilot.common.swaglog import cloudlog, add_file_handler
from openpilot.system.version import get_build_metadata, terms_version, training_version



def manager_init() -> None:
  save_bootlog()

  build_metadata = get_build_metadata()

  params = Params()
  params.clear_all(ParamKeyType.CLEAR_ON_MANAGER_START)
  params.clear_all(ParamKeyType.CLEAR_ON_ONROAD_TRANSITION)
  params.clear_all(ParamKeyType.CLEAR_ON_OFFROAD_TRANSITION)
  if build_metadata.release_channel:
    params.clear_all(ParamKeyType.DEVELOPMENT_ONLY)

  default_params: list[tuple[str, str | bytes]] = [
    ("CompletedTrainingVersion", "0"),
    ("DisengageOnAccelerator", "0"),
    ("GsmMetered", "1"),
    ("HasAcceptedTerms", "0"),
    ("LanguageSetting", "main_en"),
    ("OpenpilotEnabledToggle", "1"),
    ("LongitudinalPersonality", str(log.LongitudinalPersonality.standard)),
  ]
  if not PC:
    default_params.append(("LastUpdateTime", datetime.datetime.utcnow().isoformat().encode('utf8')))

  if params.get_bool("RecordFrontLock"):
    params.put_bool("RecordFront", True)

  # set unset params
  for k, v in default_params:
    if params.get(k) is None:
      params.put(k, v)

  # Create folders needed for msgq
  try:
    os.mkdir("/dev/shm")
  except FileExistsError:
    pass
  except PermissionError:
    print("WARNING: failed to make /dev/shm")

  # set version params
  params.put("Version", build_metadata.openpilot.version)
  params.put("TermsVersion", terms_version)
  params.put("TrainingVersion", training_version)
  params.put("GitCommit", build_metadata.openpilot.git_commit)
  params.put("GitCommitDate", build_metadata.openpilot.git_commit_date)
  params.put("GitBranch", build_metadata.channel)
  params.put("GitRemote", build_metadata.openpilot.git_origin)
  params.put_bool("IsTestedBranch", build_metadata.tested_channel)
  params.put_bool("IsReleaseBranch", build_metadata.release_channel)

  # set dongle id
  reg_res = register(show_spinner=True)
  if reg_res:
    dongle_id = reg_res
  else:
    serial = params.get("HardwareSerial")
    raise Exception(f"Registration failed for device {serial}")
  os.environ['DONGLE_ID'] = dongle_id  # Needed for swaglog
  os.environ['GIT_ORIGIN'] = build_metadata.openpilot.git_normalized_origin # Needed for swaglog
  os.environ['GIT_BRANCH'] = build_metadata.channel # Needed for swaglog
  os.environ['GIT_COMMIT'] = build_metadata.openpilot.git_commit # Needed for swaglog

<<<<<<< HEAD
  if not build_metadata.openpilot.git_dirty:
=======
  if not build_metadata.openpilot.is_dirty:
>>>>>>> effee900
    os.environ['CLEAN'] = '1'

  # init logging
  sentry.init(sentry.SentryProject.SELFDRIVE)
  cloudlog.bind_global(dongle_id=dongle_id,
                       version=build_metadata.openpilot.version,
                       origin=build_metadata.openpilot.git_normalized_origin,
                       branch=build_metadata.channel,
                       commit=build_metadata.openpilot.git_commit,
<<<<<<< HEAD
                       dirty=build_metadata.openpilot.git_dirty,
=======
                       dirty=build_metadata.openpilot.is_dirty,
>>>>>>> effee900
                       device=HARDWARE.get_device_type())

  # preimport all processes
  for p in managed_processes.values():
    p.prepare()


def manager_cleanup() -> None:
  # send signals to kill all procs
  for p in managed_processes.values():
    p.stop(block=False)

  # ensure all are killed
  for p in managed_processes.values():
    p.stop(block=True)

  cloudlog.info("everything is dead")


def manager_thread() -> None:
  cloudlog.bind(daemon="manager")
  cloudlog.info("manager start")
  cloudlog.info({"environ": os.environ})

  params = Params()

  ignore: list[str] = []
  if params.get("DongleId", encoding='utf8') in (None, UNREGISTERED_DONGLE_ID):
    ignore += ["manage_athenad", "uploader"]
  if os.getenv("NOBOARD") is not None:
    ignore.append("pandad")
  ignore += [x for x in os.getenv("BLOCK", "").split(",") if len(x) > 0]

  sm = messaging.SubMaster(['deviceState', 'carParams'], poll='deviceState')
  pm = messaging.PubMaster(['managerState'])

  write_onroad_params(False, params)
  ensure_running(managed_processes.values(), False, params=params, CP=sm['carParams'], not_run=ignore)

  started_prev = False

  while True:
    sm.update(1000)

    started = sm['deviceState'].started

    if started and not started_prev:
      params.clear_all(ParamKeyType.CLEAR_ON_ONROAD_TRANSITION)
    elif not started and started_prev:
      params.clear_all(ParamKeyType.CLEAR_ON_OFFROAD_TRANSITION)

    # update onroad params, which drives boardd's safety setter thread
    if started != started_prev:
      write_onroad_params(started, params)

    started_prev = started

    ensure_running(managed_processes.values(), started, params=params, CP=sm['carParams'], not_run=ignore)

    running = ' '.join("{}{}\u001b[0m".format("\u001b[32m" if p.proc.is_alive() else "\u001b[31m", p.name)
                       for p in managed_processes.values() if p.proc)
    print(running)
    cloudlog.debug(running)

    # send managerState
    msg = messaging.new_message('managerState', valid=True)
    msg.managerState.processes = [p.get_process_state_msg() for p in managed_processes.values()]
    pm.send('managerState', msg)

    # Exit main loop when uninstall/shutdown/reboot is needed
    shutdown = False
    for param in ("DoUninstall", "DoShutdown", "DoReboot"):
      if params.get_bool(param):
        shutdown = True
        params.put("LastManagerExitReason", f"{param} {datetime.datetime.now()}")
        cloudlog.warning(f"Shutting down manager - {param} set")

    if shutdown:
      break


def main() -> None:
  manager_init()
  if os.getenv("PREPAREONLY") is not None:
    return

  # SystemExit on sigterm
  signal.signal(signal.SIGTERM, lambda signum, frame: sys.exit(1))

  try:
    manager_thread()
  except Exception:
    traceback.print_exc()
    sentry.capture_exception()
  finally:
    manager_cleanup()

  params = Params()
  if params.get_bool("DoUninstall"):
    cloudlog.warning("uninstalling")
    HARDWARE.uninstall()
  elif params.get_bool("DoReboot"):
    cloudlog.warning("reboot")
    HARDWARE.reboot()
  elif params.get_bool("DoShutdown"):
    cloudlog.warning("shutdown")
    HARDWARE.shutdown()


if __name__ == "__main__":
  unblock_stdout()

  try:
    main()
  except KeyboardInterrupt:
    print("got CTRL-C, exiting")
  except Exception:
    add_file_handler(cloudlog)
    cloudlog.exception("Manager failed to start")

    try:
      managed_processes['ui'].stop()
    except Exception:
      pass

    # Show last 3 lines of traceback
    error = traceback.format_exc(-3)
    error = "Manager failed to start\n\n" + error
    with TextWindow(error) as t:
      t.wait_for_exit()

    raise

  # manual exit because we are forked
  sys.exit(0)<|MERGE_RESOLUTION|>--- conflicted
+++ resolved
@@ -83,11 +83,7 @@
   os.environ['GIT_BRANCH'] = build_metadata.channel # Needed for swaglog
   os.environ['GIT_COMMIT'] = build_metadata.openpilot.git_commit # Needed for swaglog
 
-<<<<<<< HEAD
-  if not build_metadata.openpilot.git_dirty:
-=======
   if not build_metadata.openpilot.is_dirty:
->>>>>>> effee900
     os.environ['CLEAN'] = '1'
 
   # init logging
@@ -97,11 +93,7 @@
                        origin=build_metadata.openpilot.git_normalized_origin,
                        branch=build_metadata.channel,
                        commit=build_metadata.openpilot.git_commit,
-<<<<<<< HEAD
-                       dirty=build_metadata.openpilot.git_dirty,
-=======
                        dirty=build_metadata.openpilot.is_dirty,
->>>>>>> effee900
                        device=HARDWARE.get_device_type())
 
   # preimport all processes
