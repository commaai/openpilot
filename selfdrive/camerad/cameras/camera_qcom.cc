#include <stdio.h>
#include <stdbool.h>
#include <assert.h>
#include <unistd.h>
#include <fcntl.h>
#include <math.h>
#include <poll.h>
#include <sys/ioctl.h>
#include <atomic>
#include <algorithm>

#include <linux/media.h>

#include <cutils/properties.h>

#include <pthread.h>
#include "msmb_isp.h"
#include "msmb_ispif.h"
#include "msmb_camera.h"
#include "msm_cam_sensor.h"

#include "common/util.h"
#include "common/timing.h"
#include "common/swaglog.h"
#include "common/params.h"
#include "clutil.h"

#include "sensor_i2c.h"
#include "camera_qcom.h"


extern ExitHandler do_exit;

// global var for AE/AF ops
std::atomic<CameraExpInfo> road_cam_exp{{0}};
std::atomic<CameraExpInfo> driver_cam_exp{{0}};

CameraInfo cameras_supported[CAMERA_ID_MAX] = {
  [CAMERA_ID_IMX298] = {
    .frame_width = 2328,
    .frame_height = 1748,
    .frame_stride = 2912,
    .bayer = true,
    .bayer_flip = 0,
    .hdr = true
  },
  [CAMERA_ID_IMX179] = {
    .frame_width = 3280,
    .frame_height = 2464,
    .frame_stride = 4104,
    .bayer = true,
    .bayer_flip = 0,
    .hdr = false
  },
  [CAMERA_ID_S5K3P8SP] = {
    .frame_width = 2304,
    .frame_height = 1728,
    .frame_stride = 2880,
    .bayer = true,
    .bayer_flip = 1,
    .hdr = false
  },
  [CAMERA_ID_OV8865] = {
    .frame_width = 1632,
    .frame_height = 1224,
    .frame_stride = 2040, // seems right
    .bayer = true,
    .bayer_flip = 3,
    .hdr = false
  },
  // this exists to get the kernel to build for the LeEco in release
  [CAMERA_ID_IMX298_FLIPPED] = {
    .frame_width = 2328,
    .frame_height = 1748,
    .frame_stride = 2912,
    .bayer = true,
    .bayer_flip = 3,
    .hdr = true
  },
  [CAMERA_ID_OV10640] = {
    .frame_width = 1280,
    .frame_height = 1080,
    .frame_stride = 2040,
    .bayer = true,
    .bayer_flip = 0,
    .hdr = true
  },
};

static void camera_release_buffer(void* cookie, int buf_idx) {
  CameraState *s = (CameraState *)cookie;
  // printf("camera_release_buffer %d\n", buf_idx);
  s->ss[0].qbuf_info[buf_idx].dirty_buf = 1;
  ioctl(s->isp_fd, VIDIOC_MSM_ISP_ENQUEUE_BUF, &s->ss[0].qbuf_info[buf_idx]);
}

static void camera_init(VisionIpcServer *v, CameraState *s, int camera_id, int camera_num,
                        uint32_t pixel_clock, uint32_t line_length_pclk,
                        unsigned int max_gain, unsigned int fps, cl_device_id device_id, cl_context ctx,
                        VisionStreamType rgb_type, VisionStreamType yuv_type) {
  s->camera_num = camera_num;
  s->camera_id = camera_id;

  assert(camera_id < ARRAYSIZE(cameras_supported));
  s->ci = cameras_supported[camera_id];
  assert(s->ci.frame_width != 0);

  s->pixel_clock = pixel_clock;
  s->line_length_pclk = line_length_pclk;
  s->max_gain = max_gain;
  s->fps = fps;

  s->self_recover = 0;

  s->buf.init(device_id, ctx, s, v, FRAME_BUF_COUNT, rgb_type, yuv_type, camera_release_buffer);

  pthread_mutex_init(&s->frame_info_lock, NULL);
}

int sensor_write_regs(CameraState *s, struct msm_camera_i2c_reg_array* arr, size_t size, msm_camera_i2c_data_type data_type) {
  struct msm_camera_i2c_reg_setting out_settings = {
    .reg_setting = arr,
    .size = (uint16_t)size,
    .addr_type = MSM_CAMERA_I2C_WORD_ADDR,
    .data_type = data_type,
    .delay = 0,
  };
  sensorb_cfg_data cfg_data = {.cfgtype = CFG_WRITE_I2C_ARRAY, .cfg.setting = &out_settings};
  return ioctl(s->sensor_fd, VIDIOC_MSM_SENSOR_CFG, &cfg_data);
}

static int imx298_apply_exposure(CameraState *s, int gain, int integ_lines, int frame_length) {
  int analog_gain = std::min(gain, 448);
  s->digital_gain = gain > 448 ? (512.0/(512-(gain))) / 8.0 : 1.0;
  //printf("%5d/%5d %5d %f\n", s->cur_integ_lines, s->cur_frame_length, analog_gain, s->digital_gain);

  struct msm_camera_i2c_reg_array reg_array[] = {
    // REG_HOLD
    {0x104,0x1,0},
    {0x3002,0x0,0}, // long autoexposure off

    // FRM_LENGTH
    {0x340, (uint16_t)(frame_length >> 8), 0}, {0x341, (uint16_t)(frame_length & 0xff), 0},
    // INTEG_TIME aka coarse_int_time_addr aka shutter speed
    {0x202, (uint16_t)(integ_lines >> 8), 0}, {0x203, (uint16_t)(integ_lines & 0xff),0},
    // global_gain_addr
    // if you assume 1x gain is 32, 448 is 14x gain, aka 2^14=16384
    {0x204, (uint16_t)(analog_gain >> 8), 0}, {0x205, (uint16_t)(analog_gain & 0xff),0},

    // digital gain for colors: gain_greenR, gain_red, gain_blue, gain_greenB
    /*{0x20e, digital_gain_gr >> 8, 0}, {0x20f,digital_gain_gr & 0xFF,0},
    {0x210, digital_gain_r >> 8, 0}, {0x211,digital_gain_r & 0xFF,0},
    {0x212, digital_gain_b >> 8, 0}, {0x213,digital_gain_b & 0xFF,0},
    {0x214, digital_gain_gb >> 8, 0}, {0x215,digital_gain_gb & 0xFF,0},*/

    // REG_HOLD
    {0x104,0x0,0},
  };

  int err = sensor_write_regs(s, reg_array, ARRAYSIZE(reg_array), MSM_CAMERA_I2C_BYTE_DATA);
  if (err != 0) {
    LOGE("apply_exposure err %d", err);
  }
  return err;
}

static int ov8865_apply_exposure(CameraState *s, int gain, int integ_lines, int frame_length) {
  //printf("driver camera: %d %d %d\n", gain, integ_lines, frame_length);
  int coarse_gain_bitmap, fine_gain_bitmap;

  // get bitmaps from iso
  static const int gains[] = {0, 100, 200, 400, 800};
  int i;
  for (i = 1; i < ARRAYSIZE(gains); i++) {
    if (gain >= gains[i - 1] && gain < gains[i])
      break;
  }
  int coarse_gain = i - 1;
  float fine_gain = (gain - gains[coarse_gain])/(float)(gains[coarse_gain+1]-gains[coarse_gain]);
  coarse_gain_bitmap = (1 << coarse_gain) - 1;
  fine_gain_bitmap = ((int)(16*fine_gain) << 3) + 128; // 7th is always 1, 0-2nd are always 0

  integ_lines *= 16; // The exposure value in reg is in 16ths of a line

  struct msm_camera_i2c_reg_array reg_array[] = {
    //{0x104,0x1,0},

    // FRM_LENGTH
    {0x380e, (uint16_t)(frame_length >> 8), 0}, {0x380f, (uint16_t)(frame_length & 0xff), 0},
    // AEC EXPO
    {0x3500, (uint16_t)(integ_lines >> 16), 0}, {0x3501, (uint16_t)(integ_lines >> 8), 0}, {0x3502, (uint16_t)(integ_lines & 0xff),0},
    // AEC MANUAL
    {0x3503, 0x4, 0},
    // AEC GAIN
    {0x3508, (uint16_t)(coarse_gain_bitmap), 0}, {0x3509, (uint16_t)(fine_gain_bitmap), 0},

    //{0x104,0x0,0},
  };
  int err = sensor_write_regs(s, reg_array, ARRAYSIZE(reg_array), MSM_CAMERA_I2C_BYTE_DATA);
  if (err != 0) {
    LOGE("apply_exposure err %d", err);
  }
  return err;
}

cl_program build_conv_program(cl_device_id device_id, cl_context context, int image_w, int image_h, int filter_size) {
  char args[4096];
  snprintf(args, sizeof(args),
          "-cl-fast-relaxed-math -cl-denorms-are-zero "
          "-DIMAGE_W=%d -DIMAGE_H=%d -DFLIP_RB=%d "
          "-DFILTER_SIZE=%d -DHALF_FILTER_SIZE=%d -DTWICE_HALF_FILTER_SIZE=%d -DHALF_FILTER_SIZE_IMAGE_W=%d",
          image_w, image_h, 1,
          filter_size, filter_size/2, (filter_size/2)*2, (filter_size/2)*image_w);
  return cl_program_from_file(context, device_id, "imgproc/conv.cl", args);
}

void cameras_init(VisionIpcServer *v, MultiCameraState *s, cl_device_id device_id, cl_context ctx) {
  char project_name[1024] = {0};
  property_get("ro.boot.project_name", project_name, "");
  assert(strlen(project_name) == 0);

  // sensor is flipped in LP3
  // IMAGE_ORIENT = 3
  init_array_imx298[0].reg_data = 3;
  cameras_supported[CAMERA_ID_IMX298].bayer_flip = 3;

  // 0   = ISO 100
  // 256 = ISO 200
  // 384 = ISO 400
  // 448 = ISO 800
  // 480 = ISO 1600
  // 496 = ISO 3200
  // 504 = ISO 6400, 8x digital gain
  // 508 = ISO 12800, 16x digital gain
  // 510 = ISO 25600, 32x digital gain

  camera_init(v, &s->road_cam, CAMERA_ID_IMX298, 0,
              /*pixel_clock=*/600000000, /*line_length_pclk=*/5536,
              /*max_gain=*/510,  //0 (ISO 100)- 448 (ISO 800, max analog gain) - 511 (super noisy)
#ifdef HIGH_FPS
              /*fps*/ 60,
#else
              /*fps*/ 20,
#endif
              device_id, ctx,
              VISION_STREAM_RGB_BACK, VISION_STREAM_YUV_BACK);
  s->road_cam.apply_exposure = imx298_apply_exposure;

  camera_init(v, &s->driver_cam, CAMERA_ID_OV8865, 1,
              /*pixel_clock=*/72000000, /*line_length_pclk=*/1602,
              /*max_gain=*/510, 10, device_id, ctx,
              VISION_STREAM_RGB_FRONT, VISION_STREAM_YUV_FRONT);
  s->driver_cam.apply_exposure = ov8865_apply_exposure;

  s->sm = new SubMaster({"driverState"});
  s->pm = new PubMaster({"roadCameraState", "driverCameraState", "thumbnail"});

  for (int i = 0; i < FRAME_BUF_COUNT; i++) {
    // TODO: make lengths correct
    s->focus_bufs[i].allocate(0xb80);
    s->stats_bufs[i].allocate(0xb80);
  }
  const int width = s->road_cam.buf.rgb_width/NUM_SEGMENTS_X;
  const int height = s->road_cam.buf.rgb_height/NUM_SEGMENTS_Y;
  s->prg_rgb_laplacian = build_conv_program(device_id, ctx, width, height, 3);
  s->krnl_rgb_laplacian = CL_CHECK_ERR(clCreateKernel(s->prg_rgb_laplacian, "rgb2gray_conv2d", &err));
  // TODO: Removed CL_MEM_SVM_FINE_GRAIN_BUFFER, confirm it doesn't matter
  s->rgb_conv_roi_cl = CL_CHECK_ERR(clCreateBuffer(ctx, CL_MEM_READ_WRITE,
      width * height * 3 * sizeof(uint8_t), NULL, &err));
  s->rgb_conv_result_cl = CL_CHECK_ERR(clCreateBuffer(ctx, CL_MEM_READ_WRITE,
      width * height * sizeof(int16_t), NULL, &err));
  s->rgb_conv_filter_cl = CL_CHECK_ERR(clCreateBuffer(ctx, CL_MEM_READ_ONLY | CL_MEM_COPY_HOST_PTR,
      9 * sizeof(int16_t), (void*)&lapl_conv_krnl, &err));

  std::fill_n(s->lapres, std::size(s->lapres), 16160);
}

static void set_exposure(CameraState *s, float exposure_frac, float gain_frac) {
  int err = 0;

  unsigned int frame_length = s->pixel_clock / s->line_length_pclk / s->fps;

  unsigned int gain = s->cur_gain;
  unsigned int integ_lines = s->cur_integ_lines;

  if (exposure_frac >= 0) {
    exposure_frac = std::clamp(exposure_frac, 2.0f / frame_length, 1.0f);
    integ_lines = frame_length * exposure_frac;

    // See page 79 of the datasheet, this is the max allowed (-1 for phase adjust)
    integ_lines = std::min(integ_lines, frame_length-11);
  }

  if (gain_frac >= 0) {
    // ISO200 is minimum gain
    gain_frac = std::clamp(gain_frac, 1.0f/64, 1.0f);

    // linearize gain response
    // TODO: will be wrong for driver camera
    // 0.125 -> 448
    // 0.25  -> 480
    // 0.5   -> 496
    // 1.0   -> 504
    // 512 - 512/(128*gain_frac)
    gain = (s->max_gain/510) * (512 - 512/(256*gain_frac));
  }

  if (gain != s->cur_gain
    || integ_lines != s->cur_integ_lines
    || frame_length != s->cur_frame_length) {

    if (s->apply_exposure == ov8865_apply_exposure) {
      gain = 800 * gain_frac; // ISO
      err = s->apply_exposure(s, gain, integ_lines, frame_length);
    } else if (s->apply_exposure) {
      err = s->apply_exposure(s, gain, integ_lines, frame_length);
    }

    if (err == 0) {
      pthread_mutex_lock(&s->frame_info_lock);
      s->cur_gain = gain;
      s->cur_integ_lines = integ_lines;
      s->cur_frame_length = frame_length;
      pthread_mutex_unlock(&s->frame_info_lock);
    }
  }

  if (err == 0) {
    s->cur_exposure_frac = exposure_frac;
    pthread_mutex_lock(&s->frame_info_lock);
    s->cur_gain_frac = gain_frac;
    pthread_mutex_unlock(&s->frame_info_lock);
  }

  //LOGD("set exposure: %f %f - %d", exposure_frac, gain_frac, err);
}

static void do_autoexposure(CameraState *s, float grey_frac) {
  const float target_grey = 0.3;
  if (s->apply_exposure == ov8865_apply_exposure) {
    // gain limits downstream
    const float gain_frac_min = 0.015625;
    const float gain_frac_max = 1.0;
    // exposure time limits
    unsigned int frame_length = s->pixel_clock / s->line_length_pclk / s->fps;
    const unsigned int exposure_time_min = 16;
    const unsigned int exposure_time_max = frame_length - 11; // copied from set_exposure()

    float cur_gain_frac = s->cur_gain_frac;
    float exposure_factor = pow(1.05, (target_grey - grey_frac) / 0.05);
    if (cur_gain_frac > 0.125 && exposure_factor < 1) {
      cur_gain_frac *= exposure_factor;
    } else if (s->cur_integ_lines * exposure_factor <= exposure_time_max && s->cur_integ_lines * exposure_factor >= exposure_time_min) { // adjust exposure time first
      s->cur_exposure_frac *= exposure_factor;
    } else if (cur_gain_frac * exposure_factor <= gain_frac_max && cur_gain_frac * exposure_factor >= gain_frac_min) {
      cur_gain_frac *= exposure_factor;
    }
    pthread_mutex_lock(&s->frame_info_lock);
    s->cur_gain_frac = cur_gain_frac;
    pthread_mutex_unlock(&s->frame_info_lock);

    set_exposure(s, s->cur_exposure_frac, cur_gain_frac);
  } else { // keep the old for others
    float new_exposure = s->cur_exposure_frac;
    new_exposure *= pow(1.05, (target_grey - grey_frac) / 0.05 );
    //LOGD("diff %f: %f to %f", target_grey - grey_frac, s->cur_exposure_frac, new_exposure);

    float new_gain = s->cur_gain_frac;
    if (new_exposure < 0.10) {
      new_gain *= 0.95;
    } else if (new_exposure > 0.40) {
      new_gain *= 1.05;
    }

    set_exposure(s, new_exposure, new_gain);
  }
}

static uint8_t* get_eeprom(int eeprom_fd, size_t *out_len) {
  msm_eeprom_cfg_data cfg = {.cfgtype = CFG_EEPROM_GET_CAL_DATA};
  int err = ioctl(eeprom_fd, VIDIOC_MSM_EEPROM_CFG, &cfg);
  assert(err >= 0);

  uint32_t num_bytes = cfg.cfg.get_data.num_bytes;
  assert(num_bytes > 100);

  uint8_t* buffer = (uint8_t*)malloc(num_bytes);
  assert(buffer);
  memset(buffer, 0, num_bytes);

  cfg.cfgtype = CFG_EEPROM_READ_CAL_DATA;
  cfg.cfg.read_data.num_bytes = num_bytes;
  cfg.cfg.read_data.dbuffer = buffer;
  err = ioctl(eeprom_fd, VIDIOC_MSM_EEPROM_CFG, &cfg);
  assert(err >= 0);

  *out_len = num_bytes;
  return buffer;
}

static void sensors_init(MultiCameraState *s) {
  int err;

  unique_fd sensorinit_fd;
  sensorinit_fd = open("/dev/v4l-subdev11", O_RDWR | O_NONBLOCK);
  assert(sensorinit_fd >= 0);

  // init road camera sensor

  struct msm_camera_sensor_slave_info slave_info = {0};
  slave_info = (struct msm_camera_sensor_slave_info){
    .sensor_name = "imx298",
    .eeprom_name = "sony_imx298",
    .actuator_name = "dw9800w",
    .ois_name = "",
    .flash_name = "pmic",
    .camera_id = CAMERA_0,
    .slave_addr = 32,
    .i2c_freq_mode = I2C_FAST_MODE,
    .addr_type = MSM_CAMERA_I2C_WORD_ADDR,
    .sensor_id_info = {.sensor_id_reg_addr = 22, .sensor_id = 664, .module_id = 9, .vcm_id = 6},
    .power_setting_array = {
      .power_setting_a = {
        {.seq_type = SENSOR_GPIO, .delay = 1},
        {.seq_type = SENSOR_VREG, .seq_val = 2},
        {.seq_type = SENSOR_GPIO, .seq_val = 5, .config_val = 2},
        {.seq_type = SENSOR_VREG, .seq_val = 1},
        {.seq_type = SENSOR_VREG, .seq_val = 3, .delay = 1},
        {.seq_type = SENSOR_CLK, .config_val = 24000000, .delay = 1},
        {.seq_type = SENSOR_GPIO, .config_val = 2, .delay = 10},
      },
      .size = 7,
      .power_down_setting_a = {
        {.seq_type = SENSOR_CLK, .delay = 1},
        {.seq_type = SENSOR_GPIO, .delay = 1},
        {.seq_type = SENSOR_VREG, .seq_val = 1},
        {.seq_type = SENSOR_GPIO, .seq_val = 5},
        {.seq_type = SENSOR_VREG, .seq_val = 2},
        {.seq_type = SENSOR_VREG, .seq_val = 3, .delay = 1},
      },
<<<<<<< HEAD
      .size_down = 6,
    },
    .is_init_params_valid = 0,
    .sensor_init_params = {.modes_supported = 1, .position = BACK_CAMERA_B, .sensor_mount_angle = 90},
    .output_format = MSM_SENSOR_BAYER,
  };

  slave_info.power_setting_array.power_setting =
    (struct msm_sensor_power_setting *)&slave_info.power_setting_array.power_setting_a[0];
  slave_info.power_setting_array.power_down_setting =
    (struct msm_sensor_power_setting *)&slave_info.power_setting_array.power_down_setting_a[0];
=======
      .is_init_params_valid = 0,
      .sensor_init_params = {.modes_supported = 1, .position = BACK_CAMERA_B, .sensor_mount_angle = 360},
      .output_format = MSM_SENSOR_BAYER,
    };
  }
  slave_info.power_setting_array.power_setting = &slave_info.power_setting_array.power_setting_a[0];
  slave_info.power_setting_array.power_down_setting = &slave_info.power_setting_array.power_down_setting_a[0];
>>>>>>> 78808961
  sensor_init_cfg_data sensor_init_cfg = {.cfgtype = CFG_SINIT_PROBE, .cfg.setting = &slave_info};
  err = ioctl(sensorinit_fd, VIDIOC_MSM_SENSOR_INIT_CFG, &sensor_init_cfg);
  LOG("sensor init cfg (road camera): %d", err);
  assert(err >= 0);

  struct msm_camera_sensor_slave_info slave_info2 = {0};
  slave_info2 = (struct msm_camera_sensor_slave_info){
    .sensor_name = "ov8865_sunny",
    .eeprom_name = "ov8865_plus",
    .actuator_name = "",
    .ois_name = "",
    .flash_name = "",
    .camera_id = CAMERA_2,
    .slave_addr = 108,
    .i2c_freq_mode = I2C_FAST_MODE,
    .addr_type = MSM_CAMERA_I2C_WORD_ADDR,
    .sensor_id_info = {.sensor_id_reg_addr = 12299, .sensor_id = 34917, .module_id = 2},
    .power_setting_array = {
      .power_setting_a = {
        {.seq_type = SENSOR_GPIO, .delay = 5},
        {.seq_type = SENSOR_VREG, .seq_val = 1},
        {.seq_type = SENSOR_VREG, .seq_val = 2},
        {.seq_type = SENSOR_VREG},
        {.seq_type = SENSOR_CLK, .config_val = 24000000, .delay = 1},
        {.seq_type = SENSOR_GPIO, .config_val = 2, .delay = 1},
      },
      .size = 6,
      .power_down_setting_a = {
        {.seq_type = SENSOR_GPIO, .delay = 5},
        {.seq_type = SENSOR_CLK, .delay = 1},
        {.seq_type = SENSOR_VREG},
        {.seq_type = SENSOR_VREG, .seq_val = 1},
        {.seq_type = SENSOR_VREG, .seq_val = 2, .delay = 1},
      },
<<<<<<< HEAD
      .size_down = 5,
    },
    .is_init_params_valid = 0,
    .sensor_init_params = {.modes_supported = 1, .position = FRONT_CAMERA_B, .sensor_mount_angle = 270},
    .output_format = MSM_SENSOR_BAYER,
  };

  slave_info2.power_setting_array.power_setting =
    (struct msm_sensor_power_setting *)&slave_info2.power_setting_array.power_setting_a[0];
  slave_info2.power_setting_array.power_down_setting =
    (struct msm_sensor_power_setting *)&slave_info2.power_setting_array.power_down_setting_a[0];
=======
      .is_init_params_valid = 0,
      .sensor_init_params = {.modes_supported = 1, .position = FRONT_CAMERA_B, .sensor_mount_angle = 270},
      .output_format = MSM_SENSOR_BAYER,
    };
  }
  slave_info2.power_setting_array.power_setting = &slave_info2.power_setting_array.power_setting_a[0];
  slave_info2.power_setting_array.power_down_setting = &slave_info2.power_setting_array.power_down_setting_a[0];
>>>>>>> 78808961
  sensor_init_cfg.cfgtype = CFG_SINIT_PROBE;
  sensor_init_cfg.cfg.setting = &slave_info2;
  err = ioctl(sensorinit_fd, VIDIOC_MSM_SENSOR_INIT_CFG, &sensor_init_cfg);
  LOG("sensor init cfg (driver): %d", err);
  assert(err >= 0);
}

static void camera_open(CameraState *s, bool is_road_cam) {
  int err;

  struct csid_cfg_data csid_cfg_data = {};
  struct v4l2_event_subscription sub = {};

  struct msm_actuator_cfg_data actuator_cfg_data = {};

  // open devices
  const char *sensor_dev;
  if (is_road_cam) {
    s->csid_fd = open("/dev/v4l-subdev3", O_RDWR | O_NONBLOCK);
    assert(s->csid_fd >= 0);
    s->csiphy_fd = open("/dev/v4l-subdev0", O_RDWR | O_NONBLOCK);
    assert(s->csiphy_fd >= 0);
    sensor_dev = "/dev/v4l-subdev17";
    s->isp_fd = open("/dev/v4l-subdev13", O_RDWR | O_NONBLOCK);
    assert(s->isp_fd >= 0);
    s->eeprom_fd = open("/dev/v4l-subdev8", O_RDWR | O_NONBLOCK);
    assert(s->eeprom_fd >= 0);

    s->actuator_fd = open("/dev/v4l-subdev7", O_RDWR | O_NONBLOCK);
    assert(s->actuator_fd >= 0);
  } else {
    s->csid_fd = open("/dev/v4l-subdev5", O_RDWR | O_NONBLOCK);
    assert(s->csid_fd >= 0);
    s->csiphy_fd = open("/dev/v4l-subdev2", O_RDWR | O_NONBLOCK);
    assert(s->csiphy_fd >= 0);
    sensor_dev = "/dev/v4l-subdev18";
    s->isp_fd = open("/dev/v4l-subdev14", O_RDWR | O_NONBLOCK);
    assert(s->isp_fd >= 0);
    s->eeprom_fd = open("/dev/v4l-subdev9", O_RDWR | O_NONBLOCK);
    assert(s->eeprom_fd >= 0);
  }

  // wait for sensor device
  // on first startup, these devices aren't present yet
  for (int i = 0; i < 10; i++) {
    s->sensor_fd = open(sensor_dev, O_RDWR | O_NONBLOCK);
    if (s->sensor_fd >= 0) break;
    LOGW("waiting for sensors...");
    util::sleep_for(1000); // sleep one second
  }
  assert(s->sensor_fd >= 0);

  // *** SHUTDOWN ALL ***

  // CSIPHY: release csiphy
  struct msm_camera_csi_lane_params csi_lane_params = {0};
  csi_lane_params.csi_lane_mask = 0x1f;
  csiphy_cfg_data csiphy_cfg_data = { .cfg.csi_lane_params = &csi_lane_params, .cfgtype = CSIPHY_RELEASE};
  err = ioctl(s->csiphy_fd, VIDIOC_MSM_CSIPHY_IO_CFG, &csiphy_cfg_data);
  LOG("release csiphy: %d", err);

  // CSID: release csid
  csid_cfg_data.cfgtype = CSID_RELEASE;
  err = ioctl(s->csid_fd, VIDIOC_MSM_CSID_IO_CFG, &csid_cfg_data);
  LOG("release csid: %d", err);

  // SENSOR: send power down
  struct sensorb_cfg_data sensorb_cfg_data = {.cfgtype = CFG_POWER_DOWN};
  err = ioctl(s->sensor_fd, VIDIOC_MSM_SENSOR_CFG, &sensorb_cfg_data);
  LOG("sensor power down: %d", err);

  // actuator powerdown
  actuator_cfg_data.cfgtype = CFG_ACTUATOR_POWERDOWN;
  err = ioctl(s->actuator_fd, VIDIOC_MSM_ACTUATOR_CFG, &actuator_cfg_data);
  LOG("actuator powerdown: %d", err);

  // reset isp
  // struct msm_vfe_axi_halt_cmd halt_cmd = {
  //   .stop_camif = 1,
  //   .overflow_detected = 1,
  //   .blocking_halt = 1,
  // };
  // err = ioctl(s->isp_fd, VIDIOC_MSM_ISP_AXI_HALT, &halt_cmd);
  // printf("axi halt: %d\n", err);

  // struct msm_vfe_axi_reset_cmd reset_cmd = {
  //   .blocking = 1,
  //   .frame_id = 1,
  // };
  // err = ioctl(s->isp_fd, VIDIOC_MSM_ISP_AXI_RESET, &reset_cmd);
  // printf("axi reset: %d\n", err);

  // struct msm_vfe_axi_restart_cmd restart_cmd = {
  //   .enable_camif = 1,
  // };
  // err = ioctl(s->isp_fd, VIDIOC_MSM_ISP_AXI_RESTART, &restart_cmd);
  // printf("axi restart: %d\n", err);

  // **** GO GO GO ****
  LOG("******************** GO GO GO ************************");

  s->eeprom = get_eeprom(s->eeprom_fd, &s->eeprom_size);

  // printf("eeprom:\n");
  // for (int i=0; i<s->eeprom_size; i++) {
  //   printf("%02x", s->eeprom[i]);
  // }
  // printf("\n");

  // CSID: init csid
  csid_cfg_data.cfgtype = CSID_INIT;
  err = ioctl(s->csid_fd, VIDIOC_MSM_CSID_IO_CFG, &csid_cfg_data);
  LOG("init csid: %d", err);

  // CSIPHY: init csiphy
  csiphy_cfg_data = {.cfgtype = CSIPHY_INIT};
  err = ioctl(s->csiphy_fd, VIDIOC_MSM_CSIPHY_IO_CFG, &csiphy_cfg_data);
  LOG("init csiphy: %d", err);

  // SENSOR: stop stream
  struct msm_camera_i2c_reg_setting stop_settings = {
    .reg_setting = stop_reg_array,
    .size = ARRAYSIZE(stop_reg_array),
    .addr_type = MSM_CAMERA_I2C_WORD_ADDR,
    .data_type = MSM_CAMERA_I2C_BYTE_DATA,
    .delay = 0
  };
  sensorb_cfg_data.cfgtype = CFG_SET_STOP_STREAM_SETTING;
  sensorb_cfg_data.cfg.setting = &stop_settings;
  err = ioctl(s->sensor_fd, VIDIOC_MSM_SENSOR_CFG, &sensorb_cfg_data);
  LOG("stop stream: %d", err);

  // SENSOR: send power up
  sensorb_cfg_data = {.cfgtype = CFG_POWER_UP};
  err = ioctl(s->sensor_fd, VIDIOC_MSM_SENSOR_CFG, &sensorb_cfg_data);
  LOG("sensor power up: %d", err);

  // **** configure the sensor ****

  // SENSOR: send i2c configuration
  if (s->camera_id == CAMERA_ID_IMX298) {
    err = sensor_write_regs(s, init_array_imx298, ARRAYSIZE(init_array_imx298), MSM_CAMERA_I2C_BYTE_DATA);
  } else if  (s->camera_id == CAMERA_ID_S5K3P8SP) {
    err = sensor_write_regs(s, init_array_s5k3p8sp, ARRAYSIZE(init_array_s5k3p8sp), MSM_CAMERA_I2C_WORD_DATA);
  } else if (s->camera_id == CAMERA_ID_IMX179) {
    err = sensor_write_regs(s, init_array_imx179, ARRAYSIZE(init_array_imx179), MSM_CAMERA_I2C_BYTE_DATA);
  } else if (s->camera_id == CAMERA_ID_OV8865) {
    err = sensor_write_regs(s, init_array_ov8865, ARRAYSIZE(init_array_ov8865), MSM_CAMERA_I2C_BYTE_DATA);
  } else {
    assert(false);
  }
  LOG("sensor init i2c: %d", err);

  if (is_road_cam) {
    // init the actuator
    actuator_cfg_data.cfgtype = CFG_ACTUATOR_POWERUP;
    err = ioctl(s->actuator_fd, VIDIOC_MSM_ACTUATOR_CFG, &actuator_cfg_data);
    LOG("actuator powerup: %d", err);

    actuator_cfg_data.cfgtype = CFG_ACTUATOR_INIT;
    err = ioctl(s->actuator_fd, VIDIOC_MSM_ACTUATOR_CFG, &actuator_cfg_data);
    LOG("actuator init: %d", err);

    // leeco actuator (DW9800W H-Bridge Driver IC)
    // from sniff
    s->infinity_dac = 364;

    struct msm_actuator_reg_params_t actuator_reg_params[] = {
      {
        .reg_write_type = MSM_ACTUATOR_WRITE_DAC,
        // MSB here at address 3
        .reg_addr = 3,
        .data_type = 9,
        .addr_type = 4,
      },
    };

    struct reg_settings_t actuator_init_settings[] = {
      { .reg_addr=2, .addr_type=MSM_ACTUATOR_BYTE_ADDR, .reg_data=1, .data_type = MSM_ACTUATOR_BYTE_DATA, .i2c_operation = MSM_ACT_WRITE, .delay = 0 },   // PD = power down
      { .reg_addr=2, .addr_type=MSM_ACTUATOR_BYTE_ADDR, .reg_data=0, .data_type = MSM_ACTUATOR_BYTE_DATA, .i2c_operation = MSM_ACT_WRITE, .delay = 2 },   // 0 = power up
      { .reg_addr=2, .addr_type=MSM_ACTUATOR_BYTE_ADDR, .reg_data=2, .data_type = MSM_ACTUATOR_BYTE_DATA, .i2c_operation = MSM_ACT_WRITE, .delay = 2 },   // RING = SAC mode
      { .reg_addr=6, .addr_type=MSM_ACTUATOR_BYTE_ADDR, .reg_data=64, .data_type = MSM_ACTUATOR_BYTE_DATA, .i2c_operation = MSM_ACT_WRITE, .delay = 0 },  // 0x40 = SAC3 mode
      { .reg_addr=7, .addr_type=MSM_ACTUATOR_BYTE_ADDR, .reg_data=113, .data_type = MSM_ACTUATOR_BYTE_DATA, .i2c_operation = MSM_ACT_WRITE, .delay = 0 },
      // 0x71 = DIV1 | DIV0 | SACT0 -- Tvib x 1/4 (quarter)
      // SAC Tvib = 6.3 ms + 0.1 ms = 6.4 ms / 4 = 1.6 ms
      // LSC 1-step = 252 + 1*4 = 256 ms / 4 = 64 ms
    };

    struct region_params_t region_params[] = {
      {.step_bound = {238, 0,}, .code_per_step = 235, .qvalue = 128}
    };

    actuator_cfg_data.cfgtype = CFG_SET_ACTUATOR_INFO;
    actuator_cfg_data.cfg.set_info = (struct msm_actuator_set_info_t){
      .actuator_params = {
        .act_type = ACTUATOR_BIVCM,
        .reg_tbl_size = 1,
        .data_size = 10,
        .init_setting_size = 5,
        .i2c_freq_mode = I2C_STANDARD_MODE,
        .i2c_addr = 24,
        .i2c_addr_type = MSM_ACTUATOR_BYTE_ADDR,
        .i2c_data_type = MSM_ACTUATOR_WORD_DATA,
        .reg_tbl_params = &actuator_reg_params[0],
        .init_settings = &actuator_init_settings[0],
        .park_lens = {.damping_step = 1023, .damping_delay = 14000, .hw_params = 11, .max_step = 20},
      },
      .af_tuning_params = {
        .initial_code = (int16_t)s->infinity_dac,
        .pwd_step = 0,
        .region_size = 1,
        .total_steps = 238,
        .region_params = &region_params[0],
      },
    };

    err = ioctl(s->actuator_fd, VIDIOC_MSM_ACTUATOR_CFG, &actuator_cfg_data);
    LOG("actuator set info: %d", err);
  }

  if (s->camera_id == CAMERA_ID_IMX298) {
    err = sensor_write_regs(s, mode_setting_array_imx298, ARRAYSIZE(mode_setting_array_imx298), MSM_CAMERA_I2C_BYTE_DATA);
    LOG("sensor setup: %d", err);
  }

  // CSIPHY: configure csiphy
  struct msm_camera_csiphy_params csiphy_params = {};
  if (s->camera_id == CAMERA_ID_IMX298) {
    csiphy_params = {.lane_cnt = 4, .settle_cnt = 14, .lane_mask = 0x1f, .csid_core = 0};
  } else if (s->camera_id == CAMERA_ID_S5K3P8SP) {
    csiphy_params = {.lane_cnt = 4, .settle_cnt = 24, .lane_mask = 0x1f, .csid_core = 0};
  } else if (s->camera_id == CAMERA_ID_IMX179) {
    csiphy_params = {.lane_cnt = 4, .settle_cnt = 11, .lane_mask = 0x1f, .csid_core = 2};
  } else if (s->camera_id == CAMERA_ID_OV8865) {
    // guess!
    csiphy_params = {.lane_cnt = 4, .settle_cnt = 24, .lane_mask = 0x1f, .csid_core = 2};
  }
  csiphy_cfg_data.cfgtype = CSIPHY_CFG;
  csiphy_cfg_data.cfg.csiphy_params = &csiphy_params;
  err = ioctl(s->csiphy_fd, VIDIOC_MSM_CSIPHY_IO_CFG, &csiphy_cfg_data);
  LOG("csiphy configure: %d", err);

  // CSID: configure csid
#define CSI_STATS 0x35
#define CSI_PD 0x36
  struct msm_camera_csid_params csid_params = {
    .lane_cnt = 4,
    .lane_assign = 0x4320,
    .phy_sel = (uint8_t)(is_road_cam ? 0 : 2),
    .lut_params.num_cid = (uint8_t)(is_road_cam ? 3 : 1),
    .lut_params.vc_cfg_a = {
      {.cid = 0, .dt = CSI_RAW10, .decode_format = CSI_DECODE_10BIT},
      {.cid = 1, .dt = CSI_PD, .decode_format = CSI_DECODE_10BIT},
      {.cid = 2, .dt = CSI_STATS, .decode_format = CSI_DECODE_10BIT},
    },
  };

  csid_params.lut_params.vc_cfg[0] = &csid_params.lut_params.vc_cfg_a[0];
  csid_params.lut_params.vc_cfg[1] = &csid_params.lut_params.vc_cfg_a[1];
  csid_params.lut_params.vc_cfg[2] = &csid_params.lut_params.vc_cfg_a[2];

  csid_cfg_data.cfgtype = CSID_CFG;
  csid_cfg_data.cfg.csid_params = &csid_params;
  err = ioctl(s->csid_fd, VIDIOC_MSM_CSID_IO_CFG, &csid_cfg_data);
  LOG("csid configure: %d", err);

  // ISP: SMMU_ATTACH
  msm_vfe_smmu_attach_cmd smmu_attach_cmd = {.security_mode = 0, .iommu_attach_mode = IOMMU_ATTACH};
  err = ioctl(s->isp_fd, VIDIOC_MSM_ISP_SMMU_ATTACH, &smmu_attach_cmd);
  LOG("isp smmu attach: %d", err);

  // ******************* STREAM RAW *****************************

  // configure QMET input
  struct msm_vfe_input_cfg input_cfg = {};
  for (int i = 0; i < (is_road_cam ? 3 : 1); i++) {
    StreamState *ss = &s->ss[i];

    memset(&input_cfg, 0, sizeof(struct msm_vfe_input_cfg));
    input_cfg.input_src = (msm_vfe_input_src)(VFE_RAW_0+i);
    input_cfg.input_pix_clk = s->pixel_clock;
    input_cfg.d.rdi_cfg.cid = i;
    input_cfg.d.rdi_cfg.frame_based = 1;
    err = ioctl(s->isp_fd, VIDIOC_MSM_ISP_INPUT_CFG, &input_cfg);
    LOG("configure input(%d): %d", i, err);

    // ISP: REQUEST_STREAM
    ss->stream_req.axi_stream_handle = 0;
    if (is_road_cam) {
      ss->stream_req.session_id = 2;
      ss->stream_req.stream_id = /*ISP_META_CHANNEL_BIT | */ISP_NATIVE_BUF_BIT | (1+i);
    } else {
      ss->stream_req.session_id = 3;
      ss->stream_req.stream_id = ISP_NATIVE_BUF_BIT | 1;
    }

    if (i == 0) {
      ss->stream_req.output_format = v4l2_fourcc('R', 'G', '1', '0');
    } else {
      ss->stream_req.output_format = v4l2_fourcc('Q', 'M', 'E', 'T');
    }
    ss->stream_req.stream_src = (msm_vfe_axi_stream_src)(RDI_INTF_0+i);

#ifdef HIGH_FPS
    if (is_road_cam) {
      ss->stream_req.frame_skip_pattern = EVERY_3FRAME;
    }
#endif

    ss->stream_req.frame_base = 1;
    ss->stream_req.buf_divert = 1; //i == 0;

    // setup stream plane. doesn't even matter?
    /*s->stream_req.plane_cfg[0].output_plane_format = Y_PLANE;
    s->stream_req.plane_cfg[0].output_width = s->ci.frame_width;
    s->stream_req.plane_cfg[0].output_height = s->ci.frame_height;
    s->stream_req.plane_cfg[0].output_stride = s->ci.frame_width;
    s->stream_req.plane_cfg[0].output_scan_lines = s->ci.frame_height;
    s->stream_req.plane_cfg[0].rdi_cid = 0;*/

    err = ioctl(s->isp_fd, VIDIOC_MSM_ISP_REQUEST_STREAM, &ss->stream_req);
    LOG("isp request stream: %d -> 0x%x", err, ss->stream_req.axi_stream_handle);

    // ISP: REQUEST_BUF
    ss->buf_request.session_id = ss->stream_req.session_id;
    ss->buf_request.stream_id = ss->stream_req.stream_id;
    ss->buf_request.num_buf = FRAME_BUF_COUNT;
    ss->buf_request.buf_type = ISP_PRIVATE_BUF;
    ss->buf_request.handle = 0;
    err = ioctl(s->isp_fd, VIDIOC_MSM_ISP_REQUEST_BUF, &ss->buf_request);
    LOG("isp request buf: %d", err);
    LOG("got buf handle: 0x%x", ss->buf_request.handle);

    // ENQUEUE all buffers
    for (int j = 0; j < ss->buf_request.num_buf; j++) {
      ss->qbuf_info[j].handle = ss->buf_request.handle;
      ss->qbuf_info[j].buf_idx = j;
      ss->qbuf_info[j].buffer.num_planes = 1;
      ss->qbuf_info[j].buffer.planes[0].addr = ss->bufs[j].fd;
      ss->qbuf_info[j].buffer.planes[0].length = ss->bufs[j].len;
      err = ioctl(s->isp_fd, VIDIOC_MSM_ISP_ENQUEUE_BUF, &ss->qbuf_info[j]);
    }

    // ISP: UPDATE_STREAM
    struct msm_vfe_axi_stream_update_cmd update_cmd = {};
    update_cmd.num_streams = 1;
    update_cmd.update_info[0].user_stream_id = ss->stream_req.stream_id;
    update_cmd.update_info[0].stream_handle = ss->stream_req.axi_stream_handle;
    update_cmd.update_type = UPDATE_STREAM_ADD_BUFQ;
    err = ioctl(s->isp_fd, VIDIOC_MSM_ISP_UPDATE_STREAM, &update_cmd);
    LOG("isp update stream: %d", err);
  }

  LOG("******** START STREAMS ********");

  sub.id = 0;
  sub.type = 0x1ff;
  err = ioctl(s->isp_fd, VIDIOC_SUBSCRIBE_EVENT, &sub);
  LOG("isp subscribe: %d", err);

  // ISP: START_STREAM
  s->stream_cfg.cmd = START_STREAM;
  s->stream_cfg.num_streams = is_road_cam ? 3 : 1;
  for (int i = 0; i < s->stream_cfg.num_streams; i++) {
    s->stream_cfg.stream_handle[i] = s->ss[i].stream_req.axi_stream_handle;
  }
  err = ioctl(s->isp_fd, VIDIOC_MSM_ISP_CFG_STREAM, &s->stream_cfg);
  LOG("isp start stream: %d", err);
}


static struct damping_params_t actuator_ringing_params = {
  .damping_step = 1023,
  .damping_delay = 15000,
  .hw_params = 0x0000e422,
};

static void road_camera_start(CameraState *s) {
  struct msm_actuator_cfg_data actuator_cfg_data = {0};

  set_exposure(s, 1.0, 1.0);

  int err = sensor_write_regs(s, start_reg_array, ARRAYSIZE(start_reg_array), MSM_CAMERA_I2C_BYTE_DATA);
  LOG("sensor start regs: %d", err);

  // focus on infinity assuming phone is perpendicular
  int inf_step;

  actuator_ringing_params.damping_step = 1023;
  actuator_ringing_params.damping_delay = 20000;
  actuator_ringing_params.hw_params = 13;

  inf_step = 512 - s->infinity_dac;

  // initial guess
  s->lens_true_pos = 400;

  // reset lens position
  memset(&actuator_cfg_data, 0, sizeof(actuator_cfg_data));
  actuator_cfg_data.cfgtype = CFG_SET_POSITION;
  actuator_cfg_data.cfg.setpos = (struct msm_actuator_set_position_t){
    .number_of_steps = 1,
    .hw_params = (uint32_t)7,
    .pos = {s->infinity_dac, 0},
    .delay = {0,}
  };
  err = ioctl(s->actuator_fd, VIDIOC_MSM_ACTUATOR_CFG, &actuator_cfg_data);
  LOG("actuator set pos: %d", err);

  // TODO: confirm this isn't needed
  /*memset(&actuator_cfg_data, 0, sizeof(actuator_cfg_data));
  actuator_cfg_data.cfgtype = CFG_MOVE_FOCUS;
  actuator_cfg_data.cfg.move = (struct msm_actuator_move_params_t){
    .dir = 0,
    .sign_dir = 1,
    .dest_step_pos = inf_step,
    .num_steps = inf_step,
    .curr_lens_pos = 0,
    .ringing_params = &actuator_ringing_params,
  };
  err = ioctl(s->actuator_fd, VIDIOC_MSM_ACTUATOR_CFG, &actuator_cfg_data); // should be ~332 at startup ?
  LOG("init actuator move focus: %d", err);*/
  //actuator_cfg_data.cfg.move.curr_lens_pos;

  s->cur_lens_pos = 0;
  s->cur_step_pos = inf_step;

  actuator_move(s, s->cur_lens_pos);

  LOG("init lens pos: %d", s->cur_lens_pos);
}

void actuator_move(CameraState *s, uint16_t target) {
  // LP3 moves only on even positions. TODO: use proper sensor params
  int step = (target - s->cur_lens_pos) / 2;

  int dest_step_pos = s->cur_step_pos + step;
  dest_step_pos = std::clamp(dest_step_pos, 0, 255);

  struct msm_actuator_cfg_data actuator_cfg_data = {0};
  actuator_cfg_data.cfgtype = CFG_MOVE_FOCUS;
  actuator_cfg_data.cfg.move = (struct msm_actuator_move_params_t){
    .dir = (int8_t)((step > 0) ? 0 : 1),
    .sign_dir = (int8_t)((step > 0) ? 1 : -1),
    .dest_step_pos = (int16_t)dest_step_pos,
    .num_steps = abs(step),
    .curr_lens_pos = s->cur_lens_pos,
    .ringing_params = &actuator_ringing_params,
  };
  int err = ioctl(s->actuator_fd, VIDIOC_MSM_ACTUATOR_CFG, &actuator_cfg_data);
  LOG("actuator move focus: %d", err);

  s->cur_step_pos = dest_step_pos;
  s->cur_lens_pos = actuator_cfg_data.cfg.move.curr_lens_pos;

  //LOGD("step %d   target: %d  lens pos: %d", dest_step_pos, target, s->cur_lens_pos);
}

static void parse_autofocus(CameraState *s, uint8_t *d) {
  int good_count = 0;
  int16_t max_focus = -32767;
  int avg_focus = 0;

  /*printf("FOCUS: ");
  for (int i = 0; i < 0x10; i++) {
    printf("%2.2X ", d[i]);
  }*/

  for (int i = 0; i < NUM_FOCUS; i++) {
    int doff = i*5+5;
    s->confidence[i] = d[doff];
    // this should just be a 10-bit signed int instead of 11
    // TODO: write it in a nicer way
    int16_t focus_t = (d[doff+1] << 3) | (d[doff+2] >> 5);
    if (focus_t >= 1024) focus_t = -(2048-focus_t);
    s->focus[i] = focus_t;
    //printf("%x->%d ", d[doff], focus_t);
    if (s->confidence[i] > 0x20) {
      good_count++;
      max_focus = std::max(max_focus, s->focus[i]);
      avg_focus += s->focus[i];
    }
  }
  // self recover override
  if (s->self_recover > 1) {
    s->focus_err = 200 * ((s->self_recover % 2 == 0) ? 1:-1); // far for even numbers, close for odd
    s->self_recover -= 2;
    return;
  }

  if (good_count < 4) {
    s->focus_err = nan("");
    return;
  }

  avg_focus /= good_count;

  // outlier rejection
  if (abs(avg_focus - max_focus) > 200) {
    s->focus_err = nan("");
    return;
  }

  s->focus_err = max_focus*1.0;
}

static std::optional<float> get_accel_z(SubMaster *sm) {
  if (sm->update(0) > 0) {
    for (auto event : (*sm)["sensorEvents"].getSensorEvents()) {
      if (event.which() == cereal::SensorEventData::ACCELERATION) {
        if (auto v = event.getAcceleration().getV(); v.size() >= 3)
          return -v[2];
        break;
      }
    }
  }
  return std::nullopt;
}

static void do_autofocus(CameraState *s, SubMaster *sm) {
  // params for focus PI controller
  const int dac_up = LP3_AF_DAC_UP;
  const int dac_down = LP3_AF_DAC_DOWN;

  float lens_true_pos = s->lens_true_pos.load();
  if (!isnan(s->focus_err)) {
    // learn lens_true_pos
    const float focus_kp = 0.005;
    lens_true_pos -= s->focus_err*focus_kp;
  }

  if (auto accel_z = get_accel_z(sm)) {
    s->last_sag_acc_z = *accel_z;
  }
  const float sag = (s->last_sag_acc_z / 9.8) * 128;
  // stay off the walls
  lens_true_pos = std::clamp(lens_true_pos, float(dac_down), float(dac_up));
  int target = std::clamp(lens_true_pos - sag, float(dac_down), float(dac_up));
  s->lens_true_pos.store(lens_true_pos);

  /*char debug[4096];
  char *pdebug = debug;
  pdebug += sprintf(pdebug, "focus ");
  for (int i = 0; i < NUM_FOCUS; i++) pdebug += sprintf(pdebug, "%2x(%4d) ", s->confidence[i], s->focus[i]);
  pdebug += sprintf(pdebug, "  err: %7.2f  offset: %6.2f sag: %6.2f lens_true_pos: %6.2f  cur_lens_pos: %4d->%4d", err * focus_kp, offset, sag, s->lens_true_pos, s->cur_lens_pos, target);
  LOGD(debug);*/

  actuator_move(s, target);
}

void camera_autoexposure(CameraState *s, float grey_frac) {
  if (s->camera_num == 0) {
    CameraExpInfo tmp = road_cam_exp.load();
    tmp.op_id++;
    tmp.grey_frac = grey_frac;
    road_cam_exp.store(tmp);
  } else {
    CameraExpInfo tmp = driver_cam_exp.load();
    tmp.op_id++;
    tmp.grey_frac = grey_frac;
    driver_cam_exp.store(tmp);
  }
}

static void driver_camera_start(CameraState *s) {
  set_exposure(s, 1.0, 1.0);
  int err = sensor_write_regs(s, start_reg_array, ARRAYSIZE(start_reg_array), MSM_CAMERA_I2C_BYTE_DATA);
  LOG("sensor start regs: %d", err);
}

void cameras_open(MultiCameraState *s) {
  struct msm_ispif_param_data ispif_params = {
    .num = 4,
    .entries = {
      // road camera
      {.vfe_intf = VFE0, .intftype = RDI0, .num_cids = 1, .cids[0] = CID0, .csid = CSID0},
      // driver camera
      {.vfe_intf = VFE1, .intftype = RDI0, .num_cids = 1, .cids[0] = CID0, .csid = CSID2},
      // road camera (focus)
      {.vfe_intf = VFE0, .intftype = RDI1, .num_cids = CID1, .cids[0] = CID1, .csid = CSID0},
      // road camera (stats, for AE)
      {.vfe_intf = VFE0, .intftype = RDI2, .num_cids = 1, .cids[0] = CID2, .csid = CSID0},
    },
  };
  s->msmcfg_fd = open("/dev/media0", O_RDWR | O_NONBLOCK);
  assert(s->msmcfg_fd >= 0);

  sensors_init(s);

  s->v4l_fd = open("/dev/video0", O_RDWR | O_NONBLOCK);
  assert(s->v4l_fd >= 0);

  s->ispif_fd = open("/dev/v4l-subdev15", O_RDWR | O_NONBLOCK);
  assert(s->ispif_fd >= 0);

  // ISPIF: stop
  // memset(&ispif_cfg_data, 0, sizeof(ispif_cfg_data));
  // ispif_cfg_data.cfg_type = ISPIF_STOP_FRAME_BOUNDARY;
  // ispif_cfg_data.params = ispif_params;
  // err = ioctl(s->ispif_fd, VIDIOC_MSM_ISPIF_CFG, &ispif_cfg_data);
  // LOG("ispif stop: %d", err);

  LOG("*** open driver camera ***");
  s->driver_cam.ss[0].bufs = s->driver_cam.buf.camera_bufs.get();
  camera_open(&s->driver_cam, false);

  LOG("*** open road camera ***");
  s->road_cam.ss[0].bufs = s->road_cam.buf.camera_bufs.get();
  s->road_cam.ss[1].bufs = s->focus_bufs;
  s->road_cam.ss[2].bufs = s->stats_bufs;
  camera_open(&s->road_cam, true);

  if (getenv("CAMERA_TEST")) {
    cameras_close(s);
    exit(0);
  }

  // ISPIF: set vfe info
  struct ispif_cfg_data ispif_cfg_data = {.cfg_type = ISPIF_SET_VFE_INFO, .vfe_info.num_vfe = 2};
  int err = ioctl(s->ispif_fd, VIDIOC_MSM_ISPIF_CFG, &ispif_cfg_data);
  LOG("ispif set vfe info: %d", err);

  // ISPIF: setup
  ispif_cfg_data = {.cfg_type = ISPIF_INIT, .csid_version = 0x30050000 /* CSID_VERSION_V35*/};
  err = ioctl(s->ispif_fd, VIDIOC_MSM_ISPIF_CFG, &ispif_cfg_data);
  LOG("ispif setup: %d", err);

  ispif_cfg_data = {.cfg_type = ISPIF_CFG, .params = ispif_params};
  err = ioctl(s->ispif_fd, VIDIOC_MSM_ISPIF_CFG, &ispif_cfg_data);
  LOG("ispif cfg: %d", err);

  ispif_cfg_data.cfg_type = ISPIF_START_FRAME_BOUNDARY;
  err = ioctl(s->ispif_fd, VIDIOC_MSM_ISPIF_CFG, &ispif_cfg_data);
  LOG("ispif start_frame_boundary: %d", err);

  driver_camera_start(&s->driver_cam);
  road_camera_start(&s->road_cam);
}


static void camera_close(CameraState *s) {
  // ISP: STOP_STREAM
  s->stream_cfg.cmd = STOP_STREAM;
  int err = ioctl(s->isp_fd, VIDIOC_MSM_ISP_CFG_STREAM, &s->stream_cfg);
  LOG("isp stop stream: %d", err);

  for (int i = 0; i < 3; i++) {
    StreamState *ss = &s->ss[i];
    if (ss->stream_req.axi_stream_handle != 0) {
      err = ioctl(s->isp_fd, VIDIOC_MSM_ISP_RELEASE_BUF, &ss->buf_request);
      LOG("isp release buf: %d", err);

      struct msm_vfe_axi_stream_release_cmd stream_release = {
        .stream_handle = ss->stream_req.axi_stream_handle,
      };
      err = ioctl(s->isp_fd, VIDIOC_MSM_ISP_RELEASE_STREAM, &stream_release);
      LOG("isp release stream: %d", err);
    }
  }

  free(s->eeprom);
}


const char* get_isp_event_name(unsigned int type) {
  switch (type) {
  case ISP_EVENT_REG_UPDATE: return "ISP_EVENT_REG_UPDATE";
  case ISP_EVENT_EPOCH_0: return "ISP_EVENT_EPOCH_0";
  case ISP_EVENT_EPOCH_1: return "ISP_EVENT_EPOCH_1";
  case ISP_EVENT_START_ACK: return "ISP_EVENT_START_ACK";
  case ISP_EVENT_STOP_ACK: return "ISP_EVENT_STOP_ACK";
  case ISP_EVENT_IRQ_VIOLATION: return "ISP_EVENT_IRQ_VIOLATION";
  case ISP_EVENT_STATS_OVERFLOW: return "ISP_EVENT_STATS_OVERFLOW";
  case ISP_EVENT_ERROR: return "ISP_EVENT_ERROR";
  case ISP_EVENT_SOF: return "ISP_EVENT_SOF";
  case ISP_EVENT_EOF: return "ISP_EVENT_EOF";
  case ISP_EVENT_BUF_DONE: return "ISP_EVENT_BUF_DONE";
  case ISP_EVENT_BUF_DIVERT: return "ISP_EVENT_BUF_DIVERT";
  case ISP_EVENT_STATS_NOTIFY: return "ISP_EVENT_STATS_NOTIFY";
  case ISP_EVENT_COMP_STATS_NOTIFY: return "ISP_EVENT_COMP_STATS_NOTIFY";
  case ISP_EVENT_FE_READ_DONE: return "ISP_EVENT_FE_READ_DONE";
  case ISP_EVENT_IOMMU_P_FAULT: return "ISP_EVENT_IOMMU_P_FAULT";
  case ISP_EVENT_HW_FATAL_ERROR: return "ISP_EVENT_HW_FATAL_ERROR";
  case ISP_EVENT_PING_PONG_MISMATCH: return "ISP_EVENT_PING_PONG_MISMATCH";
  case ISP_EVENT_REG_UPDATE_MISSING: return "ISP_EVENT_REG_UPDATE_MISSING";
  case ISP_EVENT_BUF_FATAL_ERROR: return "ISP_EVENT_BUF_FATAL_ERROR";
  case ISP_EVENT_STREAM_UPDATE_DONE: return "ISP_EVENT_STREAM_UPDATE_DONE";
  default: return "unknown";
  }
}

static FrameMetadata get_frame_metadata(CameraState *s, uint32_t frame_id) {
  pthread_mutex_lock(&s->frame_info_lock);
  for (auto &i : s->frame_metadata) {
    if (i.frame_id == frame_id) {
      pthread_mutex_unlock(&s->frame_info_lock);
      return i;
    }
  }
  pthread_mutex_unlock(&s->frame_info_lock);

  // should never happen
  return (FrameMetadata){
    .frame_id = (uint32_t)-1,
  };
}

static void ops_thread(MultiCameraState *s) {
  int last_road_cam_op_id = 0;
  int last_driver_cam_op_id = 0;

  CameraExpInfo road_cam_op;
  CameraExpInfo driver_cam_op;

  set_thread_name("camera_settings");
  SubMaster sm({"sensorEvents"});
  while(!do_exit) {
    road_cam_op = road_cam_exp.load();
    if (road_cam_op.op_id != last_road_cam_op_id) {
      do_autoexposure(&s->road_cam, road_cam_op.grey_frac);
      do_autofocus(&s->road_cam, &sm);
      last_road_cam_op_id = road_cam_op.op_id;
    }

    driver_cam_op = driver_cam_exp.load();
    if (driver_cam_op.op_id != last_driver_cam_op_id) {
      do_autoexposure(&s->driver_cam, driver_cam_op.grey_frac);
      last_driver_cam_op_id = driver_cam_op.op_id;
    }

    util::sleep_for(50);
  }
}

static void update_lapmap(MultiCameraState *s, const CameraBuf *b, const int cnt) {
  const size_t width = b->rgb_width / NUM_SEGMENTS_X;
  const size_t height = b->rgb_height / NUM_SEGMENTS_Y;
  static std::unique_ptr<uint8_t[]> rgb_roi_buf = std::make_unique<uint8_t[]>(width * height * 3);
  static std::unique_ptr<int16_t[]> conv_result = std::make_unique<int16_t[]>(width * height);

  // sharpness scores
  const int roi_id = cnt % std::size(s->lapres);  // rolling roi
  const int x_offset = ROI_X_MIN + roi_id % (ROI_X_MAX - ROI_X_MIN + 1);
  const int y_offset = ROI_Y_MIN + roi_id / (ROI_X_MAX - ROI_X_MIN + 1);

  const uint8_t *rgb_addr_offset = (uint8_t *)b->cur_rgb_buf->addr + y_offset * height * FULL_STRIDE_X * 3 + x_offset * width * 3;
  for (int i = 0; i < height; ++i) {
    memcpy(rgb_roi_buf.get() + i * width * 3, rgb_addr_offset + i * FULL_STRIDE_X * 3, width * 3);
  }

  constexpr int conv_cl_localMemSize = (CONV_LOCAL_WORKSIZE + 2 * (3 / 2)) * (CONV_LOCAL_WORKSIZE + 2 * (3 / 2)) * (3 * sizeof(uint8_t));
  CL_CHECK(clEnqueueWriteBuffer(b->q, s->rgb_conv_roi_cl, true, 0, width * height * 3 * sizeof(uint8_t), rgb_roi_buf.get(), 0, 0, 0));
  CL_CHECK(clSetKernelArg(s->krnl_rgb_laplacian, 0, sizeof(cl_mem), (void *)&s->rgb_conv_roi_cl));
  CL_CHECK(clSetKernelArg(s->krnl_rgb_laplacian, 1, sizeof(cl_mem), (void *)&s->rgb_conv_result_cl));
  CL_CHECK(clSetKernelArg(s->krnl_rgb_laplacian, 2, sizeof(cl_mem), (void *)&s->rgb_conv_filter_cl));
  CL_CHECK(clSetKernelArg(s->krnl_rgb_laplacian, 3, conv_cl_localMemSize, 0));
  cl_event conv_event;
  CL_CHECK(clEnqueueNDRangeKernel(b->q, s->krnl_rgb_laplacian, 2, NULL,
                                  (size_t[]){width, height}, (size_t[]){CONV_LOCAL_WORKSIZE, CONV_LOCAL_WORKSIZE}, 0, 0, &conv_event));
  clWaitForEvents(1, &conv_event);
  CL_CHECK(clReleaseEvent(conv_event));

  CL_CHECK(clEnqueueReadBuffer(b->q, s->rgb_conv_result_cl, true, 0,
                               width * height * sizeof(int16_t), conv_result.get(), 0, 0, 0));

  s->lapres[roi_id] = get_lapmap_one(conv_result.get(), width, height);
}

static void setup_self_recover(CameraState *c, const uint16_t *lapres, size_t lapres_size) {
  const int dac_down = LP3_AF_DAC_DOWN;
  const int dac_up = LP3_AF_DAC_UP;
  const int dac_m = LP3_AF_DAC_M;
  const int dac_3sig = LP3_AF_DAC_3SIG;

  const float lens_true_pos = c->lens_true_pos.load();
  int self_recover = c->self_recover.load();
  if (self_recover < 2 && (lens_true_pos < (dac_down + 1) || lens_true_pos > (dac_up - 1)) && is_blur(lapres, lapres_size)) {
    // truly stuck, needs help
    if (--self_recover < -FOCUS_RECOVER_PATIENCE) {
      LOGD("road camera bad state detected. attempting recovery from %.1f, recover state is %d", lens_true_pos, self_recover);
      // parity determined by which end is stuck at
      self_recover = FOCUS_RECOVER_STEPS + (lens_true_pos < dac_m ? 1 : 0);
    }
  } else if (self_recover < 2 && (lens_true_pos < (dac_m - dac_3sig) || lens_true_pos > (dac_m + dac_3sig))) {
    // in suboptimal position with high prob, but may still recover by itself
    if (--self_recover < -(FOCUS_RECOVER_PATIENCE * 3)) {
      self_recover = FOCUS_RECOVER_STEPS / 2 + (lens_true_pos < dac_m ? 1 : 0);
    }
  } else if (self_recover < 0) {
    self_recover += 1;  // reset if fine
  }
  c->self_recover.store(self_recover);
}

void process_driver_camera(MultiCameraState *s, CameraState *c, int cnt) {
  common_process_driver_camera(s->sm, s->pm, c, cnt);
}

// called by processing_thread
void process_road_camera(MultiCameraState *s, CameraState *c, int cnt) {
  const CameraBuf *b = &c->buf;
  update_lapmap(s, b, cnt);
  setup_self_recover(c, &s->lapres[0], std::size(s->lapres));

  MessageBuilder msg;
  auto framed = msg.initEvent().initRoadCameraState();
  fill_frame_data(framed, b->cur_frame_data);
  if (env_send_road) {
    framed.setImage(get_frame_image(b));
  }
  framed.setFocusVal(s->road_cam.focus);
  framed.setFocusConf(s->road_cam.confidence);
  framed.setRecoverState(s->road_cam.self_recover);
  framed.setSharpnessScore(s->lapres);
  framed.setTransform(b->yuv_transform.v);
  s->pm->send("roadCameraState", msg);

  if (cnt % 3 == 0) {
    const int x = 290, y = 322, width = 560, height = 314;
    const int skip = 1;
    set_exposure_target(c, x, x + width, skip, y, y + height, skip);
  }
}

void cameras_run(MultiCameraState *s) {
  std::vector<std::thread> threads;
  threads.push_back(std::thread(ops_thread, s));
  threads.push_back(start_process_thread(s, &s->road_cam, process_road_camera));
  threads.push_back(start_process_thread(s, &s->driver_cam, process_driver_camera));

  CameraState* cameras[2] = {&s->road_cam, &s->driver_cam};

  while (!do_exit) {
    struct pollfd fds[2] = {{.fd = cameras[0]->isp_fd, .events = POLLPRI},
                            {.fd = cameras[1]->isp_fd, .events = POLLPRI}};
    int ret = poll(fds, ARRAYSIZE(fds), 1000);
    if (ret < 0) {
      if (errno == EINTR || errno == EAGAIN) continue;
      LOGE("poll failed (%d - %d)", ret, errno);
      break;
    }

    // process cameras
    for (int i=0; i<2; i++) {
      if (!fds[i].revents) continue;

      CameraState *c = cameras[i];

      struct v4l2_event ev = {};
      ret = ioctl(c->isp_fd, VIDIOC_DQEVENT, &ev);
      const msm_isp_event_data *isp_event_data = (const msm_isp_event_data *)ev.u.data;

      if (ev.type == ISP_EVENT_BUF_DIVERT) {
        const int buf_idx = isp_event_data->u.buf_done.buf_idx;
        const int buffer = (isp_event_data->u.buf_done.stream_id & 0xFFFF) - 1;
        if (buffer == 0) {
          c->buf.camera_bufs_metadata[buf_idx] = get_frame_metadata(c, isp_event_data->frame_id);
          c->buf.queue(buf_idx);
        } else {
          auto &ss = c->ss[buffer];
          if (buffer == 1) {
            parse_autofocus(c, (uint8_t *)(ss.bufs[buf_idx].addr));
          }
          ss.qbuf_info[buf_idx].dirty_buf = 1;
          ioctl(c->isp_fd, VIDIOC_MSM_ISP_ENQUEUE_BUF, &ss.qbuf_info[buf_idx]);
        }

      } else if (ev.type == ISP_EVENT_EOF) {
        const uint64_t timestamp = (isp_event_data->mono_timestamp.tv_sec * 1000000000ULL + isp_event_data->mono_timestamp.tv_usec * 1000);
        pthread_mutex_lock(&c->frame_info_lock);
        c->frame_metadata[c->frame_metadata_idx] = (FrameMetadata){
            .frame_id = isp_event_data->frame_id,
            .timestamp_eof = timestamp,
            .frame_length = (unsigned int)c->cur_frame_length,
            .integ_lines = (unsigned int)c->cur_integ_lines,
            .global_gain = (unsigned int)c->cur_gain,
            .lens_pos = c->cur_lens_pos,
            .lens_sag = c->last_sag_acc_z,
            .lens_err = c->focus_err,
            .lens_true_pos = c->lens_true_pos,
            .gain_frac = c->cur_gain_frac,
        };
        c->frame_metadata_idx = (c->frame_metadata_idx + 1) % METADATA_BUF_COUNT;
        pthread_mutex_unlock(&c->frame_info_lock);

      } else if (ev.type == ISP_EVENT_ERROR) {
        LOGE("ISP_EVENT_ERROR! err type: 0x%08x", isp_event_data->u.error_info.err_type);
      }
    }
  }

  LOG(" ************** STOPPING **************");

  for (auto &t : threads) t.join();

  cameras_close(s);
}

void cameras_close(MultiCameraState *s) {
  camera_close(&s->road_cam);
  camera_close(&s->driver_cam);
  for (int i = 0; i < FRAME_BUF_COUNT; i++) {
    s->focus_bufs[i].free();
    s->stats_bufs[i].free();
  }
  CL_CHECK(clReleaseMemObject(s->rgb_conv_roi_cl));
  CL_CHECK(clReleaseMemObject(s->rgb_conv_result_cl));
  CL_CHECK(clReleaseMemObject(s->rgb_conv_filter_cl));

  CL_CHECK(clReleaseKernel(s->krnl_rgb_laplacian));
  CL_CHECK(clReleaseProgram(s->prg_rgb_laplacian));
  delete s->sm;
  delete s->pm;
}<|MERGE_RESOLUTION|>--- conflicted
+++ resolved
@@ -438,27 +438,14 @@
         {.seq_type = SENSOR_VREG, .seq_val = 2},
         {.seq_type = SENSOR_VREG, .seq_val = 3, .delay = 1},
       },
-<<<<<<< HEAD
       .size_down = 6,
     },
     .is_init_params_valid = 0,
     .sensor_init_params = {.modes_supported = 1, .position = BACK_CAMERA_B, .sensor_mount_angle = 90},
     .output_format = MSM_SENSOR_BAYER,
   };
-
-  slave_info.power_setting_array.power_setting =
-    (struct msm_sensor_power_setting *)&slave_info.power_setting_array.power_setting_a[0];
-  slave_info.power_setting_array.power_down_setting =
-    (struct msm_sensor_power_setting *)&slave_info.power_setting_array.power_down_setting_a[0];
-=======
-      .is_init_params_valid = 0,
-      .sensor_init_params = {.modes_supported = 1, .position = BACK_CAMERA_B, .sensor_mount_angle = 360},
-      .output_format = MSM_SENSOR_BAYER,
-    };
-  }
   slave_info.power_setting_array.power_setting = &slave_info.power_setting_array.power_setting_a[0];
   slave_info.power_setting_array.power_down_setting = &slave_info.power_setting_array.power_down_setting_a[0];
->>>>>>> 78808961
   sensor_init_cfg_data sensor_init_cfg = {.cfgtype = CFG_SINIT_PROBE, .cfg.setting = &slave_info};
   err = ioctl(sensorinit_fd, VIDIOC_MSM_SENSOR_INIT_CFG, &sensor_init_cfg);
   LOG("sensor init cfg (road camera): %d", err);
@@ -493,27 +480,14 @@
         {.seq_type = SENSOR_VREG, .seq_val = 1},
         {.seq_type = SENSOR_VREG, .seq_val = 2, .delay = 1},
       },
-<<<<<<< HEAD
       .size_down = 5,
     },
     .is_init_params_valid = 0,
     .sensor_init_params = {.modes_supported = 1, .position = FRONT_CAMERA_B, .sensor_mount_angle = 270},
     .output_format = MSM_SENSOR_BAYER,
   };
-
-  slave_info2.power_setting_array.power_setting =
-    (struct msm_sensor_power_setting *)&slave_info2.power_setting_array.power_setting_a[0];
-  slave_info2.power_setting_array.power_down_setting =
-    (struct msm_sensor_power_setting *)&slave_info2.power_setting_array.power_down_setting_a[0];
-=======
-      .is_init_params_valid = 0,
-      .sensor_init_params = {.modes_supported = 1, .position = FRONT_CAMERA_B, .sensor_mount_angle = 270},
-      .output_format = MSM_SENSOR_BAYER,
-    };
-  }
   slave_info2.power_setting_array.power_setting = &slave_info2.power_setting_array.power_setting_a[0];
   slave_info2.power_setting_array.power_down_setting = &slave_info2.power_setting_array.power_down_setting_a[0];
->>>>>>> 78808961
   sensor_init_cfg.cfgtype = CFG_SINIT_PROBE;
   sensor_init_cfg.cfg.setting = &slave_info2;
   err = ioctl(sensorinit_fd, VIDIOC_MSM_SENSOR_INIT_CFG, &sensor_init_cfg);
