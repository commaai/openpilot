#include "camera_webcam.h"

#include <unistd.h>
#include <string.h>
#include <signal.h>
#include <pthread.h>

#include "common/util.h"
#include "common/timing.h"
#include "common/swaglog.h"
#include "buffering.h"

#include <opencv2/opencv.hpp>
#include <opencv2/highgui.hpp>
#include <opencv2/core.hpp>
#include <opencv2/videoio.hpp>

extern volatile sig_atomic_t do_exit;

#define FRAME_WIDTH  1164
#define FRAME_HEIGHT 874
#define FRAME_WIDTH_FRONT  1152
#define FRAME_HEIGHT_FRONT 864

namespace {
void camera_open(CameraState *s, VisionBuf *camera_bufs, bool rear) {
  assert(camera_bufs);
  s->camera_bufs = camera_bufs;
}

void camera_close(CameraState *s) {
  tbuffer_stop(&s->camera_tb);
}

void camera_release_buffer(void *cookie, int buf_idx) {
  CameraState *s = static_cast<CameraState *>(cookie);
}

void camera_init(CameraState *s, int camera_id, unsigned int fps) {
  assert(camera_id < ARRAYSIZE(cameras_supported));
  s->ci = cameras_supported[camera_id];
  assert(s->ci.frame_width != 0);

  s->frame_size = s->ci.frame_height * s->ci.frame_stride;
  s->fps = fps;

  tbuffer_init2(&s->camera_tb, FRAME_BUF_COUNT, "frame", camera_release_buffer, s);
}

static void* rear_thread(void *arg) {
  int err;

  set_thread_name("webcam_rear_thread");
  CameraState* s = (CameraState*)arg;

  cv::VideoCapture cap_rear(1); // road
  cap_rear.set(cv::CAP_PROP_FRAME_WIDTH, 853);
  cap_rear.set(cv::CAP_PROP_FRAME_HEIGHT, 480);
  cap_rear.set(cv::CAP_PROP_FPS, s->fps);
  cap_rear.set(cv::CAP_PROP_AUTOFOCUS, 0); // off
  cap_rear.set(cv::CAP_PROP_FOCUS, 0); // 0 - 255?
  // cv::Rect roi_rear(160, 0, 960, 720);

  cv::Size size;
  size.height = s->ci.frame_height;
  size.width = s->ci.frame_width;

  // transforms calculation see tools/webcam/warp_vis.py
  float ts[9] = {1.50330396, 0.0, -59.40969163,
                  0.0, 1.50330396, 76.20704846,
                  0.0, 0.0, 1.0};
  // if camera upside down:
  // float ts[9] = {-1.50330396, 0.0, 1223.4,
  //                 0.0, -1.50330396, 797.8,
  //                 0.0, 0.0, 1.0};
  const cv::Mat transform = cv::Mat(3, 3, CV_32F, ts);

  if (!cap_rear.isOpened()) {
    err = 1;
  }

  uint32_t frame_id = 0;
  TBuffer* tb = &s->camera_tb;

  while (!do_exit) {
    cv::Mat frame_mat;
    cv::Mat transformed_mat;

    cap_rear >> frame_mat;

    // int rows = frame_mat.rows;
    // int cols = frame_mat.cols;
    // printf("Raw Rear, R=%d, C=%d\n", rows, cols);

    cv::warpPerspective(frame_mat, transformed_mat, transform, size, cv::INTER_LINEAR, cv::BORDER_CONSTANT, 0);

    int transformed_size = transformed_mat.total() * transformed_mat.elemSize();

    const int buf_idx = tbuffer_select(tb);
    s->camera_bufs_metadata[buf_idx] = {
      .frame_id = frame_id,
    };

    cl_command_queue q = s->camera_bufs[buf_idx].copy_q;
    cl_mem yuv_cl = s->camera_bufs[buf_idx].buf_cl;
    cl_event map_event;
    void *yuv_buf = (void *)clEnqueueMapBuffer(q, yuv_cl, CL_TRUE,
                                                CL_MAP_WRITE, 0, transformed_size,
                                                0, NULL, &map_event, &err);
    assert(err == 0);
    clWaitForEvents(1, &map_event);
    clReleaseEvent(map_event);
    memcpy(yuv_buf, transformed_mat.data, transformed_size);

    clEnqueueUnmapMemObject(q, yuv_cl, yuv_buf, 0, NULL, &map_event);
    clWaitForEvents(1, &map_event);
    clReleaseEvent(map_event);
    tbuffer_dispatch(tb, buf_idx);

    frame_id += 1;
    frame_mat.release();
    transformed_mat.release();
  }

  cap_rear.release();
  return NULL;
}

void front_thread(CameraState *s) {
  int err;

  cv::VideoCapture cap_front(2); // driver
  cap_front.set(cv::CAP_PROP_FRAME_WIDTH, 853);
  cap_front.set(cv::CAP_PROP_FRAME_HEIGHT, 480);
  cap_front.set(cv::CAP_PROP_FPS, s->fps);
  // cv::Rect roi_front(320, 0, 960, 720);

  cv::Size size;
  size.height = s->ci.frame_height;
  size.width = s->ci.frame_width;

  // transforms calculation see tools/webcam/warp_vis.py
  float ts[9] = {1.42070485, 0.0, -30.16740088,
                  0.0, 1.42070485, 91.030837,
                  0.0, 0.0, 1.0};
  // if camera upside down:
  // float ts[9] = {-1.42070485, 0.0, 1182.2,
  //                 0.0, -1.42070485, 773.0,
  //                 0.0, 0.0, 1.0};
  const cv::Mat transform = cv::Mat(3, 3, CV_32F, ts);

  if (!cap_front.isOpened()) {
    err = 1;
  }

  uint32_t frame_id = 0;
  TBuffer* tb = &s->camera_tb;

  while (!do_exit) {
    cv::Mat frame_mat;
    cv::Mat transformed_mat;

    cap_front >> frame_mat;

    // int rows = frame_mat.rows;
    // int cols = frame_mat.cols;
    // printf("Raw Front, R=%d, C=%d\n", rows, cols);

    cv::warpPerspective(frame_mat, transformed_mat, transform, size, cv::INTER_LINEAR, cv::BORDER_CONSTANT, 0);

    int transformed_size = transformed_mat.total() * transformed_mat.elemSize();

    const int buf_idx = tbuffer_select(tb);
    s->camera_bufs_metadata[buf_idx] = {
      .frame_id = frame_id,
    };

    cl_command_queue q = s->camera_bufs[buf_idx].copy_q;
    cl_mem yuv_cl = s->camera_bufs[buf_idx].buf_cl;
    cl_event map_event;
    void *yuv_buf = (void *)clEnqueueMapBuffer(q, yuv_cl, CL_TRUE,
                                                CL_MAP_WRITE, 0, transformed_size,
                                                0, NULL, &map_event, &err);
    assert(err == 0);
    clWaitForEvents(1, &map_event);
    clReleaseEvent(map_event);
    memcpy(yuv_buf, transformed_mat.data, transformed_size);

    clEnqueueUnmapMemObject(q, yuv_cl, yuv_buf, 0, NULL, &map_event);
    clWaitForEvents(1, &map_event);
    clReleaseEvent(map_event);
    tbuffer_dispatch(tb, buf_idx);

    frame_id += 1;
    frame_mat.release();
    transformed_mat.release();
  }

  cap_front.release();
  return;
}

}  // namespace

CameraInfo cameras_supported[CAMERA_ID_MAX] = {
  // road facing
  [CAMERA_ID_LGC920] = {
      .frame_width = FRAME_WIDTH,
      .frame_height = FRAME_HEIGHT,
      .frame_stride = FRAME_WIDTH*3,
      .bayer = false,
      .bayer_flip = false,
  },
  // driver facing
  [CAMERA_ID_LGC615] = {
      .frame_width = FRAME_WIDTH_FRONT,
      .frame_height = FRAME_HEIGHT_FRONT,
      .frame_stride = FRAME_WIDTH_FRONT*3,
      .bayer = false,
      .bayer_flip = false,
  },
};

<<<<<<< HEAD
void cameras_init(MultiCameraState *s) {
  memset(s, 0, sizeof(*s));
=======
void cameras_init(DualCameraState *s) {
>>>>>>> cedbdacd

  camera_init(&s->rear, CAMERA_ID_LGC920, 20);
  s->rear.transform = (mat3){{
    1.0, 0.0, 0.0,
    0.0, 1.0, 0.0,
    0.0, 0.0, 1.0,
  }};

  camera_init(&s->front, CAMERA_ID_LGC615, 10);
  s->front.transform = (mat3){{
    1.0, 0.0, 0.0,
    0.0, 1.0, 0.0,
    0.0, 0.0, 1.0,
  }};
}

void camera_autoexposure(CameraState *s, float grey_frac) {}

void cameras_open(MultiCameraState *s, VisionBuf *camera_bufs_rear,
                  VisionBuf *camera_bufs_focus, VisionBuf *camera_bufs_stats,
                  VisionBuf *camera_bufs_front) {
  assert(camera_bufs_rear);
  assert(camera_bufs_front);
  int err;

  // LOG("*** open front ***");
  camera_open(&s->front, camera_bufs_front, false);

  // LOG("*** open rear ***");
  camera_open(&s->rear, camera_bufs_rear, true);
}

void cameras_close(MultiCameraState *s) {
  camera_close(&s->rear);
  camera_close(&s->front);
}

void cameras_run(MultiCameraState *s) {
  set_thread_name("webcam_thread");

  int err;
  pthread_t rear_thread_handle;
  err = pthread_create(&rear_thread_handle, NULL,
                        rear_thread, &s->rear);
  assert(err == 0);

  front_thread(&s->front);

  err = pthread_join(rear_thread_handle, NULL);
  assert(err == 0);
  cameras_close(s);
}<|MERGE_RESOLUTION|>--- conflicted
+++ resolved
@@ -221,12 +221,7 @@
   },
 };
 
-<<<<<<< HEAD
 void cameras_init(MultiCameraState *s) {
-  memset(s, 0, sizeof(*s));
-=======
-void cameras_init(DualCameraState *s) {
->>>>>>> cedbdacd
 
   camera_init(&s->rear, CAMERA_ID_LGC920, 20);
   s->rear.transform = (mat3){{
