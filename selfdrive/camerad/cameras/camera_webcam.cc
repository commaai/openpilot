#include "camera_webcam.h"

#include <unistd.h>
#include <string.h>
#include <signal.h>
#include <pthread.h>

#include "common/util.h"
#include "common/timing.h"
#include "common/swaglog.h"

#include <opencv2/opencv.hpp>
#include <opencv2/highgui.hpp>
#include <opencv2/core.hpp>
#include <opencv2/videoio.hpp>

extern volatile sig_atomic_t do_exit;

#define FRAME_WIDTH  1164
#define FRAME_HEIGHT 874
#define FRAME_WIDTH_FRONT  1152
#define FRAME_HEIGHT_FRONT 864

namespace {
void camera_open(CameraState *s, bool rear) {
}

void camera_close(CameraState *s) {
  s->buf.stop();
}

<<<<<<< HEAD
void camera_init(CameraState *s, int camera_id, unsigned int fps, cl_device_id device_id, cl_context ctx) {
=======
void camera_release_buffer(void *cookie, int buf_idx) {
}

void camera_init(CameraState *s, int camera_id, unsigned int fps) {
>>>>>>> f10497a7
  assert(camera_id < ARRAYSIZE(cameras_supported));
  s->ci = cameras_supported[camera_id];
  assert(s->ci.frame_width != 0);

  s->fps = fps;

  s->buf.init(device_id, ctx, s, FRAME_BUF_COUNT "frame");
}

static void* rear_thread(void *arg) {
  int err;

  set_thread_name("webcam_rear_thread");
  CameraState* s = (CameraState*)arg;

  cv::VideoCapture cap_rear(1); // road
  cap_rear.set(cv::CAP_PROP_FRAME_WIDTH, 853);
  cap_rear.set(cv::CAP_PROP_FRAME_HEIGHT, 480);
  cap_rear.set(cv::CAP_PROP_FPS, s->fps);
  cap_rear.set(cv::CAP_PROP_AUTOFOCUS, 0); // off
  cap_rear.set(cv::CAP_PROP_FOCUS, 0); // 0 - 255?
  // cv::Rect roi_rear(160, 0, 960, 720);

  cv::Size size;
  size.height = s->ci.frame_height;
  size.width = s->ci.frame_width;

  // transforms calculation see tools/webcam/warp_vis.py
  float ts[9] = {1.50330396, 0.0, -59.40969163,
                  0.0, 1.50330396, 76.20704846,
                  0.0, 0.0, 1.0};
  // if camera upside down:
  // float ts[9] = {-1.50330396, 0.0, 1223.4,
  //                 0.0, -1.50330396, 797.8,
  //                 0.0, 0.0, 1.0};
  const cv::Mat transform = cv::Mat(3, 3, CV_32F, ts);

  if (!cap_rear.isOpened()) {
    err = 1;
  }

  uint32_t frame_id = 0;
  TBuffer* tb = &s->buf.camera_tb;

  while (!do_exit) {
    cv::Mat frame_mat;
    cv::Mat transformed_mat;

    cap_rear >> frame_mat;

    // int rows = frame_mat.rows;
    // int cols = frame_mat.cols;
    // printf("Raw Rear, R=%d, C=%d\n", rows, cols);

    cv::warpPerspective(frame_mat, transformed_mat, transform, size, cv::INTER_LINEAR, cv::BORDER_CONSTANT, 0);

    int transformed_size = transformed_mat.total() * transformed_mat.elemSize();

    const int buf_idx = tbuffer_select(tb);
    s->buf.camera_bufs_metadata[buf_idx] = {
      .frame_id = frame_id,
    };

    cl_command_queue q = s->buf.camera_bufs[buf_idx].copy_q;
    cl_mem yuv_cl = s->buf.camera_bufs[buf_idx].buf_cl;
    cl_event map_event;
    void *yuv_buf = (void *)clEnqueueMapBuffer(q, yuv_cl, CL_TRUE,
                                                CL_MAP_WRITE, 0, transformed_size,
                                                0, NULL, &map_event, &err);
    assert(err == 0);
    clWaitForEvents(1, &map_event);
    clReleaseEvent(map_event);
    memcpy(yuv_buf, transformed_mat.data, transformed_size);

    clEnqueueUnmapMemObject(q, yuv_cl, yuv_buf, 0, NULL, &map_event);
    clWaitForEvents(1, &map_event);
    clReleaseEvent(map_event);
    tbuffer_dispatch(tb, buf_idx);

    frame_id += 1;
    frame_mat.release();
    transformed_mat.release();
  }

  cap_rear.release();
  return NULL;
}

void front_thread(CameraState *s) {
  int err;

  cv::VideoCapture cap_front(2); // driver
  cap_front.set(cv::CAP_PROP_FRAME_WIDTH, 853);
  cap_front.set(cv::CAP_PROP_FRAME_HEIGHT, 480);
  cap_front.set(cv::CAP_PROP_FPS, s->fps);
  // cv::Rect roi_front(320, 0, 960, 720);

  cv::Size size;
  size.height = s->ci.frame_height;
  size.width = s->ci.frame_width;

  // transforms calculation see tools/webcam/warp_vis.py
  float ts[9] = {1.42070485, 0.0, -30.16740088,
                  0.0, 1.42070485, 91.030837,
                  0.0, 0.0, 1.0};
  // if camera upside down:
  // float ts[9] = {-1.42070485, 0.0, 1182.2,
  //                 0.0, -1.42070485, 773.0,
  //                 0.0, 0.0, 1.0};
  const cv::Mat transform = cv::Mat(3, 3, CV_32F, ts);

  if (!cap_front.isOpened()) {
    err = 1;
  }

  uint32_t frame_id = 0;
  TBuffer* tb = &s->buf.camera_tb;

  while (!do_exit) {
    cv::Mat frame_mat;
    cv::Mat transformed_mat;

    cap_front >> frame_mat;

    // int rows = frame_mat.rows;
    // int cols = frame_mat.cols;
    // printf("Raw Front, R=%d, C=%d\n", rows, cols);

    cv::warpPerspective(frame_mat, transformed_mat, transform, size, cv::INTER_LINEAR, cv::BORDER_CONSTANT, 0);

    int transformed_size = transformed_mat.total() * transformed_mat.elemSize();

    const int buf_idx = tbuffer_select(tb);
    s->buf.camera_bufs_metadata[buf_idx] = {
      .frame_id = frame_id,
    };

    cl_command_queue q = s->buf.camera_bufs[buf_idx].copy_q;
    cl_mem yuv_cl = s->buf.camera_bufs[buf_idx].buf_cl;
    cl_event map_event;
    void *yuv_buf = (void *)clEnqueueMapBuffer(q, yuv_cl, CL_TRUE,
                                                CL_MAP_WRITE, 0, transformed_size,
                                                0, NULL, &map_event, &err);
    assert(err == 0);
    clWaitForEvents(1, &map_event);
    clReleaseEvent(map_event);
    memcpy(yuv_buf, transformed_mat.data, transformed_size);

    clEnqueueUnmapMemObject(q, yuv_cl, yuv_buf, 0, NULL, &map_event);
    clWaitForEvents(1, &map_event);
    clReleaseEvent(map_event);
    tbuffer_dispatch(tb, buf_idx);

    frame_id += 1;
    frame_mat.release();
    transformed_mat.release();
  }

  cap_front.release();
  return;
}

}  // namespace

CameraInfo cameras_supported[CAMERA_ID_MAX] = {
  // road facing
  [CAMERA_ID_LGC920] = {
      .frame_width = FRAME_WIDTH,
      .frame_height = FRAME_HEIGHT,
      .frame_stride = FRAME_WIDTH*3,
      .bayer = false,
      .bayer_flip = false,
  },
  // driver facing
  [CAMERA_ID_LGC615] = {
      .frame_width = FRAME_WIDTH_FRONT,
      .frame_height = FRAME_HEIGHT_FRONT,
      .frame_stride = FRAME_WIDTH_FRONT*3,
      .bayer = false,
      .bayer_flip = false,
  },
};

void cameras_init(MultiCameraState *s, cl_device_id device_id, cl_context ctx) {

  camera_init(&s->rear, CAMERA_ID_LGC920, 20, device_id, ctx);
  s->rear.transform = (mat3){{
    1.0, 0.0, 0.0,
    0.0, 1.0, 0.0,
    0.0, 0.0, 1.0,
  }};

  camera_init(&s->front, CAMERA_ID_LGC615, 10, device_id, ctx);
  s->front.transform = (mat3){{
    1.0, 0.0, 0.0,
    0.0, 1.0, 0.0,
    0.0, 0.0, 1.0,
  }};

  s->pm = new PubMaster({"frame", "frontFrame"});
}

void camera_autoexposure(CameraState *s, float grey_frac) {}

void cameras_open(MultiCameraState *s) {
  int err;

  // LOG("*** open front ***");
  camera_open(&s->front, false);

  // LOG("*** open rear ***");
  camera_open(&s->rear, true);
}

void cameras_close(MultiCameraState *s) {
  camera_close(&s->rear);
  camera_close(&s->front);
  delete s->pm;
}


<<<<<<< HEAD
void camera_process_front(MultiCameraState *s, CameraState *c, int cnt) {
  MessageBuilder msg;
  auto framed = msg.initEvent().initFrontFrame();
  framed.setFrameType(cereal::FrameData::FrameType::FRONT);
  fill_frame_data(framed, c->buf.cur_frame_data, cnt);
  s->pm->send("frontFrame", msg);
}
=======
  pthread_t rear_thread_handle;
  err = pthread_create(&rear_thread_handle, NULL,
                        rear_thread, &s->rear);
  assert(err == 0);
>>>>>>> f10497a7

void camera_process_rear(MultiCameraState *s, CameraState *c, int cnt) {
  const CameraBuf *b = &c->buf;
  MessageBuilder msg;
  auto framed = msg.initEvent().initFrame();
  fill_frame_data(framed, b->cur_frame_data, cnt);
  framed.setImage(kj::arrayPtr((const uint8_t *)b->yuv_ion[b->cur_yuv_idx].addr, b->yuv_buf_size));
  framed.setTransform(kj::ArrayPtr<const float>(&b->yuv_transform.v[0], 9));
  s->pm->send("frame", msg);
}

void cameras_run(MultiCameraState *s) {
  std::vector<std::thread> threads;
  threads.push_back(start_process_thread(s, "processing", &s->rear, 51, camera_process_rear));
  threads.push_back(start_process_thread(s, "frontview", &s->front, 51, camera_process_front));
  
  std::thread t_rear = std::thread(rear_thread, &s->rear);
  set_thread_name("webcam_thread");
  front_thread(&s->front);
  t_rear.join();
  cameras_close(s);
  
  for (auto &t : threads) t.join();
}<|MERGE_RESOLUTION|>--- conflicted
+++ resolved
@@ -29,14 +29,7 @@
   s->buf.stop();
 }
 
-<<<<<<< HEAD
 void camera_init(CameraState *s, int camera_id, unsigned int fps, cl_device_id device_id, cl_context ctx) {
-=======
-void camera_release_buffer(void *cookie, int buf_idx) {
-}
-
-void camera_init(CameraState *s, int camera_id, unsigned int fps) {
->>>>>>> f10497a7
   assert(camera_id < ARRAYSIZE(cameras_supported));
   s->ci = cameras_supported[camera_id];
   assert(s->ci.frame_width != 0);
@@ -242,8 +235,6 @@
 void camera_autoexposure(CameraState *s, float grey_frac) {}
 
 void cameras_open(MultiCameraState *s) {
-  int err;
-
   // LOG("*** open front ***");
   camera_open(&s->front, false);
 
@@ -258,7 +249,6 @@
 }
 
 
-<<<<<<< HEAD
 void camera_process_front(MultiCameraState *s, CameraState *c, int cnt) {
   MessageBuilder msg;
   auto framed = msg.initEvent().initFrontFrame();
@@ -266,12 +256,6 @@
   fill_frame_data(framed, c->buf.cur_frame_data, cnt);
   s->pm->send("frontFrame", msg);
 }
-=======
-  pthread_t rear_thread_handle;
-  err = pthread_create(&rear_thread_handle, NULL,
-                        rear_thread, &s->rear);
-  assert(err == 0);
->>>>>>> f10497a7
 
 void camera_process_rear(MultiCameraState *s, CameraState *c, int cnt) {
   const CameraBuf *b = &c->buf;
