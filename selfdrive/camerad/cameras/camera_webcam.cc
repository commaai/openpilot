#include "camera_webcam.h"

#include <unistd.h>
#include <assert.h>
#include <string.h>
#include <signal.h>
#include <pthread.h>

#include "common/util.h"
#include "common/timing.h"
#include "common/swaglog.h"

#pragma clang diagnostic push
#pragma clang diagnostic ignored "-Wundefined-inline"
#include <opencv2/opencv.hpp>
#include <opencv2/highgui.hpp>
#include <opencv2/core.hpp>
#include <opencv2/videoio.hpp>
#pragma clang diagnostic pop


extern volatile sig_atomic_t do_exit;

#define FRAME_WIDTH  1164
#define FRAME_HEIGHT 874
#define FRAME_WIDTH_FRONT  1152
#define FRAME_HEIGHT_FRONT 864

namespace {
void camera_open(CameraState *s, bool rear) {
}

void camera_close(CameraState *s) {
  s->buf.stop();
}

void camera_init(CameraState *s, int camera_id, unsigned int fps, cl_device_id device_id, cl_context ctx) {
  assert(camera_id < ARRAYSIZE(cameras_supported));
  s->ci = cameras_supported[camera_id];
  assert(s->ci.frame_width != 0);

  s->fps = fps;

  s->buf.init(device_id, ctx, s, FRAME_BUF_COUNT "frame");
}

static void* rear_thread(void *arg) {
  int err;

  set_thread_name("webcam_rear_thread");
  CameraState* s = (CameraState*)arg;

  cv::VideoCapture cap_rear(1); // road
  cap_rear.set(cv::CAP_PROP_FRAME_WIDTH, 853);
  cap_rear.set(cv::CAP_PROP_FRAME_HEIGHT, 480);
  cap_rear.set(cv::CAP_PROP_FPS, s->fps);
  cap_rear.set(cv::CAP_PROP_AUTOFOCUS, 0); // off
  cap_rear.set(cv::CAP_PROP_FOCUS, 0); // 0 - 255?
  // cv::Rect roi_rear(160, 0, 960, 720);

  cv::Size size;
  size.height = s->ci.frame_height;
  size.width = s->ci.frame_width;

  // transforms calculation see tools/webcam/warp_vis.py
  float ts[9] = {1.50330396, 0.0, -59.40969163,
                  0.0, 1.50330396, 76.20704846,
                  0.0, 0.0, 1.0};
  // if camera upside down:
  // float ts[9] = {-1.50330396, 0.0, 1223.4,
  //                 0.0, -1.50330396, 797.8,
  //                 0.0, 0.0, 1.0};
  const cv::Mat transform = cv::Mat(3, 3, CV_32F, ts);

  if (!cap_rear.isOpened()) {
    err = 1;
  }

  uint32_t frame_id = 0;
  TBuffer* tb = &s->buf.camera_tb;

  while (!do_exit) {
    cv::Mat frame_mat;
    cv::Mat transformed_mat;

    cap_rear >> frame_mat;

    // int rows = frame_mat.rows;
    // int cols = frame_mat.cols;
    // printf("Raw Rear, R=%d, C=%d\n", rows, cols);

    cv::warpPerspective(frame_mat, transformed_mat, transform, size, cv::INTER_LINEAR, cv::BORDER_CONSTANT, 0);

    int transformed_size = transformed_mat.total() * transformed_mat.elemSize();

    const int buf_idx = tbuffer_select(tb);
    s->buf.camera_bufs_metadata[buf_idx] = {
      .frame_id = frame_id,
    };

    cl_command_queue q = s->buf.camera_bufs[buf_idx].copy_q;
    cl_mem yuv_cl = s->buf.camera_bufs[buf_idx].buf_cl;
    cl_event map_event;
    void *yuv_buf = (void *)clEnqueueMapBuffer(q, yuv_cl, CL_TRUE,
                                                CL_MAP_WRITE, 0, transformed_size,
                                                0, NULL, &map_event, &err);
    assert(err == 0);
    clWaitForEvents(1, &map_event);
    clReleaseEvent(map_event);
    memcpy(yuv_buf, transformed_mat.data, transformed_size);

    clEnqueueUnmapMemObject(q, yuv_cl, yuv_buf, 0, NULL, &map_event);
    clWaitForEvents(1, &map_event);
    clReleaseEvent(map_event);
    tbuffer_dispatch(tb, buf_idx);

    frame_id += 1;
    frame_mat.release();
    transformed_mat.release();
  }

  cap_rear.release();
  return NULL;
}

void front_thread(CameraState *s) {
  int err;

  cv::VideoCapture cap_front(2); // driver
  cap_front.set(cv::CAP_PROP_FRAME_WIDTH, 853);
  cap_front.set(cv::CAP_PROP_FRAME_HEIGHT, 480);
  cap_front.set(cv::CAP_PROP_FPS, s->fps);
  // cv::Rect roi_front(320, 0, 960, 720);

  cv::Size size;
  size.height = s->ci.frame_height;
  size.width = s->ci.frame_width;

  // transforms calculation see tools/webcam/warp_vis.py
  float ts[9] = {1.42070485, 0.0, -30.16740088,
                  0.0, 1.42070485, 91.030837,
                  0.0, 0.0, 1.0};
  // if camera upside down:
  // float ts[9] = {-1.42070485, 0.0, 1182.2,
  //                 0.0, -1.42070485, 773.0,
  //                 0.0, 0.0, 1.0};
  const cv::Mat transform = cv::Mat(3, 3, CV_32F, ts);

  if (!cap_front.isOpened()) {
    err = 1;
  }

  uint32_t frame_id = 0;
  TBuffer* tb = &s->buf.camera_tb;

  while (!do_exit) {
    cv::Mat frame_mat;
    cv::Mat transformed_mat;

    cap_front >> frame_mat;

    // int rows = frame_mat.rows;
    // int cols = frame_mat.cols;
    // printf("Raw Front, R=%d, C=%d\n", rows, cols);

    cv::warpPerspective(frame_mat, transformed_mat, transform, size, cv::INTER_LINEAR, cv::BORDER_CONSTANT, 0);

    int transformed_size = transformed_mat.total() * transformed_mat.elemSize();

    const int buf_idx = tbuffer_select(tb);
    s->buf.camera_bufs_metadata[buf_idx] = {
      .frame_id = frame_id,
    };

    cl_command_queue q = s->buf.camera_bufs[buf_idx].copy_q;
    cl_mem yuv_cl = s->buf.camera_bufs[buf_idx].buf_cl;
    cl_event map_event;
    void *yuv_buf = (void *)clEnqueueMapBuffer(q, yuv_cl, CL_TRUE,
                                                CL_MAP_WRITE, 0, transformed_size,
                                                0, NULL, &map_event, &err);
    assert(err == 0);
    clWaitForEvents(1, &map_event);
    clReleaseEvent(map_event);
    memcpy(yuv_buf, transformed_mat.data, transformed_size);

    clEnqueueUnmapMemObject(q, yuv_cl, yuv_buf, 0, NULL, &map_event);
    clWaitForEvents(1, &map_event);
    clReleaseEvent(map_event);
    tbuffer_dispatch(tb, buf_idx);

    frame_id += 1;
    frame_mat.release();
    transformed_mat.release();
  }

  cap_front.release();
  return;
}

}  // namespace

CameraInfo cameras_supported[CAMERA_ID_MAX] = {
  // road facing
  [CAMERA_ID_LGC920] = {
      .frame_width = FRAME_WIDTH,
      .frame_height = FRAME_HEIGHT,
      .frame_stride = FRAME_WIDTH*3,
      .bayer = false,
      .bayer_flip = false,
  },
  // driver facing
  [CAMERA_ID_LGC615] = {
      .frame_width = FRAME_WIDTH_FRONT,
      .frame_height = FRAME_HEIGHT_FRONT,
      .frame_stride = FRAME_WIDTH_FRONT*3,
      .bayer = false,
      .bayer_flip = false,
  },
};

void cameras_init(MultiCameraState *s, cl_device_id device_id, cl_context ctx) {

  camera_init(&s->rear, CAMERA_ID_LGC920, 20, device_id, ctx);
  s->rear.transform = (mat3){{
    1.0, 0.0, 0.0,
    0.0, 1.0, 0.0,
    0.0, 0.0, 1.0,
  }};

  camera_init(&s->front, CAMERA_ID_LGC615, 10, device_id, ctx);
  s->front.transform = (mat3){{
    1.0, 0.0, 0.0,
    0.0, 1.0, 0.0,
    0.0, 0.0, 1.0,
  }};

  s->pm = new PubMaster({"frame", "frontFrame"});
}

void camera_autoexposure(CameraState *s, float grey_frac) {}

<<<<<<< HEAD
void cameras_open(MultiCameraState *s) {
=======
void cameras_open(MultiCameraState *s, VisionBuf *camera_bufs_rear,
                  VisionBuf *camera_bufs_focus, VisionBuf *camera_bufs_stats,
                  VisionBuf *camera_bufs_front) {
  assert(camera_bufs_rear);
  assert(camera_bufs_front);

>>>>>>> c5ec9668
  // LOG("*** open front ***");
  camera_open(&s->front, false);

  // LOG("*** open rear ***");
  camera_open(&s->rear, true);
}

void cameras_close(MultiCameraState *s) {
  camera_close(&s->rear);
  camera_close(&s->front);
  delete s->pm;
}

<<<<<<< HEAD

void camera_process_front(MultiCameraState *s, CameraState *c, int cnt) {
  MessageBuilder msg;
  auto framed = msg.initEvent().initFrontFrame();
  framed.setFrameType(cereal::FrameData::FrameType::FRONT);
  fill_frame_data(framed, c->buf.cur_frame_data, cnt);
  s->pm->send("frontFrame", msg);
}
=======
void cameras_run(MultiCameraState *s) {
  set_thread_name("webcam_thread");
  int err;
  pthread_t rear_thread_handle;
  err = pthread_create(&rear_thread_handle, NULL,
                        rear_thread, &s->rear);
  assert(err == 0);
>>>>>>> c5ec9668

void camera_process_rear(MultiCameraState *s, CameraState *c, int cnt) {
  const CameraBuf *b = &c->buf;
  MessageBuilder msg;
  auto framed = msg.initEvent().initFrame();
  fill_frame_data(framed, b->cur_frame_data, cnt);
  framed.setImage(kj::arrayPtr((const uint8_t *)b->yuv_ion[b->cur_yuv_idx].addr, b->yuv_buf_size));
  framed.setTransform(kj::ArrayPtr<const float>(&b->yuv_transform.v[0], 9));
  s->pm->send("frame", msg);
}

void cameras_run(MultiCameraState *s) {
  std::vector<std::thread> threads;
  threads.push_back(start_process_thread(s, "processing", &s->rear, 51, camera_process_rear));
  threads.push_back(start_process_thread(s, "frontview", &s->front, 51, camera_process_front));
  
  std::thread t_rear = std::thread(rear_thread, &s->rear);
  set_thread_name("webcam_thread");
  front_thread(&s->front);
  t_rear.join();
  cameras_close(s);
  
  for (auto &t : threads) t.join();
}<|MERGE_RESOLUTION|>--- conflicted
+++ resolved
@@ -239,16 +239,7 @@
 
 void camera_autoexposure(CameraState *s, float grey_frac) {}
 
-<<<<<<< HEAD
 void cameras_open(MultiCameraState *s) {
-=======
-void cameras_open(MultiCameraState *s, VisionBuf *camera_bufs_rear,
-                  VisionBuf *camera_bufs_focus, VisionBuf *camera_bufs_stats,
-                  VisionBuf *camera_bufs_front) {
-  assert(camera_bufs_rear);
-  assert(camera_bufs_front);
-
->>>>>>> c5ec9668
   // LOG("*** open front ***");
   camera_open(&s->front, false);
 
@@ -261,8 +252,6 @@
   camera_close(&s->front);
   delete s->pm;
 }
-
-<<<<<<< HEAD
 
 void camera_process_front(MultiCameraState *s, CameraState *c, int cnt) {
   MessageBuilder msg;
@@ -271,15 +260,6 @@
   fill_frame_data(framed, c->buf.cur_frame_data, cnt);
   s->pm->send("frontFrame", msg);
 }
-=======
-void cameras_run(MultiCameraState *s) {
-  set_thread_name("webcam_thread");
-  int err;
-  pthread_t rear_thread_handle;
-  err = pthread_create(&rear_thread_handle, NULL,
-                        rear_thread, &s->rear);
-  assert(err == 0);
->>>>>>> c5ec9668
 
 void camera_process_rear(MultiCameraState *s, CameraState *c, int cnt) {
   const CameraBuf *b = &c->buf;
