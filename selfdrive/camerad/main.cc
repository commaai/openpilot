#include <stdio.h>
#include <signal.h>
#include <cassert>

#ifdef QCOM
#include "cameras/camera_qcom.h"
#elif WEBCAM
#include "cameras/camera_webcam.h"
#else
#include "cameras/camera_frame_stream.h"
#endif

#include "common/util.h"
#include "common/swaglog.h"

#include "common/visionipc.h"
#include "common/visionbuf.h"
#include "common/visionimg.h"

#include "messaging.hpp"

#include "transforms/rgb_to_yuv.h"

#include "clutil.h"
#include "bufs.h"

#include <libyuv.h>
#include <czmq.h>
#include <capnp/serialize.h>
#include <jpeglib.h>
#include "cereal/gen/cpp/log.capnp.h"

#define UI_BUF_COUNT 4
#define YUV_COUNT 40
#define MAX_CLIENTS 5

extern "C" {
volatile sig_atomic_t do_exit = 0;
}

void set_do_exit(int sig) {
  do_exit = 1;
}

struct VisionState;

struct VisionClientState {
  VisionState *s;
  int fd;
  pthread_t thread_handle;
  bool running;
};

struct VisionClientStreamState {
  bool subscribed;
  int bufs_outstanding;
  bool tb;
  TBuffer* tbuffer;
  PoolQueue* queue;
};

struct VisionState {
  int frame_width, frame_height;
  int frame_stride;
  int frame_size;

  int ion_fd;

  // cl state
  cl_device_id device_id;
  cl_context context;

  cl_program prg_debayer_rear;
  cl_program prg_debayer_front;
  cl_kernel krnl_debayer_rear;
  cl_kernel krnl_debayer_front;

  // processing
  TBuffer ui_tb;
  TBuffer ui_front_tb;

  mat3 yuv_transform;
  TBuffer *yuv_tb;
  TBuffer *yuv_front_tb;

  // TODO: refactor for both cameras?
  Pool yuv_pool;
  VisionBuf yuv_ion[YUV_COUNT];
  cl_mem yuv_cl[YUV_COUNT];
  YUVBuf yuv_bufs[YUV_COUNT];
  FrameMetadata yuv_metas[YUV_COUNT];
  size_t yuv_buf_size;
  int yuv_width, yuv_height;
  RGBToYUVState rgb_to_yuv_state;

  // for front camera recording
  Pool yuv_front_pool;
  VisionBuf yuv_front_ion[YUV_COUNT];
  cl_mem yuv_front_cl[YUV_COUNT];
  YUVBuf yuv_front_bufs[YUV_COUNT];
  FrameMetadata yuv_front_metas[YUV_COUNT];
  size_t yuv_front_buf_size;
  int yuv_front_width, yuv_front_height;
  RGBToYUVState front_rgb_to_yuv_state;

  size_t rgb_buf_size;
  int rgb_width, rgb_height, rgb_stride;
  VisionBuf rgb_bufs[UI_BUF_COUNT];
  cl_mem rgb_bufs_cl[UI_BUF_COUNT];

  size_t rgb_front_buf_size;
  int rgb_front_width, rgb_front_height, rgb_front_stride;
  VisionBuf rgb_front_bufs[UI_BUF_COUNT];
  cl_mem rgb_front_bufs_cl[UI_BUF_COUNT];
  int front_meteringbox_xmin, front_meteringbox_xmax;
  int front_meteringbox_ymin, front_meteringbox_ymax;


  cl_mem camera_bufs_cl[FRAME_BUF_COUNT];
  VisionBuf camera_bufs[FRAME_BUF_COUNT];
  VisionBuf focus_bufs[FRAME_BUF_COUNT];
  VisionBuf stats_bufs[FRAME_BUF_COUNT];

  cl_mem front_camera_bufs_cl[FRAME_BUF_COUNT];
  VisionBuf front_camera_bufs[FRAME_BUF_COUNT];

  DualCameraState cameras;

  zsock_t *terminate_pub;

  Context * msg_context;
  PubSocket *frame_sock;
  PubSocket *front_frame_sock;
  PubSocket *thumbnail_sock;

  pthread_mutex_t clients_lock;
  VisionClientState clients[MAX_CLIENTS];
};

// frontview thread
void* frontview_thread(void *arg) {
  int err;
  VisionState *s = (VisionState*)arg;

  set_thread_name("frontview");

  s->msg_context = Context::create();

  // we subscribe to this for placement of the AE metering box
  // TODO: the loop is bad, ideally models shouldn't affect sensors
  Context *msg_context = Context::create();
  SubSocket *monitoring_sock = SubSocket::create(msg_context, "driverState", "127.0.0.1", true);
  assert(monitoring_sock != NULL);

  cl_command_queue q = clCreateCommandQueue(s->context, s->device_id, 0, &err);
  assert(err == 0);

  for (int cnt = 0; !do_exit; cnt++) {
    int buf_idx = tbuffer_acquire(&s->cameras.front.camera_tb);
    if (buf_idx < 0) {
      break;
    }

    int ui_idx = tbuffer_select(&s->ui_front_tb);
    int rgb_idx = ui_idx;
    FrameMetadata frame_data = s->cameras.front.camera_bufs_metadata[buf_idx];

    double t1 = millis_since_boot();

    cl_event debayer_event;
    if (s->cameras.front.ci.bayer) {
      err = clSetKernelArg(s->krnl_debayer_front, 0, sizeof(cl_mem), &s->front_camera_bufs_cl[buf_idx]);
      cl_check_error(err);
      err = clSetKernelArg(s->krnl_debayer_front, 1, sizeof(cl_mem), &s->rgb_front_bufs_cl[rgb_idx]);
      cl_check_error(err);
      float digital_gain = 1.0;
      err = clSetKernelArg(s->krnl_debayer_front, 2, sizeof(float), &digital_gain);
      assert(err == 0);

      const size_t debayer_work_size = s->rgb_front_height; // doesn't divide evenly, is this okay?
      const size_t debayer_local_work_size = 128;
      err = clEnqueueNDRangeKernel(q, s->krnl_debayer_front, 1, NULL,
                                   &debayer_work_size, &debayer_local_work_size, 0, 0, &debayer_event);
      assert(err == 0);
    } else {
      assert(s->rgb_front_buf_size >= s->cameras.front.frame_size);
      assert(s->rgb_front_stride == s->cameras.front.ci.frame_stride);
      err = clEnqueueCopyBuffer(q, s->front_camera_bufs_cl[buf_idx], s->rgb_front_bufs_cl[rgb_idx],
                                0, 0, s->rgb_front_buf_size, 0, 0, &debayer_event);
      assert(err == 0);
    }
    clWaitForEvents(1, &debayer_event);
    clReleaseEvent(debayer_event);
    tbuffer_release(&s->cameras.front.camera_tb, buf_idx);
    visionbuf_sync(&s->rgb_front_bufs[ui_idx], VISIONBUF_SYNC_FROM_DEVICE);
    // set front camera metering target
    Message *msg = monitoring_sock->receive(true);
    if (msg != NULL) {
      auto amsg = kj::heapArray<capnp::word>((msg->getSize() / sizeof(capnp::word)) + 1);
      memcpy(amsg.begin(), msg->getData(), msg->getSize());

      capnp::FlatArrayMessageReader cmsg(amsg);
      cereal::Event::Reader event = cmsg.getRoot<cereal::Event>();

      float face_prob = event.getDriverState().getFaceProb();
      float face_position[2];
      face_position[0] = event.getDriverState().getFacePosition()[0];
      face_position[1] = event.getDriverState().getFacePosition()[1];

      // set front camera metering target
      if (face_prob > 0.4)
      {
        int x_offset = s->rgb_front_width - 0.5 * s->rgb_front_height;
        s->front_meteringbox_xmin = x_offset + (face_position[0] + 0.5) * (0.5 * s->rgb_front_height) - 72;
        s->front_meteringbox_xmax = x_offset + (face_position[0] + 0.5) * (0.5 * s->rgb_front_height) + 72;
        s->front_meteringbox_ymin = (face_position[1] + 0.5) * (s->rgb_front_height) - 72;
        s->front_meteringbox_ymax = (face_position[1] + 0.5) * (s->rgb_front_height) + 72;
      }
      else // use default setting if no face
      {
        s->front_meteringbox_ymin = s->rgb_front_height * 1 / 3;
        s->front_meteringbox_ymax = s->rgb_front_height * 1;
        s->front_meteringbox_xmin = s->rgb_front_width * 3 / 5;
        s->front_meteringbox_xmax = s->rgb_front_width;
      }

      delete msg;
    }

    // auto exposure
    const uint8_t *bgr_front_ptr = (const uint8_t*)s->rgb_front_bufs[ui_idx].addr;
#ifndef DEBUG_DRIVER_MONITOR
    if (cnt % 3 == 0)
#endif
    {
      // use driver face crop for AE
      int x_start;
      int x_end;
      int y_start;
      int y_end;

      if (s->front_meteringbox_xmax > 0)
      {
        x_start = s->front_meteringbox_xmin<0 ? 0:s->front_meteringbox_xmin;
        x_end = s->front_meteringbox_xmax>=s->rgb_front_width ? s->rgb_front_width-1:s->front_meteringbox_xmax;
        y_start = s->front_meteringbox_ymin<0 ? 0:s->front_meteringbox_ymin;
        y_end = s->front_meteringbox_ymax>=s->rgb_front_height ? s->rgb_front_height-1:s->front_meteringbox_ymax;
      }
      else
      {
        y_start = s->rgb_front_height * 1 / 3;
        y_end = s->rgb_front_height * 1;
        x_start = s->rgb_front_width * 3 / 5;
        x_end = s->rgb_front_width;
      }

      uint32_t lum_binning[256] = {0,};
      for (int y = y_start; y < y_end; ++y) {
        for (int x = x_start; x < x_end; x += 2) { // every 2nd col
          const uint8_t *pix = &bgr_front_ptr[y * s->rgb_front_stride + x * 3];
          unsigned int lum = (unsigned int)pix[0] + pix[1] + pix[2];
#ifdef DEBUG_DRIVER_MONITOR
          uint8_t *pix_rw = (uint8_t *)pix;

          // set all the autoexposure pixels to pure green (pixel format is bgr)
          pix_rw[0] = pix_rw[2] = 0;
          pix_rw[1] = 0xff;
#endif
          lum_binning[std::min(lum / 3, 255u)]++;
        }
      }
      const unsigned int lum_total = (y_end - y_start) * (x_end - x_start)/2;
      unsigned int lum_cur = 0;
      int lum_med = 0;
      for (lum_med=0; lum_med<256; lum_med++) {
        lum_cur += lum_binning[lum_med];
        if (lum_cur >= lum_total / 2) {
          break;
        }
      }
      camera_autoexposure(&s->cameras.front, lum_med / 256.0);
    }

    // push YUV buffer
    int yuv_idx = pool_select(&s->yuv_front_pool);
    s->yuv_front_metas[yuv_idx] = frame_data;

    rgb_to_yuv_queue(&s->front_rgb_to_yuv_state, q, s->rgb_front_bufs_cl[ui_idx], s->yuv_front_cl[yuv_idx]);
    visionbuf_sync(&s->yuv_front_ion[yuv_idx], VISIONBUF_SYNC_FROM_DEVICE);
    s->yuv_front_metas[yuv_idx] = frame_data;

    // no reference required cause we don't use this in visiond
    //pool_acquire(&s->yuv_front_pool, yuv_idx);
    pool_push(&s->yuv_front_pool, yuv_idx);
    //pool_release(&s->yuv_front_pool, yuv_idx);

    // send frame event
    {
      if (s->front_frame_sock != NULL) {
        capnp::MallocMessageBuilder msg;
        cereal::Event::Builder event = msg.initRoot<cereal::Event>();
        event.setLogMonoTime(nanos_since_boot());

        auto framed = event.initFrontFrame();
        framed.setFrameId(frame_data.frame_id);
        framed.setEncodeId(cnt);
        framed.setTimestampEof(frame_data.timestamp_eof);
        framed.setFrameLength(frame_data.frame_length);
        framed.setIntegLines(frame_data.integ_lines);
        framed.setGlobalGain(frame_data.global_gain);
        framed.setLensPos(frame_data.lens_pos);
        framed.setLensSag(frame_data.lens_sag);
        framed.setLensErr(frame_data.lens_err);
        framed.setLensTruePos(frame_data.lens_true_pos);
        framed.setGainFrac(frame_data.gain_frac);
        framed.setFrameType(cereal::FrameData::FrameType::FRONT);

        auto words = capnp::messageToFlatArray(msg);
        auto bytes = words.asBytes();
        s->front_frame_sock->send((char*)bytes.begin(), bytes.size());
      }
    }

    /*FILE *f = fopen("/tmp/test2", "wb");
    printf("%d %d\n", s->rgb_front_height, s->rgb_front_stride);
    fwrite(bgr_front_ptr, 1, s->rgb_front_stride * s->rgb_front_height, f);
    fclose(f);*/

    tbuffer_dispatch(&s->ui_front_tb, ui_idx);

    double t2 = millis_since_boot();

    //LOGD("front process: %.2fms", t2-t1);
  }

  delete monitoring_sock;

  return NULL;
}
// processing
void* processing_thread(void *arg) {
  int err;
  VisionState *s = (VisionState*)arg;

  set_thread_name("processing");

  err = set_realtime_priority(1);
  LOG("setpriority returns %d", err);

  // init cl stuff
  const cl_queue_properties props[] = {0}; //CL_QUEUE_PRIORITY_KHR, CL_QUEUE_PRIORITY_HIGH_KHR, 0};
  cl_command_queue q = clCreateCommandQueueWithProperties(s->context, s->device_id, props, &err);
  assert(err == 0);

  // init the net
  LOG("processing start!");

  for (int cnt = 0; !do_exit; cnt++) {
    int buf_idx = tbuffer_acquire(&s->cameras.rear.camera_tb);
    // int buf_idx = camera_acquire_buffer(s);
    if (buf_idx < 0) {
      break;
    }

    double t1 = millis_since_boot();

    FrameMetadata frame_data = s->cameras.rear.camera_bufs_metadata[buf_idx];
    uint32_t frame_id = frame_data.frame_id;

    if (frame_id == -1) {
      LOGE("no frame data? wtf");
      tbuffer_release(&s->cameras.rear.camera_tb, buf_idx);
      continue;
    }

    int ui_idx = tbuffer_select(&s->ui_tb);
    int rgb_idx = ui_idx;

    cl_event debayer_event;
    if (s->cameras.rear.ci.bayer) {
      err = clSetKernelArg(s->krnl_debayer_rear, 0, sizeof(cl_mem), &s->camera_bufs_cl[buf_idx]);
      cl_check_error(err);
      err = clSetKernelArg(s->krnl_debayer_rear, 1, sizeof(cl_mem), &s->rgb_bufs_cl[rgb_idx]);
      cl_check_error(err);
      err = clSetKernelArg(s->krnl_debayer_rear, 2, sizeof(float), &s->cameras.rear.digital_gain);
      assert(err == 0);

      const size_t debayer_work_size = s->rgb_height; // doesn't divide evenly, is this okay?
      const size_t debayer_local_work_size = 128;
      err = clEnqueueNDRangeKernel(q, s->krnl_debayer_rear, 1, NULL,
                                   &debayer_work_size, &debayer_local_work_size, 0, 0, &debayer_event);
      assert(err == 0);
    } else {
      assert(s->rgb_buf_size >= s->frame_size);
      assert(s->rgb_stride == s->frame_stride);
      err = clEnqueueCopyBuffer(q, s->camera_bufs_cl[buf_idx], s->rgb_bufs_cl[rgb_idx],
                                0, 0, s->rgb_buf_size, 0, 0, &debayer_event);
      assert(err == 0);
    }

    clWaitForEvents(1, &debayer_event);
    clReleaseEvent(debayer_event);

    tbuffer_release(&s->cameras.rear.camera_tb, buf_idx);

    visionbuf_sync(&s->rgb_bufs[rgb_idx], VISIONBUF_SYNC_FROM_DEVICE);


    double t2 = millis_since_boot();

    uint8_t *bgr_ptr = (uint8_t*)s->rgb_bufs[rgb_idx].addr;

    double yt1 = millis_since_boot();

    int yuv_idx = pool_select(&s->yuv_pool);

    s->yuv_metas[yuv_idx] = frame_data;

    uint8_t* yuv_ptr_y = s->yuv_bufs[yuv_idx].y;
    uint8_t* yuv_ptr_u = s->yuv_bufs[yuv_idx].u;
    uint8_t* yuv_ptr_v = s->yuv_bufs[yuv_idx].v;
    cl_mem yuv_cl = s->yuv_cl[yuv_idx];
    rgb_to_yuv_queue(&s->rgb_to_yuv_state, q, s->rgb_bufs_cl[rgb_idx], yuv_cl);
    visionbuf_sync(&s->yuv_ion[yuv_idx], VISIONBUF_SYNC_FROM_DEVICE);

    double yt2 = millis_since_boot();

    // keep another reference around till were done processing
    pool_acquire(&s->yuv_pool, yuv_idx);
    pool_push(&s->yuv_pool, yuv_idx);

    // send frame event
    {
<<<<<<< HEAD
      if (s->frame_sock != NULL) {
        capnp::MallocMessageBuilder msg;
        cereal::Event::Builder event = msg.initRoot<cereal::Event>();
        event.setLogMonoTime(nanos_since_boot());

        auto framed = event.initFrame();
        framed.setFrameId(frame_data.frame_id);
        framed.setEncodeId(cnt);
        framed.setTimestampEof(frame_data.timestamp_eof);
        framed.setFrameLength(frame_data.frame_length);
        framed.setIntegLines(frame_data.integ_lines);
        framed.setGlobalGain(frame_data.global_gain);
        framed.setLensPos(frame_data.lens_pos);
        framed.setLensSag(frame_data.lens_sag);
        framed.setLensErr(frame_data.lens_err);
        framed.setLensTruePos(frame_data.lens_true_pos);
        framed.setGainFrac(frame_data.gain_frac);
=======
      capnp::MallocMessageBuilder msg;
      cereal::Event::Builder event = msg.initRoot<cereal::Event>();
      event.setLogMonoTime(nanos_since_boot());

      auto framed = event.initFrame();
      framed.setFrameId(frame_data.frame_id);
      framed.setEncodeId(cnt);
      framed.setTimestampEof(frame_data.timestamp_eof);
      framed.setFrameLength(frame_data.frame_length);
      framed.setIntegLines(frame_data.integ_lines);
      framed.setGlobalGain(frame_data.global_gain);
      framed.setLensPos(frame_data.lens_pos);
      framed.setLensSag(frame_data.lens_sag);
      framed.setLensErr(frame_data.lens_err);
      framed.setLensTruePos(frame_data.lens_true_pos);
      framed.setGainFrac(frame_data.gain_frac);
#ifdef QCOM
      kj::ArrayPtr<const int16_t> focus_vals(&s->cameras.rear.focus[0], NUM_FOCUS);
      kj::ArrayPtr<const uint8_t> focus_confs(&s->cameras.rear.confidence[0], NUM_FOCUS);
      framed.setFocusVal(focus_vals);
      framed.setFocusConf(focus_confs);
#endif
>>>>>>> adac0135

#ifndef QCOM
        framed.setImage(kj::arrayPtr((const uint8_t*)s->yuv_ion[yuv_idx].addr, s->yuv_buf_size));
#endif

        kj::ArrayPtr<const float> transform_vs(&s->yuv_transform.v[0], 9);
        framed.setTransform(transform_vs);

        auto words = capnp::messageToFlatArray(msg);
        auto bytes = words.asBytes();
        s->frame_sock->send((char*)bytes.begin(), bytes.size());
      }
    }

    // one thumbnail per 5 seconds (instead of %5 == 0 posenet)
    if (cnt % 100 == 3) {
      uint8_t* thumbnail_buffer = NULL;
      uint64_t thumbnail_len = 0;

      unsigned char *row = (unsigned char *)malloc(s->rgb_width/4*3);

      struct jpeg_compress_struct cinfo;
      struct jpeg_error_mgr jerr;

      cinfo.err = jpeg_std_error(&jerr);
      jpeg_create_compress(&cinfo);
      jpeg_mem_dest(&cinfo, &thumbnail_buffer, &thumbnail_len);

      cinfo.image_width = s->rgb_width / 4;
      cinfo.image_height = s->rgb_height / 4;
      cinfo.input_components = 3;
      cinfo.in_color_space = JCS_RGB;

      jpeg_set_defaults(&cinfo);
      jpeg_set_quality(&cinfo, 50, true);
      jpeg_start_compress(&cinfo, true);

      JSAMPROW row_pointer[1];
      for (int i = 0; i < s->rgb_height - 4; i+=4) {
        for (int j = 0; j < s->rgb_width*3; j+=12) {
          for (int k = 0; k < 3; k++) {
            uint16_t dat = 0;
            dat += bgr_ptr[s->rgb_stride*i + j + k];
            dat += bgr_ptr[s->rgb_stride*i + j+3 + k];
            dat += bgr_ptr[s->rgb_stride*(i+1) + j + k];
            dat += bgr_ptr[s->rgb_stride*(i+1) + j+3 + k];
            dat += bgr_ptr[s->rgb_stride*(i+2) + j + k];
            dat += bgr_ptr[s->rgb_stride*(i+2) + j+3 + k];
            dat += bgr_ptr[s->rgb_stride*(i+3) + j + k];
            dat += bgr_ptr[s->rgb_stride*(i+3) + j+3 + k];

            row[(j/4) + (2-k)] = dat/8;
          }
        }
        row_pointer[0] = row;
        jpeg_write_scanlines(&cinfo, row_pointer, 1);
      }
      free(row);
      jpeg_finish_compress(&cinfo);

      capnp::MallocMessageBuilder msg;
      cereal::Event::Builder event = msg.initRoot<cereal::Event>();
      event.setLogMonoTime(nanos_since_boot());

      auto thumbnaild = event.initThumbnail();
      thumbnaild.setFrameId(frame_data.frame_id);
      thumbnaild.setTimestampEof(frame_data.timestamp_eof);
      thumbnaild.setThumbnail(kj::arrayPtr((const uint8_t*)thumbnail_buffer, thumbnail_len));

      auto words = capnp::messageToFlatArray(msg);
      auto bytes = words.asBytes();
      if (s->thumbnail_sock != NULL) {
        s->thumbnail_sock->send((char*)bytes.begin(), bytes.size());
      }

      free(thumbnail_buffer);
    }

    tbuffer_dispatch(&s->ui_tb, ui_idx);

    // auto exposure over big box
    const int exposure_x = 290;
    const int exposure_y = 282 + 40;
    const int exposure_height = 314;
    const int exposure_width = 560;
    if (cnt % 3 == 0) {
      // find median box luminance for AE
      uint32_t lum_binning[256] = {0,};
      for (int y=0; y<exposure_height; y++) {
        for (int x=0; x<exposure_width; x++) {
          uint8_t lum = yuv_ptr_y[((exposure_y+y)*s->yuv_width) + exposure_x + x];
          lum_binning[lum]++;
        }
      }
      const unsigned int lum_total = exposure_height * exposure_width;
      unsigned int lum_cur = 0;
      int lum_med = 0;
      for (lum_med=0; lum_med<256; lum_med++) {
        // shouldn't be any values less than 16 - yuv footroom
        lum_cur += lum_binning[lum_med];
        if (lum_cur >= lum_total / 2) {
          break;
        }
      }
      // double avg = (double)acc / (big_box_width * big_box_height) - 16;
      // printf("avg %d\n", lum_med);

      camera_autoexposure(&s->cameras.rear, lum_med / 256.0);
    }

    pool_release(&s->yuv_pool, yuv_idx);
    double t5 = millis_since_boot();
    LOGD("queued: %.2fms, yuv: %.2f, | processing: %.3fms", (t2-t1), (yt2-yt1), (t5-t1));
  }

  return NULL;
}

// visionserver
void* visionserver_client_thread(void* arg) {
  int err;
  VisionClientState *client = (VisionClientState*)arg;
  VisionState *s = client->s;
  int fd = client->fd;

  set_thread_name("clientthread");

  zsock_t *terminate = zsock_new_sub(">inproc://terminate", "");
  assert(terminate);
  void* terminate_raw = zsock_resolve(terminate);

  VisionClientStreamState streams[VISION_STREAM_MAX] = {{0}};

  LOGW("client start fd %d", fd);

  while (true) {
    zmq_pollitem_t polls[2+VISION_STREAM_MAX] = {{0}};
    polls[0].socket = terminate_raw;
    polls[0].events = ZMQ_POLLIN;
    polls[1].fd = fd;
    polls[1].events = ZMQ_POLLIN;

    int poll_to_stream[2+VISION_STREAM_MAX] = {0};
    int num_polls = 2;
    for (int i=0; i<VISION_STREAM_MAX; i++) {
      if (!streams[i].subscribed) continue;
      polls[num_polls].events = ZMQ_POLLIN;
      if (streams[i].bufs_outstanding >= 2) {
        continue;
      }
      if (streams[i].tb) {
        polls[num_polls].fd = tbuffer_efd(streams[i].tbuffer);
      } else {
        polls[num_polls].fd = poolq_efd(streams[i].queue);
      }
      poll_to_stream[num_polls] = i;
      num_polls++;
    }
    int ret = zmq_poll(polls, num_polls, -1);
    if (ret < 0) {
      if (errno == EINTR || errno == EAGAIN) continue;
      LOGE("poll failed (%d - %d)", ret, errno);
      break;
    }
    if (polls[0].revents) {
      break;
    } else if (polls[1].revents) {
      VisionPacket p;
      err = vipc_recv(fd, &p);
      // printf("recv %d\n", p.type);
      if (err <= 0) {
        break;
      } else if (p.type == VIPC_STREAM_SUBSCRIBE) {
        VisionStreamType stream_type = p.d.stream_sub.type;
        VisionPacket rep = {
          .type = VIPC_STREAM_BUFS,
          .d = { .stream_bufs = { .type = stream_type }, },
        };

        VisionClientStreamState *stream = &streams[stream_type];
        stream->tb = p.d.stream_sub.tbuffer;

        VisionStreamBufs *stream_bufs = &rep.d.stream_bufs;
        if (stream_type == VISION_STREAM_RGB_BACK) {
          stream_bufs->width = s->rgb_width;
          stream_bufs->height = s->rgb_height;
          stream_bufs->stride = s->rgb_stride;
          stream_bufs->buf_len = s->rgb_bufs[0].len;
          rep.num_fds = UI_BUF_COUNT;
          for (int i=0; i<rep.num_fds; i++) {
            rep.fds[i] = s->rgb_bufs[i].fd;
          }
          if (stream->tb) {
            stream->tbuffer = &s->ui_tb;
          } else {
            assert(false);
          }
        } else if (stream_type == VISION_STREAM_RGB_FRONT) {
          stream_bufs->width = s->rgb_front_width;
          stream_bufs->height = s->rgb_front_height;
          stream_bufs->stride = s->rgb_front_stride;
          stream_bufs->buf_len = s->rgb_front_bufs[0].len;
          rep.num_fds = UI_BUF_COUNT;
          for (int i=0; i<rep.num_fds; i++) {
            rep.fds[i] = s->rgb_front_bufs[i].fd;
          }
          if (stream->tb) {
            stream->tbuffer = &s->ui_front_tb;
          } else {
            assert(false);
          }
        } else if (stream_type == VISION_STREAM_YUV) {
          stream_bufs->width = s->yuv_width;
          stream_bufs->height = s->yuv_height;
          stream_bufs->stride = s->yuv_width;
          stream_bufs->buf_len = s->yuv_buf_size;
          rep.num_fds = YUV_COUNT;
          for (int i=0; i<rep.num_fds; i++) {
            rep.fds[i] = s->yuv_ion[i].fd;
          }
          if (stream->tb) {
            stream->tbuffer = s->yuv_tb;
          } else {
            stream->queue = pool_get_queue(&s->yuv_pool);
          }
        } else if (stream_type == VISION_STREAM_YUV_FRONT) {
          stream_bufs->width = s->yuv_front_width;
          stream_bufs->height = s->yuv_front_height;
          stream_bufs->stride = s->yuv_front_width;
          stream_bufs->buf_len = s->yuv_front_buf_size;
          rep.num_fds = YUV_COUNT;
          for (int i=0; i<rep.num_fds; i++) {
            rep.fds[i] = s->yuv_front_ion[i].fd;
          }
          if (stream->tb) {
            stream->tbuffer = s->yuv_front_tb;
          } else {
            stream->queue = pool_get_queue(&s->yuv_front_pool);
          }
        } else {
          assert(false);
        }
        vipc_send(fd, &rep);
        streams[stream_type].subscribed = true;
      } else if (p.type == VIPC_STREAM_RELEASE) {
        // printf("client release f %d  %d\n", p.d.stream_rel.type, p.d.stream_rel.idx);
        int si = p.d.stream_rel.type;
        assert(si < VISION_STREAM_MAX);
        if (streams[si].tb) {
          tbuffer_release(streams[si].tbuffer, p.d.stream_rel.idx);
        } else {
          poolq_release(streams[si].queue, p.d.stream_rel.idx);
        }
        streams[p.d.stream_rel.type].bufs_outstanding--;
      } else {
        assert(false);
      }
    } else {
      int stream_i = VISION_STREAM_MAX;
      for (int i=2; i<num_polls; i++) {
        int si = poll_to_stream[i];
        if (!streams[si].subscribed) continue;
        if (polls[i].revents) {
          stream_i = si;
          break;
        }
      }
      if (stream_i < VISION_STREAM_MAX) {
        streams[stream_i].bufs_outstanding++;
        int idx;
        if (streams[stream_i].tb) {
          idx = tbuffer_acquire(streams[stream_i].tbuffer);
        } else {
          idx = poolq_pop(streams[stream_i].queue);
        }
        if (idx < 0) {
          break;
        }
        VisionPacket rep = {
          .type = VIPC_STREAM_ACQUIRE,
          .d = {.stream_acq = {
            .type = (VisionStreamType)stream_i,
            .idx = idx,
          }},
        };
        if (stream_i == VISION_STREAM_YUV) {
          rep.d.stream_acq.extra.frame_id = s->yuv_metas[idx].frame_id;
          rep.d.stream_acq.extra.timestamp_eof = s->yuv_metas[idx].timestamp_eof;
        } else if (stream_i == VISION_STREAM_YUV_FRONT) {
          rep.d.stream_acq.extra.frame_id = s->yuv_front_metas[idx].frame_id;
          rep.d.stream_acq.extra.timestamp_eof = s->yuv_front_metas[idx].timestamp_eof;
        }
        vipc_send(fd, &rep);
      }
    }
  }

  LOGW("client end fd %d", fd);

  for (int i=0; i<VISION_STREAM_MAX; i++) {
    if (!streams[i].subscribed) continue;
    if (streams[i].tb) {
      tbuffer_release_all(streams[i].tbuffer);
    } else {
      pool_release_queue(streams[i].queue);
    }
  }

  close(fd);
  zsock_destroy(&terminate);

  pthread_mutex_lock(&s->clients_lock);
  client->running = false;
  pthread_mutex_unlock(&s->clients_lock);

  return NULL;
}

void* visionserver_thread(void* arg) {
  int err;
  VisionState *s = (VisionState*)arg;

  set_thread_name("visionserver");

  zsock_t *terminate = zsock_new_sub(">inproc://terminate", "");
  assert(terminate);
  void* terminate_raw = zsock_resolve(terminate);

  unlink(VIPC_SOCKET_PATH);

  int sock = socket(AF_UNIX, SOCK_SEQPACKET, 0);
  struct sockaddr_un addr = {
    .sun_family = AF_UNIX,
    .sun_path = VIPC_SOCKET_PATH,
  };
  err = bind(sock, (struct sockaddr *)&addr, sizeof(addr));
  assert(err == 0);

  err = listen(sock, 3);
  assert(err == 0);

  // printf("waiting\n");

  while (!do_exit) {
    zmq_pollitem_t polls[2] = {{0}};
    polls[0].socket = terminate_raw;
    polls[0].events = ZMQ_POLLIN;
    polls[1].fd = sock;
    polls[1].events = ZMQ_POLLIN;

    int ret = zmq_poll(polls, ARRAYSIZE(polls), -1);
    if (ret < 0) {
      if (errno == EINTR || errno == EAGAIN) continue;
      LOGE("poll failed (%d - %d)", ret, errno);
      break;
    }
    if (polls[0].revents) {
      break;
    } else if (!polls[1].revents) {
      continue;
    }

    int fd = accept(sock, NULL, NULL);
    assert(fd >= 0);

    pthread_mutex_lock(&s->clients_lock);

    int client_idx = 0;
    for (; client_idx < MAX_CLIENTS; client_idx++) {
      if (!s->clients[client_idx].running) break;
    }

    if (client_idx >= MAX_CLIENTS) {
      LOG("ignoring visionserver connection, max clients connected");
      close(fd);

      pthread_mutex_unlock(&s->clients_lock);
      continue;
    }

    VisionClientState *client = &s->clients[client_idx];
    client->s = s;
    client->fd = fd;
    client->running = true;

    err = pthread_create(&client->thread_handle, NULL,
                         visionserver_client_thread, client);
    assert(err == 0);

    pthread_mutex_unlock(&s->clients_lock);
  }

  for (int i=0; i<MAX_CLIENTS; i++) {
    pthread_mutex_lock(&s->clients_lock);
    bool running = s->clients[i].running;
    pthread_mutex_unlock(&s->clients_lock);
    if (running) {
      err = pthread_join(s->clients[i].thread_handle, NULL);
      assert(err == 0);
    }
  }

  close(sock);
  zsock_destroy(&terminate);

  return NULL;
}


////////// cl stuff

cl_program build_debayer_program(VisionState *s,
                                 int frame_width, int frame_height, int frame_stride,
                                 int rgb_width, int rgb_height, int rgb_stride,
                                 int bayer_flip, int hdr) {
  assert(rgb_width == frame_width/2);
  assert(rgb_height == frame_height/2);

  char args[4096];
  snprintf(args, sizeof(args),
          "-cl-fast-relaxed-math -cl-denorms-are-zero "
          "-DFRAME_WIDTH=%d -DFRAME_HEIGHT=%d -DFRAME_STRIDE=%d "
            "-DRGB_WIDTH=%d -DRGB_HEIGHT=%d -DRGB_STRIDE=%d "
            "-DBAYER_FLIP=%d -DHDR=%d",
          frame_width, frame_height, frame_stride,
          rgb_width, rgb_height, rgb_stride,
          bayer_flip, hdr);
  return CLU_LOAD_FROM_FILE(s->context, s->device_id, "cameras/debayer.cl", args);
}

void cl_init(VisionState *s) {
  int err;
  cl_platform_id platform_id = NULL;
  cl_uint num_devices;
  cl_uint num_platforms;

  err = clGetPlatformIDs(1, &platform_id, &num_platforms);
  assert(err == 0);
  err = clGetDeviceIDs(platform_id, CL_DEVICE_TYPE_DEFAULT, 1,
                       &s->device_id, &num_devices);
  assert(err == 0);

  cl_print_info(platform_id, s->device_id);
  printf("\n");

  s->context = clCreateContext(NULL, 1, &s->device_id, NULL, NULL, &err);
  assert(err == 0);
}

void cl_free(VisionState *s) {
  int err;

  err = clReleaseContext(s->context);
  assert(err == 0);
}

void init_buffers(VisionState *s) {
  int err;

  // allocate camera buffers

  for (int i=0; i<FRAME_BUF_COUNT; i++) {
    s->camera_bufs[i] = visionbuf_allocate_cl(s->frame_size, s->device_id, s->context,
                                              &s->camera_bufs_cl[i]);
    // TODO: make lengths correct
    s->focus_bufs[i] = visionbuf_allocate(0xb80);
    s->stats_bufs[i] = visionbuf_allocate(0xb80);
  }

  for (int i=0; i<FRAME_BUF_COUNT; i++) {
    s->front_camera_bufs[i] = visionbuf_allocate_cl(s->cameras.front.frame_size,
                                                       s->device_id, s->context,
                                                       &s->front_camera_bufs_cl[i]);
  }

  // processing buffers
  if (s->cameras.rear.ci.bayer) {
    s->rgb_width = s->frame_width/2;
    s->rgb_height = s->frame_height/2;
  } else {
    s->rgb_width = s->frame_width;
    s->rgb_height = s->frame_height;
  }

  for (int i=0; i<UI_BUF_COUNT; i++) {
    VisionImg img = visionimg_alloc_rgb24(s->rgb_width, s->rgb_height, &s->rgb_bufs[i]);
    s->rgb_bufs_cl[i] = visionbuf_to_cl(&s->rgb_bufs[i], s->device_id, s->context);
    if (i == 0){
      s->rgb_stride = img.stride;
      s->rgb_buf_size = img.size;
    }
  }
  tbuffer_init(&s->ui_tb, UI_BUF_COUNT, "rgb");

  //assert(s->cameras.front.ci.bayer);
  if (s->cameras.front.ci.bayer) {
    s->rgb_front_width = s->cameras.front.ci.frame_width/2;
    s->rgb_front_height = s->cameras.front.ci.frame_height/2;
  } else {
    s->rgb_front_width = s->cameras.front.ci.frame_width;
    s->rgb_front_height = s->cameras.front.ci.frame_height;
  }
  

  for (int i=0; i<UI_BUF_COUNT; i++) {
    VisionImg img = visionimg_alloc_rgb24(s->rgb_front_width, s->rgb_front_height, &s->rgb_front_bufs[i]);
    s->rgb_front_bufs_cl[i] = visionbuf_to_cl(&s->rgb_front_bufs[i], s->device_id, s->context);
    if (i == 0){
      s->rgb_front_stride = img.stride;
      s->rgb_front_buf_size = img.size;
    }
  }
  tbuffer_init(&s->ui_front_tb, UI_BUF_COUNT, "frontrgb");

  // yuv back for recording and orbd
  pool_init(&s->yuv_pool, YUV_COUNT);
  s->yuv_tb = pool_get_tbuffer(&s->yuv_pool); //only for visionserver...

  s->yuv_width = s->rgb_width;
  s->yuv_height = s->rgb_height;
  s->yuv_buf_size = s->rgb_width * s->rgb_height * 3 / 2;

  for (int i=0; i<YUV_COUNT; i++) {
    s->yuv_ion[i] = visionbuf_allocate_cl(s->yuv_buf_size, s->device_id, s->context, &s->yuv_cl[i]);
    s->yuv_bufs[i].y = (uint8_t*)s->yuv_ion[i].addr;
    s->yuv_bufs[i].u = s->yuv_bufs[i].y + (s->yuv_width * s->yuv_height);
    s->yuv_bufs[i].v = s->yuv_bufs[i].u + (s->yuv_width/2 * s->yuv_height/2);
  }

  // yuv front for recording
  pool_init(&s->yuv_front_pool, YUV_COUNT);
  s->yuv_front_tb = pool_get_tbuffer(&s->yuv_front_pool);

  s->yuv_front_width = s->rgb_front_width;
  s->yuv_front_height = s->rgb_front_height;
  s->yuv_front_buf_size = s->rgb_front_width * s->rgb_front_height * 3 / 2;

  for (int i=0; i<YUV_COUNT; i++) {
    s->yuv_front_ion[i] = visionbuf_allocate_cl(s->yuv_front_buf_size, s->device_id, s->context, &s->yuv_front_cl[i]);
    s->yuv_front_bufs[i].y = (uint8_t*)s->yuv_front_ion[i].addr;
    s->yuv_front_bufs[i].u = s->yuv_front_bufs[i].y + (s->yuv_front_width * s->yuv_front_height);
    s->yuv_front_bufs[i].v = s->yuv_front_bufs[i].u + (s->yuv_front_width/2 * s->yuv_front_height/2);
  }

  if (s->cameras.rear.ci.bayer) {
    // debayering does a 2x downscale
    s->yuv_transform = transform_scale_buffer(s->cameras.rear.transform, 0.5);
  } else {
    s->yuv_transform = s->cameras.rear.transform;
  }

  if (s->cameras.rear.ci.bayer) {
    s->prg_debayer_rear = build_debayer_program(s, s->cameras.rear.ci.frame_width, s->cameras.rear.ci.frame_height,
                                                   s->cameras.rear.ci.frame_stride,
                                                 s->rgb_width, s->rgb_height, s->rgb_stride,
                                                 s->cameras.rear.ci.bayer_flip, s->cameras.rear.ci.hdr);
    s->krnl_debayer_rear = clCreateKernel(s->prg_debayer_rear, "debayer10", &err);
    assert(err == 0);
  }

  if (s->cameras.front.ci.bayer) {
    s->prg_debayer_front = build_debayer_program(s, s->cameras.front.ci.frame_width, s->cameras.front.ci.frame_height,
                                                    s->cameras.front.ci.frame_stride,
                                                 s->rgb_front_width, s->rgb_front_height, s->rgb_front_stride,
                                                 s->cameras.front.ci.bayer_flip, s->cameras.front.ci.hdr);

    s->krnl_debayer_front = clCreateKernel(s->prg_debayer_front, "debayer10", &err);
    assert(err == 0);
  }

  rgb_to_yuv_init(&s->rgb_to_yuv_state, s->context, s->device_id, s->yuv_width, s->yuv_height, s->rgb_stride);
  rgb_to_yuv_init(&s->front_rgb_to_yuv_state, s->context, s->device_id, s->yuv_front_width, s->yuv_front_height, s->rgb_front_stride);
}

void free_buffers(VisionState *s) {
  // free bufs
  for (int i=0; i<FRAME_BUF_COUNT; i++) {
    visionbuf_free(&s->camera_bufs[i]);
    visionbuf_free(&s->focus_bufs[i]);
    visionbuf_free(&s->stats_bufs[i]);
  }

  for (int i=0; i<FRAME_BUF_COUNT; i++) {
   visionbuf_free(&s->front_camera_bufs[i]);
  }

  for (int i=0; i<UI_BUF_COUNT; i++) {
    visionbuf_free(&s->rgb_bufs[i]);
  }

  for (int i=0; i<UI_BUF_COUNT; i++) {
    visionbuf_free(&s->rgb_front_bufs[i]);
  }

  for (int i=0; i<YUV_COUNT; i++) {
    visionbuf_free(&s->yuv_ion[i]);
  }
}

void party(VisionState *s) {
  int err;

  s->terminate_pub = zsock_new_pub("@inproc://terminate");
  assert(s->terminate_pub);

  pthread_t visionserver_thread_handle;
  err = pthread_create(&visionserver_thread_handle, NULL,
                       visionserver_thread, s);
  assert(err == 0);

  pthread_t proc_thread_handle;
  err = pthread_create(&proc_thread_handle, NULL,
                       processing_thread, s);
  assert(err == 0);

  pthread_t frontview_thread_handle;
  err = pthread_create(&frontview_thread_handle, NULL,
                       frontview_thread, s);
  assert(err == 0);

  // priority for cameras
  err = set_realtime_priority(1);
  LOG("setpriority returns %d", err);

  cameras_run(&s->cameras);

  tbuffer_stop(&s->ui_tb);
  tbuffer_stop(&s->ui_front_tb);
  pool_stop(&s->yuv_pool);
  pool_stop(&s->yuv_front_pool);

  zsock_signal(s->terminate_pub, 0);

  LOG("joining frontview_thread");
  err = pthread_join(frontview_thread_handle, NULL);
  assert(err == 0);

  LOG("joining visionserver_thread");
  err = pthread_join(visionserver_thread_handle, NULL);
  assert(err == 0);

  LOG("joining proc_thread");
  err = pthread_join(proc_thread_handle, NULL);
  assert(err == 0);

  zsock_destroy (&s->terminate_pub);
}

int main(int argc, char *argv[]) {
  int err;
  set_realtime_priority(1);

  zsys_handler_set(NULL);
  signal(SIGINT, (sighandler_t)set_do_exit);
  signal(SIGTERM, (sighandler_t)set_do_exit);

  VisionState state = {0};
  VisionState *s = &state;

  clu_init();
  cl_init(s);

  cameras_init(&s->cameras);

  s->frame_width = s->cameras.rear.ci.frame_width;
  s->frame_height = s->cameras.rear.ci.frame_height;
  s->frame_stride = s->cameras.rear.ci.frame_stride;
  s->frame_size = s->cameras.rear.frame_size;

  init_buffers(s);

#ifdef QCOM
  s->msg_context = Context::create();
  s->frame_sock = PubSocket::create(s->msg_context, "frame");
  s->front_frame_sock = PubSocket::create(s->msg_context, "frontFrame");
  s->thumbnail_sock = PubSocket::create(s->msg_context, "thumbnail");
  assert(s->frame_sock != NULL);
  assert(s->front_frame_sock != NULL);
  assert(s->thumbnail_sock != NULL);
#endif

  cameras_open(&s->cameras, &s->camera_bufs[0], &s->focus_bufs[0], &s->stats_bufs[0], &s->front_camera_bufs[0]);

  party(s);

#ifdef QCOM
  delete s->frame_sock;
  delete s->front_frame_sock;
  delete s->thumbnail_sock;
  delete s->msg_context;
#endif

  free_buffers(s);
  cl_free(s);
}<|MERGE_RESOLUTION|>--- conflicted
+++ resolved
@@ -431,7 +431,6 @@
 
     // send frame event
     {
-<<<<<<< HEAD
       if (s->frame_sock != NULL) {
         capnp::MallocMessageBuilder msg;
         cereal::Event::Builder event = msg.initRoot<cereal::Event>();
@@ -449,32 +448,13 @@
         framed.setLensErr(frame_data.lens_err);
         framed.setLensTruePos(frame_data.lens_true_pos);
         framed.setGainFrac(frame_data.gain_frac);
-=======
-      capnp::MallocMessageBuilder msg;
-      cereal::Event::Builder event = msg.initRoot<cereal::Event>();
-      event.setLogMonoTime(nanos_since_boot());
-
-      auto framed = event.initFrame();
-      framed.setFrameId(frame_data.frame_id);
-      framed.setEncodeId(cnt);
-      framed.setTimestampEof(frame_data.timestamp_eof);
-      framed.setFrameLength(frame_data.frame_length);
-      framed.setIntegLines(frame_data.integ_lines);
-      framed.setGlobalGain(frame_data.global_gain);
-      framed.setLensPos(frame_data.lens_pos);
-      framed.setLensSag(frame_data.lens_sag);
-      framed.setLensErr(frame_data.lens_err);
-      framed.setLensTruePos(frame_data.lens_true_pos);
-      framed.setGainFrac(frame_data.gain_frac);
+        
 #ifdef QCOM
-      kj::ArrayPtr<const int16_t> focus_vals(&s->cameras.rear.focus[0], NUM_FOCUS);
-      kj::ArrayPtr<const uint8_t> focus_confs(&s->cameras.rear.confidence[0], NUM_FOCUS);
-      framed.setFocusVal(focus_vals);
-      framed.setFocusConf(focus_confs);
-#endif
->>>>>>> adac0135
-
-#ifndef QCOM
+        kj::ArrayPtr<const int16_t> focus_vals(&s->cameras.rear.focus[0], NUM_FOCUS);
+        kj::ArrayPtr<const uint8_t> focus_confs(&s->cameras.rear.confidence[0], NUM_FOCUS);
+        framed.setFocusVal(focus_vals);
+        framed.setFocusConf(focus_confs);
+
         framed.setImage(kj::arrayPtr((const uint8_t*)s->yuv_ion[yuv_idx].addr, s->yuv_buf_size));
 #endif
 
