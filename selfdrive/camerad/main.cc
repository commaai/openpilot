--- conflicted
+++ resolved
@@ -1,12 +1,3 @@
-<<<<<<< HEAD
-#include <cassert>
-
-#include "selfdrive/camerad/cameras/camera_common.h"
-#include "selfdrive/common/params.h"
-#include "selfdrive/common/util.h"
-
-ExitHandler do_exit;
-=======
 #include "selfdrive/camerad/cameras/camera_common.h"
 
 #include <cassert>
@@ -14,7 +5,6 @@
 #include "selfdrive/common/params.h"
 #include "selfdrive/common/util.h"
 #include "selfdrive/hardware/hw.h"
->>>>>>> ee85e702
 
 int main(int argc, char *argv[]) {
   if (!Hardware::PC()) {
@@ -25,10 +15,6 @@
     assert(ret == 0 || Params().getBool("IsOffroad"));  // failure ok while offroad due to offlining cores
   }
 
-<<<<<<< HEAD
-  start_camera_server();
-=======
   camerad_thread();
   return 0;
->>>>>>> ee85e702
 }