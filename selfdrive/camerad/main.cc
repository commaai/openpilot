#include <thread>
#include <stdio.h>
#include <signal.h>

#if defined(QCOM) && !defined(QCOM_REPLAY)
#include "cameras/camera_qcom.h"
#elif QCOM2
#include "cameras/camera_qcom2.h"
#elif WEBCAM
#include "cameras/camera_webcam.h"
#else
#include "cameras/camera_frame_stream.h"
#endif

#include <czmq.h>
#include <libyuv.h>

#include "clutil.h"
#include "common/ipc.h"
#include "common/params.h"
#include "common/swaglog.h"
#include "common/util.h"
#include "common/visionipc.h"

#define MAX_CLIENTS 6

extern "C" {
volatile sig_atomic_t do_exit = 0;
}

void set_do_exit(int sig) {
  do_exit = 1;
}

struct VisionState;

struct VisionClientState {
  VisionState *s;
  int fd;
  pthread_t thread_handle;
  bool running;
};

struct VisionClientStreamState {
  bool subscribed;
  int bufs_outstanding;
  bool tb;
  TBuffer* tbuffer;
  PoolQueue* queue;
};

struct VisionState {
  MultiCameraState cameras;
  zsock_t *terminate_pub;
  pthread_mutex_t clients_lock;
  VisionClientState clients[MAX_CLIENTS];
};

<<<<<<< HEAD
static CameraBuf *get_camerabuf_by_type(VisionState *s, VisionStreamType type) {
  assert(type >= 0 && type < VISION_STREAM_MAX);
  if (type == VISION_STREAM_RGB_BACK || type == VISION_STREAM_YUV) {
    return &s->cameras.rear.buf;
  } else if (type == VISION_STREAM_RGB_FRONT || type == VISION_STREAM_YUV_FRONT) {
    return &s->cameras.front.buf;
=======
// frontview thread
void* frontview_thread(void *arg) {
  int err;
  VisionState *s = (VisionState*)arg;
  s->rhd_front = Params().read_db_bool("IsRHD");

  set_thread_name("frontview");
  err = set_realtime_priority(51);
  // we subscribe to this for placement of the AE metering box
  // TODO: the loop is bad, ideally models shouldn't affect sensors
  SubMaster sm({"driverState"});

  cl_command_queue q = clCreateCommandQueue(s->context, s->device_id, 0, &err);
  assert(err == 0);

  for (int cnt = 0; !do_exit; cnt++) {
    int buf_idx = tbuffer_acquire(&s->cameras.front.camera_tb);
    if (buf_idx < 0) {
      break;
    }

    int ui_idx = tbuffer_select(&s->ui_front_tb);
    int rgb_idx = ui_idx;
    FrameMetadata frame_data = s->cameras.front.camera_bufs_metadata[buf_idx];

    //double t1 = millis_since_boot();

    cl_event debayer_event;
    if (s->cameras.front.ci.bayer) {
      err = clSetKernelArg(s->krnl_debayer_front, 0, sizeof(cl_mem), &s->front_camera_bufs_cl[buf_idx]);
      assert(err == 0);
      err = clSetKernelArg(s->krnl_debayer_front, 1, sizeof(cl_mem), &s->rgb_front_bufs_cl[rgb_idx]);
      assert(err == 0);
#ifdef QCOM2
      err = clSetKernelArg(s->krnl_debayer_front, 2, s->debayer_cl_localMemSize, 0);
      assert(err == 0);
      err = clEnqueueNDRangeKernel(q, s->krnl_debayer_front, 2, NULL,
                                   s->debayer_cl_globalWorkSize, s->debayer_cl_localWorkSize, 0, 0, &debayer_event);
#else
      float digital_gain = 1.0;
      err = clSetKernelArg(s->krnl_debayer_front, 2, sizeof(float), &digital_gain);
      assert(err == 0);
      const size_t debayer_work_size = s->rgb_front_height; // doesn't divide evenly, is this okay?
      const size_t debayer_local_work_size = 128;
      err = clEnqueueNDRangeKernel(q, s->krnl_debayer_front, 1, NULL,
                                   &debayer_work_size, &debayer_local_work_size, 0, 0, &debayer_event);
#endif
      assert(err == 0);
    } else {
      assert(s->rgb_front_buf_size >= s->cameras.front.frame_size);
      assert(s->rgb_front_stride == s->cameras.front.ci.frame_stride);
      err = clEnqueueCopyBuffer(q, s->front_camera_bufs_cl[buf_idx], s->rgb_front_bufs_cl[rgb_idx],
                                0, 0, s->rgb_front_buf_size, 0, 0, &debayer_event);
      assert(err == 0);
    }
    clWaitForEvents(1, &debayer_event);
    clReleaseEvent(debayer_event);

    tbuffer_release(&s->cameras.front.camera_tb, buf_idx);
    visionbuf_sync(&s->rgb_front_bufs[ui_idx], VISIONBUF_SYNC_FROM_DEVICE);

    sm.update(0);

#ifdef NOSCREEN
    if (frame_data.frame_id % 4 == 2) {
      sendrgb(&s->cameras, (uint8_t*) s->rgb_front_bufs[rgb_idx].addr, s->rgb_front_bufs[rgb_idx].len, 2);
    }
#endif

    if (sm.updated("driverState")) {
      auto state = sm["driverState"].getDriverState();
      float face_prob = state.getFaceProb();
      float face_position[2];
      face_position[0] = state.getFacePosition()[0];
      face_position[1] = state.getFacePosition()[1];

      // set front camera metering target
      if (face_prob > 0.4) {
        int x_offset = s->rhd_front ? 0:s->rgb_front_width - 0.5 * s->rgb_front_height;
        s->front_meteringbox_xmin = x_offset + (face_position[0] + 0.5) * (0.5 * s->rgb_front_height) - 72;
        s->front_meteringbox_xmax = x_offset + (face_position[0] + 0.5) * (0.5 * s->rgb_front_height) + 72;
        s->front_meteringbox_ymin = (face_position[1] + 0.5) * (s->rgb_front_height) - 72;
        s->front_meteringbox_ymax = (face_position[1] + 0.5) * (s->rgb_front_height) + 72;
      } else {// use default setting if no face
        s->front_meteringbox_ymin = s->rgb_front_height * 1 / 3;
        s->front_meteringbox_ymax = s->rgb_front_height * 1;
        s->front_meteringbox_xmin = s->rhd_front ? 0:s->rgb_front_width * 3 / 5;
        s->front_meteringbox_xmax = s->rhd_front ? s->rgb_front_width * 2 / 5:s->rgb_front_width;
      }
    }

    // auto exposure
    const uint8_t *bgr_front_ptr = (const uint8_t*)s->rgb_front_bufs[ui_idx].addr;
#ifndef DEBUG_DRIVER_MONITOR
    if (cnt % 3 == 0)
#endif
    {
      // use driver face crop for AE
      int x_start;
      int x_end;
      int y_start;
      int y_end;
      int skip = 1;

      if (s->front_meteringbox_xmax > 0)
      {
        x_start = s->front_meteringbox_xmin<0 ? 0:s->front_meteringbox_xmin;
        x_end = s->front_meteringbox_xmax>=s->rgb_front_width ? s->rgb_front_width-1:s->front_meteringbox_xmax;
        y_start = s->front_meteringbox_ymin<0 ? 0:s->front_meteringbox_ymin;
        y_end = s->front_meteringbox_ymax>=s->rgb_front_height ? s->rgb_front_height-1:s->front_meteringbox_ymax;
      }
      else
      {
        y_start = s->rgb_front_height * 1 / 3;
        y_end = s->rgb_front_height * 1;
        x_start = s->rhd_front ? 0:s->rgb_front_width * 3 / 5;
        x_end = s->rhd_front ? s->rgb_front_width * 2 / 5:s->rgb_front_width;
      }
#ifdef QCOM2
      x_start = 96;
      x_end = 1832;
      y_start = 242;
      y_end = 1148;
      skip = 4;
#endif
      uint32_t lum_binning[256] = {0,};
      for (int y = y_start; y < y_end; y += skip) {
        for (int x = x_start; x < x_end; x += 2) { // every 2nd col
          const uint8_t *pix = &bgr_front_ptr[y * s->rgb_front_stride + x * 3];
          unsigned int lum = (unsigned int)pix[0] + pix[1] + pix[2];
#ifdef DEBUG_DRIVER_MONITOR
          uint8_t *pix_rw = (uint8_t *)pix;

          // set all the autoexposure pixels to pure green (pixel format is bgr)
          pix_rw[0] = pix_rw[2] = 0;
          pix_rw[1] = 0xff;
#endif
          lum_binning[std::min(lum / 3, 255u)]++;
        }
      }
      const unsigned int lum_total = (y_end - y_start) * (x_end - x_start) / 2 / skip;
      unsigned int lum_cur = 0;
      int lum_med = 0;
      int lum_med_alt = 0;
      for (lum_med=255; lum_med>=0; lum_med--) {
        lum_cur += lum_binning[lum_med];
#ifdef QCOM2
        if (lum_cur > lum_total / HLC_A && lum_med > HLC_THRESH) {
          lum_med_alt = 86;
        }
#endif
        if (lum_cur >= lum_total / 2) {
          break;
        }
      }
      lum_med = lum_med_alt>lum_med?lum_med_alt:lum_med;
      camera_autoexposure(&s->cameras.front, lum_med / 256.0);
    }

    // push YUV buffer
    int yuv_idx = pool_select(&s->yuv_front_pool);
    s->yuv_front_metas[yuv_idx] = frame_data;

    rgb_to_yuv_queue(&s->front_rgb_to_yuv_state, q, s->rgb_front_bufs_cl[ui_idx], s->yuv_front_cl[yuv_idx]);
    visionbuf_sync(&s->yuv_front_ion[yuv_idx], VISIONBUF_SYNC_FROM_DEVICE);
    s->yuv_front_metas[yuv_idx] = frame_data;

    // no reference required cause we don't use this in visiond
    //pool_acquire(&s->yuv_front_pool, yuv_idx);
    pool_push(&s->yuv_front_pool, yuv_idx);
    //pool_release(&s->yuv_front_pool, yuv_idx);

    // send frame event
    {
      if (s->pm != NULL) {
        MessageBuilder msg;
        auto framed = msg.initEvent().initFrontFrame();
        framed.setFrameId(frame_data.frame_id);
        framed.setEncodeId(cnt);
        framed.setTimestampEof(frame_data.timestamp_eof);
        framed.setFrameLength(frame_data.frame_length);
        framed.setIntegLines(frame_data.integ_lines);
        framed.setGlobalGain(frame_data.global_gain);
        framed.setLensPos(frame_data.lens_pos);
        framed.setLensSag(frame_data.lens_sag);
        framed.setLensErr(frame_data.lens_err);
        framed.setLensTruePos(frame_data.lens_true_pos);
        framed.setGainFrac(frame_data.gain_frac);
        framed.setFrameType(cereal::FrameData::FrameType::FRONT);

        s->pm->send("frontFrame", msg);
      }
    }

    /*FILE *f = fopen("/tmp/test2", "wb");
    printf("%d %d\n", s->rgb_front_height, s->rgb_front_stride);
    fwrite(bgr_front_ptr, 1, s->rgb_front_stride * s->rgb_front_height, f);
    fclose(f);*/

    tbuffer_dispatch(&s->ui_front_tb, ui_idx);

    //double t2 = millis_since_boot();
    //LOGD("front process: %.2fms", t2-t1);
>>>>>>> 6bc6db5f
  }
#ifdef QCOM2
  return &s->cameras.wide.buf;
#endif
  assert(0);
}

// visionserver
void* visionserver_client_thread(void* arg) {
  int err;
  VisionClientState *client = (VisionClientState*)arg;
  VisionState *s = client->s;
  int fd = client->fd;

  set_thread_name("clientthread");

  zsock_t *terminate = zsock_new_sub(">inproc://terminate", "");
  assert(terminate);
  void* terminate_raw = zsock_resolve(terminate);

  VisionClientStreamState streams[VISION_STREAM_MAX] = {{0}};

  LOGW("client start fd %d", fd);

  while (true) {
    zmq_pollitem_t polls[2+VISION_STREAM_MAX] = {{0}};
    polls[0].socket = terminate_raw;
    polls[0].events = ZMQ_POLLIN;
    polls[1].fd = fd;
    polls[1].events = ZMQ_POLLIN;

    int poll_to_stream[2+VISION_STREAM_MAX] = {0};
    int num_polls = 2;
    for (int i=0; i<VISION_STREAM_MAX; i++) {
      if (!streams[i].subscribed) continue;
      polls[num_polls].events = ZMQ_POLLIN;
      if (streams[i].bufs_outstanding >= 2) {
        continue;
      }
      if (streams[i].tb) {
        polls[num_polls].fd = tbuffer_efd(streams[i].tbuffer);
      } else {
        polls[num_polls].fd = poolq_efd(streams[i].queue);
      }
      poll_to_stream[num_polls] = i;
      num_polls++;
    }
    int ret = zmq_poll(polls, num_polls, -1);
    if (ret < 0) {
      if (errno == EINTR || errno == EAGAIN) continue;
      LOGE("poll failed (%d - %d)", ret, errno);
      break;
    }
    if (polls[0].revents) {
      break;
    } else if (polls[1].revents) {
      VisionPacket p;
      err = vipc_recv(fd, &p);
      if (err <= 0) {
        break;
      } else if (p.type == VIPC_STREAM_SUBSCRIBE) {
        VisionStreamType stream_type = p.d.stream_sub.type;
        VisionPacket rep = {
          .type = VIPC_STREAM_BUFS,
          .d = { .stream_bufs = { .type = stream_type }, },
        };

        VisionClientStreamState *stream = &streams[stream_type];
        stream->tb = p.d.stream_sub.tbuffer;

        VisionStreamBufs *stream_bufs = &rep.d.stream_bufs;
        CameraBuf *b = get_camerabuf_by_type(s, stream_type);
        if (stream_type == VISION_STREAM_RGB_BACK ||
            stream_type == VISION_STREAM_RGB_FRONT ||
            stream_type == VISION_STREAM_RGB_WIDE) {
          stream_bufs->width = b->rgb_width;
          stream_bufs->height = b->rgb_height;
          stream_bufs->stride = b->rgb_stride;
          stream_bufs->buf_len = b->rgb_bufs[0].len;
          rep.num_fds = UI_BUF_COUNT;
          for (int i = 0; i < rep.num_fds; i++) {
            rep.fds[i] = b->rgb_bufs[i].fd;
          }
          if (stream->tb) {
            stream->tbuffer = &b->ui_tb;
          } else {
            assert(false);
          }
        } else {
          stream_bufs->width = b->yuv_width;
          stream_bufs->height = b->yuv_height;
          stream_bufs->stride = b->yuv_width;
          stream_bufs->buf_len = b->yuv_buf_size;
          rep.num_fds = YUV_COUNT;
          for (int i = 0; i < rep.num_fds; i++) {
            rep.fds[i] = b->yuv_ion[i].fd;
          }
          if (stream->tb) {
            stream->tbuffer = b->yuv_tb;
          } else {
            stream->queue = pool_get_queue(&b->yuv_pool);
          }
        }
        vipc_send(fd, &rep);
        streams[stream_type].subscribed = true;
      } else if (p.type == VIPC_STREAM_RELEASE) {
        int si = p.d.stream_rel.type;
        assert(si < VISION_STREAM_MAX);
        if (streams[si].tb) {
          tbuffer_release(streams[si].tbuffer, p.d.stream_rel.idx);
        } else {
          poolq_release(streams[si].queue, p.d.stream_rel.idx);
        }
        streams[p.d.stream_rel.type].bufs_outstanding--;
      } else {
        assert(false);
      }
    } else {
      int stream_i = VISION_STREAM_MAX;
      for (int i=2; i<num_polls; i++) {
        int si = poll_to_stream[i];
        if (!streams[si].subscribed) continue;
        if (polls[i].revents) {
          stream_i = si;
          break;
        }
      }
      if (stream_i < VISION_STREAM_MAX) {
        streams[stream_i].bufs_outstanding++;
        int idx;
        if (streams[stream_i].tb) {
          idx = tbuffer_acquire(streams[stream_i].tbuffer);
        } else {
          idx = poolq_pop(streams[stream_i].queue);
        }
        if (idx < 0) {
          break;
        }
        VisionPacket rep = {
          .type = VIPC_STREAM_ACQUIRE,
          .d = {.stream_acq = {
            .type = (VisionStreamType)stream_i,
            .idx = idx,
          }},
        };
        if (stream_i == VISION_STREAM_YUV ||
            stream_i == VISION_STREAM_YUV_FRONT ||
            stream_i == VISION_STREAM_YUV_WIDE) {
          CameraBuf *b = get_camerabuf_by_type(s, (VisionStreamType)stream_i);
          rep.d.stream_acq.extra.frame_id = b->yuv_metas[idx].frame_id;
          rep.d.stream_acq.extra.timestamp_eof = b->yuv_metas[idx].timestamp_eof;
        }
        vipc_send(fd, &rep);
      }
    }
  }

  LOGW("client end fd %d", fd);

  for (int i=0; i<VISION_STREAM_MAX; i++) {
    if (!streams[i].subscribed) continue;
    if (streams[i].tb) {
      tbuffer_release_all(streams[i].tbuffer);
    } else {
      pool_release_queue(streams[i].queue);
    }
  }

  close(fd);
  zsock_destroy(&terminate);

  pthread_mutex_lock(&s->clients_lock);
  client->running = false;
  pthread_mutex_unlock(&s->clients_lock);

  return NULL;
}

void* visionserver_thread(void* arg) {
  int err;
  VisionState *s = (VisionState*)arg;

  set_thread_name("visionserver");

  zsock_t *terminate = zsock_new_sub(">inproc://terminate", "");
  assert(terminate);
  void* terminate_raw = zsock_resolve(terminate);

  int sock = ipc_bind(VIPC_SOCKET_PATH);
  while (!do_exit) {
    zmq_pollitem_t polls[2] = {{0}};
    polls[0].socket = terminate_raw;
    polls[0].events = ZMQ_POLLIN;
    polls[1].fd = sock;
    polls[1].events = ZMQ_POLLIN;

    int ret = zmq_poll(polls, ARRAYSIZE(polls), -1);
    if (ret < 0) {
      if (errno == EINTR || errno == EAGAIN) continue;
      LOGE("poll failed (%d - %d)", ret, errno);
      break;
    }
    if (polls[0].revents) {
      break;
    } else if (!polls[1].revents) {
      continue;
    }

    int fd = accept(sock, NULL, NULL);
    assert(fd >= 0);

    pthread_mutex_lock(&s->clients_lock);

    int client_idx = 0;
    for (; client_idx < MAX_CLIENTS; client_idx++) {
      if (!s->clients[client_idx].running) break;
    }

    if (client_idx >= MAX_CLIENTS) {
      LOG("ignoring visionserver connection, max clients connected");
      close(fd);

      pthread_mutex_unlock(&s->clients_lock);
      continue;
    }

    VisionClientState *client = &s->clients[client_idx];
    client->s = s;
    client->fd = fd;
    client->running = true;

    err = pthread_create(&client->thread_handle, NULL,
                         visionserver_client_thread, client);
    assert(err == 0);

    pthread_mutex_unlock(&s->clients_lock);
  }

  for (int i=0; i<MAX_CLIENTS; i++) {
    pthread_mutex_lock(&s->clients_lock);
    bool running = s->clients[i].running;
    pthread_mutex_unlock(&s->clients_lock);
    if (running) {
      err = pthread_join(s->clients[i].thread_handle, NULL);
      assert(err == 0);
    }
  }

  close(sock);
  zsock_destroy(&terminate);

  return NULL;
}

<<<<<<< HEAD
void party(cl_device_id device_id, cl_context context) {
  VisionState state = {};
  VisionState *s = &state;
  
  cameras_init(&s->cameras, device_id, context);
  cameras_open(&s->cameras);
  
=======

////////// cl stuff

cl_program build_debayer_program(VisionState *s,
                                 int frame_width, int frame_height, int frame_stride,
                                 int rgb_width, int rgb_height, int rgb_stride,
                                 int bayer_flip, int hdr) {
#ifdef QCOM2
  assert(rgb_width == frame_width);
  assert(rgb_height == frame_height);
#else
  assert(rgb_width == frame_width/2);
  assert(rgb_height == frame_height/2);
#endif

  char args[4096];
  snprintf(args, sizeof(args),
          "-cl-fast-relaxed-math -cl-denorms-are-zero "
          "-DFRAME_WIDTH=%d -DFRAME_HEIGHT=%d -DFRAME_STRIDE=%d "
            "-DRGB_WIDTH=%d -DRGB_HEIGHT=%d -DRGB_STRIDE=%d "
            "-DBAYER_FLIP=%d -DHDR=%d",
          frame_width, frame_height, frame_stride,
          rgb_width, rgb_height, rgb_stride,
          bayer_flip, hdr);
#ifdef QCOM2
  return CLU_LOAD_FROM_FILE(s->context, s->device_id, "cameras/real_debayer.cl", args);
#else
  return CLU_LOAD_FROM_FILE(s->context, s->device_id, "cameras/debayer.cl", args);
#endif
}

cl_program build_conv_program(VisionState *s,
                              int image_w, int image_h,
                              int filter_size) {
  char args[4096];
  snprintf(args, sizeof(args),
          "-cl-fast-relaxed-math -cl-denorms-are-zero "
          "-DIMAGE_W=%d -DIMAGE_H=%d -DFLIP_RB=%d "
          "-DFILTER_SIZE=%d -DHALF_FILTER_SIZE=%d -DTWICE_HALF_FILTER_SIZE=%d -DHALF_FILTER_SIZE_IMAGE_W=%d",
          image_w, image_h, 1,
          filter_size, filter_size/2, (filter_size/2)*2, (filter_size/2)*image_w);
  return CLU_LOAD_FROM_FILE(s->context, s->device_id, "imgproc/conv.cl", args);
}

cl_program build_pool_program(VisionState *s,
                              int full_stride_x,
                              int x_pitch, int y_pitch,
                              int roi_x_min, int roi_x_max,
                              int roi_y_min, int roi_y_max) {
  char args[4096];
  snprintf(args, sizeof(args),
          "-cl-fast-relaxed-math -cl-denorms-are-zero "
          "-DFULL_STRIDE_X=%d -DX_PITCH=%d -DY_PITCH=%d "
          "-DROI_X_MIN=%d -DROI_X_MAX=%d -DROI_Y_MIN=%d -DROI_Y_MAX=%d",
          full_stride_x, x_pitch, y_pitch,
          roi_x_min, roi_x_max, roi_y_min, roi_y_max);
  return CLU_LOAD_FROM_FILE(s->context, s->device_id, "imgproc/pool.cl", args);
}

void cl_init(VisionState *s) {
  int err;
  s->device_id = cl_get_device_id(CL_DEVICE_TYPE_DEFAULT);
  s->context = clCreateContext(NULL, 1, &s->device_id, NULL, NULL, &err);
  assert(err == 0);
}

void cl_free(VisionState *s) {
  int err;

  err = clReleaseContext(s->context);
  assert(err == 0);
}

void init_buffers(VisionState *s) {
  int err;

  // allocate camera buffers

  for (int i=0; i<FRAME_BUF_COUNT; i++) {
    s->camera_bufs[i] = visionbuf_allocate_cl(s->frame_size, s->device_id, s->context,
                                              &s->camera_bufs_cl[i]);
    #ifdef QCOM
      // TODO: make lengths correct
      s->focus_bufs[i] = visionbuf_allocate(0xb80);
      s->stats_bufs[i] = visionbuf_allocate(0xb80);
    #endif
  }

  for (int i=0; i<FRAME_BUF_COUNT; i++) {
    s->front_camera_bufs[i] = visionbuf_allocate_cl(s->cameras.front.frame_size,
                                                       s->device_id, s->context,
                                                       &s->front_camera_bufs_cl[i]);
  }
#ifdef QCOM2
  for (int i=0; i<FRAME_BUF_COUNT; i++) {
    s->wide_camera_bufs[i] = visionbuf_allocate_cl(s->cameras.wide.frame_size,
                                                       s->device_id, s->context,
                                                       &s->wide_camera_bufs_cl[i]);
  }
#endif
  // processing buffers
  if (s->cameras.rear.ci.bayer) {
#ifdef QCOM2
    s->rgb_width = s->frame_width;
    s->rgb_height = s->frame_height;
#else
    s->rgb_width = s->frame_width / 2;
    s->rgb_height = s->frame_height / 2;
#endif
  } else {
    s->rgb_width = s->frame_width;
    s->rgb_height = s->frame_height;
  }

  for (int i=0; i<UI_BUF_COUNT; i++) {
    VisionImg img = visionimg_alloc_rgb24(s->rgb_width, s->rgb_height, &s->rgb_bufs[i]);
    s->rgb_bufs_cl[i] = visionbuf_to_cl(&s->rgb_bufs[i], s->device_id, s->context);
    if (i == 0){
      s->rgb_stride = img.stride;
      s->rgb_buf_size = img.size;
    }
  }
  tbuffer_init(&s->ui_tb, UI_BUF_COUNT, "rgb");

  if (s->cameras.front.ci.bayer) {
#ifdef QCOM2
    s->rgb_front_width = s->cameras.front.ci.frame_width;
    s->rgb_front_height = s->cameras.front.ci.frame_height;
#else
    s->rgb_front_width = s->cameras.front.ci.frame_width / 2;
    s->rgb_front_height = s->cameras.front.ci.frame_height / 2;
#endif
  } else {
    s->rgb_front_width = s->cameras.front.ci.frame_width;
    s->rgb_front_height = s->cameras.front.ci.frame_height;
  }
#ifdef QCOM2
  s->rgb_wide_width = s->cameras.wide.ci.frame_width;
  s->rgb_wide_height = s->cameras.wide.ci.frame_height;
#endif

  for (int i=0; i<UI_BUF_COUNT; i++) {
    VisionImg img = visionimg_alloc_rgb24(s->rgb_front_width, s->rgb_front_height, &s->rgb_front_bufs[i]);
    s->rgb_front_bufs_cl[i] = visionbuf_to_cl(&s->rgb_front_bufs[i], s->device_id, s->context);
    if (i == 0){
      s->rgb_front_stride = img.stride;
      s->rgb_front_buf_size = img.size;
    }
  }
  tbuffer_init(&s->ui_front_tb, UI_BUF_COUNT, "frontrgb");
#ifdef QCOM2
  for (int i=0; i<UI_BUF_COUNT; i++) {
    VisionImg img = visionimg_alloc_rgb24(s->rgb_wide_width, s->rgb_wide_height, &s->rgb_wide_bufs[i]);
    s->rgb_wide_bufs_cl[i] = visionbuf_to_cl(&s->rgb_wide_bufs[i], s->device_id, s->context);
    if (i == 0){
      s->rgb_wide_stride = img.stride;
      s->rgb_wide_buf_size = img.size;
    }
  }
  tbuffer_init(&s->ui_wide_tb, UI_BUF_COUNT, "widergb");
#endif

  // yuv back for recording and orbd
  pool_init(&s->yuv_pool, YUV_COUNT);
  s->yuv_tb = pool_get_tbuffer(&s->yuv_pool); //only for visionserver...

  s->yuv_width = s->rgb_width;
  s->yuv_height = s->rgb_height;
  s->yuv_buf_size = s->rgb_width * s->rgb_height * 3 / 2;

  for (int i=0; i<YUV_COUNT; i++) {
    s->yuv_ion[i] = visionbuf_allocate_cl(s->yuv_buf_size, s->device_id, s->context, &s->yuv_cl[i]);
    s->yuv_bufs[i].y = (uint8_t*)s->yuv_ion[i].addr;
    s->yuv_bufs[i].u = s->yuv_bufs[i].y + (s->yuv_width * s->yuv_height);
    s->yuv_bufs[i].v = s->yuv_bufs[i].u + (s->yuv_width/2 * s->yuv_height/2);
  }

  // yuv front for recording
  pool_init(&s->yuv_front_pool, YUV_COUNT);
  s->yuv_front_tb = pool_get_tbuffer(&s->yuv_front_pool);

  s->yuv_front_width = s->rgb_front_width;
  s->yuv_front_height = s->rgb_front_height;
  s->yuv_front_buf_size = s->rgb_front_width * s->rgb_front_height * 3 / 2;

  for (int i=0; i<YUV_COUNT; i++) {
    s->yuv_front_ion[i] = visionbuf_allocate_cl(s->yuv_front_buf_size, s->device_id, s->context, &s->yuv_front_cl[i]);
    s->yuv_front_bufs[i].y = (uint8_t*)s->yuv_front_ion[i].addr;
    s->yuv_front_bufs[i].u = s->yuv_front_bufs[i].y + (s->yuv_front_width * s->yuv_front_height);
    s->yuv_front_bufs[i].v = s->yuv_front_bufs[i].u + (s->yuv_front_width/2 * s->yuv_front_height/2);
  }

  // yuv wide for recording
#ifdef QCOM2
  pool_init(&s->yuv_wide_pool, YUV_COUNT);
  s->yuv_wide_tb = pool_get_tbuffer(&s->yuv_wide_pool);

  s->yuv_wide_width = s->rgb_wide_width;
  s->yuv_wide_height = s->rgb_wide_height;
  s->yuv_wide_buf_size = s->rgb_wide_width * s->rgb_wide_height * 3 / 2;

  for (int i=0; i<YUV_COUNT; i++) {
    s->yuv_wide_ion[i] = visionbuf_allocate_cl(s->yuv_wide_buf_size, s->device_id, s->context, &s->yuv_wide_cl[i]);
    s->yuv_wide_bufs[i].y = (uint8_t*)s->yuv_wide_ion[i].addr;
    s->yuv_wide_bufs[i].u = s->yuv_wide_bufs[i].y + (s->yuv_wide_width * s->yuv_wide_height);
    s->yuv_wide_bufs[i].v = s->yuv_wide_bufs[i].u + (s->yuv_wide_width/2 * s->yuv_wide_height/2);
  }
#endif

  if (s->cameras.rear.ci.bayer) {
    // debayering does a 2x downscale
    s->yuv_transform = transform_scale_buffer(s->cameras.rear.transform, 0.5);
  } else {
    s->yuv_transform = s->cameras.rear.transform;
  }

  if (s->cameras.rear.ci.bayer) {
    s->prg_debayer_rear = build_debayer_program(s, s->cameras.rear.ci.frame_width, s->cameras.rear.ci.frame_height,
                                                   s->cameras.rear.ci.frame_stride,
                                                 s->rgb_width, s->rgb_height, s->rgb_stride,
                                                 s->cameras.rear.ci.bayer_flip, s->cameras.rear.ci.hdr);
    s->krnl_debayer_rear = clCreateKernel(s->prg_debayer_rear, "debayer10", &err);
    assert(err == 0);
  }

  if (s->cameras.front.ci.bayer) {
    s->prg_debayer_front = build_debayer_program(s, s->cameras.front.ci.frame_width, s->cameras.front.ci.frame_height,
                                                    s->cameras.front.ci.frame_stride,
                                                 s->rgb_front_width, s->rgb_front_height, s->rgb_front_stride,
                                                 s->cameras.front.ci.bayer_flip, s->cameras.front.ci.hdr);

    s->krnl_debayer_front = clCreateKernel(s->prg_debayer_front, "debayer10", &err);
    assert(err == 0);
  }
#ifdef QCOM2
  if (s->cameras.wide.ci.bayer) {
    s->prg_debayer_wide = build_debayer_program(s, s->cameras.wide.ci.frame_width, s->cameras.wide.ci.frame_height,
                                                    s->cameras.wide.ci.frame_stride,
                                                 s->rgb_wide_width, s->rgb_wide_height, s->rgb_wide_stride,
                                                 s->cameras.wide.ci.bayer_flip, s->cameras.wide.ci.hdr);

    s->krnl_debayer_wide = clCreateKernel(s->prg_debayer_wide, "debayer10", &err);
    assert(err == 0);
  }
#endif
  s->debayer_cl_localMemSize = (DEBAYER_LOCAL_WORKSIZE + 2 * (3 / 2)) * (DEBAYER_LOCAL_WORKSIZE + 2 * (3 / 2)) * sizeof(float);
  s->debayer_cl_globalWorkSize[0] = s->rgb_width;
  s->debayer_cl_globalWorkSize[1] = s->rgb_height;
  s->debayer_cl_localWorkSize[0] = DEBAYER_LOCAL_WORKSIZE;
  s->debayer_cl_localWorkSize[1] = DEBAYER_LOCAL_WORKSIZE;

#ifdef QCOM
  s->prg_rgb_laplacian = build_conv_program(s, s->rgb_width/NUM_SEGMENTS_X, s->rgb_height/NUM_SEGMENTS_Y,
                                            3);
  s->krnl_rgb_laplacian = clCreateKernel(s->prg_rgb_laplacian, "rgb2gray_conv2d", &err);
  assert(err == 0);
  // TODO: Removed CL_MEM_SVM_FINE_GRAIN_BUFFER, confirm it doesn't matter
  s->rgb_conv_roi_cl = clCreateBuffer(s->context, CL_MEM_READ_WRITE,
      s->rgb_width/NUM_SEGMENTS_X * s->rgb_height/NUM_SEGMENTS_Y * 3 * sizeof(uint8_t), NULL, NULL);
  s->rgb_conv_result_cl = clCreateBuffer(s->context, CL_MEM_READ_WRITE,
      s->rgb_width/NUM_SEGMENTS_X * s->rgb_height/NUM_SEGMENTS_Y * sizeof(int16_t), NULL, NULL);
  s->rgb_conv_filter_cl = clCreateBuffer(s->context, CL_MEM_READ_ONLY | CL_MEM_COPY_HOST_PTR,
      9 * sizeof(int16_t), (void*)&lapl_conv_krnl, NULL);
  s->conv_cl_localMemSize = ( CONV_LOCAL_WORKSIZE + 2 * (3 / 2) ) * ( CONV_LOCAL_WORKSIZE + 2 * (3 / 2) );
  s->conv_cl_localMemSize *= 3 * sizeof(uint8_t);
  s->conv_cl_globalWorkSize[0] = s->rgb_width/NUM_SEGMENTS_X;
  s->conv_cl_globalWorkSize[1] = s->rgb_height/NUM_SEGMENTS_Y;
  s->conv_cl_localWorkSize[0] = CONV_LOCAL_WORKSIZE;
  s->conv_cl_localWorkSize[1] = CONV_LOCAL_WORKSIZE;

  for (int i=0; i<(ROI_X_MAX-ROI_X_MIN+1)*(ROI_Y_MAX-ROI_Y_MIN+1); i++) {s->lapres[i] = 16160;}
#endif

  rgb_to_yuv_init(&s->rgb_to_yuv_state, s->context, s->device_id, s->yuv_width, s->yuv_height, s->rgb_stride);
  rgb_to_yuv_init(&s->front_rgb_to_yuv_state, s->context, s->device_id, s->yuv_front_width, s->yuv_front_height, s->rgb_front_stride);
#ifdef QCOM2
  rgb_to_yuv_init(&s->wide_rgb_to_yuv_state, s->context, s->device_id, s->yuv_wide_width, s->yuv_wide_height, s->rgb_wide_stride);
#endif
}

void free_buffers(VisionState *s) {
  // free bufs
  for (int i=0; i<FRAME_BUF_COUNT; i++) {
    visionbuf_free(&s->camera_bufs[i]);
    visionbuf_free(&s->front_camera_bufs[i]);
#ifdef QCOM
    visionbuf_free(&s->focus_bufs[i]);
    visionbuf_free(&s->stats_bufs[i]);
#elif defined(QCOM2)
    visionbuf_free(&s->wide_camera_bufs[i]);
#endif
  }

  for (int i=0; i<UI_BUF_COUNT; i++) {
    visionbuf_free(&s->rgb_bufs[i]);
    visionbuf_free(&s->rgb_front_bufs[i]);
#ifdef QCOM2
    visionbuf_free(&s->rgb_wide_bufs[i]);
#endif
  }

  for (int i=0; i<YUV_COUNT; i++) {
    visionbuf_free(&s->yuv_ion[i]);
    visionbuf_free(&s->yuv_front_ion[i]);
#ifdef QCOM2
    visionbuf_free(&s->yuv_wide_ion[i]);
#endif
  }

  clReleaseMemObject(s->rgb_conv_roi_cl);
  clReleaseMemObject(s->rgb_conv_result_cl);
  clReleaseMemObject(s->rgb_conv_filter_cl);

  clReleaseProgram(s->prg_debayer_rear);
  clReleaseProgram(s->prg_debayer_front);
  clReleaseKernel(s->krnl_debayer_rear);
  clReleaseKernel(s->krnl_debayer_front);
#ifdef QCOM2
  clReleaseProgram(s->prg_debayer_wide);
  clReleaseKernel(s->krnl_debayer_wide);
#endif

  clReleaseProgram(s->prg_rgb_laplacian);
  clReleaseKernel(s->krnl_rgb_laplacian);

}

void party(VisionState *s) {
  int err;

>>>>>>> 6bc6db5f
  s->terminate_pub = zsock_new_pub("@inproc://terminate");
  assert(s->terminate_pub);

  std::thread server_thread(visionserver_thread, s);
  
  // priority for cameras
  int err = set_realtime_priority(51);
  LOG("setpriority returns %d", err);

  cameras_run(&s->cameras);

  zsock_signal(s->terminate_pub, 0);

  server_thread.join();

  zsock_destroy(&s->terminate_pub);
}

int main(int argc, char *argv[]) {
  set_realtime_priority(51);
#if defined(QCOM)
  set_core_affinity(2);
#elif defined(QCOM2)
  set_core_affinity(6);
#endif

  zsys_handler_set(NULL);
  signal(SIGINT, (sighandler_t)set_do_exit);
  signal(SIGTERM, (sighandler_t)set_do_exit);

  int err;
  clu_init();
  cl_device_id device_id = cl_get_device_id(CL_DEVICE_TYPE_DEFAULT);
  cl_context context = clCreateContext(NULL, 1, &device_id, NULL, NULL, &err);
  assert(err == 0);

  party(device_id, context);

  clReleaseContext(context);
}<|MERGE_RESOLUTION|>--- conflicted
+++ resolved
@@ -56,218 +56,12 @@
   VisionClientState clients[MAX_CLIENTS];
 };
 
-<<<<<<< HEAD
 static CameraBuf *get_camerabuf_by_type(VisionState *s, VisionStreamType type) {
   assert(type >= 0 && type < VISION_STREAM_MAX);
   if (type == VISION_STREAM_RGB_BACK || type == VISION_STREAM_YUV) {
     return &s->cameras.rear.buf;
   } else if (type == VISION_STREAM_RGB_FRONT || type == VISION_STREAM_YUV_FRONT) {
     return &s->cameras.front.buf;
-=======
-// frontview thread
-void* frontview_thread(void *arg) {
-  int err;
-  VisionState *s = (VisionState*)arg;
-  s->rhd_front = Params().read_db_bool("IsRHD");
-
-  set_thread_name("frontview");
-  err = set_realtime_priority(51);
-  // we subscribe to this for placement of the AE metering box
-  // TODO: the loop is bad, ideally models shouldn't affect sensors
-  SubMaster sm({"driverState"});
-
-  cl_command_queue q = clCreateCommandQueue(s->context, s->device_id, 0, &err);
-  assert(err == 0);
-
-  for (int cnt = 0; !do_exit; cnt++) {
-    int buf_idx = tbuffer_acquire(&s->cameras.front.camera_tb);
-    if (buf_idx < 0) {
-      break;
-    }
-
-    int ui_idx = tbuffer_select(&s->ui_front_tb);
-    int rgb_idx = ui_idx;
-    FrameMetadata frame_data = s->cameras.front.camera_bufs_metadata[buf_idx];
-
-    //double t1 = millis_since_boot();
-
-    cl_event debayer_event;
-    if (s->cameras.front.ci.bayer) {
-      err = clSetKernelArg(s->krnl_debayer_front, 0, sizeof(cl_mem), &s->front_camera_bufs_cl[buf_idx]);
-      assert(err == 0);
-      err = clSetKernelArg(s->krnl_debayer_front, 1, sizeof(cl_mem), &s->rgb_front_bufs_cl[rgb_idx]);
-      assert(err == 0);
-#ifdef QCOM2
-      err = clSetKernelArg(s->krnl_debayer_front, 2, s->debayer_cl_localMemSize, 0);
-      assert(err == 0);
-      err = clEnqueueNDRangeKernel(q, s->krnl_debayer_front, 2, NULL,
-                                   s->debayer_cl_globalWorkSize, s->debayer_cl_localWorkSize, 0, 0, &debayer_event);
-#else
-      float digital_gain = 1.0;
-      err = clSetKernelArg(s->krnl_debayer_front, 2, sizeof(float), &digital_gain);
-      assert(err == 0);
-      const size_t debayer_work_size = s->rgb_front_height; // doesn't divide evenly, is this okay?
-      const size_t debayer_local_work_size = 128;
-      err = clEnqueueNDRangeKernel(q, s->krnl_debayer_front, 1, NULL,
-                                   &debayer_work_size, &debayer_local_work_size, 0, 0, &debayer_event);
-#endif
-      assert(err == 0);
-    } else {
-      assert(s->rgb_front_buf_size >= s->cameras.front.frame_size);
-      assert(s->rgb_front_stride == s->cameras.front.ci.frame_stride);
-      err = clEnqueueCopyBuffer(q, s->front_camera_bufs_cl[buf_idx], s->rgb_front_bufs_cl[rgb_idx],
-                                0, 0, s->rgb_front_buf_size, 0, 0, &debayer_event);
-      assert(err == 0);
-    }
-    clWaitForEvents(1, &debayer_event);
-    clReleaseEvent(debayer_event);
-
-    tbuffer_release(&s->cameras.front.camera_tb, buf_idx);
-    visionbuf_sync(&s->rgb_front_bufs[ui_idx], VISIONBUF_SYNC_FROM_DEVICE);
-
-    sm.update(0);
-
-#ifdef NOSCREEN
-    if (frame_data.frame_id % 4 == 2) {
-      sendrgb(&s->cameras, (uint8_t*) s->rgb_front_bufs[rgb_idx].addr, s->rgb_front_bufs[rgb_idx].len, 2);
-    }
-#endif
-
-    if (sm.updated("driverState")) {
-      auto state = sm["driverState"].getDriverState();
-      float face_prob = state.getFaceProb();
-      float face_position[2];
-      face_position[0] = state.getFacePosition()[0];
-      face_position[1] = state.getFacePosition()[1];
-
-      // set front camera metering target
-      if (face_prob > 0.4) {
-        int x_offset = s->rhd_front ? 0:s->rgb_front_width - 0.5 * s->rgb_front_height;
-        s->front_meteringbox_xmin = x_offset + (face_position[0] + 0.5) * (0.5 * s->rgb_front_height) - 72;
-        s->front_meteringbox_xmax = x_offset + (face_position[0] + 0.5) * (0.5 * s->rgb_front_height) + 72;
-        s->front_meteringbox_ymin = (face_position[1] + 0.5) * (s->rgb_front_height) - 72;
-        s->front_meteringbox_ymax = (face_position[1] + 0.5) * (s->rgb_front_height) + 72;
-      } else {// use default setting if no face
-        s->front_meteringbox_ymin = s->rgb_front_height * 1 / 3;
-        s->front_meteringbox_ymax = s->rgb_front_height * 1;
-        s->front_meteringbox_xmin = s->rhd_front ? 0:s->rgb_front_width * 3 / 5;
-        s->front_meteringbox_xmax = s->rhd_front ? s->rgb_front_width * 2 / 5:s->rgb_front_width;
-      }
-    }
-
-    // auto exposure
-    const uint8_t *bgr_front_ptr = (const uint8_t*)s->rgb_front_bufs[ui_idx].addr;
-#ifndef DEBUG_DRIVER_MONITOR
-    if (cnt % 3 == 0)
-#endif
-    {
-      // use driver face crop for AE
-      int x_start;
-      int x_end;
-      int y_start;
-      int y_end;
-      int skip = 1;
-
-      if (s->front_meteringbox_xmax > 0)
-      {
-        x_start = s->front_meteringbox_xmin<0 ? 0:s->front_meteringbox_xmin;
-        x_end = s->front_meteringbox_xmax>=s->rgb_front_width ? s->rgb_front_width-1:s->front_meteringbox_xmax;
-        y_start = s->front_meteringbox_ymin<0 ? 0:s->front_meteringbox_ymin;
-        y_end = s->front_meteringbox_ymax>=s->rgb_front_height ? s->rgb_front_height-1:s->front_meteringbox_ymax;
-      }
-      else
-      {
-        y_start = s->rgb_front_height * 1 / 3;
-        y_end = s->rgb_front_height * 1;
-        x_start = s->rhd_front ? 0:s->rgb_front_width * 3 / 5;
-        x_end = s->rhd_front ? s->rgb_front_width * 2 / 5:s->rgb_front_width;
-      }
-#ifdef QCOM2
-      x_start = 96;
-      x_end = 1832;
-      y_start = 242;
-      y_end = 1148;
-      skip = 4;
-#endif
-      uint32_t lum_binning[256] = {0,};
-      for (int y = y_start; y < y_end; y += skip) {
-        for (int x = x_start; x < x_end; x += 2) { // every 2nd col
-          const uint8_t *pix = &bgr_front_ptr[y * s->rgb_front_stride + x * 3];
-          unsigned int lum = (unsigned int)pix[0] + pix[1] + pix[2];
-#ifdef DEBUG_DRIVER_MONITOR
-          uint8_t *pix_rw = (uint8_t *)pix;
-
-          // set all the autoexposure pixels to pure green (pixel format is bgr)
-          pix_rw[0] = pix_rw[2] = 0;
-          pix_rw[1] = 0xff;
-#endif
-          lum_binning[std::min(lum / 3, 255u)]++;
-        }
-      }
-      const unsigned int lum_total = (y_end - y_start) * (x_end - x_start) / 2 / skip;
-      unsigned int lum_cur = 0;
-      int lum_med = 0;
-      int lum_med_alt = 0;
-      for (lum_med=255; lum_med>=0; lum_med--) {
-        lum_cur += lum_binning[lum_med];
-#ifdef QCOM2
-        if (lum_cur > lum_total / HLC_A && lum_med > HLC_THRESH) {
-          lum_med_alt = 86;
-        }
-#endif
-        if (lum_cur >= lum_total / 2) {
-          break;
-        }
-      }
-      lum_med = lum_med_alt>lum_med?lum_med_alt:lum_med;
-      camera_autoexposure(&s->cameras.front, lum_med / 256.0);
-    }
-
-    // push YUV buffer
-    int yuv_idx = pool_select(&s->yuv_front_pool);
-    s->yuv_front_metas[yuv_idx] = frame_data;
-
-    rgb_to_yuv_queue(&s->front_rgb_to_yuv_state, q, s->rgb_front_bufs_cl[ui_idx], s->yuv_front_cl[yuv_idx]);
-    visionbuf_sync(&s->yuv_front_ion[yuv_idx], VISIONBUF_SYNC_FROM_DEVICE);
-    s->yuv_front_metas[yuv_idx] = frame_data;
-
-    // no reference required cause we don't use this in visiond
-    //pool_acquire(&s->yuv_front_pool, yuv_idx);
-    pool_push(&s->yuv_front_pool, yuv_idx);
-    //pool_release(&s->yuv_front_pool, yuv_idx);
-
-    // send frame event
-    {
-      if (s->pm != NULL) {
-        MessageBuilder msg;
-        auto framed = msg.initEvent().initFrontFrame();
-        framed.setFrameId(frame_data.frame_id);
-        framed.setEncodeId(cnt);
-        framed.setTimestampEof(frame_data.timestamp_eof);
-        framed.setFrameLength(frame_data.frame_length);
-        framed.setIntegLines(frame_data.integ_lines);
-        framed.setGlobalGain(frame_data.global_gain);
-        framed.setLensPos(frame_data.lens_pos);
-        framed.setLensSag(frame_data.lens_sag);
-        framed.setLensErr(frame_data.lens_err);
-        framed.setLensTruePos(frame_data.lens_true_pos);
-        framed.setGainFrac(frame_data.gain_frac);
-        framed.setFrameType(cereal::FrameData::FrameType::FRONT);
-
-        s->pm->send("frontFrame", msg);
-      }
-    }
-
-    /*FILE *f = fopen("/tmp/test2", "wb");
-    printf("%d %d\n", s->rgb_front_height, s->rgb_front_stride);
-    fwrite(bgr_front_ptr, 1, s->rgb_front_stride * s->rgb_front_height, f);
-    fclose(f);*/
-
-    tbuffer_dispatch(&s->ui_front_tb, ui_idx);
-
-    //double t2 = millis_since_boot();
-    //LOGD("front process: %.2fms", t2-t1);
->>>>>>> 6bc6db5f
   }
 #ifdef QCOM2
   return &s->cameras.wide.buf;
@@ -522,346 +316,13 @@
   return NULL;
 }
 
-<<<<<<< HEAD
 void party(cl_device_id device_id, cl_context context) {
   VisionState state = {};
   VisionState *s = &state;
   
   cameras_init(&s->cameras, device_id, context);
   cameras_open(&s->cameras);
-  
-=======
-
-////////// cl stuff
-
-cl_program build_debayer_program(VisionState *s,
-                                 int frame_width, int frame_height, int frame_stride,
-                                 int rgb_width, int rgb_height, int rgb_stride,
-                                 int bayer_flip, int hdr) {
-#ifdef QCOM2
-  assert(rgb_width == frame_width);
-  assert(rgb_height == frame_height);
-#else
-  assert(rgb_width == frame_width/2);
-  assert(rgb_height == frame_height/2);
-#endif
-
-  char args[4096];
-  snprintf(args, sizeof(args),
-          "-cl-fast-relaxed-math -cl-denorms-are-zero "
-          "-DFRAME_WIDTH=%d -DFRAME_HEIGHT=%d -DFRAME_STRIDE=%d "
-            "-DRGB_WIDTH=%d -DRGB_HEIGHT=%d -DRGB_STRIDE=%d "
-            "-DBAYER_FLIP=%d -DHDR=%d",
-          frame_width, frame_height, frame_stride,
-          rgb_width, rgb_height, rgb_stride,
-          bayer_flip, hdr);
-#ifdef QCOM2
-  return CLU_LOAD_FROM_FILE(s->context, s->device_id, "cameras/real_debayer.cl", args);
-#else
-  return CLU_LOAD_FROM_FILE(s->context, s->device_id, "cameras/debayer.cl", args);
-#endif
-}
-
-cl_program build_conv_program(VisionState *s,
-                              int image_w, int image_h,
-                              int filter_size) {
-  char args[4096];
-  snprintf(args, sizeof(args),
-          "-cl-fast-relaxed-math -cl-denorms-are-zero "
-          "-DIMAGE_W=%d -DIMAGE_H=%d -DFLIP_RB=%d "
-          "-DFILTER_SIZE=%d -DHALF_FILTER_SIZE=%d -DTWICE_HALF_FILTER_SIZE=%d -DHALF_FILTER_SIZE_IMAGE_W=%d",
-          image_w, image_h, 1,
-          filter_size, filter_size/2, (filter_size/2)*2, (filter_size/2)*image_w);
-  return CLU_LOAD_FROM_FILE(s->context, s->device_id, "imgproc/conv.cl", args);
-}
-
-cl_program build_pool_program(VisionState *s,
-                              int full_stride_x,
-                              int x_pitch, int y_pitch,
-                              int roi_x_min, int roi_x_max,
-                              int roi_y_min, int roi_y_max) {
-  char args[4096];
-  snprintf(args, sizeof(args),
-          "-cl-fast-relaxed-math -cl-denorms-are-zero "
-          "-DFULL_STRIDE_X=%d -DX_PITCH=%d -DY_PITCH=%d "
-          "-DROI_X_MIN=%d -DROI_X_MAX=%d -DROI_Y_MIN=%d -DROI_Y_MAX=%d",
-          full_stride_x, x_pitch, y_pitch,
-          roi_x_min, roi_x_max, roi_y_min, roi_y_max);
-  return CLU_LOAD_FROM_FILE(s->context, s->device_id, "imgproc/pool.cl", args);
-}
-
-void cl_init(VisionState *s) {
-  int err;
-  s->device_id = cl_get_device_id(CL_DEVICE_TYPE_DEFAULT);
-  s->context = clCreateContext(NULL, 1, &s->device_id, NULL, NULL, &err);
-  assert(err == 0);
-}
-
-void cl_free(VisionState *s) {
-  int err;
-
-  err = clReleaseContext(s->context);
-  assert(err == 0);
-}
-
-void init_buffers(VisionState *s) {
-  int err;
-
-  // allocate camera buffers
-
-  for (int i=0; i<FRAME_BUF_COUNT; i++) {
-    s->camera_bufs[i] = visionbuf_allocate_cl(s->frame_size, s->device_id, s->context,
-                                              &s->camera_bufs_cl[i]);
-    #ifdef QCOM
-      // TODO: make lengths correct
-      s->focus_bufs[i] = visionbuf_allocate(0xb80);
-      s->stats_bufs[i] = visionbuf_allocate(0xb80);
-    #endif
-  }
-
-  for (int i=0; i<FRAME_BUF_COUNT; i++) {
-    s->front_camera_bufs[i] = visionbuf_allocate_cl(s->cameras.front.frame_size,
-                                                       s->device_id, s->context,
-                                                       &s->front_camera_bufs_cl[i]);
-  }
-#ifdef QCOM2
-  for (int i=0; i<FRAME_BUF_COUNT; i++) {
-    s->wide_camera_bufs[i] = visionbuf_allocate_cl(s->cameras.wide.frame_size,
-                                                       s->device_id, s->context,
-                                                       &s->wide_camera_bufs_cl[i]);
-  }
-#endif
-  // processing buffers
-  if (s->cameras.rear.ci.bayer) {
-#ifdef QCOM2
-    s->rgb_width = s->frame_width;
-    s->rgb_height = s->frame_height;
-#else
-    s->rgb_width = s->frame_width / 2;
-    s->rgb_height = s->frame_height / 2;
-#endif
-  } else {
-    s->rgb_width = s->frame_width;
-    s->rgb_height = s->frame_height;
-  }
-
-  for (int i=0; i<UI_BUF_COUNT; i++) {
-    VisionImg img = visionimg_alloc_rgb24(s->rgb_width, s->rgb_height, &s->rgb_bufs[i]);
-    s->rgb_bufs_cl[i] = visionbuf_to_cl(&s->rgb_bufs[i], s->device_id, s->context);
-    if (i == 0){
-      s->rgb_stride = img.stride;
-      s->rgb_buf_size = img.size;
-    }
-  }
-  tbuffer_init(&s->ui_tb, UI_BUF_COUNT, "rgb");
-
-  if (s->cameras.front.ci.bayer) {
-#ifdef QCOM2
-    s->rgb_front_width = s->cameras.front.ci.frame_width;
-    s->rgb_front_height = s->cameras.front.ci.frame_height;
-#else
-    s->rgb_front_width = s->cameras.front.ci.frame_width / 2;
-    s->rgb_front_height = s->cameras.front.ci.frame_height / 2;
-#endif
-  } else {
-    s->rgb_front_width = s->cameras.front.ci.frame_width;
-    s->rgb_front_height = s->cameras.front.ci.frame_height;
-  }
-#ifdef QCOM2
-  s->rgb_wide_width = s->cameras.wide.ci.frame_width;
-  s->rgb_wide_height = s->cameras.wide.ci.frame_height;
-#endif
-
-  for (int i=0; i<UI_BUF_COUNT; i++) {
-    VisionImg img = visionimg_alloc_rgb24(s->rgb_front_width, s->rgb_front_height, &s->rgb_front_bufs[i]);
-    s->rgb_front_bufs_cl[i] = visionbuf_to_cl(&s->rgb_front_bufs[i], s->device_id, s->context);
-    if (i == 0){
-      s->rgb_front_stride = img.stride;
-      s->rgb_front_buf_size = img.size;
-    }
-  }
-  tbuffer_init(&s->ui_front_tb, UI_BUF_COUNT, "frontrgb");
-#ifdef QCOM2
-  for (int i=0; i<UI_BUF_COUNT; i++) {
-    VisionImg img = visionimg_alloc_rgb24(s->rgb_wide_width, s->rgb_wide_height, &s->rgb_wide_bufs[i]);
-    s->rgb_wide_bufs_cl[i] = visionbuf_to_cl(&s->rgb_wide_bufs[i], s->device_id, s->context);
-    if (i == 0){
-      s->rgb_wide_stride = img.stride;
-      s->rgb_wide_buf_size = img.size;
-    }
-  }
-  tbuffer_init(&s->ui_wide_tb, UI_BUF_COUNT, "widergb");
-#endif
-
-  // yuv back for recording and orbd
-  pool_init(&s->yuv_pool, YUV_COUNT);
-  s->yuv_tb = pool_get_tbuffer(&s->yuv_pool); //only for visionserver...
-
-  s->yuv_width = s->rgb_width;
-  s->yuv_height = s->rgb_height;
-  s->yuv_buf_size = s->rgb_width * s->rgb_height * 3 / 2;
-
-  for (int i=0; i<YUV_COUNT; i++) {
-    s->yuv_ion[i] = visionbuf_allocate_cl(s->yuv_buf_size, s->device_id, s->context, &s->yuv_cl[i]);
-    s->yuv_bufs[i].y = (uint8_t*)s->yuv_ion[i].addr;
-    s->yuv_bufs[i].u = s->yuv_bufs[i].y + (s->yuv_width * s->yuv_height);
-    s->yuv_bufs[i].v = s->yuv_bufs[i].u + (s->yuv_width/2 * s->yuv_height/2);
-  }
-
-  // yuv front for recording
-  pool_init(&s->yuv_front_pool, YUV_COUNT);
-  s->yuv_front_tb = pool_get_tbuffer(&s->yuv_front_pool);
-
-  s->yuv_front_width = s->rgb_front_width;
-  s->yuv_front_height = s->rgb_front_height;
-  s->yuv_front_buf_size = s->rgb_front_width * s->rgb_front_height * 3 / 2;
-
-  for (int i=0; i<YUV_COUNT; i++) {
-    s->yuv_front_ion[i] = visionbuf_allocate_cl(s->yuv_front_buf_size, s->device_id, s->context, &s->yuv_front_cl[i]);
-    s->yuv_front_bufs[i].y = (uint8_t*)s->yuv_front_ion[i].addr;
-    s->yuv_front_bufs[i].u = s->yuv_front_bufs[i].y + (s->yuv_front_width * s->yuv_front_height);
-    s->yuv_front_bufs[i].v = s->yuv_front_bufs[i].u + (s->yuv_front_width/2 * s->yuv_front_height/2);
-  }
-
-  // yuv wide for recording
-#ifdef QCOM2
-  pool_init(&s->yuv_wide_pool, YUV_COUNT);
-  s->yuv_wide_tb = pool_get_tbuffer(&s->yuv_wide_pool);
-
-  s->yuv_wide_width = s->rgb_wide_width;
-  s->yuv_wide_height = s->rgb_wide_height;
-  s->yuv_wide_buf_size = s->rgb_wide_width * s->rgb_wide_height * 3 / 2;
-
-  for (int i=0; i<YUV_COUNT; i++) {
-    s->yuv_wide_ion[i] = visionbuf_allocate_cl(s->yuv_wide_buf_size, s->device_id, s->context, &s->yuv_wide_cl[i]);
-    s->yuv_wide_bufs[i].y = (uint8_t*)s->yuv_wide_ion[i].addr;
-    s->yuv_wide_bufs[i].u = s->yuv_wide_bufs[i].y + (s->yuv_wide_width * s->yuv_wide_height);
-    s->yuv_wide_bufs[i].v = s->yuv_wide_bufs[i].u + (s->yuv_wide_width/2 * s->yuv_wide_height/2);
-  }
-#endif
-
-  if (s->cameras.rear.ci.bayer) {
-    // debayering does a 2x downscale
-    s->yuv_transform = transform_scale_buffer(s->cameras.rear.transform, 0.5);
-  } else {
-    s->yuv_transform = s->cameras.rear.transform;
-  }
-
-  if (s->cameras.rear.ci.bayer) {
-    s->prg_debayer_rear = build_debayer_program(s, s->cameras.rear.ci.frame_width, s->cameras.rear.ci.frame_height,
-                                                   s->cameras.rear.ci.frame_stride,
-                                                 s->rgb_width, s->rgb_height, s->rgb_stride,
-                                                 s->cameras.rear.ci.bayer_flip, s->cameras.rear.ci.hdr);
-    s->krnl_debayer_rear = clCreateKernel(s->prg_debayer_rear, "debayer10", &err);
-    assert(err == 0);
-  }
-
-  if (s->cameras.front.ci.bayer) {
-    s->prg_debayer_front = build_debayer_program(s, s->cameras.front.ci.frame_width, s->cameras.front.ci.frame_height,
-                                                    s->cameras.front.ci.frame_stride,
-                                                 s->rgb_front_width, s->rgb_front_height, s->rgb_front_stride,
-                                                 s->cameras.front.ci.bayer_flip, s->cameras.front.ci.hdr);
-
-    s->krnl_debayer_front = clCreateKernel(s->prg_debayer_front, "debayer10", &err);
-    assert(err == 0);
-  }
-#ifdef QCOM2
-  if (s->cameras.wide.ci.bayer) {
-    s->prg_debayer_wide = build_debayer_program(s, s->cameras.wide.ci.frame_width, s->cameras.wide.ci.frame_height,
-                                                    s->cameras.wide.ci.frame_stride,
-                                                 s->rgb_wide_width, s->rgb_wide_height, s->rgb_wide_stride,
-                                                 s->cameras.wide.ci.bayer_flip, s->cameras.wide.ci.hdr);
-
-    s->krnl_debayer_wide = clCreateKernel(s->prg_debayer_wide, "debayer10", &err);
-    assert(err == 0);
-  }
-#endif
-  s->debayer_cl_localMemSize = (DEBAYER_LOCAL_WORKSIZE + 2 * (3 / 2)) * (DEBAYER_LOCAL_WORKSIZE + 2 * (3 / 2)) * sizeof(float);
-  s->debayer_cl_globalWorkSize[0] = s->rgb_width;
-  s->debayer_cl_globalWorkSize[1] = s->rgb_height;
-  s->debayer_cl_localWorkSize[0] = DEBAYER_LOCAL_WORKSIZE;
-  s->debayer_cl_localWorkSize[1] = DEBAYER_LOCAL_WORKSIZE;
-
-#ifdef QCOM
-  s->prg_rgb_laplacian = build_conv_program(s, s->rgb_width/NUM_SEGMENTS_X, s->rgb_height/NUM_SEGMENTS_Y,
-                                            3);
-  s->krnl_rgb_laplacian = clCreateKernel(s->prg_rgb_laplacian, "rgb2gray_conv2d", &err);
-  assert(err == 0);
-  // TODO: Removed CL_MEM_SVM_FINE_GRAIN_BUFFER, confirm it doesn't matter
-  s->rgb_conv_roi_cl = clCreateBuffer(s->context, CL_MEM_READ_WRITE,
-      s->rgb_width/NUM_SEGMENTS_X * s->rgb_height/NUM_SEGMENTS_Y * 3 * sizeof(uint8_t), NULL, NULL);
-  s->rgb_conv_result_cl = clCreateBuffer(s->context, CL_MEM_READ_WRITE,
-      s->rgb_width/NUM_SEGMENTS_X * s->rgb_height/NUM_SEGMENTS_Y * sizeof(int16_t), NULL, NULL);
-  s->rgb_conv_filter_cl = clCreateBuffer(s->context, CL_MEM_READ_ONLY | CL_MEM_COPY_HOST_PTR,
-      9 * sizeof(int16_t), (void*)&lapl_conv_krnl, NULL);
-  s->conv_cl_localMemSize = ( CONV_LOCAL_WORKSIZE + 2 * (3 / 2) ) * ( CONV_LOCAL_WORKSIZE + 2 * (3 / 2) );
-  s->conv_cl_localMemSize *= 3 * sizeof(uint8_t);
-  s->conv_cl_globalWorkSize[0] = s->rgb_width/NUM_SEGMENTS_X;
-  s->conv_cl_globalWorkSize[1] = s->rgb_height/NUM_SEGMENTS_Y;
-  s->conv_cl_localWorkSize[0] = CONV_LOCAL_WORKSIZE;
-  s->conv_cl_localWorkSize[1] = CONV_LOCAL_WORKSIZE;
-
-  for (int i=0; i<(ROI_X_MAX-ROI_X_MIN+1)*(ROI_Y_MAX-ROI_Y_MIN+1); i++) {s->lapres[i] = 16160;}
-#endif
-
-  rgb_to_yuv_init(&s->rgb_to_yuv_state, s->context, s->device_id, s->yuv_width, s->yuv_height, s->rgb_stride);
-  rgb_to_yuv_init(&s->front_rgb_to_yuv_state, s->context, s->device_id, s->yuv_front_width, s->yuv_front_height, s->rgb_front_stride);
-#ifdef QCOM2
-  rgb_to_yuv_init(&s->wide_rgb_to_yuv_state, s->context, s->device_id, s->yuv_wide_width, s->yuv_wide_height, s->rgb_wide_stride);
-#endif
-}
-
-void free_buffers(VisionState *s) {
-  // free bufs
-  for (int i=0; i<FRAME_BUF_COUNT; i++) {
-    visionbuf_free(&s->camera_bufs[i]);
-    visionbuf_free(&s->front_camera_bufs[i]);
-#ifdef QCOM
-    visionbuf_free(&s->focus_bufs[i]);
-    visionbuf_free(&s->stats_bufs[i]);
-#elif defined(QCOM2)
-    visionbuf_free(&s->wide_camera_bufs[i]);
-#endif
-  }
-
-  for (int i=0; i<UI_BUF_COUNT; i++) {
-    visionbuf_free(&s->rgb_bufs[i]);
-    visionbuf_free(&s->rgb_front_bufs[i]);
-#ifdef QCOM2
-    visionbuf_free(&s->rgb_wide_bufs[i]);
-#endif
-  }
-
-  for (int i=0; i<YUV_COUNT; i++) {
-    visionbuf_free(&s->yuv_ion[i]);
-    visionbuf_free(&s->yuv_front_ion[i]);
-#ifdef QCOM2
-    visionbuf_free(&s->yuv_wide_ion[i]);
-#endif
-  }
-
-  clReleaseMemObject(s->rgb_conv_roi_cl);
-  clReleaseMemObject(s->rgb_conv_result_cl);
-  clReleaseMemObject(s->rgb_conv_filter_cl);
-
-  clReleaseProgram(s->prg_debayer_rear);
-  clReleaseProgram(s->prg_debayer_front);
-  clReleaseKernel(s->krnl_debayer_rear);
-  clReleaseKernel(s->krnl_debayer_front);
-#ifdef QCOM2
-  clReleaseProgram(s->prg_debayer_wide);
-  clReleaseKernel(s->krnl_debayer_wide);
-#endif
-
-  clReleaseProgram(s->prg_rgb_laplacian);
-  clReleaseKernel(s->krnl_rgb_laplacian);
-
-}
-
-void party(VisionState *s) {
-  int err;
-
->>>>>>> 6bc6db5f
+
   s->terminate_pub = zsock_new_pub("@inproc://terminate");
   assert(s->terminate_pub);
 
