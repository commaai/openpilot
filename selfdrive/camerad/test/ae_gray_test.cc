// unittest for set_exposure_target

#include "ae_gray_test.h"

#include <cassert>

#include <cmath>
#include <cstring>

#include "selfdrive/common/util.h"
#include "selfdrive/camerad/cameras/camera_common.h"

// needed by camera_common.cc
void camera_autoexposure(CameraState *s, float grey_frac) {}
<<<<<<< HEAD
void cameras_init(MultiCameraState *s) {};
void cameras_open(MultiCameraState *s) {};
void cameras_run(MultiCameraState *s) {};
=======
void cameras_init(VisionIpcServer *v, MultiCameraState *s, cl_device_id device_id, cl_context ctx) {}
void cameras_open(MultiCameraState *s) {}
void cameras_run(MultiCameraState *s) {}
>>>>>>> ee85e702

int main() {
  // set up fake camerabuf
  CameraBuf cb = {};
  VisionBuf vb = {};
  uint8_t * fb_y = new uint8_t[W*H];
  vb.y = fb_y;
  cb.cur_yuv_buf = &vb;
  cb.rgb_width = W;
  cb.rgb_height = H;

  printf("AE test patterns %dx%d\n", cb.rgb_width, cb.rgb_height);

  // mix of 5 tones
  uint8_t l[5] = {0, 24, 48, 96, 235}; // 235 is yuv max

  bool passed = true;
  float rtol = 0.05;
  // generate pattern and calculate EV
  int cnt = 0;
  for (int i_0=0; i_0<TONE_SPLITS; i_0++) {
    for (int i_1=0; i_1<TONE_SPLITS; i_1++) {
      for (int i_2=0; i_2<TONE_SPLITS; i_2++) {
        for (int i_3=0; i_3<TONE_SPLITS; i_3++) {
          int h_0 = i_0 * H / TONE_SPLITS;
          int h_1 = i_1 * (H - h_0) / TONE_SPLITS;
          int h_2 = i_2 * (H - h_0 - h_1) / TONE_SPLITS;
          int h_3 = i_3 * (H - h_0 - h_1 - h_2) / TONE_SPLITS;
          int h_4 = H - h_0 - h_1 - h_2 - h_3;
          memset(&fb_y[0], l[0], h_0*W);
          memset(&fb_y[h_0*W], l[1], h_1*W);
          memset(&fb_y[h_0*W+h_1*W], l[2], h_2*W);
          memset(&fb_y[h_0*W+h_1*W+h_2*W], l[3], h_3*W);
          memset(&fb_y[h_0*W+h_1*W+h_2*W+h_3*W], l[4], h_4*W);
          float ev = set_exposure_target((const CameraBuf*) &cb, 0, W-1, 1, 0, H-1, 1);
          // printf("%d/%d/%d/%d/%d ev is %f\n", h_0, h_1, h_2, h_3, h_4, ev);
          // printf("%f\n", ev);

          // compare to gt
          float evgt = gts[cnt];
          if (fabs(ev - evgt) > rtol*evgt) {
            passed = false;
          }

          // report
          printf("%d/%d/%d/%d/%d: ev %f, gt %f, err %f\n", h_0, h_1, h_2, h_3, h_4, ev, evgt, fabs(ev - evgt) / (evgt != 0 ? evgt : 0.00001f));
          cnt++;
        }
      }
    }
  }
  assert(passed);

  delete[] fb_y;
  return 0;
}<|MERGE_RESOLUTION|>--- conflicted
+++ resolved
@@ -12,15 +12,9 @@
 
 // needed by camera_common.cc
 void camera_autoexposure(CameraState *s, float grey_frac) {}
-<<<<<<< HEAD
 void cameras_init(MultiCameraState *s) {};
 void cameras_open(MultiCameraState *s) {};
 void cameras_run(MultiCameraState *s) {};
-=======
-void cameras_init(VisionIpcServer *v, MultiCameraState *s, cl_device_id device_id, cl_context ctx) {}
-void cameras_open(MultiCameraState *s) {}
-void cameras_run(MultiCameraState *s) {}
->>>>>>> ee85e702
 
 int main() {
   // set up fake camerabuf
