--- conflicted
+++ resolved
@@ -42,14 +42,9 @@
     self._send(f"{name}:{value}|{METRIC_TYPE.GAUGE}")
 
 
-<<<<<<< HEAD
 def main() -> NoReturn:
+  dongle_id = Params().get("DongleId", encoding='utf-8')
   def get_influxdb_line(measurement: str, value: float, timestamp: datetime, tags: dict) -> str:
-=======
-def main():
-  dongle_id = Params().get("DongleId", encoding='utf-8')
-  def get_influxdb_line(measurement: str, value: float, timestamp: datetime, tags: dict):
->>>>>>> 0f95e605
     res = f"{measurement}"
     for k, v in tags.items():
       res += f",{k}={str(v)}"
