--- conflicted
+++ resolved
@@ -8,12 +8,8 @@
 
 from cereal import car, log
 from msgq.visionipc import VisionIpcClient, VisionStreamType
-<<<<<<< HEAD
 from opendbc.car import ACCELERATION_DUE_TO_GRAVITY
-from opendbc.car.interfaces import ISO_LATERAL_ACCEL, ISO_LATERAL_JERK
-=======
-from opendbc.car.interfaces import ACCEL_MIN, ACCEL_MAX
->>>>>>> ff223260
+from opendbc.car.interfaces import ACCEL_MIN, ACCEL_MAX, ISO_LATERAL_ACCEL, ISO_LATERAL_JERK
 
 
 from openpilot.common.params import Params
@@ -49,40 +45,27 @@
 IGNORED_SAFETY_MODES = (SafetyModel.silent, SafetyModel.noOutput)
 
 
-<<<<<<< HEAD
-def check_lateral_iso_violation(sm: messaging.SubMaster, CS: car.CarState, calibrator: PoseCalibrator):
-  calibrator.feed_live_calib(sm['liveCalibration'])
-  device_pose = Pose.from_live_pose(sm['livePose'])
-  calibrated_pose = calibrator.build_calibrated_pose(device_pose)
-
-  yaw_rate = calibrated_pose.angular_velocity.yaw
-  roll = device_pose.orientation.roll
-
-  roll_compensated_lateral_accel = float((CS.vEgo * yaw_rate) - (np.sin(roll) * ACCELERATION_DUE_TO_GRAVITY))
-
-  print('roll_compensated_lateral_accel:', roll_compensated_lateral_accel)
-
-  # TODO: some temporal tolerance?
-  if sm['carControl'].latActive:
-    if abs(roll_compensated_lateral_accel) > (ISO_LATERAL_ACCEL * 2):
-      return True
-
-  return False
-=======
 def check_excessive_actuation(sm: messaging.SubMaster, CS: car.CarState, calibrator: PoseCalibrator, counter: int) -> tuple[int, bool]:
   # CS.aEgo can be noisy to bumps in the road, transitioning from standstill, losing traction, etc.
   device_pose = Pose.from_live_pose(sm['livePose'])
   calibrated_pose = calibrator.build_calibrated_pose(device_pose)
+
+  # longitudinal
   accel_calibrated = calibrated_pose.acceleration.x
+
+  # lateral
+  yaw_rate = calibrated_pose.angular_velocity.yaw
+  roll = device_pose.orientation.roll  # TODO: calibrated_pose?
+  roll_compensated_lateral_accel = float((CS.vEgo * yaw_rate) - (np.sin(roll) * ACCELERATION_DUE_TO_GRAVITY))
 
   # livePose acceleration can be noisy due to bad mounting or aliased livePose measurements
   accel_valid = abs(CS.aEgo - accel_calibrated) < 2
 
-  excessive_actuation = accel_calibrated > ACCEL_MAX * 2 or accel_calibrated < ACCEL_MIN * 2
+  excessive_actuation = (accel_calibrated > ACCEL_MAX * 2 or accel_calibrated < ACCEL_MIN * 2 or
+                         abs(roll_compensated_lateral_accel) > ISO_LATERAL_ACCEL * 2)
   counter = counter + 1 if sm['carControl'].longActive and excessive_actuation and accel_valid else 0
 
   return counter, counter > MIN_EXCESSIVE_ACTUATION_COUNT
->>>>>>> ff223260
 
 
 class SelfdriveD:
@@ -278,15 +261,6 @@
       if self.sm['driverAssistance'].leftLaneDeparture or self.sm['driverAssistance'].rightLaneDeparture:
         self.events.add(EventName.ldw)
 
-<<<<<<< HEAD
-    # Check for lateral ISO violations
-    if not self.lateral_iso_violation and check_lateral_iso_violation(self.sm, CS, self.calibrator):
-      set_offroad_alert("Offroad_LateralIsoViolation", True)
-      self.lateral_iso_violation = True
-
-    if self.lateral_iso_violation:
-      self.events.add(EventName.lateralIsoViolation)
-=======
     # Check for excessive (longitudinal) actuation
     if self.sm.updated['liveCalibration']:
       self.calibrator.feed_live_calib(self.sm['liveCalibration'])
@@ -298,7 +272,6 @@
 
     if self.excessive_actuation:
       self.events.add(EventName.excessiveActuation)
->>>>>>> ff223260
 
     # Handle lane change
     if self.sm['modelV2'].meta.laneChangeState == LaneChangeState.preLaneChange:
