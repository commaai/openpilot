{
  "Offroad_TemperatureTooHigh": {
    "text": "Device temperature too high. System cooling down before starting. Current internal component temperature: %1",
    "severity": 0
  },
  "Offroad_ConnectivityNeededPrompt": {
    "text": "Immediately connect to the internet to check for updates. If you do not connect to the internet, openpilot won't engage in %1",
    "severity": 0,
    "_comment": "Set extra field to number of days"
  },
  "Offroad_ConnectivityNeeded": {
    "text": "Connect to internet to check for updates. openpilot won't automatically start until it connects to internet to check for updates.",
    "severity": 1
  },
  "Offroad_UpdateFailed": {
    "text": "Unable to download updates\n%1",
    "severity": 1,
    "_comment": "Set extra field to the failed reason."
  },
  "Offroad_IsTakingSnapshot": {
    "text": "Taking camera snapshots. System won't start until finished.",
    "severity": 0
  },
  "Offroad_NeosUpdate": {
    "text": "An update to your device's operating system is downloading in the background. You will be prompted to update when it's ready to install.",
    "severity": 0
  },
  "Offroad_UnregisteredHardware": {
    "text": "Device failed to register with the comma.ai backend. It will not connect or upload to comma.ai servers, and receives no support from comma.ai. If this is a device purchased at comma.ai/shop, open a ticket at https://comma.ai/support.",
    "severity": 1
  },
  "Offroad_StorageMissing": {
    "text": "NVMe drive not mounted.",
    "severity": 1
  },
  "Offroad_CarUnrecognized": {
    "text": "openpilot was unable to identify your car. Your car is either unsupported or its ECUs are not recognized. Please submit a pull request to add the firmware versions to the proper vehicle. Need help? Join discord.comma.ai.",
    "severity": 0
  },
  "Offroad_Recalibration": {
    "text": "openpilot detected a change in the device's mounting position. Ensure the device is fully seated in the mount and the mount is firmly secured to the windshield.",
    "severity": 0
  },
<<<<<<< HEAD
  "Offroad_LateralIsoViolation": {
    "text": "openpilot observed your vehicle achieving unreasonable lateral acceleration or jerk while engaged. Please contact support at https://comma.ai/support.",
    "severity": 1
=======
  "Offroad_ExcessiveActuation": {
    "text": "openpilot has detected excessive %1 actuation. This may be due to a software bug. Please contact support at https://comma.ai/support.",
    "severity": 1,
    "_comment": "Set extra field to lateral or longitudinal."
>>>>>>> ff223260
  }
}<|MERGE_RESOLUTION|>--- conflicted
+++ resolved
@@ -41,15 +41,9 @@
     "text": "openpilot detected a change in the device's mounting position. Ensure the device is fully seated in the mount and the mount is firmly secured to the windshield.",
     "severity": 0
   },
-<<<<<<< HEAD
-  "Offroad_LateralIsoViolation": {
-    "text": "openpilot observed your vehicle achieving unreasonable lateral acceleration or jerk while engaged. Please contact support at https://comma.ai/support.",
-    "severity": 1
-=======
   "Offroad_ExcessiveActuation": {
     "text": "openpilot has detected excessive %1 actuation. This may be due to a software bug. Please contact support at https://comma.ai/support.",
     "severity": 1,
     "_comment": "Set extra field to lateral or longitudinal."
->>>>>>> ff223260
   }
 }