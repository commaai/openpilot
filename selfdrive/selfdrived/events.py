--- conflicted
+++ resolved
@@ -945,14 +945,6 @@
     ET.NO_ENTRY: NoEntryAlert("Slow down to engage"),
   },
 
-<<<<<<< HEAD
-=======
-  EventName.lkasDisabled: {
-    ET.PERMANENT: NormalPermanentAlert("LKAS Disabled: Enable LKAS to engage"),
-    ET.NO_ENTRY: NoEntryAlert("LKAS Disabled"),
-  },
-
->>>>>>> 9cbd3415
   EventName.vehicleSensorsInvalid: {
     ET.IMMEDIATE_DISABLE: ImmediateDisableAlert("Vehicle Sensors Invalid"),
     ET.PERMANENT: NormalPermanentAlert("Vehicle Sensors Calibrating", "Drive to Calibrate"),
