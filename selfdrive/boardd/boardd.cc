#include <stdio.h>
#include <stdint.h>
#include <stdlib.h>
#include <string.h>
#include <signal.h>
#include <unistd.h>
#include <sched.h>
#include <sys/time.h>
#include <sys/cdefs.h>
#include <sys/types.h>
#include <sys/time.h>
#include <sys/resource.h>

#include <assert.h>
#include <pthread.h>

#include <zmq.h>
#include <libusb-1.0/libusb.h>

#include <capnp/serialize.h>
#include "cereal/gen/cpp/log.capnp.h"
#include "cereal/gen/cpp/car.capnp.h"

#include "common/messaging.h"
#include "common/params.h"
#include "common/swaglog.h"
#include "common/timing.h"

#include <algorithm>

// double the FIFO size
#define RECV_SIZE (0x1000)
#define TIMEOUT 0

#define SAFETY_NOOUTPUT  0
#define SAFETY_HONDA 1
#define SAFETY_TOYOTA 2
#define SAFETY_GM 3
#define SAFETY_HONDA_BOSCH 4
#define SAFETY_FORD 5
#define SAFETY_CADILLAC 6
#define SAFETY_HYUNDAI 7
#define SAFETY_TESLA 8
#define SAFETY_CHRYSLER 9
#define SAFETY_SUBARU 10
#define SAFETY_TOYOTA_IPAS 0x1335
#define SAFETY_TOYOTA_NOLIMITS 0x1336
#define SAFETY_ALLOUTPUT 0x1337
#define SAFETY_ELM327 0xE327     // diagnostic only

namespace {

volatile int do_exit = 0;

libusb_context *ctx = NULL;
libusb_device_handle *dev_handle;
pthread_mutex_t usb_lock;

bool spoofing_started = false;
bool fake_send = false;
bool loopback_can = false;
cereal::HealthData::HwType hw_type = cereal::HealthData::HwType::UNKNOWN;
bool is_pigeon = false;

pthread_t safety_setter_thread_handle = -1;
pthread_t pigeon_thread_handle = -1;
bool pigeon_needs_init;

void pigeon_init();
void *pigeon_thread(void *crap);

void *safety_setter_thread(void *s) {
  char *value_vin;
  size_t value_vin_sz = 0;

  // switch to no_output when CarVin param is read
  while (1) {
    if (do_exit) return NULL;
    const int result = read_db_value(NULL, "CarVin", &value_vin, &value_vin_sz);
    if (value_vin_sz > 0) {
      // sanity check VIN format
      assert(value_vin_sz == 17);
      break;
    }
    usleep(100*1000);
  }
  LOGW("got CarVin %s", value_vin);

  pthread_mutex_lock(&usb_lock);

  // VIN qury done, stop listening to OBDII
  libusb_control_transfer(dev_handle, 0x40, 0xdc, SAFETY_NOOUTPUT, 0, NULL, 0, TIMEOUT);

  pthread_mutex_unlock(&usb_lock);

  char *value;
  size_t value_sz = 0;

  LOGW("waiting for params to set safety model");
  while (1) {
    if (do_exit) return NULL;

    const int result = read_db_value(NULL, "CarParams", &value, &value_sz);
    if (value_sz > 0) break;
    usleep(100*1000);
  }
  LOGW("got %d bytes CarParams", value_sz);

  // format for board, make copy due to alignment issues, will be freed on out of scope
  auto amsg = kj::heapArray<capnp::word>((value_sz / sizeof(capnp::word)) + 1);
  memcpy(amsg.begin(), value, value_sz);
  free(value);

  capnp::FlatArrayMessageReader cmsg(amsg);
  cereal::CarParams::Reader car_params = cmsg.getRoot<cereal::CarParams>();

  auto safety_model = car_params.getSafetyModel();
  auto safety_param = car_params.getSafetyParam();
  LOGW("setting safety model: %d with param %d", safety_model, safety_param);

  int safety_setting = 0;
  switch (safety_model) {
  case cereal::CarParams::SafetyModel::NO_OUTPUT:
    safety_setting = SAFETY_NOOUTPUT;
    break;
  case cereal::CarParams::SafetyModel::HONDA:
    safety_setting = SAFETY_HONDA;
    break;
  case cereal::CarParams::SafetyModel::TOYOTA:
    safety_setting = SAFETY_TOYOTA;
    break;
  case cereal::CarParams::SafetyModel::ELM327:
    safety_setting = SAFETY_ELM327;
    break;
  case cereal::CarParams::SafetyModel::GM:
    safety_setting = SAFETY_GM;
    break;
  case cereal::CarParams::SafetyModel::HONDA_BOSCH:
    safety_setting = SAFETY_HONDA_BOSCH;
    break;
  case cereal::CarParams::SafetyModel::FORD:
    safety_setting = SAFETY_FORD;
    break;
  case cereal::CarParams::SafetyModel::CADILLAC:
    safety_setting = SAFETY_CADILLAC;
    break;
  case cereal::CarParams::SafetyModel::HYUNDAI:
    safety_setting = SAFETY_HYUNDAI;
    break;
<<<<<<< HEAD
  case (int)cereal::CarParams::SafetyModels::CHRYSLER:
    safety_setting = SAFETY_CHRYSLER;
    break;
  case (int)cereal::CarParams::SafetyModels::SUBARU:
=======
  case cereal::CarParams::SafetyModel::CHRYSLER:
    safety_setting = SAFETY_CHRYSLER;
    break;
  case cereal::CarParams::SafetyModel::SUBARU:
>>>>>>> da42760e
    safety_setting = SAFETY_SUBARU;
    break;
  default:
    LOGE("unknown safety model: %d", safety_model);
  }

  pthread_mutex_lock(&usb_lock);

  // set in the mutex to avoid race
  safety_setter_thread_handle = -1;

  // set if long_control is allowed by openpilot. Hardcoded to True for now
  libusb_control_transfer(dev_handle, 0x40, 0xdf, 1, 0, NULL, 0, TIMEOUT);

  libusb_control_transfer(dev_handle, 0x40, 0xdc, safety_setting, safety_param, NULL, 0, TIMEOUT);

  pthread_mutex_unlock(&usb_lock);

  return NULL;
}

// must be called before threads or with mutex
bool usb_connect() {
  int err;
  unsigned char hw_query[1] = {0};

  dev_handle = libusb_open_device_with_vid_pid(ctx, 0xbbaa, 0xddcc);
  if (dev_handle == NULL) { goto fail; }

  err = libusb_set_configuration(dev_handle, 1);
  if (err != 0) { goto fail; }

  err = libusb_claim_interface(dev_handle, 0);
  if (err != 0) { goto fail; }

  if (loopback_can) {
    libusb_control_transfer(dev_handle, 0xc0, 0xe5, 1, 0, NULL, 0, TIMEOUT);
  }

  // power off ESP
  libusb_control_transfer(dev_handle, 0xc0, 0xd9, 0, 0, NULL, 0, TIMEOUT);

  // power on charging (may trigger a reconnection, should be okay)
  #ifndef __x86_64__
    libusb_control_transfer(dev_handle, 0xc0, 0xe6, 1, 0, NULL, 0, TIMEOUT);
  #else
    LOGW("not enabling charging on x86_64");
  #endif

  // diagnostic only is the default, needed for VIN query
  libusb_control_transfer(dev_handle, 0x40, 0xdc, SAFETY_ELM327, 0, NULL, 0, TIMEOUT);

  if (safety_setter_thread_handle == -1) {
    err = pthread_create(&safety_setter_thread_handle, NULL, safety_setter_thread, NULL);
    assert(err == 0);
  }

  libusb_control_transfer(dev_handle, 0xc0, 0xc1, 0, 0, hw_query, 1, TIMEOUT);

  hw_type = (cereal::HealthData::HwType)(hw_query[0]);
  is_pigeon = (hw_type == cereal::HealthData::HwType::GREY_PANDA) || (hw_type == cereal::HealthData::HwType::BLACK_PANDA);
  if (is_pigeon) {
    LOGW("panda with gps detected");
    pigeon_needs_init = true;
    if (pigeon_thread_handle == -1) {
      err = pthread_create(&pigeon_thread_handle, NULL, pigeon_thread, NULL);
      assert(err == 0);
    }
  }

  return true;
fail:
  return false;
}

void usb_retry_connect() {
  LOG("attempting to connect");
  while (!usb_connect()) { usleep(100*1000); }
  LOGW("connected to board");
}

void handle_usb_issue(int err, const char func[]) {
  LOGE_100("usb error %d \"%s\" in %s", err, libusb_strerror((enum libusb_error)err), func);
  if (err == -4) {
    LOGE("lost connection");
    usb_retry_connect();
  }
  // TODO: check other errors, is simply retrying okay?
}

void can_recv(void *s) {
  int err;
  uint32_t data[RECV_SIZE/4];
  int recv;
  uint32_t f1, f2;

  uint64_t start_time = nanos_since_boot();

  // do recv
  pthread_mutex_lock(&usb_lock);

  do {
    err = libusb_bulk_transfer(dev_handle, 0x81, (uint8_t*)data, RECV_SIZE, &recv, TIMEOUT);
    if (err != 0) { handle_usb_issue(err, __func__); }
    if (err == -8) { LOGE_100("overflow got 0x%x", recv); };

    // timeout is okay to exit, recv still happened
    if (err == -7) { break; }
  } while(err != 0);

  pthread_mutex_unlock(&usb_lock);

  // return if length is 0
  if (recv <= 0) {
    return;
  }

  // create message
  capnp::MallocMessageBuilder msg;
  cereal::Event::Builder event = msg.initRoot<cereal::Event>();
  event.setLogMonoTime(start_time);
  size_t num_msg = recv / 0x10;

  auto canData = event.initCan(num_msg);

  // populate message
  for (int i = 0; i < num_msg; i++) {
    if (data[i*4] & 4) {
      // extended
      canData[i].setAddress(data[i*4] >> 3);
      //printf("got extended: %x\n", data[i*4] >> 3);
    } else {
      // normal
      canData[i].setAddress(data[i*4] >> 21);
    }
    canData[i].setBusTime(data[i*4+1] >> 16);
    int len = data[i*4+1]&0xF;
    canData[i].setDat(kj::arrayPtr((uint8_t*)&data[i*4+2], len));
    canData[i].setSrc((data[i*4+1] >> 4) & 0xff);
  }

  // send to can
  auto words = capnp::messageToFlatArray(msg);
  auto bytes = words.asBytes();
  zmq_send(s, bytes.begin(), bytes.size(), 0);
}

void can_health(void *s) {
  int cnt;

  // copied from board/main.c
  struct __attribute__((packed)) health {
    uint32_t voltage;
    uint32_t current;
    uint32_t can_send_errs;
    uint32_t can_fwd_errs;
    uint32_t gmlan_send_errs;
    uint8_t started;
    uint8_t controls_allowed;
    uint8_t gas_interceptor_detected;
    uint8_t car_harness_status_pkt;
  } health;

  // recv from board
  pthread_mutex_lock(&usb_lock);

  do {
    cnt = libusb_control_transfer(dev_handle, 0xc0, 0xd2, 0, 0, (unsigned char*)&health, sizeof(health), TIMEOUT);
    if (cnt != sizeof(health)) {
      handle_usb_issue(cnt, __func__);
    }
  } while(cnt != sizeof(health));

  pthread_mutex_unlock(&usb_lock);

  // create message
  capnp::MallocMessageBuilder msg;
  cereal::Event::Builder event = msg.initRoot<cereal::Event>();
  event.setLogMonoTime(nanos_since_boot());
  auto healthData = event.initHealth();

  // set fields
  healthData.setVoltage(health.voltage);
  healthData.setCurrent(health.current);
  if (spoofing_started) {
    healthData.setStarted(1);
  } else {
    healthData.setStarted(health.started);
  }
  healthData.setControlsAllowed(health.controls_allowed);
  healthData.setGasInterceptorDetected(health.gas_interceptor_detected);
  healthData.setHasGps(is_pigeon);
  healthData.setCanSendErrs(health.can_send_errs);
  healthData.setCanFwdErrs(health.can_fwd_errs);
  healthData.setGmlanSendErrs(health.gmlan_send_errs);
  healthData.setHwType(hw_type);

  // send to health
  auto words = capnp::messageToFlatArray(msg);
  auto bytes = words.asBytes();
  zmq_send(s, bytes.begin(), bytes.size(), 0);

  pthread_mutex_lock(&usb_lock);

  // send heartbeat back to panda
  libusb_control_transfer(dev_handle, 0x40, 0xf3, 1, 0, NULL, 0, TIMEOUT);

  pthread_mutex_unlock(&usb_lock);
}


void can_send(void *s) {
  int err;

  // recv from sendcan
  zmq_msg_t msg;
  zmq_msg_init(&msg);
  err = zmq_msg_recv(&msg, s, 0);
  assert(err >= 0);

  // format for board, make copy due to alignment issues, will be freed on out of scope
  auto amsg = kj::heapArray<capnp::word>((zmq_msg_size(&msg) / sizeof(capnp::word)) + 1);
  memcpy(amsg.begin(), zmq_msg_data(&msg), zmq_msg_size(&msg));

  capnp::FlatArrayMessageReader cmsg(amsg);
  cereal::Event::Reader event = cmsg.getRoot<cereal::Event>();
  if (nanos_since_boot() - event.getLogMonoTime() > 1e9) {
    //Older than 1 second. Dont send.
    zmq_msg_close(&msg);
    return;
  }
  int msg_count = event.getCan().size();

  uint32_t *send = (uint32_t*)malloc(msg_count*0x10);
  memset(send, 0, msg_count*0x10);

  for (int i = 0; i < msg_count; i++) {
    auto cmsg = event.getSendcan()[i];
    if (cmsg.getAddress() >= 0x800) {
      // extended
      send[i*4] = (cmsg.getAddress() << 3) | 5;
    } else {
      // normal
      send[i*4] = (cmsg.getAddress() << 21) | 1;
    }
    assert(cmsg.getDat().size() <= 8);
    send[i*4+1] = cmsg.getDat().size() | (cmsg.getSrc() << 4);
    memcpy(&send[i*4+2], cmsg.getDat().begin(), cmsg.getDat().size());
  }

  // release msg
  zmq_msg_close(&msg);

  // send to board
  int sent;
  pthread_mutex_lock(&usb_lock);

  if (!fake_send) {
    do {
      err = libusb_bulk_transfer(dev_handle, 3, (uint8_t*)send, msg_count*0x10, &sent, TIMEOUT);
      if (err != 0 || msg_count*0x10 != sent) { handle_usb_issue(err, __func__); }
    } while(err != 0);
  }

  pthread_mutex_unlock(&usb_lock);

  // done
  free(send);
}

// **** threads ****

void *can_send_thread(void *crap) {
  LOGD("start send thread");

  // sendcan = 8017
  void *context = zmq_ctx_new();
  void *subscriber = sub_sock(context, "tcp://127.0.0.1:8017");

  // drain sendcan to delete any stale messages from previous runs
  zmq_msg_t msg;
  zmq_msg_init(&msg);
  int err = 0;
  while(err >= 0) {
    err = zmq_msg_recv(&msg, subscriber, ZMQ_DONTWAIT);
  }
<<<<<<< HEAD

  // drain sendcan to delete any stale messages from previous runs
  zmq_msg_t msg;
  zmq_msg_init(&msg);
  int err = 0;
  while(err >= 0) {
    err = zmq_msg_recv(&msg, subscriber, ZMQ_DONTWAIT);
  }
=======
>>>>>>> da42760e

  // run as fast as messages come in
  while (!do_exit) {
    can_send(subscriber);
  }
  return NULL;
}

void *can_recv_thread(void *crap) {
  LOGD("start recv thread");

  // can = 8006
  void *context = zmq_ctx_new();
  void *publisher = zmq_socket(context, ZMQ_PUB);
  zmq_bind(publisher, "tcp://*:8006");

  // run at 100hz
  const uint64_t dt = 10000000ULL;
  uint64_t next_frame_time = nanos_since_boot() + dt;

  while (!do_exit) {
    can_recv(publisher);

    uint64_t cur_time = nanos_since_boot();
    int64_t remaining = next_frame_time - cur_time;
    if (remaining > 0){
      useconds_t sleep = remaining / 1000;
      usleep(sleep);
    } else {
      LOGW("missed cycle");
      next_frame_time = cur_time;
    }

    next_frame_time += dt;
  }
  return NULL;
}

void *can_health_thread(void *crap) {
  LOGD("start health thread");

  // health = 8011
  void *context = zmq_ctx_new();
  void *publisher = zmq_socket(context, ZMQ_PUB);
  zmq_bind(publisher, "tcp://*:8011");

  // run at 2hz
  while (!do_exit) {
    can_health(publisher);
    usleep(500*1000);
  }
  return NULL;
}

#define pigeon_send(x) _pigeon_send(x, sizeof(x)-1)

void hexdump(unsigned char *d, int l) {
  for (int i = 0; i < l; i++) {
    if (i!=0 && i%0x10 == 0) printf("\n");
    printf("%2.2X ", d[i]);
  }
  printf("\n");
}

void _pigeon_send(const char *dat, int len) {
  int sent;
  unsigned char a[0x20];
  int err;
  a[0] = 1;
  for (int i=0; i<len; i+=0x20) {
    int ll = std::min(0x20, len-i);
    memcpy(&a[1], &dat[i], ll);
    pthread_mutex_lock(&usb_lock);
    err = libusb_bulk_transfer(dev_handle, 2, a, ll+1, &sent, TIMEOUT);
    if (err < 0) { handle_usb_issue(err, __func__); }
    /*assert(err == 0);
    assert(sent == ll+1);*/
    //hexdump(a, ll+1);
    pthread_mutex_unlock(&usb_lock);
  }
}

void pigeon_set_power(int power) {
  pthread_mutex_lock(&usb_lock);
  int err = libusb_control_transfer(dev_handle, 0xc0, 0xd9, power, 0, NULL, 0, TIMEOUT);
  if (err < 0) { handle_usb_issue(err, __func__); }
  pthread_mutex_unlock(&usb_lock);
}

void pigeon_set_baud(int baud) {
  int err;
  pthread_mutex_lock(&usb_lock);
  err = libusb_control_transfer(dev_handle, 0xc0, 0xe2, 1, 0, NULL, 0, TIMEOUT);
  if (err < 0) { handle_usb_issue(err, __func__); }
  err = libusb_control_transfer(dev_handle, 0xc0, 0xe4, 1, baud/300, NULL, 0, TIMEOUT);
  if (err < 0) { handle_usb_issue(err, __func__); }
  pthread_mutex_unlock(&usb_lock);
}

void pigeon_init() {
  usleep(1000*1000);
  LOGW("panda GPS start");

  // power off pigeon
  pigeon_set_power(0);
  usleep(100*1000);

  // 9600 baud at init
  pigeon_set_baud(9600);

  // power on pigeon
  pigeon_set_power(1);
  usleep(500*1000);

  // baud rate upping
  pigeon_send("\x24\x50\x55\x42\x58\x2C\x34\x31\x2C\x31\x2C\x30\x30\x30\x37\x2C\x30\x30\x30\x33\x2C\x34\x36\x30\x38\x30\x30\x2C\x30\x2A\x31\x35\x0D\x0A");
  usleep(100*1000);

  // set baud rate to 460800
  pigeon_set_baud(460800);
  usleep(100*1000);

  // init from ubloxd
  pigeon_send("\xB5\x62\x06\x00\x14\x00\x03\xFF\x00\x00\x00\x00\x00\x00\x00\x00\x00\x00\x01\x00\x01\x00\x00\x00\x00\x00\x1E\x7F");
  pigeon_send("\xB5\x62\x06\x3E\x00\x00\x44\xD2");
  pigeon_send("\xB5\x62\x06\x00\x14\x00\x00\xFF\x00\x00\x00\x00\x00\x00\x00\x00\x00\x00\x00\x00\x00\x00\x00\x00\x00\x00\x19\x35");
  pigeon_send("\xB5\x62\x06\x00\x14\x00\x01\x00\x00\x00\xC0\x08\x00\x00\x00\x08\x07\x00\x01\x00\x01\x00\x00\x00\x00\x00\xF4\x80");
  pigeon_send("\xB5\x62\x06\x00\x14\x00\x04\xFF\x00\x00\x00\x00\x00\x00\x00\x00\x00\x00\x00\x00\x00\x00\x00\x00\x00\x00\x1D\x85");
  pigeon_send("\xB5\x62\x06\x00\x00\x00\x06\x18");
  pigeon_send("\xB5\x62\x06\x00\x01\x00\x01\x08\x22");
  pigeon_send("\xB5\x62\x06\x00\x01\x00\x02\x09\x23");
  pigeon_send("\xB5\x62\x06\x00\x01\x00\x03\x0A\x24");
  pigeon_send("\xB5\x62\x06\x08\x06\x00\x64\x00\x01\x00\x00\x00\x79\x10");
  pigeon_send("\xB5\x62\x06\x24\x24\x00\x05\x00\x04\x03\x00\x00\x00\x00\x00\x00\x00\x00\x00\x00\x00\x00\x00\x00\x00\x00\x00\x00\x00\x00\x00\x00\x00\x00\x00\x00\x00\x00\x00\x00\x00\x00\x5A\x63");
  pigeon_send("\xB5\x62\x06\x1E\x14\x00\x00\x00\x00\x00\x01\x03\x00\x00\x00\x00\x00\x00\x00\x00\x00\x00\x00\x00\x00\x00\x3C\x37");
  pigeon_send("\xB5\x62\x06\x24\x00\x00\x2A\x84");
  pigeon_send("\xB5\x62\x06\x23\x00\x00\x29\x81");
  pigeon_send("\xB5\x62\x06\x1E\x00\x00\x24\x72");
  pigeon_send("\xB5\x62\x06\x01\x03\x00\x01\x07\x01\x13\x51");
  pigeon_send("\xB5\x62\x06\x01\x03\x00\x02\x15\x01\x22\x70");
  pigeon_send("\xB5\x62\x06\x01\x03\x00\x02\x13\x01\x20\x6C");

  LOGW("panda GPS on");
}

static void pigeon_publish_raw(void *publisher, unsigned char *dat, int alen) {
  // create message
  capnp::MallocMessageBuilder msg;
  cereal::Event::Builder event = msg.initRoot<cereal::Event>();
  event.setLogMonoTime(nanos_since_boot());
  auto ublox_raw = event.initUbloxRaw(alen);
  memcpy(ublox_raw.begin(), dat, alen);

  // send to ubloxRaw
  auto words = capnp::messageToFlatArray(msg);
  auto bytes = words.asBytes();
  zmq_send(publisher, bytes.begin(), bytes.size(), 0);
}


void *pigeon_thread(void *crap) {
  // ubloxRaw = 8042
  void *context = zmq_ctx_new();
  void *publisher = zmq_socket(context, ZMQ_PUB);
  zmq_bind(publisher, "tcp://*:8042");

  // run at ~100hz
  unsigned char dat[0x1000];
  uint64_t cnt = 0;
  while (!do_exit) {
    if (pigeon_needs_init) {
      pigeon_needs_init = false;
      pigeon_init();
    }
    int alen = 0;
    while (alen < 0xfc0) {
      pthread_mutex_lock(&usb_lock);
      int len = libusb_control_transfer(dev_handle, 0xc0, 0xe0, 1, 0, dat+alen, 0x40, TIMEOUT);
      if (len < 0) { handle_usb_issue(len, __func__); }
      pthread_mutex_unlock(&usb_lock);
      if (len <= 0) break;

      //printf("got %d\n", len);
      alen += len;
    }
    if (alen > 0) {
      if (dat[0] == (char)0x00){
        LOGW("received invalid ublox message, resetting pigeon");
        pigeon_init();
      } else {
        pigeon_publish_raw(publisher, dat, alen);
      }
    }

    // 10ms
    usleep(10*1000);
    cnt++;
  }

  return NULL;
}

int set_realtime_priority(int level) {
  // should match python using chrt
  struct sched_param sa;
  memset(&sa, 0, sizeof(sa));
  sa.sched_priority = level;
  return sched_setscheduler(getpid(), SCHED_FIFO, &sa);
}

}

int main() {
  int err;
  LOGW("starting boardd");

  // set process priority
  err = set_realtime_priority(4);
  LOG("setpriority returns %d", err);

  // check the environment
  if (getenv("STARTED")) {
    spoofing_started = true;
  }

  if (getenv("FAKESEND")) {
    fake_send = true;
  }

  if (getenv("BOARDD_LOOPBACK")){
    loopback_can = true;
  }

  // init libusb
  err = libusb_init(&ctx);
  assert(err == 0);
  libusb_set_debug(ctx, 3);

  // connect to the board
  usb_retry_connect();


  // create threads
  pthread_t can_health_thread_handle;
  err = pthread_create(&can_health_thread_handle, NULL,
                       can_health_thread, NULL);
  assert(err == 0);

  pthread_t can_send_thread_handle;
  err = pthread_create(&can_send_thread_handle, NULL,
                       can_send_thread, NULL);
  assert(err == 0);

  pthread_t can_recv_thread_handle;
  err = pthread_create(&can_recv_thread_handle, NULL,
                       can_recv_thread, NULL);
  assert(err == 0);

  // join threads

  err = pthread_join(can_recv_thread_handle, NULL);
  assert(err == 0);

  err = pthread_join(can_send_thread_handle, NULL);
  assert(err == 0);

  err = pthread_join(can_health_thread_handle, NULL);
  assert(err == 0);

  //while (!do_exit) usleep(1000);

  // destruct libusb

  libusb_close(dev_handle);
  libusb_exit(ctx);
}<|MERGE_RESOLUTION|>--- conflicted
+++ resolved
@@ -147,17 +147,10 @@
   case cereal::CarParams::SafetyModel::HYUNDAI:
     safety_setting = SAFETY_HYUNDAI;
     break;
-<<<<<<< HEAD
-  case (int)cereal::CarParams::SafetyModels::CHRYSLER:
-    safety_setting = SAFETY_CHRYSLER;
-    break;
-  case (int)cereal::CarParams::SafetyModels::SUBARU:
-=======
   case cereal::CarParams::SafetyModel::CHRYSLER:
     safety_setting = SAFETY_CHRYSLER;
     break;
   case cereal::CarParams::SafetyModel::SUBARU:
->>>>>>> da42760e
     safety_setting = SAFETY_SUBARU;
     break;
   default:
@@ -444,17 +437,6 @@
   while(err >= 0) {
     err = zmq_msg_recv(&msg, subscriber, ZMQ_DONTWAIT);
   }
-<<<<<<< HEAD
-
-  // drain sendcan to delete any stale messages from previous runs
-  zmq_msg_t msg;
-  zmq_msg_init(&msg);
-  int err = 0;
-  while(err >= 0) {
-    err = zmq_msg_recv(&msg, subscriber, ZMQ_DONTWAIT);
-  }
-=======
->>>>>>> da42760e
 
   // run as fast as messages come in
   while (!do_exit) {
