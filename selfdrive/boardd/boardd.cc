--- conflicted
+++ resolved
@@ -37,12 +37,10 @@
 #define SAFETY_ELM327 0xE327
 #define SAFETY_GM 3
 #define SAFETY_HONDA_BOSCH 4
-<<<<<<< HEAD
-#define SAFETY_CHRYSLER 6
-=======
 #define SAFETY_FORD 5
 #define SAFETY_CADILLAC 6
->>>>>>> b63d51d3
+// TODO(adhintz) give Chrysler its own safety value and flash Panda.
+#define SAFETY_CHRYSLER 6
 #define SAFETY_TOYOTA_NOLIMITS 0x1336
 #define SAFETY_ALLOUTPUT 0x1337
 
@@ -111,18 +109,15 @@
   case (int)cereal::CarParams::SafetyModels::HONDA_BOSCH:
     safety_setting = SAFETY_HONDA_BOSCH;
     break;
-<<<<<<< HEAD
+  case (int)cereal::CarParams::SafetyModels::FORD:
+    safety_setting = SAFETY_FORD;
+    break;
+  case (int)cereal::CarParams::SafetyModels::CADILLAC:
+    safety_setting = SAFETY_CADILLAC;
+    break;
   case (int)cereal::CarParams::SafetyModels::CHRYSLER:
     // safety_setting = SAFETY_ALLOUTPUT;
     safety_setting = SAFETY_CHRYSLER;
-=======
-  case (int)cereal::CarParams::SafetyModels::FORD:
-    safety_setting = SAFETY_FORD;
-    break;
-  case (int)cereal::CarParams::SafetyModels::CADILLAC:
-    safety_setting = SAFETY_CADILLAC;
->>>>>>> b63d51d3
-    break;
   default:
     LOGE("unknown safety model: %d", safety_model);
   }
