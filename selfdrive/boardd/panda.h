--- conflicted
+++ resolved
@@ -5,11 +5,7 @@
 #include <ctime>
 #include <mutex>
 #include <optional>
-<<<<<<< HEAD
-#include <atomic>
-=======
 #include <vector>
->>>>>>> 06944165
 
 #include <libusb-1.0/libusb.h>
 
@@ -43,21 +39,13 @@
   uint8_t heartbeat_lost;
 };
 
-<<<<<<< HEAD
 void panda_set_power(bool power);
 
 class PandaComm{
 private:
-=======
-
-class Panda {
- private:
-  libusb_context *ctx = NULL;
->>>>>>> 06944165
   libusb_device_handle *dev_handle = NULL;
   libusb_context *ctx = NULL;
   std::mutex usb_lock;
-<<<<<<< HEAD
 
   void cleanup();
   void handle_usb_issue(int err, const char func[]);
@@ -65,20 +53,6 @@
   PandaComm(uint16_t vid, uint16_t pid, std::string serial = "");
   ~PandaComm();
   std::atomic<bool> connected = true;
-=======
-  void handle_usb_issue(int err, const char func[]);
-  void cleanup();
-
- public:
-  Panda(std::string serial="");
-  ~Panda();
-
-  std::string usb_serial;
-  std::atomic<bool> connected = true;
-  std::atomic<bool> comms_healthy = true;
-  cereal::PandaState::PandaType hw_type = cereal::PandaState::PandaType::UNKNOWN;
-  bool has_rtc = false;
->>>>>>> 06944165
 
   // Static functions
   static std::vector<std::string> list();
