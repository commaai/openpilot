--- conflicted
+++ resolved
@@ -19,12 +19,9 @@
 
 #define USB_TX_SOFT_LIMIT   (0x100U)
 #define USBPACKET_MAX_SIZE  (0x40)
-<<<<<<< HEAD
-=======
 
 #define RECV_SIZE (0x4000U)
 #define CANPACKET_HEAD_SIZE 5U
->>>>>>> a0edd05b
 #define CANPACKET_MAX_SIZE  72U
 #define CANPACKET_REJECTED  (0xC0U)
 #define CANPACKET_RETURNED  (0x80U)
