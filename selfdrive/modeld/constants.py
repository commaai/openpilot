import numpy as np

def index_function(idx, max_val=192, max_idx=32):
  return (max_val) * ((idx/max_idx)**2)

class ModelConstants:
  # time and distance indices
  IDX_N = 33
  T_IDXS = [index_function(idx, max_val=10.0) for idx in range(IDX_N)]
  X_IDXS = [index_function(idx, max_val=192.0) for idx in range(IDX_N)]
  LEAD_T_IDXS = [0., 2., 4., 6., 8., 10.]
  LEAD_T_OFFSETS = [0., 2., 4.]
  META_T_IDXS = [2., 4., 6., 8., 10.]

  # model inputs constants
  MODEL_FREQ = 20
  FEATURE_LEN = 512
<<<<<<< HEAD
  TEMPORAL_SKIP = 4
  FULL_HISTORY_BUFFER_LEN = 20 * 5 - 1
  FULL_HISTORY_BUFFER_LEN_INPUT = 5 * 5 - 1
=======
  FULL_HISTORY_BUFFER_LEN = 100
>>>>>>> a1ac4ce2
  DESIRE_LEN = 8
  TRAFFIC_CONVENTION_LEN = 2
  LAT_PLANNER_STATE_LEN = 4
  LATERAL_CONTROL_PARAMS_LEN = 2
  PREV_DESIRED_CURV_LEN = 1

  # model outputs constants
  FCW_THRESHOLDS_5MS2 = np.array([.05, .05, .15, .15, .15], dtype=np.float32)
  FCW_THRESHOLDS_3MS2 = np.array([.7, .7], dtype=np.float32)
  FCW_5MS2_PROBS_WIDTH = 5
  FCW_3MS2_PROBS_WIDTH = 2

  DISENGAGE_WIDTH = 5
  POSE_WIDTH = 6
  WIDE_FROM_DEVICE_WIDTH = 3
  LEAD_WIDTH = 4
  LANE_LINES_WIDTH = 2
  ROAD_EDGES_WIDTH = 2
  PLAN_WIDTH = 15
  DESIRE_PRED_WIDTH = 8
  LAT_PLANNER_SOLUTION_WIDTH = 4
  DESIRED_CURV_WIDTH = 1

  NUM_LANE_LINES = 4
  NUM_ROAD_EDGES = 2

  LEAD_TRAJ_LEN = 6
  DESIRE_PRED_LEN = 4

  PLAN_MHP_N = 5
  LEAD_MHP_N = 2
  PLAN_MHP_SELECTION = 1
  LEAD_MHP_SELECTION = 3

  FCW_THRESHOLD_5MS2_HIGH = 0.15
  FCW_THRESHOLD_5MS2_LOW = 0.05
  FCW_THRESHOLD_3MS2 = 0.7

  CONFIDENCE_BUFFER_LEN = 5
  RYG_GREEN = 0.01165
  RYG_YELLOW = 0.06157

  POLY_PATH_DEGREE = 4

# model outputs slices
class Plan:
  POSITION = slice(0, 3)
  VELOCITY = slice(3, 6)
  ACCELERATION = slice(6, 9)
  T_FROM_CURRENT_EULER = slice(9, 12)
  ORIENTATION_RATE = slice(12, 15)

class Meta:
  ENGAGED = slice(0, 1)
  # next 2, 4, 6, 8, 10 seconds
  GAS_DISENGAGE = slice(1, 31, 6)
  BRAKE_DISENGAGE = slice(2, 31, 6)
  STEER_OVERRIDE = slice(3, 31, 6)
  HARD_BRAKE_3 = slice(4, 31, 6)
  HARD_BRAKE_4 = slice(5, 31, 6)
  HARD_BRAKE_5 = slice(6, 31, 6)
  # next 0, 2, 4, 6, 8, 10 seconds
  GAS_PRESS = slice(31, 55, 4)
  BRAKE_PRESS = slice(32, 55, 4)
  LEFT_BLINKER = slice(33, 55, 4)
  RIGHT_BLINKER = slice(34, 55, 4)<|MERGE_RESOLUTION|>--- conflicted
+++ resolved
@@ -15,13 +15,9 @@
   # model inputs constants
   MODEL_FREQ = 20
   FEATURE_LEN = 512
-<<<<<<< HEAD
   TEMPORAL_SKIP = 4
-  FULL_HISTORY_BUFFER_LEN = 20 * 5 - 1
-  FULL_HISTORY_BUFFER_LEN_INPUT = 5 * 5 - 1
-=======
-  FULL_HISTORY_BUFFER_LEN = 100
->>>>>>> a1ac4ce2
+  FULL_HISTORY_BUFFER_LEN = MODEL_FREQ * 5
+  FULL_HISTORY_BUFFER_LEN_INPUT = FULL_HISTORY_BUFFER_LEN // TEMPORAL_SKIP
   DESIRE_LEN = 8
   TRAFFIC_CONVENTION_LEN = 2
   LAT_PLANNER_STATE_LEN = 4
