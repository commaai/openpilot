--- conflicted
+++ resolved
@@ -1,13 +1,9 @@
 Import('env', 'arch', 'cereal', 'messaging', 'common', 'gpucommon', 'visionipc')
 lenv = env.Clone()
 
-<<<<<<< HEAD
-libs = [messaging, common, 'OpenCL', 'SNPE', 'capnp', 'zmq', 'czmq', 'kj', 'yuv', gpucommon, visionipc]
-=======
-libs = [cereal, messaging, common, 'OpenCL', 'SNPE', 'capnp', 'zmq', 'kj', 'yuv', gpucommon, visionipc]
+libs = [cereal, messaging, common, 'OpenCL', 'SNPE', 'capnp', 'zmq', 'czmq', 'kj', 'yuv', gpucommon, visionipc]
 
 TEST_THNEED = False
->>>>>>> cedbdacd
 
 common_src = [
   "models/commonmodel.c",
