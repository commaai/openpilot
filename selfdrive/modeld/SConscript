<<<<<<< HEAD
import os

Import('env', 'envCython', 'target', 'cereal', 'messaging', 'common', 'gpucommon', 'visionipc', 'transformations')
lenv = env.Clone()
lenvCython = envCython.Clone()

libs = [cereal, messaging, common, visionipc, gpucommon,
        'json11', 'OpenCL', 'SNPE', 'capnp', 'zmq', 'kj', 'yuv']
=======
Import('env', 'envCython', 'arch', 'cereal', 'messaging', 'common', 'gpucommon', 'visionipc', 'transformations')
lenv = env.Clone()
lenvCython = envCython.Clone()

libs = [cereal, messaging, visionipc, gpucommon, common, 'capnp', 'zmq', 'kj', 'pthread']
frameworks = []
>>>>>>> 6a68944c

common_src = [
  "models/commonmodel.cc",
  "transforms/loadyuv.cc",
  "transforms/transform.cc",
]

thneed_src_common = [
  "thneed/thneed_common.cc",
  "thneed/serialize.cc",
]

thneed_src_qcom = thneed_src_common + ["thneed/thneed_qcom2.cc"]
thneed_src_pc = thneed_src_common + ["thneed/thneed_pc.cc"]
thneed_src = thneed_src_qcom if target == "agnos-aarch64" else thneed_src_pc

<<<<<<< HEAD
if target == "agnos-aarch64":
  libs += ['gsl', 'CB', 'pthread', 'dl']
else:
  libs += ['pthread']

  if not GetOption('snpe'):
    # for onnx support
    common_src += ['runners/onnxmodel.cc']

    # tell runners to use onnx
    lenv['CFLAGS'].append("-DUSE_ONNX_MODEL")
    lenv['CXXFLAGS'].append("-DUSE_ONNX_MODEL")

  if target == "Darwin":
    # fix OpenCL
    del libs[libs.index('OpenCL')]
    lenv['FRAMEWORKS'] = ['OpenCL']

  if target == "Darwin" or target == "linux-aarch64":
    # no SNPE on Mac and ARM Linux
    del libs[libs.index('SNPE')]
    del common_src[common_src.index('runners/snpemodel.cc')]
=======
# SNPE except on Mac and ARM Linux
snpe_lib = []
if arch != "Darwin" and arch != "aarch64":
  common_src += ['runners/snpemodel.cc']
  snpe_lib += ['SNPE']

# OpenCL is a framework on Mac
if arch == "Darwin":
  frameworks += ['OpenCL']
else:
  libs += ['OpenCL']

# Use onnx on PC
if arch != "larch64" and not GetOption('snpe'):
  common_src += ['runners/onnxmodel.cc']
  lenv['CFLAGS'].append("-DUSE_ONNX_MODEL")
  lenv['CXXFLAGS'].append("-DUSE_ONNX_MODEL")
>>>>>>> 6a68944c

# Set path definitions
for pathdef, fn in {'TRANSFORM': 'transforms/transform.cl', 'LOADYUV': 'transforms/loadyuv.cl', 'ONNXRUNNER': 'runners/onnx_runner.py'}.items():
  for xenv in (lenv, lenvCython):
    xenv['CXXFLAGS'].append(f'-D{pathdef}_PATH=\\"{File(fn).abspath}\\"')

<<<<<<< HEAD
common_frameworks = []
common_libs = envCython["LIBS"] + [gpucommon, common, 'json11', 'zmq']
if target == "Darwin":
  common_frameworks.append('OpenCL')
else:
  common_libs.append('OpenCL')

=======
# Compile cython
cython_libs = envCython["LIBS"] + libs
>>>>>>> 6a68944c
onnxmodel_lib = lenv.Library('onnxmodel', ['runners/onnxmodel.cc'])
snpemodel_lib = lenv.Library('snpemodel', ['runners/snpemodel.cc'])
commonmodel_lib = lenv.Library('commonmodel', common_src)
driving_lib = lenv.Library('driving', ['models/driving.cc'])

lenvCython.Program('runners/runmodel_pyx.so', 'runners/runmodel_pyx.pyx', LIBS=cython_libs, FRAMEWORKS=frameworks)
lenvCython.Program('runners/onnxmodel_pyx.so', 'runners/onnxmodel_pyx.pyx', LIBS=[onnxmodel_lib, *cython_libs], FRAMEWORKS=frameworks)
lenvCython.Program('runners/snpemodel_pyx.so', 'runners/snpemodel_pyx.pyx', LIBS=[snpemodel_lib, snpe_lib, *cython_libs], FRAMEWORKS=frameworks)
lenvCython.Program('models/commonmodel_pyx.so', 'models/commonmodel_pyx.pyx', LIBS=[commonmodel_lib, *cython_libs], FRAMEWORKS=frameworks)
lenvCython.Program('models/driving_pyx.so', 'models/driving_pyx.pyx', LIBS=[driving_lib, commonmodel_lib, *cython_libs], FRAMEWORKS=frameworks)

# Compile binaries
lenv['FRAMEWORKS'] = frameworks
common_model = lenv.Object(common_src)

lenv.Program('_dmonitoringmodeld', [
    "dmonitoringmodeld.cc",
    "models/dmonitoring.cc",
  ]+common_model, LIBS=libs + snpe_lib)

lenv.Program('_navmodeld', [
    "navmodeld.cc",
    "models/nav.cc",
  ]+common_model, LIBS=libs + snpe_lib)

<<<<<<< HEAD
# build thneed model
if target == "agnos-aarch64" or GetOption('pc_thneed'):
=======
# Build thneed model
if arch == "larch64" or GetOption('pc_thneed'):
>>>>>>> 6a68944c
  fn = File("models/supercombo").abspath

  tinygrad_opts = ["NATIVE_EXPLOG=1", "VALIDHACKS=1", "OPTLOCAL=1", "IMAGE=2", "GPU=1", "ENABLE_METHOD_CACHE=1"]
  if not GetOption('pc_thneed'):
    # use FLOAT16 on device for speed + don't cache the CL kernels for space
    tinygrad_opts += ["FLOAT16=1", "PYOPENCL_NO_CACHE=1"]
  cmd = f"cd {Dir('#').abspath}/tinygrad_repo && " + ' '.join(tinygrad_opts) + f" python3 openpilot/compile.py {fn}.onnx {fn}.thneed"

  tinygrad_files = sum([lenv.Glob("#"+x) for x in open(File("#release/files_common").abspath).read().split("\n") if x.startswith("tinygrad_repo/")], [])
  lenv.Command(fn + ".thneed", [fn + ".onnx"] + tinygrad_files, cmd)

  thneed_lib = env.SharedLibrary('thneed', thneed_src, LIBS=[gpucommon, common, 'json11', 'zmq', 'OpenCL', 'dl'])
  thneedmodel_lib = env.Library('thneedmodel', ['runners/thneedmodel.cc'])
  lenvCython.Program('runners/thneedmodel_pyx.so', 'runners/thneedmodel_pyx.pyx', LIBS=envCython["LIBS"]+[thneedmodel_lib, thneed_lib, gpucommon, common, 'json11', 'dl', 'zmq', 'OpenCL'])<|MERGE_RESOLUTION|>--- conflicted
+++ resolved
@@ -1,20 +1,9 @@
-<<<<<<< HEAD
-import os
-
 Import('env', 'envCython', 'target', 'cereal', 'messaging', 'common', 'gpucommon', 'visionipc', 'transformations')
 lenv = env.Clone()
 lenvCython = envCython.Clone()
 
-libs = [cereal, messaging, common, visionipc, gpucommon,
-        'json11', 'OpenCL', 'SNPE', 'capnp', 'zmq', 'kj', 'yuv']
-=======
-Import('env', 'envCython', 'arch', 'cereal', 'messaging', 'common', 'gpucommon', 'visionipc', 'transformations')
-lenv = env.Clone()
-lenvCython = envCython.Clone()
-
-libs = [cereal, messaging, visionipc, gpucommon, common, 'capnp', 'zmq', 'kj', 'pthread']
+libs = [cereal, messaging, visionipc, gpucommon, common, 'json11', 'capnp', 'zmq', 'kj', 'pthread']
 frameworks = []
->>>>>>> 6a68944c
 
 common_src = [
   "models/commonmodel.cc",
@@ -31,66 +20,31 @@
 thneed_src_pc = thneed_src_common + ["thneed/thneed_pc.cc"]
 thneed_src = thneed_src_qcom if target == "agnos-aarch64" else thneed_src_pc
 
-<<<<<<< HEAD
-if target == "agnos-aarch64":
-  libs += ['gsl', 'CB', 'pthread', 'dl']
-else:
-  libs += ['pthread']
-
-  if not GetOption('snpe'):
-    # for onnx support
-    common_src += ['runners/onnxmodel.cc']
-
-    # tell runners to use onnx
-    lenv['CFLAGS'].append("-DUSE_ONNX_MODEL")
-    lenv['CXXFLAGS'].append("-DUSE_ONNX_MODEL")
-
-  if target == "Darwin":
-    # fix OpenCL
-    del libs[libs.index('OpenCL')]
-    lenv['FRAMEWORKS'] = ['OpenCL']
-
-  if target == "Darwin" or target == "linux-aarch64":
-    # no SNPE on Mac and ARM Linux
-    del libs[libs.index('SNPE')]
-    del common_src[common_src.index('runners/snpemodel.cc')]
-=======
 # SNPE except on Mac and ARM Linux
 snpe_lib = []
-if arch != "Darwin" and arch != "aarch64":
+if target != "Darwin" and target != "linux-aarch64":
   common_src += ['runners/snpemodel.cc']
   snpe_lib += ['SNPE']
 
 # OpenCL is a framework on Mac
-if arch == "Darwin":
+if target == "Darwin":
   frameworks += ['OpenCL']
 else:
   libs += ['OpenCL']
 
 # Use onnx on PC
-if arch != "larch64" and not GetOption('snpe'):
+if target != "agnos-aarch64" and not GetOption('snpe'):
   common_src += ['runners/onnxmodel.cc']
   lenv['CFLAGS'].append("-DUSE_ONNX_MODEL")
   lenv['CXXFLAGS'].append("-DUSE_ONNX_MODEL")
->>>>>>> 6a68944c
 
 # Set path definitions
 for pathdef, fn in {'TRANSFORM': 'transforms/transform.cl', 'LOADYUV': 'transforms/loadyuv.cl', 'ONNXRUNNER': 'runners/onnx_runner.py'}.items():
   for xenv in (lenv, lenvCython):
     xenv['CXXFLAGS'].append(f'-D{pathdef}_PATH=\\"{File(fn).abspath}\\"')
 
-<<<<<<< HEAD
-common_frameworks = []
-common_libs = envCython["LIBS"] + [gpucommon, common, 'json11', 'zmq']
-if target == "Darwin":
-  common_frameworks.append('OpenCL')
-else:
-  common_libs.append('OpenCL')
-
-=======
 # Compile cython
 cython_libs = envCython["LIBS"] + libs
->>>>>>> 6a68944c
 onnxmodel_lib = lenv.Library('onnxmodel', ['runners/onnxmodel.cc'])
 snpemodel_lib = lenv.Library('snpemodel', ['runners/snpemodel.cc'])
 commonmodel_lib = lenv.Library('commonmodel', common_src)
@@ -116,13 +70,8 @@
     "models/nav.cc",
   ]+common_model, LIBS=libs + snpe_lib)
 
-<<<<<<< HEAD
-# build thneed model
+# Build thneed model
 if target == "agnos-aarch64" or GetOption('pc_thneed'):
-=======
-# Build thneed model
-if arch == "larch64" or GetOption('pc_thneed'):
->>>>>>> 6a68944c
   fn = File("models/supercombo").abspath
 
   tinygrad_opts = ["NATIVE_EXPLOG=1", "VALIDHACKS=1", "OPTLOCAL=1", "IMAGE=2", "GPU=1", "ENABLE_METHOD_CACHE=1"]
