Import('env', 'arch', 'cereal', 'messaging', 'common', 'gpucommon', 'visionipc', 'FORCE_SNPE')
lenv = env.Clone()

libs = [cereal, messaging, common, 'OpenCL', 'SNPE', 'capnp', 'zmq', 'kj', 'yuv', gpucommon, visionipc]

TEST_THNEED = False

common_src = [
  "models/commonmodel.c",
  "runners/snpemodel.cc",
  "transforms/loadyuv.c",
  "transforms/transform.c"
]

if arch == "aarch64":
  libs += ['gsl', 'CB', 'gnustl_shared']
  if not TEST_THNEED:
    common_src += ["thneed/thneed.cc"]
    lenv['CFLAGS'].append("-DUSE_THNEED")
    lenv['CXXFLAGS'].append("-DUSE_THNEED")
elif arch == "larch64":
  libs += ['gsl', 'CB', 'symphony-cpu', 'pthread']
else:
  libs += ['symphony-cpu', 'pthread']

<<<<<<< HEAD
  if not FORCE_SNPE:
    # for tensorflow support
    common_src += ['runners/tfmodel.cc']
    # tell runners to use it
    lenv['CFLAGS'].append("-DUSE_TF_MODEL")
    lenv['CXXFLAGS'].append("-DUSE_TF_MODEL")
    if arch == "Darwin":
      # fix OpenCL
      del libs[libs.index('OpenCL')]
      lenv['FRAMEWORKS'] = ['OpenCL']

      # no SNPE on Mac
      del libs[libs.index('SNPE')]
      del libs[libs.index('symphony-cpu')]
      del common_src[common_src.index('runners/snpemodel.cc')]
=======
  # for tensorflow support
  common_src += ['runners/tfmodel.cc']

  # tell runners to use tensorflow
  lenv['CFLAGS'].append("-DUSE_TF_MODEL")
  lenv['CXXFLAGS'].append("-DUSE_TF_MODEL")

  if arch == "Darwin":
    # fix OpenCL
    del libs[libs.index('OpenCL')]
    lenv['FRAMEWORKS'] = ['OpenCL']

    # no SNPE on Mac
    del libs[libs.index('SNPE')]
    del libs[libs.index('symphony-cpu')]
    del common_src[common_src.index('runners/snpemodel.cc')]
>>>>>>> 7b2789aa

common = lenv.Object(common_src)

lenv.Program('_dmonitoringmodeld', [
    "dmonitoringmodeld.cc",
    "models/dmonitoring.cc",
  ]+common, LIBS=libs)

lenv.Program('_modeld', [
    "modeld.cc",
    "models/driving.cc",
  ]+common, LIBS=libs)

if TEST_THNEED:
  lenv.Program('thneed/debug/_thneed', [
      "thneed/thneed.cc", "thneed/debug/test.cc"
    ]+common, LIBS=libs)
<|MERGE_RESOLUTION|>--- conflicted
+++ resolved
@@ -23,13 +23,14 @@
 else:
   libs += ['symphony-cpu', 'pthread']
 
-<<<<<<< HEAD
   if not FORCE_SNPE:
     # for tensorflow support
     common_src += ['runners/tfmodel.cc']
-    # tell runners to use it
+
+    # tell runners to use tensorflow
     lenv['CFLAGS'].append("-DUSE_TF_MODEL")
     lenv['CXXFLAGS'].append("-DUSE_TF_MODEL")
+
     if arch == "Darwin":
       # fix OpenCL
       del libs[libs.index('OpenCL')]
@@ -39,24 +40,6 @@
       del libs[libs.index('SNPE')]
       del libs[libs.index('symphony-cpu')]
       del common_src[common_src.index('runners/snpemodel.cc')]
-=======
-  # for tensorflow support
-  common_src += ['runners/tfmodel.cc']
-
-  # tell runners to use tensorflow
-  lenv['CFLAGS'].append("-DUSE_TF_MODEL")
-  lenv['CXXFLAGS'].append("-DUSE_TF_MODEL")
-
-  if arch == "Darwin":
-    # fix OpenCL
-    del libs[libs.index('OpenCL')]
-    lenv['FRAMEWORKS'] = ['OpenCL']
-
-    # no SNPE on Mac
-    del libs[libs.index('SNPE')]
-    del libs[libs.index('symphony-cpu')]
-    del common_src[common_src.index('runners/snpemodel.cc')]
->>>>>>> 7b2789aa
 
 common = lenv.Object(common_src)
 
