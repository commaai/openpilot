import os
import glob

Import('env', 'envCython', 'arch', 'cereal', 'messaging', 'common', 'gpucommon', 'visionipc', 'transformations')
lenv = env.Clone()
lenvCython = envCython.Clone()

libs = [cereal, messaging, visionipc, gpucommon, common, 'capnp', 'kj', 'pthread']
frameworks = []

common_src = [
  "models/commonmodel.cc",
  "transforms/loadyuv.cc",
  "transforms/transform.cc",
]

# OpenCL is a framework on Mac
if arch == "Darwin":
  frameworks += ['OpenCL']
else:
  libs += ['OpenCL']

# Set path definitions
for pathdef, fn in {'TRANSFORM': 'transforms/transform.cl', 'LOADYUV': 'transforms/loadyuv.cl'}.items():
  for xenv in (lenv, lenvCython):
    xenv['CXXFLAGS'].append(f'-D{pathdef}_PATH=\\"{File(fn).abspath}\\"')

# Compile cython
cython_libs = envCython["LIBS"] + libs
commonmodel_lib = lenv.Library('commonmodel', common_src)
lenvCython.Program('models/commonmodel_pyx.so', 'models/commonmodel_pyx.pyx', LIBS=[commonmodel_lib, *cython_libs], FRAMEWORKS=frameworks)
tinygrad_files = ["#"+x for x in glob.glob(env.Dir("#tinygrad_repo").relpath + "/**", recursive=True, root_dir=env.Dir("#").abspath) if 'pycache' not in x]

# Get model metadata
for model_name in ['driving_vision', 'driving_policy', 'driving_misc']:
  fn = File(f"models/{model_name}").abspath
  script_files = [File(Dir("#selfdrive/modeld").File("get_model_metadata.py").abspath)]
  cmd = f'python3 {Dir("#selfdrive/modeld").abspath}/get_model_metadata.py {fn}.onnx'
  lenv.Command(fn + "_metadata.pkl", [fn + ".onnx"] + tinygrad_files + script_files, cmd)

def tg_compile(flags, model_name):
  pythonpath_string = 'PYTHONPATH="${PYTHONPATH}:' + env.Dir("#tinygrad_repo").abspath + '"'
  fn = File(f"models/{model_name}").abspath
  return lenv.Command(
    fn + "_tinygrad.pkl",
    [fn + ".onnx"] + tinygrad_files,
    f'{pythonpath_string} {flags} python3 {Dir("#tinygrad_repo").abspath}/examples/openpilot/compile3.py {fn}.onnx {fn}_tinygrad.pkl'
  )

<<<<<<< HEAD
for model_name in ['driving_vision', 'driving_policy', 'driving_misc', 'dmonitoring_model']:
  fn = File(f"models/{model_name}").abspath
  cmd = f'{pythonpath_string} {device_string} python3 {Dir("#tinygrad_repo").abspath}/examples/openpilot/compile3.py {fn}.onnx {fn}_tinygrad.pkl'
  lenv.Command(fn + "_tinygrad.pkl", [fn + ".onnx"] + tinygrad_files, cmd)
=======
# Compile small models
for model_name in ['driving_vision', 'driving_policy', 'dmonitoring_model']:
  flags = {
    'larch64': 'QCOM=1',
    'Darwin': 'CPU=1 IMAGE=0 JIT=2',
  }.get(arch, 'LLVM=1 LLVMOPT=1 BEAM=0 IMAGE=0 JIT=2')
  tg_compile(flags, model_name)

# Compile BIG model if USB GPU is available
import subprocess
from tinygrad import Device

# because tg doesn't support multi-process
devs = subprocess.check_output('python3 -c "from tinygrad import Device; print(list(Device.get_available_devices()))"', shell=True)
if b"AMD" in devs:
  del Device
  print("USB GPU detected... building")
  flags = "AMD=1 AMD_IFACE=USB AMD_LLVM=1 NOLOCALS=0 IMAGE=0"
  bp = tg_compile(flags, "big_driving_policy")
  bv = tg_compile(flags, "big_driving_vision")
  lenv.SideEffect('lock', [bp, bv])  # tg doesn't support multi-process so build serially
else:
  print("USB GPU not detected... skipping")
>>>>>>> a385ed59
<|MERGE_RESOLUTION|>--- conflicted
+++ resolved
@@ -47,14 +47,8 @@
     f'{pythonpath_string} {flags} python3 {Dir("#tinygrad_repo").abspath}/examples/openpilot/compile3.py {fn}.onnx {fn}_tinygrad.pkl'
   )
 
-<<<<<<< HEAD
+# Compile small models
 for model_name in ['driving_vision', 'driving_policy', 'driving_misc', 'dmonitoring_model']:
-  fn = File(f"models/{model_name}").abspath
-  cmd = f'{pythonpath_string} {device_string} python3 {Dir("#tinygrad_repo").abspath}/examples/openpilot/compile3.py {fn}.onnx {fn}_tinygrad.pkl'
-  lenv.Command(fn + "_tinygrad.pkl", [fn + ".onnx"] + tinygrad_files, cmd)
-=======
-# Compile small models
-for model_name in ['driving_vision', 'driving_policy', 'dmonitoring_model']:
   flags = {
     'larch64': 'QCOM=1',
     'Darwin': 'CPU=1 IMAGE=0 JIT=2',
@@ -75,5 +69,4 @@
   bv = tg_compile(flags, "big_driving_vision")
   lenv.SideEffect('lock', [bp, bv])  # tg doesn't support multi-process so build serially
 else:
-  print("USB GPU not detected... skipping")
->>>>>>> a385ed59
+  print("USB GPU not detected... skipping")