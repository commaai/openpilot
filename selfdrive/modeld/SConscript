--- conflicted
+++ resolved
@@ -51,7 +51,7 @@
 
 # because tg doesn't support multi-process
 import subprocess
-devs = subprocess.check_output('python3 -c "from tinygrad import Device; print(list(Device.get_available_devices()))"', shell=True)
+devs = subprocess.check_output('python3 -c "from tinygrad import Device; print(list(Device.get_available_devices()))"', shell=True, cwd=env.Dir('#').abspath)
 print("Available tinygrad devices:", devs)
 
 if b"QCOM" in devs:
@@ -70,20 +70,7 @@
   tg_compile(flags, model_name)
 
 # Compile BIG model if USB GPU is available
-<<<<<<< HEAD
-if b"AMD" in devs:
-  print("USB GPU detected... building")
-  flags = "AMD=1 AMD_IFACE=USB AMD_LLVM=1 NOLOCALS=0 IMAGE=0"
-  bp = tg_compile(flags, "big_driving_policy")
-  bv = tg_compile(flags, "big_driving_vision")
-  lenv.SideEffect('lock', [bp, bv])  # tg doesn't support multi-process so build serially
-else:
-  print("USB GPU not detected... skipping")
-=======
 if "USBGPU" in os.environ:
-  import subprocess
-  # because tg doesn't support multi-process
-  devs = subprocess.check_output('python3 -c "from tinygrad import Device; print(list(Device.get_available_devices()))"', shell=True, cwd=env.Dir('#').abspath)
   if b"AMD" in devs:
     print("USB GPU detected... building")
     flags = "AMD=1 AMD_IFACE=USB AMD_LLVM=1 NOLOCALS=0 IMAGE=0"
@@ -91,5 +78,4 @@
     bv = tg_compile(flags, "big_driving_vision")
     lenv.SideEffect('lock', [bp, bv])  # tg doesn't support multi-process so build serially
   else:
-    print("USB GPU not detected... skipping")
->>>>>>> 2b56a6c3
+    print("USB GPU not detected... skipping")