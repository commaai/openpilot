#!/usr/bin/env python3
import sys
import time
import pickle
import numpy as np
import cereal.messaging as messaging
from pathlib import Path
from typing import Dict, Optional
from setproctitle import setproctitle
from cereal.messaging import PubMaster, SubMaster
from cereal.visionipc import VisionIpcClient, VisionStreamType, VisionBuf
from openpilot.system.swaglog import cloudlog
from openpilot.common.params import Params
from openpilot.common.realtime import DT_MDL
from openpilot.common.numpy_fast import interp
from openpilot.common.filter_simple import FirstOrderFilter
from openpilot.common.realtime import config_realtime_process
from openpilot.common.transformations.model import get_warp_matrix
from openpilot.selfdrive.modeld.runners import ModelRunner, Runtime
<<<<<<< HEAD
from openpilot.selfdrive.modeld.constants import T_IDXS
from openpilot.selfdrive.controls.lib.lateral_planner import TRAJECTORY_SIZE
from openpilot.selfdrive.modeld.models.commonmodel_pyx import ModelFrame, CLContext
from openpilot.selfdrive.modeld.models.driving_pyx import (
  PublishState, create_model_msg, create_pose_msg,
  FEATURE_LEN, HISTORY_BUFFER_LEN, DESIRE_LEN, TRAFFIC_CONVENTION_LEN, NAV_FEATURE_LEN, NAV_INSTRUCTION_LEN,
  LAT_PLANNER_STATE_LEN, OUTPUT_SIZE, NET_OUTPUT_SIZE, MODEL_FREQ)
=======
from openpilot.selfdrive.modeld.parse_model_outputs import Parser
from openpilot.selfdrive.modeld.fill_model_msg import fill_model_msg, fill_pose_msg, PublishState
from openpilot.selfdrive.modeld.constants import ModelConstants
from openpilot.selfdrive.modeld.models.commonmodel_pyx import ModelFrame, CLContext
>>>>>>> 2338f76f

MODEL_PATHS = {
  ModelRunner.THNEED: Path(__file__).parent / 'models/supercombo.thneed',
  ModelRunner.ONNX: Path(__file__).parent / 'models/supercombo.onnx'}

METADATA_PATH = Path(__file__).parent / 'models/supercombo_metadata.pkl'

class FrameMeta:
  frame_id: int = 0
  timestamp_sof: int = 0
  timestamp_eof: int = 0

  def __init__(self, vipc=None):
    if vipc is not None:
      self.frame_id, self.timestamp_sof, self.timestamp_eof = vipc.frame_id, vipc.timestamp_sof, vipc.timestamp_eof

class ModelState:
  frame: ModelFrame
  wide_frame: ModelFrame
  inputs: Dict[str, np.ndarray]
  output: np.ndarray
  prev_desire: np.ndarray  # for tracking the rising edge of the pulse
  model: ModelRunner

  def __init__(self, context: CLContext):
    self.frame = ModelFrame(context)
    self.wide_frame = ModelFrame(context)
    self.prev_desire = np.zeros(ModelConstants.DESIRE_LEN, dtype=np.float32)
    self.inputs = {
<<<<<<< HEAD
      'desire': np.zeros(DESIRE_LEN * (HISTORY_BUFFER_LEN+1), dtype=np.float32),
      'traffic_convention': np.zeros(TRAFFIC_CONVENTION_LEN, dtype=np.float32),
      'lat_planner_state': np.zeros(LAT_PLANNER_STATE_LEN, dtype=np.float32),
      'nav_features': np.zeros(NAV_FEATURE_LEN, dtype=np.float32),
      'nav_instructions': np.zeros(NAV_INSTRUCTION_LEN, dtype=np.float32),
      'features_buffer': np.zeros(HISTORY_BUFFER_LEN * FEATURE_LEN, dtype=np.float32),
=======
      'desire': np.zeros(ModelConstants.DESIRE_LEN * (ModelConstants.HISTORY_BUFFER_LEN+1), dtype=np.float32),
      'traffic_convention': np.zeros(ModelConstants.TRAFFIC_CONVENTION_LEN, dtype=np.float32),
      'nav_features': np.zeros(ModelConstants.NAV_FEATURE_LEN, dtype=np.float32),
      'nav_instructions': np.zeros(ModelConstants.NAV_INSTRUCTION_LEN, dtype=np.float32),
      'features_buffer': np.zeros(ModelConstants.HISTORY_BUFFER_LEN * ModelConstants.FEATURE_LEN, dtype=np.float32),
>>>>>>> 2338f76f
    }

    with open(METADATA_PATH, 'rb') as f:
      model_metadata = pickle.load(f)

    self.output_slices = model_metadata['output_slices']
    net_output_size = model_metadata['output_shapes']['outputs'][1]
    self.output = np.zeros(net_output_size, dtype=np.float32)
    self.parser = Parser()

    self.model = ModelRunner(MODEL_PATHS, self.output, Runtime.GPU, False, context)
    self.model.addInput("input_imgs", None)
    self.model.addInput("big_input_imgs", None)
    for k,v in self.inputs.items():
      self.model.addInput(k, v)

  def slice_outputs(self, model_outputs: np.ndarray) -> Dict[str, np.ndarray]:
    return {k: model_outputs[np.newaxis, v] for k,v in self.output_slices.items()}

  def run(self, buf: VisionBuf, wbuf: VisionBuf, transform: np.ndarray, transform_wide: np.ndarray,
                inputs: Dict[str, np.ndarray], prepare_only: bool) -> Optional[Dict[str, np.ndarray]]:
    # Model decides when action is completed, so desire input is just a pulse triggered on rising edge
    inputs['desire'][0] = 0
    self.inputs['desire'][:-ModelConstants.DESIRE_LEN] = self.inputs['desire'][ModelConstants.DESIRE_LEN:]
    self.inputs['desire'][-ModelConstants.DESIRE_LEN:] = np.where(inputs['desire'] - self.prev_desire > .99, inputs['desire'], 0)
    self.prev_desire[:] = inputs['desire']

    self.inputs['traffic_convention'][:] = inputs['traffic_convention']
    self.inputs['nav_features'][:] = inputs['nav_features']
    self.inputs['nav_instructions'][:] = inputs['nav_instructions']
    # self.inputs['driving_style'][:] = inputs['driving_style']

    # if getCLBuffer is not None, frame will be None
    self.model.setInputBuffer("input_imgs", self.frame.prepare(buf, transform.flatten(), self.model.getCLBuffer("input_imgs")))
    if wbuf is not None:
      self.model.setInputBuffer("big_input_imgs", self.wide_frame.prepare(wbuf, transform_wide.flatten(), self.model.getCLBuffer("big_input_imgs")))

    if prepare_only:
      return None

    self.model.execute()
<<<<<<< HEAD
    self.inputs['features_buffer'][:-FEATURE_LEN] = self.inputs['features_buffer'][FEATURE_LEN:]
    # TODO: self.output should be cast to the modeld output struct then these 2 tricky slicings can be removed
    self.inputs['features_buffer'][-FEATURE_LEN:] = self.output[OUTPUT_SIZE:OUTPUT_SIZE+FEATURE_LEN]
    lat_planning_output = self.output[OUTPUT_SIZE-2*LAT_PLANNER_STATE_LEN*TRAJECTORY_SIZE:OUTPUT_SIZE-LAT_PLANNER_STATE_LEN*TRAJECTORY_SIZE]
    lat_planning_output = lat_planning_output.reshape((TRAJECTORY_SIZE, LAT_PLANNER_STATE_LEN))
    self.inputs['lat_planner_state'][2] = interp(DT_MDL, T_IDXS, lat_planning_output[:, 2])
    self.inputs['lat_planner_state'][3] = interp(DT_MDL, T_IDXS, lat_planning_output[:, 3])
    return self.output
=======
    outputs = self.parser.parse_outputs(self.slice_outputs(self.output))

    self.inputs['features_buffer'][:-ModelConstants.FEATURE_LEN] = self.inputs['features_buffer'][ModelConstants.FEATURE_LEN:]
    self.inputs['features_buffer'][-ModelConstants.FEATURE_LEN:] = outputs['hidden_state'][0, :]
    return outputs
>>>>>>> 2338f76f


def main():
  cloudlog.bind(daemon="selfdrive.modeld.modeld")
  setproctitle("selfdrive.modeld.modeld")
  config_realtime_process(7, 54)

  cl_context = CLContext()
  model = ModelState(cl_context)
  cloudlog.warning("models loaded, modeld starting")

  # visionipc clients
  while True:
    available_streams = VisionIpcClient.available_streams("camerad", block=False)
    if available_streams:
      use_extra_client = VisionStreamType.VISION_STREAM_WIDE_ROAD in available_streams and VisionStreamType.VISION_STREAM_ROAD in available_streams
      main_wide_camera = VisionStreamType.VISION_STREAM_ROAD not in available_streams
      break
    time.sleep(.1)

  vipc_client_main_stream = VisionStreamType.VISION_STREAM_WIDE_ROAD if main_wide_camera else VisionStreamType.VISION_STREAM_ROAD
  vipc_client_main = VisionIpcClient("camerad", vipc_client_main_stream, True, cl_context)
  vipc_client_extra = VisionIpcClient("camerad", VisionStreamType.VISION_STREAM_WIDE_ROAD, False, cl_context)
  cloudlog.warning(f"vision stream set up, main_wide_camera: {main_wide_camera}, use_extra_client: {use_extra_client}")

  while not vipc_client_main.connect(False):
    time.sleep(0.1)
  while use_extra_client and not vipc_client_extra.connect(False):
    time.sleep(0.1)

  cloudlog.warning(f"connected main cam with buffer size: {vipc_client_main.buffer_len} ({vipc_client_main.width} x {vipc_client_main.height})")
  if use_extra_client:
    cloudlog.warning(f"connected extra cam with buffer size: {vipc_client_extra.buffer_len} ({vipc_client_extra.width} x {vipc_client_extra.height})")

  # messaging
  pm = PubMaster(["modelV2", "cameraOdometry"])
  sm = SubMaster(["lateralPlan", "roadCameraState", "liveCalibration", "driverMonitoringState", "navModel", "navInstruction"])

  publish_state = PublishState()
  params = Params()

  # setup filter to track dropped frames
  frame_dropped_filter = FirstOrderFilter(0., 10., 1. / ModelConstants.MODEL_FREQ)
  frame_id = 0
  last_vipc_frame_id = 0
  run_count = 0

  model_transform_main = np.zeros((3, 3), dtype=np.float32)
  model_transform_extra = np.zeros((3, 3), dtype=np.float32)
  live_calib_seen = False
  driving_style = np.array([1, 0, 0, 0, 0, 1, 0, 0, 0, 0, 0, 0], dtype=np.float32)
  nav_features = np.zeros(ModelConstants.NAV_FEATURE_LEN, dtype=np.float32)
  nav_instructions = np.zeros(ModelConstants.NAV_INSTRUCTION_LEN, dtype=np.float32)
  buf_main, buf_extra = None, None
  meta_main = FrameMeta()
  meta_extra = FrameMeta()

  while True:
    # Keep receiving frames until we are at least 1 frame ahead of previous extra frame
    while meta_main.timestamp_sof < meta_extra.timestamp_sof + 25000000:
      buf_main = vipc_client_main.recv()
      meta_main = FrameMeta(vipc_client_main)
      if buf_main is None:
        break

    if buf_main is None:
      cloudlog.error("vipc_client_main no frame")
      continue

    if use_extra_client:
      # Keep receiving extra frames until frame id matches main camera
      while True:
        buf_extra = vipc_client_extra.recv()
        meta_extra = FrameMeta(vipc_client_extra)
        if buf_extra is None or meta_main.timestamp_sof < meta_extra.timestamp_sof + 25000000:
          break

      if buf_extra is None:
        cloudlog.error("vipc_client_extra no frame")
        continue

      if abs(meta_main.timestamp_sof - meta_extra.timestamp_sof) > 10000000:
        cloudlog.error("frames out of sync! main: {} ({:.5f}), extra: {} ({:.5f})".format(
          meta_main.frame_id, meta_main.timestamp_sof / 1e9,
          meta_extra.frame_id, meta_extra.timestamp_sof / 1e9))

    else:
      # Use single camera
      buf_extra = buf_main
      meta_extra = meta_main

    # TODO: path planner timeout?
    sm.update(0)
    desire = sm["lateralPlan"].desire.raw
    is_rhd = sm["driverMonitoringState"].isRHD
    frame_id = sm["roadCameraState"].frameId
    if sm.updated["liveCalibration"]:
      device_from_calib_euler = np.array(sm["liveCalibration"].rpyCalib, dtype=np.float32)
      model_transform_main = get_warp_matrix(device_from_calib_euler, main_wide_camera, False).astype(np.float32)
      model_transform_extra = get_warp_matrix(device_from_calib_euler, True, True).astype(np.float32)
      live_calib_seen = True

    traffic_convention = np.zeros(2)
    traffic_convention[int(is_rhd)] = 1

    vec_desire = np.zeros(ModelConstants.DESIRE_LEN, dtype=np.float32)
    if desire >= 0 and desire < ModelConstants.DESIRE_LEN:
      vec_desire[desire] = 1

    # Enable/disable nav features
    timestamp_llk = sm["navModel"].locationMonoTime
    nav_valid = sm.valid["navModel"] # and (nanos_since_boot() - timestamp_llk < 1e9)
    nav_enabled = nav_valid and params.get_bool("ExperimentalMode")

    if not nav_enabled:
      nav_features[:] = 0
      nav_instructions[:] = 0

    if nav_enabled and sm.updated["navModel"]:
      nav_features = np.array(sm["navModel"].features)

    if nav_enabled and sm.updated["navInstruction"]:
      nav_instructions[:] = 0
      for maneuver in sm["navInstruction"].allManeuvers:
        distance_idx = 25 + int(maneuver.distance / 20)
        direction_idx = 0
        if maneuver.modifier in ("left", "slight left", "sharp left"):
          direction_idx = 1
        if maneuver.modifier in ("right", "slight right", "sharp right"):
          direction_idx = 2
        if 0 <= distance_idx < 50:
          nav_instructions[distance_idx*3 + direction_idx] = 1

    # tracked dropped frames
    vipc_dropped_frames = max(0, meta_main.frame_id - last_vipc_frame_id - 1)
    frames_dropped = frame_dropped_filter.update(min(vipc_dropped_frames, 10))
    if run_count < 10: # let frame drops warm up
      frame_dropped_filter.x = 0.
      frames_dropped = 0.
    run_count = run_count + 1

    frame_drop_ratio = frames_dropped / (1 + frames_dropped)
    prepare_only = vipc_dropped_frames > 0
    if prepare_only:
      cloudlog.error(f"skipping model eval. Dropped {vipc_dropped_frames} frames")

    inputs:Dict[str, np.ndarray] = {
      'desire': vec_desire,
      'traffic_convention': traffic_convention,
      'driving_style': driving_style,
      'nav_features': nav_features,
      'nav_instructions': nav_instructions}

    mt1 = time.perf_counter()
    model_output = model.run(buf_main, buf_extra, model_transform_main, model_transform_extra, inputs, prepare_only)
    mt2 = time.perf_counter()
    model_execution_time = mt2 - mt1

    if model_output is not None:
      modelv2_send = messaging.new_message('modelV2')
      posenet_send = messaging.new_message('cameraOdometry')
      fill_model_msg(modelv2_send, model_output, publish_state, meta_main.frame_id, meta_extra.frame_id, frame_id, frame_drop_ratio,
                      meta_main.timestamp_eof, timestamp_llk, model_execution_time, nav_enabled, live_calib_seen)

      fill_pose_msg(posenet_send, model_output, meta_main.frame_id, vipc_dropped_frames, meta_main.timestamp_eof, live_calib_seen)
      pm.send('modelV2', modelv2_send)
      pm.send('cameraOdometry', posenet_send)

    last_vipc_frame_id = meta_main.frame_id


if __name__ == "__main__":
  try:
    main()
  except KeyboardInterrupt:
    sys.exit()<|MERGE_RESOLUTION|>--- conflicted
+++ resolved
@@ -17,20 +17,10 @@
 from openpilot.common.realtime import config_realtime_process
 from openpilot.common.transformations.model import get_warp_matrix
 from openpilot.selfdrive.modeld.runners import ModelRunner, Runtime
-<<<<<<< HEAD
-from openpilot.selfdrive.modeld.constants import T_IDXS
-from openpilot.selfdrive.controls.lib.lateral_planner import TRAJECTORY_SIZE
-from openpilot.selfdrive.modeld.models.commonmodel_pyx import ModelFrame, CLContext
-from openpilot.selfdrive.modeld.models.driving_pyx import (
-  PublishState, create_model_msg, create_pose_msg,
-  FEATURE_LEN, HISTORY_BUFFER_LEN, DESIRE_LEN, TRAFFIC_CONVENTION_LEN, NAV_FEATURE_LEN, NAV_INSTRUCTION_LEN,
-  LAT_PLANNER_STATE_LEN, OUTPUT_SIZE, NET_OUTPUT_SIZE, MODEL_FREQ)
-=======
 from openpilot.selfdrive.modeld.parse_model_outputs import Parser
 from openpilot.selfdrive.modeld.fill_model_msg import fill_model_msg, fill_pose_msg, PublishState
 from openpilot.selfdrive.modeld.constants import ModelConstants
 from openpilot.selfdrive.modeld.models.commonmodel_pyx import ModelFrame, CLContext
->>>>>>> 2338f76f
 
 MODEL_PATHS = {
   ModelRunner.THNEED: Path(__file__).parent / 'models/supercombo.thneed',
@@ -60,20 +50,12 @@
     self.wide_frame = ModelFrame(context)
     self.prev_desire = np.zeros(ModelConstants.DESIRE_LEN, dtype=np.float32)
     self.inputs = {
-<<<<<<< HEAD
-      'desire': np.zeros(DESIRE_LEN * (HISTORY_BUFFER_LEN+1), dtype=np.float32),
-      'traffic_convention': np.zeros(TRAFFIC_CONVENTION_LEN, dtype=np.float32),
-      'lat_planner_state': np.zeros(LAT_PLANNER_STATE_LEN, dtype=np.float32),
-      'nav_features': np.zeros(NAV_FEATURE_LEN, dtype=np.float32),
-      'nav_instructions': np.zeros(NAV_INSTRUCTION_LEN, dtype=np.float32),
-      'features_buffer': np.zeros(HISTORY_BUFFER_LEN * FEATURE_LEN, dtype=np.float32),
-=======
       'desire': np.zeros(ModelConstants.DESIRE_LEN * (ModelConstants.HISTORY_BUFFER_LEN+1), dtype=np.float32),
       'traffic_convention': np.zeros(ModelConstants.TRAFFIC_CONVENTION_LEN, dtype=np.float32),
+      'lat_planner_state': np.zeros(ModelConstants.LAT_PLANNER_STATE_LEN, dtype=np.float32),
       'nav_features': np.zeros(ModelConstants.NAV_FEATURE_LEN, dtype=np.float32),
       'nav_instructions': np.zeros(ModelConstants.NAV_INSTRUCTION_LEN, dtype=np.float32),
       'features_buffer': np.zeros(ModelConstants.HISTORY_BUFFER_LEN * ModelConstants.FEATURE_LEN, dtype=np.float32),
->>>>>>> 2338f76f
     }
 
     with open(METADATA_PATH, 'rb') as f:
@@ -115,22 +97,13 @@
       return None
 
     self.model.execute()
-<<<<<<< HEAD
-    self.inputs['features_buffer'][:-FEATURE_LEN] = self.inputs['features_buffer'][FEATURE_LEN:]
-    # TODO: self.output should be cast to the modeld output struct then these 2 tricky slicings can be removed
-    self.inputs['features_buffer'][-FEATURE_LEN:] = self.output[OUTPUT_SIZE:OUTPUT_SIZE+FEATURE_LEN]
-    lat_planning_output = self.output[OUTPUT_SIZE-2*LAT_PLANNER_STATE_LEN*TRAJECTORY_SIZE:OUTPUT_SIZE-LAT_PLANNER_STATE_LEN*TRAJECTORY_SIZE]
-    lat_planning_output = lat_planning_output.reshape((TRAJECTORY_SIZE, LAT_PLANNER_STATE_LEN))
-    self.inputs['lat_planner_state'][2] = interp(DT_MDL, T_IDXS, lat_planning_output[:, 2])
-    self.inputs['lat_planner_state'][3] = interp(DT_MDL, T_IDXS, lat_planning_output[:, 3])
-    return self.output
-=======
     outputs = self.parser.parse_outputs(self.slice_outputs(self.output))
 
     self.inputs['features_buffer'][:-ModelConstants.FEATURE_LEN] = self.inputs['features_buffer'][ModelConstants.FEATURE_LEN:]
     self.inputs['features_buffer'][-ModelConstants.FEATURE_LEN:] = outputs['hidden_state'][0, :]
+    self.inputs['lat_planner_state'][2] = interp(DT_MDL, ModelConstants.T_IDXS, outputs['lat_planner_solution'][0, :, 2])
+    self.inputs['lat_planner_state'][3] = interp(DT_MDL, ModelConstants.T_IDXS, outputs['lat_planner_solution'][0, :, 3])
     return outputs
->>>>>>> 2338f76f
 
 
 def main():
