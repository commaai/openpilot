#!/usr/bin/env python3
import os
from openpilot.system.hardware import TICI
from tinygrad.tensor import Tensor
from tinygrad.dtype import dtypes
if TICI:
  from openpilot.selfdrive.modeld.runners.tinygrad_helpers import qcom_tensor_from_opencl_address
  os.environ['QCOM'] = '1'
else:
  os.environ['LLVM'] = '1'
import time
import pickle
import numpy as np
import cereal.messaging as messaging
from cereal import car, log
from pathlib import Path
from setproctitle import setproctitle
from cereal.messaging import PubMaster, SubMaster
from msgq.visionipc import VisionIpcClient, VisionStreamType, VisionBuf
from opendbc.car.car_helpers import get_demo_car_params
from openpilot.common.swaglog import cloudlog
from openpilot.common.params import Params
from openpilot.common.filter_simple import FirstOrderFilter
from openpilot.common.realtime import config_realtime_process, DT_MDL
from openpilot.common.transformations.camera import DEVICE_CAMERAS
from openpilot.common.transformations.model import get_warp_matrix
from openpilot.system import sentry
from openpilot.selfdrive.controls.lib.desire_helper import DesireHelper
from openpilot.selfdrive.controls.lib.drive_helpers import get_accel_from_plan
from openpilot.selfdrive.modeld.parse_model_outputs import Parser
from openpilot.selfdrive.modeld.fill_model_msg import fill_model_msg, fill_pose_msg, PublishState
from openpilot.selfdrive.modeld.constants import ModelConstants, Plan
from openpilot.selfdrive.modeld.models.commonmodel_pyx import DrivingModelFrame, CLContext




PROCESS_NAME = "selfdrive.modeld.modeld"
SEND_RAW_PRED = os.getenv('SEND_RAW_PRED')

VISION_PKL_PATH = Path(__file__).parent / 'models/driving_vision_tinygrad.pkl'
POLICY_PKL_PATH = Path(__file__).parent / 'models/driving_policy_tinygrad.pkl'
VISION_METADATA_PATH = Path(__file__).parent / 'models/driving_vision_metadata.pkl'
POLICY_METADATA_PATH = Path(__file__).parent / 'models/driving_policy_metadata.pkl'

LAT_SMOOTH_SECONDS = 0.0
LONG_SMOOTH_SECONDS = 0.0

def smooth_value(val, prev_val, tau):
  alpha = 1 - np.exp(-DT_MDL / tau) if tau > 0 else 1
  return alpha * val + (1 - alpha) * prev_val


def get_action_from_model(model_output: dict[str, np.ndarray], prev_action: log.ModelDataV2.Action,
                          lat_action_t: float, long_action_t: float,) -> log.ModelDataV2.Action:
    plan = model_output['plan'][0]
    desired_accel, should_stop = get_accel_from_plan(plan[:,Plan.VELOCITY][:,0],
                                                     plan[:,Plan.ACCELERATION][:,0],
                                                     ModelConstants.T_IDXS,
                                                     action_t=long_action_t)
    desired_accel = smooth_value(desired_accel, prev_action.desiredAcceleration, LONG_SMOOTH_SECONDS)

    desired_curvature = model_output['desired_curvature'][0, 0]
    desired_curvature = smooth_value(desired_curvature, prev_action.desiredCurvature, LAT_SMOOTH_SECONDS)

    return log.ModelDataV2.Action(desiredCurvature=float(desired_curvature),
                                  desiredAcceleration=float(desired_accel),
                                  shouldStop=bool(should_stop))

class FrameMeta:
  frame_id: int = 0
  timestamp_sof: int = 0
  timestamp_eof: int = 0

  def __init__(self, vipc=None):
    if vipc is not None:
      self.frame_id, self.timestamp_sof, self.timestamp_eof = vipc.frame_id, vipc.timestamp_sof, vipc.timestamp_eof

class ModelState:
  frames: dict[str, DrivingModelFrame]
  inputs: dict[str, np.ndarray]
  output: np.ndarray
  prev_desire: np.ndarray  # for tracking the rising edge of the pulse

  def __init__(self, context: CLContext):
    self.frames = {
      'input_imgs': DrivingModelFrame(context, ModelConstants.TEMPORAL_SKIP),
      'big_input_imgs': DrivingModelFrame(context, ModelConstants.TEMPORAL_SKIP)
    }
    self.prev_desire = np.zeros(ModelConstants.DESIRE_LEN, dtype=np.float32)

    self.full_features_buffer = np.zeros((1, ModelConstants.FULL_HISTORY_BUFFER_LEN,  ModelConstants.FEATURE_LEN), dtype=np.float32)
    self.full_desire = np.zeros((1, ModelConstants.FULL_HISTORY_BUFFER_LEN, ModelConstants.DESIRE_LEN), dtype=np.float32)
    self.full_prev_desired_curv = np.zeros((1, ModelConstants.FULL_HISTORY_BUFFER_LEN, ModelConstants.PREV_DESIRED_CURV_LEN), dtype=np.float32)
    self.temporal_idxs = slice(-1-(ModelConstants.TEMPORAL_SKIP*(ModelConstants.INPUT_HISTORY_BUFFER_LEN-1)), None, ModelConstants.TEMPORAL_SKIP)

    # policy inputs
    self.numpy_inputs = {
      'desire': np.zeros((1, ModelConstants.INPUT_HISTORY_BUFFER_LEN, ModelConstants.DESIRE_LEN), dtype=np.float32),
      'traffic_convention': np.zeros((1, ModelConstants.TRAFFIC_CONVENTION_LEN), dtype=np.float32),
      'lateral_control_params': np.zeros((1, ModelConstants.LATERAL_CONTROL_PARAMS_LEN), dtype=np.float32),
      'prev_desired_curv': np.zeros((1, ModelConstants.INPUT_HISTORY_BUFFER_LEN, ModelConstants.PREV_DESIRED_CURV_LEN), dtype=np.float32),
      'features_buffer': np.zeros((1, ModelConstants.INPUT_HISTORY_BUFFER_LEN,  ModelConstants.FEATURE_LEN), dtype=np.float32),
    }

    with open(VISION_METADATA_PATH, 'rb') as f:
      vision_metadata = pickle.load(f)
      self.vision_input_shapes =  vision_metadata['input_shapes']
      self.vision_output_slices = vision_metadata['output_slices']
      vision_output_size = vision_metadata['output_shapes']['outputs'][1]

    with open(POLICY_METADATA_PATH, 'rb') as f:
      policy_metadata = pickle.load(f)
      self.policy_input_shapes =  policy_metadata['input_shapes']
      self.policy_output_slices = policy_metadata['output_slices']
      policy_output_size = policy_metadata['output_shapes']['outputs'][1]

    # img buffers are managed in openCL transform code
    self.vision_inputs: dict[str, Tensor] = {}
    self.vision_output = np.zeros(vision_output_size, dtype=np.float32)
    self.policy_inputs = {k: Tensor(v, device='NPY').realize() for k,v in self.numpy_inputs.items()}
    self.policy_output = np.zeros(policy_output_size, dtype=np.float32)
    self.parser = Parser()

    with open(VISION_PKL_PATH, "rb") as f:
      self.vision_run = pickle.load(f)

    with open(POLICY_PKL_PATH, "rb") as f:
      self.policy_run = pickle.load(f)

  def slice_outputs(self, model_outputs: np.ndarray, output_slices: dict[str, slice]) -> dict[str, np.ndarray]:
    parsed_model_outputs = {k: model_outputs[np.newaxis, v] for k,v in output_slices.items()}
    return parsed_model_outputs

  def run(self, buf: VisionBuf, wbuf: VisionBuf, transform: np.ndarray, transform_wide: np.ndarray,
                inputs: dict[str, np.ndarray], prepare_only: bool) -> dict[str, np.ndarray] | None:
    # Model decides when action is completed, so desire input is just a pulse triggered on rising edge
    inputs['desire'][0] = 0
    new_desire = np.where(inputs['desire'] - self.prev_desire > .99, inputs['desire'], 0)
    self.prev_desire[:] = inputs['desire']

    self.full_desire[0,:-1] = self.full_desire[0,1:]
    self.full_desire[0,-1] = new_desire
    self.numpy_inputs['desire'][:] = self.full_desire.reshape((1,ModelConstants.INPUT_HISTORY_BUFFER_LEN,ModelConstants.TEMPORAL_SKIP,-1)).max(axis=2)

    self.numpy_inputs['traffic_convention'][:] = inputs['traffic_convention']
    self.numpy_inputs['lateral_control_params'][:] = inputs['lateral_control_params']
    imgs_cl = {'input_imgs': self.frames['input_imgs'].prepare(buf, transform.flatten()),
               'big_input_imgs': self.frames['big_input_imgs'].prepare(wbuf, transform_wide.flatten())}

    if TICI:
      # The imgs tensors are backed by opencl memory, only need init once
      for key in imgs_cl:
        if key not in self.vision_inputs:
          self.vision_inputs[key] = qcom_tensor_from_opencl_address(imgs_cl[key].mem_address, self.vision_input_shapes[key], dtype=dtypes.uint8)
    else:
      for key in imgs_cl:
        frame_input = self.frames[key].buffer_from_cl(imgs_cl[key]).reshape(self.vision_input_shapes[key])
        self.vision_inputs[key] = Tensor(frame_input, dtype=dtypes.uint8).realize()

    if prepare_only:
      return None

    self.vision_output = self.vision_run(**self.vision_inputs).numpy().flatten()
    vision_outputs_dict = self.parser.parse_vision_outputs(self.slice_outputs(self.vision_output, self.vision_output_slices))

    self.full_features_buffer[0,:-1] = self.full_features_buffer[0,1:]
    self.full_features_buffer[0,-1] = vision_outputs_dict['hidden_state'][0, :]
    self.numpy_inputs['features_buffer'][:] = self.full_features_buffer[0, self.temporal_idxs]

    self.policy_output = self.policy_run(**self.policy_inputs).numpy().flatten()
    policy_outputs_dict = self.parser.parse_policy_outputs(self.slice_outputs(self.policy_output, self.policy_output_slices))

    # TODO model only uses last value now
    self.full_prev_desired_curv[0,:-1] = self.full_prev_desired_curv[0,1:]
    self.full_prev_desired_curv[0,-1,:] = policy_outputs_dict['desired_curvature'][0, :]
    self.numpy_inputs['prev_desired_curv'][:] = self.full_prev_desired_curv[0, self.temporal_idxs]

    combined_outputs_dict = {**vision_outputs_dict, **policy_outputs_dict}
    if SEND_RAW_PRED:
      combined_outputs_dict['raw_pred'] = np.concatenate([self.vision_output.copy(), self.policy_output.copy()])

    return combined_outputs_dict


def main(demo=False):
  cloudlog.warning("modeld init")

  sentry.set_tag("daemon", PROCESS_NAME)
  cloudlog.bind(daemon=PROCESS_NAME)
  setproctitle(PROCESS_NAME)
  config_realtime_process(7, 54)

  cloudlog.warning("setting up CL context")
  cl_context = CLContext()
  cloudlog.warning("CL context ready; loading model")
  model = ModelState(cl_context)
  cloudlog.warning("models loaded, modeld starting")

  # visionipc clients
  while True:
    available_streams = VisionIpcClient.available_streams("camerad", block=False)
    if available_streams:
      use_extra_client = VisionStreamType.VISION_STREAM_WIDE_ROAD in available_streams and VisionStreamType.VISION_STREAM_ROAD in available_streams
      main_wide_camera = VisionStreamType.VISION_STREAM_ROAD not in available_streams
      break
    time.sleep(.1)

  vipc_client_main_stream = VisionStreamType.VISION_STREAM_WIDE_ROAD if main_wide_camera else VisionStreamType.VISION_STREAM_ROAD
  vipc_client_main = VisionIpcClient("camerad", vipc_client_main_stream, True, cl_context)
  vipc_client_extra = VisionIpcClient("camerad", VisionStreamType.VISION_STREAM_WIDE_ROAD, False, cl_context)
  cloudlog.warning(f"vision stream set up, main_wide_camera: {main_wide_camera}, use_extra_client: {use_extra_client}")

  while not vipc_client_main.connect(False):
    time.sleep(0.1)
  while use_extra_client and not vipc_client_extra.connect(False):
    time.sleep(0.1)

  cloudlog.warning(f"connected main cam with buffer size: {vipc_client_main.buffer_len} ({vipc_client_main.width} x {vipc_client_main.height})")
  if use_extra_client:
    cloudlog.warning(f"connected extra cam with buffer size: {vipc_client_extra.buffer_len} ({vipc_client_extra.width} x {vipc_client_extra.height})")

  # messaging
  pm = PubMaster(["modelV2", "drivingModelData", "cameraOdometry"])
  sm = SubMaster(["deviceState", "carState", "roadCameraState", "liveCalibration", "driverMonitoringState", "carControl", "liveDelay"])

  publish_state = PublishState()
  params = Params()

  # setup filter to track dropped frames
  frame_dropped_filter = FirstOrderFilter(0., 10., 1. / ModelConstants.MODEL_FREQ)
  frame_id = 0
  last_vipc_frame_id = 0
  run_count = 0

  model_transform_main = np.zeros((3, 3), dtype=np.float32)
  model_transform_extra = np.zeros((3, 3), dtype=np.float32)
  live_calib_seen = False
  buf_main, buf_extra = None, None
  meta_main = FrameMeta()
  meta_extra = FrameMeta()


  if demo:
    CP = get_demo_car_params()
  else:
    CP = messaging.log_from_bytes(params.get("CarParams", block=True), car.CarParams)
  cloudlog.info("modeld got CarParams: %s", CP.brand)

<<<<<<< HEAD
=======
  # TODO this needs more thought, use .2s extra for now to estimate other delays
  # TODO Move smooth seconds to action function
  lat_delay = CP.steerActuatorDelay + .2 + LAT_SMOOTH_SECONDS
  long_delay = CP.longitudinalActuatorDelay + LONG_SMOOTH_SECONDS
  prev_action = log.ModelDataV2.Action()

>>>>>>> 15326c2d
  DH = DesireHelper()

  while True:
    # Keep receiving frames until we are at least 1 frame ahead of previous extra frame
    while meta_main.timestamp_sof < meta_extra.timestamp_sof + 25000000:
      buf_main = vipc_client_main.recv()
      meta_main = FrameMeta(vipc_client_main)
      if buf_main is None:
        break

    if buf_main is None:
      cloudlog.debug("vipc_client_main no frame")
      continue

    if use_extra_client:
      # Keep receiving extra frames until frame id matches main camera
      while True:
        buf_extra = vipc_client_extra.recv()
        meta_extra = FrameMeta(vipc_client_extra)
        if buf_extra is None or meta_main.timestamp_sof < meta_extra.timestamp_sof + 25000000:
          break

      if buf_extra is None:
        cloudlog.debug("vipc_client_extra no frame")
        continue

      if abs(meta_main.timestamp_sof - meta_extra.timestamp_sof) > 10000000:
        cloudlog.error(f"frames out of sync! main: {meta_main.frame_id} ({meta_main.timestamp_sof / 1e9:.5f}),\
                         extra: {meta_extra.frame_id} ({meta_extra.timestamp_sof / 1e9:.5f})")

    else:
      # Use single camera
      buf_extra = buf_main
      meta_extra = meta_main

    sm.update(0)
    desire = DH.desire
    is_rhd = sm["driverMonitoringState"].isRHD
    frame_id = sm["roadCameraState"].frameId
    v_ego = max(sm["carState"].vEgo, 0.)
<<<<<<< HEAD
    steer_delay = sm["liveDelay"].lateralDelay
    lateral_control_params = np.array([v_ego, steer_delay], dtype=np.float32)
=======
    lateral_control_params = np.array([v_ego, lat_delay], dtype=np.float32)
>>>>>>> 15326c2d
    if sm.updated["liveCalibration"] and sm.seen['roadCameraState'] and sm.seen['deviceState']:
      device_from_calib_euler = np.array(sm["liveCalibration"].rpyCalib, dtype=np.float32)
      dc = DEVICE_CAMERAS[(str(sm['deviceState'].deviceType), str(sm['roadCameraState'].sensor))]
      model_transform_main = get_warp_matrix(device_from_calib_euler, dc.ecam.intrinsics if main_wide_camera else dc.fcam.intrinsics, False).astype(np.float32)
      model_transform_extra = get_warp_matrix(device_from_calib_euler, dc.ecam.intrinsics, True).astype(np.float32)
      live_calib_seen = True

    traffic_convention = np.zeros(2)
    traffic_convention[int(is_rhd)] = 1

    vec_desire = np.zeros(ModelConstants.DESIRE_LEN, dtype=np.float32)
    if desire >= 0 and desire < ModelConstants.DESIRE_LEN:
      vec_desire[desire] = 1

    # tracked dropped frames
    vipc_dropped_frames = max(0, meta_main.frame_id - last_vipc_frame_id - 1)
    frames_dropped = frame_dropped_filter.update(min(vipc_dropped_frames, 10))
    if run_count < 10: # let frame drops warm up
      frame_dropped_filter.x = 0.
      frames_dropped = 0.
    run_count = run_count + 1

    frame_drop_ratio = frames_dropped / (1 + frames_dropped)
    prepare_only = vipc_dropped_frames > 0
    if prepare_only:
      cloudlog.error(f"skipping model eval. Dropped {vipc_dropped_frames} frames")

    inputs:dict[str, np.ndarray] = {
      'desire': vec_desire,
      'traffic_convention': traffic_convention,
      'lateral_control_params': lateral_control_params,
      }

    mt1 = time.perf_counter()
    model_output = model.run(buf_main, buf_extra, model_transform_main, model_transform_extra, inputs, prepare_only)
    mt2 = time.perf_counter()
    model_execution_time = mt2 - mt1

    if model_output is not None:
      modelv2_send = messaging.new_message('modelV2')
      drivingdata_send = messaging.new_message('drivingModelData')
      posenet_send = messaging.new_message('cameraOdometry')

      action = get_action_from_model(model_output, prev_action, lat_delay + DT_MDL, long_delay + DT_MDL)
      fill_model_msg(drivingdata_send, modelv2_send, model_output, action,
                     publish_state, meta_main.frame_id, meta_extra.frame_id, frame_id,
                     frame_drop_ratio, meta_main.timestamp_eof, model_execution_time, live_calib_seen)

      desire_state = modelv2_send.modelV2.meta.desireState
      l_lane_change_prob = desire_state[log.Desire.laneChangeLeft]
      r_lane_change_prob = desire_state[log.Desire.laneChangeRight]
      lane_change_prob = l_lane_change_prob + r_lane_change_prob
      DH.update(sm['carState'], sm['carControl'].latActive, lane_change_prob)
      modelv2_send.modelV2.meta.laneChangeState = DH.lane_change_state
      modelv2_send.modelV2.meta.laneChangeDirection = DH.lane_change_direction
      drivingdata_send.drivingModelData.meta.laneChangeState = DH.lane_change_state
      drivingdata_send.drivingModelData.meta.laneChangeDirection = DH.lane_change_direction

      fill_pose_msg(posenet_send, model_output, meta_main.frame_id, vipc_dropped_frames, meta_main.timestamp_eof, live_calib_seen)
      pm.send('modelV2', modelv2_send)
      pm.send('drivingModelData', drivingdata_send)
      pm.send('cameraOdometry', posenet_send)
    last_vipc_frame_id = meta_main.frame_id


if __name__ == "__main__":
  try:
    import argparse
    parser = argparse.ArgumentParser()
    parser.add_argument('--demo', action='store_true', help='A boolean for demo mode.')
    args = parser.parse_args()
    main(demo=args.demo)
  except KeyboardInterrupt:
    cloudlog.warning(f"child {PROCESS_NAME} got SIGINT")
  except Exception:
    sentry.capture_exception()
    raise<|MERGE_RESOLUTION|>--- conflicted
+++ resolved
@@ -247,15 +247,11 @@
     CP = messaging.log_from_bytes(params.get("CarParams", block=True), car.CarParams)
   cloudlog.info("modeld got CarParams: %s", CP.brand)
 
-<<<<<<< HEAD
-=======
   # TODO this needs more thought, use .2s extra for now to estimate other delays
   # TODO Move smooth seconds to action function
-  lat_delay = CP.steerActuatorDelay + .2 + LAT_SMOOTH_SECONDS
   long_delay = CP.longitudinalActuatorDelay + LONG_SMOOTH_SECONDS
   prev_action = log.ModelDataV2.Action()
 
->>>>>>> 15326c2d
   DH = DesireHelper()
 
   while True:
@@ -296,12 +292,8 @@
     is_rhd = sm["driverMonitoringState"].isRHD
     frame_id = sm["roadCameraState"].frameId
     v_ego = max(sm["carState"].vEgo, 0.)
-<<<<<<< HEAD
-    steer_delay = sm["liveDelay"].lateralDelay
-    lateral_control_params = np.array([v_ego, steer_delay], dtype=np.float32)
-=======
+    lat_delay = sm["liveDelay"].lateralDelay + LAT_SMOOTH_SECONDS
     lateral_control_params = np.array([v_ego, lat_delay], dtype=np.float32)
->>>>>>> 15326c2d
     if sm.updated["liveCalibration"] and sm.seen['roadCameraState'] and sm.seen['deviceState']:
       device_from_calib_euler = np.array(sm["liveCalibration"].rpyCalib, dtype=np.float32)
       dc = DEVICE_CAMERAS[(str(sm['deviceState'].deviceType), str(sm['roadCameraState'].sensor))]
