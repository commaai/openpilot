#!/usr/bin/env python3
import os
import time
import pickle
import numpy as np
import cereal.messaging as messaging
from cereal import car, log
from pathlib import Path
from setproctitle import setproctitle
from cereal.messaging import PubMaster, SubMaster
from cereal.visionipc import VisionIpcClient, VisionStreamType, VisionBuf
from openpilot.common.swaglog import cloudlog
from openpilot.common.params import Params
from openpilot.common.filter_simple import FirstOrderFilter
from openpilot.common.realtime import config_realtime_process
from openpilot.common.transformations.camera import DEVICE_CAMERAS
from openpilot.common.transformations.model import get_warp_matrix
from openpilot.selfdrive import sentry
from openpilot.selfdrive.car.car_helpers import get_demo_car_params
from openpilot.selfdrive.controls.lib.desire_helper import DesireHelper
from openpilot.selfdrive.modeld.runners import ModelRunner, Runtime
from openpilot.selfdrive.modeld.parse_model_outputs import Parser
from openpilot.selfdrive.modeld.fill_model_msg import fill_model_msg, fill_pose_msg, PublishState
from openpilot.selfdrive.modeld.constants import ModelConstants
from openpilot.selfdrive.modeld.models.commonmodel_pyx import ModelFrame, CLContext

PROCESS_NAME = "selfdrive.modeld.modeld"
SEND_RAW_PRED = os.getenv('SEND_RAW_PRED')

MODEL_PATHS = {
  ModelRunner.THNEED: Path(__file__).parent / 'models/supercombo.thneed',
  ModelRunner.ONNX: Path(__file__).parent / 'models/supercombo.onnx'}

METADATA_PATH = Path(__file__).parent / 'models/supercombo_metadata.pkl'

class FrameMeta:
  frame_id: int = 0
  timestamp_sof: int = 0
  timestamp_eof: int = 0

  def __init__(self, vipc=None):
    if vipc is not None:
      self.frame_id, self.timestamp_sof, self.timestamp_eof = vipc.frame_id, vipc.timestamp_sof, vipc.timestamp_eof

class ModelState:
  frame: ModelFrame
  wide_frame: ModelFrame
  inputs: dict[str, np.ndarray]
  output: np.ndarray
  prev_desire: np.ndarray  # for tracking the rising edge of the pulse
  model: ModelRunner

  def __init__(self, context: CLContext):
    self.frame = ModelFrame(context)
    self.wide_frame = ModelFrame(context)
    self.prev_desire = np.zeros(ModelConstants.DESIRE_LEN, dtype=np.float32)
    self.inputs = {
      'desire': np.zeros(ModelConstants.DESIRE_LEN * (ModelConstants.HISTORY_BUFFER_LEN+1), dtype=np.float32),
      'traffic_convention': np.zeros(ModelConstants.TRAFFIC_CONVENTION_LEN, dtype=np.float32),
      'lateral_control_params': np.zeros(ModelConstants.LATERAL_CONTROL_PARAMS_LEN, dtype=np.float32),
      'prev_desired_curv': np.zeros(ModelConstants.PREV_DESIRED_CURV_LEN * (ModelConstants.HISTORY_BUFFER_LEN+1), dtype=np.float32),
      'features_buffer': np.zeros(ModelConstants.HISTORY_BUFFER_LEN * ModelConstants.FEATURE_LEN, dtype=np.float32),
      'radar_tracks': np.zeros(ModelConstants.RADAR_TRACKS_LEN * ModelConstants.RADAR_TRACKS_WIDTH, dtype=np.float32),
    }

    with open(METADATA_PATH, 'rb') as f:
      model_metadata = pickle.load(f)

    self.output_slices = model_metadata['output_slices']
    net_output_size = model_metadata['output_shapes']['outputs'][1]
    self.output = np.zeros(net_output_size, dtype=np.float32)
    self.parser = Parser()

    self.model = ModelRunner(MODEL_PATHS, self.output, Runtime.GPU, False, context)
    self.model.addInput("input_imgs", None)
    self.model.addInput("big_input_imgs", None)
    for k,v in self.inputs.items():
      self.model.addInput(k, v)

  def slice_outputs(self, model_outputs: np.ndarray) -> dict[str, np.ndarray]:
    parsed_model_outputs = {k: model_outputs[np.newaxis, v] for k,v in self.output_slices.items()}
    if SEND_RAW_PRED:
      parsed_model_outputs['raw_pred'] = model_outputs.copy()
    return parsed_model_outputs

  def run(self, buf: VisionBuf, wbuf: VisionBuf, transform: np.ndarray, transform_wide: np.ndarray,
                inputs: dict[str, np.ndarray], prepare_only: bool) -> dict[str, np.ndarray] | None:
    # Model decides when action is completed, so desire input is just a pulse triggered on rising edge
    inputs['desire'][0] = 0
    self.inputs['desire'][:-ModelConstants.DESIRE_LEN] = self.inputs['desire'][ModelConstants.DESIRE_LEN:]
    self.inputs['desire'][-ModelConstants.DESIRE_LEN:] = np.where(inputs['desire'] - self.prev_desire > .99, inputs['desire'], 0)
    self.prev_desire[:] = inputs['desire']

    self.inputs['traffic_convention'][:] = inputs['traffic_convention']
    self.inputs['lateral_control_params'][:] = inputs['lateral_control_params']
<<<<<<< HEAD
    self.inputs['nav_features'][:] = inputs['nav_features']
    self.inputs['nav_instructions'][:] = inputs['nav_instructions']
    self.inputs['radar_tracks'][:] = inputs['radar_tracks']
=======
>>>>>>> c1edc090

    # if getCLBuffer is not None, frame will be None
    self.model.setInputBuffer("input_imgs", self.frame.prepare(buf, transform.flatten(), self.model.getCLBuffer("input_imgs")))
    if wbuf is not None:
      self.model.setInputBuffer("big_input_imgs", self.wide_frame.prepare(wbuf, transform_wide.flatten(), self.model.getCLBuffer("big_input_imgs")))

    if prepare_only:
      return None

    self.model.execute()
    outputs = self.parser.parse_outputs(self.slice_outputs(self.output))

    self.inputs['features_buffer'][:-ModelConstants.FEATURE_LEN] = self.inputs['features_buffer'][ModelConstants.FEATURE_LEN:]
    self.inputs['features_buffer'][-ModelConstants.FEATURE_LEN:] = outputs['hidden_state'][0, :]
    self.inputs['prev_desired_curv'][:-ModelConstants.PREV_DESIRED_CURV_LEN] = self.inputs['prev_desired_curv'][ModelConstants.PREV_DESIRED_CURV_LEN:]
    self.inputs['prev_desired_curv'][-ModelConstants.PREV_DESIRED_CURV_LEN:] = outputs['desired_curvature'][0, :]
    return outputs


def main(demo=False):
  cloudlog.warning("modeld init")

  sentry.set_tag("daemon", PROCESS_NAME)
  cloudlog.bind(daemon=PROCESS_NAME)
  setproctitle(PROCESS_NAME)
  config_realtime_process(7, 54)

  cloudlog.warning("setting up CL context")
  cl_context = CLContext()
  cloudlog.warning("CL context ready; loading model")
  model = ModelState(cl_context)
  cloudlog.warning("models loaded, modeld starting")

  # visionipc clients
  while True:
    available_streams = VisionIpcClient.available_streams("camerad", block=False)
    if available_streams:
      use_extra_client = VisionStreamType.VISION_STREAM_WIDE_ROAD in available_streams and VisionStreamType.VISION_STREAM_ROAD in available_streams
      main_wide_camera = VisionStreamType.VISION_STREAM_ROAD not in available_streams
      break
    time.sleep(.1)

  vipc_client_main_stream = VisionStreamType.VISION_STREAM_WIDE_ROAD if main_wide_camera else VisionStreamType.VISION_STREAM_ROAD
  vipc_client_main = VisionIpcClient("camerad", vipc_client_main_stream, True, cl_context)
  vipc_client_extra = VisionIpcClient("camerad", VisionStreamType.VISION_STREAM_WIDE_ROAD, False, cl_context)
  cloudlog.warning(f"vision stream set up, main_wide_camera: {main_wide_camera}, use_extra_client: {use_extra_client}")

  while not vipc_client_main.connect(False):
    time.sleep(0.1)
  while use_extra_client and not vipc_client_extra.connect(False):
    time.sleep(0.1)

  cloudlog.warning(f"connected main cam with buffer size: {vipc_client_main.buffer_len} ({vipc_client_main.width} x {vipc_client_main.height})")
  if use_extra_client:
    cloudlog.warning(f"connected extra cam with buffer size: {vipc_client_extra.buffer_len} ({vipc_client_extra.width} x {vipc_client_extra.height})")

  # messaging
  pm = PubMaster(["modelV2", "cameraOdometry"])
<<<<<<< HEAD
  sm = SubMaster(["deviceState", "carState", "roadCameraState", "liveCalibration", "driverMonitoringState", "navModel", "navInstruction", "carControl", "liveTracks"])
=======
  sm = SubMaster(["deviceState", "carState", "roadCameraState", "liveCalibration", "driverMonitoringState", "carControl"])
>>>>>>> c1edc090

  publish_state = PublishState()
  params = Params()

  # setup filter to track dropped frames
  frame_dropped_filter = FirstOrderFilter(0., 10., 1. / ModelConstants.MODEL_FREQ)
  frame_id = 0
  last_vipc_frame_id = 0
  run_count = 0

  model_transform_main = np.zeros((3, 3), dtype=np.float32)
  model_transform_extra = np.zeros((3, 3), dtype=np.float32)
  live_calib_seen = False
  buf_main, buf_extra = None, None
  meta_main = FrameMeta()
  meta_extra = FrameMeta()


  if demo:
    CP = get_demo_car_params()
  else:
    with car.CarParams.from_bytes(params.get("CarParams", block=True)) as msg:
      CP = msg
  cloudlog.info("modeld got CarParams: %s", CP.carName)

  # TODO this needs more thought, use .2s extra for now to estimate other delays
  steer_delay = CP.steerActuatorDelay + .2

  DH = DesireHelper()

  while True:
    # Keep receiving frames until we are at least 1 frame ahead of previous extra frame
    while meta_main.timestamp_sof < meta_extra.timestamp_sof + 25000000:
      buf_main = vipc_client_main.recv()
      meta_main = FrameMeta(vipc_client_main)
      if buf_main is None:
        break

    if buf_main is None:
      cloudlog.debug("vipc_client_main no frame")
      continue

    if use_extra_client:
      # Keep receiving extra frames until frame id matches main camera
      while True:
        buf_extra = vipc_client_extra.recv()
        meta_extra = FrameMeta(vipc_client_extra)
        if buf_extra is None or meta_main.timestamp_sof < meta_extra.timestamp_sof + 25000000:
          break

      if buf_extra is None:
        cloudlog.debug("vipc_client_extra no frame")
        continue

      if abs(meta_main.timestamp_sof - meta_extra.timestamp_sof) > 10000000:
        cloudlog.error("frames out of sync! main: {} ({:.5f}), extra: {} ({:.5f})".format(
          meta_main.frame_id, meta_main.timestamp_sof / 1e9,
          meta_extra.frame_id, meta_extra.timestamp_sof / 1e9))

    else:
      # Use single camera
      buf_extra = buf_main
      meta_extra = meta_main

    sm.update(0)
    desire = DH.desire
    is_rhd = sm["driverMonitoringState"].isRHD
    frame_id = sm["roadCameraState"].frameId
    lateral_control_params = np.array([sm["carState"].vEgo, steer_delay], dtype=np.float32)
    if sm.updated["liveCalibration"] and sm.seen['roadCameraState'] and sm.seen['deviceState']:
      device_from_calib_euler = np.array(sm["liveCalibration"].rpyCalib, dtype=np.float32)
      dc = DEVICE_CAMERAS[(str(sm['deviceState'].deviceType), str(sm['roadCameraState'].sensor))]
      model_transform_main = get_warp_matrix(device_from_calib_euler, dc.ecam.intrinsics if main_wide_camera else dc.fcam.intrinsics, False).astype(np.float32)
      model_transform_extra = get_warp_matrix(device_from_calib_euler, dc.ecam.intrinsics, True).astype(np.float32)
      live_calib_seen = True

    traffic_convention = np.zeros(2)
    traffic_convention[int(is_rhd)] = 1

    vec_desire = np.zeros(ModelConstants.DESIRE_LEN, dtype=np.float32)
    if desire >= 0 and desire < ModelConstants.DESIRE_LEN:
      vec_desire[desire] = 1

<<<<<<< HEAD
    radar_tracks = np.zeros(ModelConstants.RADAR_TRACKS_LEN * ModelConstants.RADAR_TRACKS_WIDTH, dtype=np.float32)
    if sm.updated["liveTracks"]:
      for i, track in enumerate(sm["liveTracks"].tracks):
        if i >= ModelConstants.RADAR_TRACKS_LEN:
          break
        vec_index = i * ModelConstants.RADAR_TRACKS_WIDTH
        radar_tracks[vec_index:vec_index+ModelConstants.RADAR_TRACKS_WIDTH] = [track.dRel, track.yRel, track.vRel]

    # Enable/disable nav features
    timestamp_llk = sm["navModel"].locationMonoTime
    nav_valid = sm.valid["navModel"] # and (nanos_since_boot() - timestamp_llk < 1e9)
    nav_enabled = nav_valid and params.get_bool("ExperimentalMode")

    if not nav_enabled:
      nav_features[:] = 0
      nav_instructions[:] = 0

    if nav_enabled and sm.updated["navModel"]:
      nav_features = np.array(sm["navModel"].features)

    if nav_enabled and sm.updated["navInstruction"]:
      nav_instructions[:] = 0
      for maneuver in sm["navInstruction"].allManeuvers:
        distance_idx = 25 + int(maneuver.distance / 20)
        direction_idx = 0
        if maneuver.modifier in ("left", "slight left", "sharp left"):
          direction_idx = 1
        if maneuver.modifier in ("right", "slight right", "sharp right"):
          direction_idx = 2
        if 0 <= distance_idx < 50:
          nav_instructions[distance_idx*3 + direction_idx] = 1

=======
>>>>>>> c1edc090
    # tracked dropped frames
    vipc_dropped_frames = max(0, meta_main.frame_id - last_vipc_frame_id - 1)
    frames_dropped = frame_dropped_filter.update(min(vipc_dropped_frames, 10))
    if run_count < 10: # let frame drops warm up
      frame_dropped_filter.x = 0.
      frames_dropped = 0.
    run_count = run_count + 1

    frame_drop_ratio = frames_dropped / (1 + frames_dropped)
    prepare_only = vipc_dropped_frames > 0
    if prepare_only:
      cloudlog.error(f"skipping model eval. Dropped {vipc_dropped_frames} frames")

    inputs:dict[str, np.ndarray] = {
      'desire': vec_desire,
      'traffic_convention': traffic_convention,
      'lateral_control_params': lateral_control_params,
<<<<<<< HEAD
      'radar_tracks': radar_tracks,
      'nav_features': nav_features,
      'nav_instructions': nav_instructions,
    }
=======
      }
>>>>>>> c1edc090

    mt1 = time.perf_counter()
    model_output = model.run(buf_main, buf_extra, model_transform_main, model_transform_extra, inputs, prepare_only)
    mt2 = time.perf_counter()
    model_execution_time = mt2 - mt1

    if model_output is not None:
      modelv2_send = messaging.new_message('modelV2')
      posenet_send = messaging.new_message('cameraOdometry')
      fill_model_msg(modelv2_send, model_output, publish_state, meta_main.frame_id, meta_extra.frame_id, frame_id, frame_drop_ratio,
                      meta_main.timestamp_eof, model_execution_time, live_calib_seen)

      desire_state = modelv2_send.modelV2.meta.desireState
      l_lane_change_prob = desire_state[log.Desire.laneChangeLeft]
      r_lane_change_prob = desire_state[log.Desire.laneChangeRight]
      lane_change_prob = l_lane_change_prob + r_lane_change_prob
      DH.update(sm['carState'], sm['carControl'].latActive, lane_change_prob)
      modelv2_send.modelV2.meta.laneChangeState = DH.lane_change_state
      modelv2_send.modelV2.meta.laneChangeDirection = DH.lane_change_direction

      fill_pose_msg(posenet_send, model_output, meta_main.frame_id, vipc_dropped_frames, meta_main.timestamp_eof, live_calib_seen)
      pm.send('modelV2', modelv2_send)
      pm.send('cameraOdometry', posenet_send)

    last_vipc_frame_id = meta_main.frame_id


if __name__ == "__main__":
  try:
    import argparse
    parser = argparse.ArgumentParser()
    parser.add_argument('--demo', action='store_true', help='A boolean for demo mode.')
    args = parser.parse_args()
    main(demo=args.demo)
  except KeyboardInterrupt:
    cloudlog.warning(f"child {PROCESS_NAME} got SIGINT")
  except Exception:
    sentry.capture_exception()
    raise<|MERGE_RESOLUTION|>--- conflicted
+++ resolved
@@ -93,12 +93,7 @@
 
     self.inputs['traffic_convention'][:] = inputs['traffic_convention']
     self.inputs['lateral_control_params'][:] = inputs['lateral_control_params']
-<<<<<<< HEAD
-    self.inputs['nav_features'][:] = inputs['nav_features']
-    self.inputs['nav_instructions'][:] = inputs['nav_instructions']
     self.inputs['radar_tracks'][:] = inputs['radar_tracks']
-=======
->>>>>>> c1edc090
 
     # if getCLBuffer is not None, frame will be None
     self.model.setInputBuffer("input_imgs", self.frame.prepare(buf, transform.flatten(), self.model.getCLBuffer("input_imgs")))
@@ -157,11 +152,7 @@
 
   # messaging
   pm = PubMaster(["modelV2", "cameraOdometry"])
-<<<<<<< HEAD
-  sm = SubMaster(["deviceState", "carState", "roadCameraState", "liveCalibration", "driverMonitoringState", "navModel", "navInstruction", "carControl", "liveTracks"])
-=======
-  sm = SubMaster(["deviceState", "carState", "roadCameraState", "liveCalibration", "driverMonitoringState", "carControl"])
->>>>>>> c1edc090
+  sm = SubMaster(["deviceState", "carState", "roadCameraState", "liveCalibration", "driverMonitoringState", "carControl", "liveTracks"])
 
   publish_state = PublishState()
   params = Params()
@@ -245,7 +236,6 @@
     if desire >= 0 and desire < ModelConstants.DESIRE_LEN:
       vec_desire[desire] = 1
 
-<<<<<<< HEAD
     radar_tracks = np.zeros(ModelConstants.RADAR_TRACKS_LEN * ModelConstants.RADAR_TRACKS_WIDTH, dtype=np.float32)
     if sm.updated["liveTracks"]:
       for i, track in enumerate(sm["liveTracks"].tracks):
@@ -254,32 +244,6 @@
         vec_index = i * ModelConstants.RADAR_TRACKS_WIDTH
         radar_tracks[vec_index:vec_index+ModelConstants.RADAR_TRACKS_WIDTH] = [track.dRel, track.yRel, track.vRel]
 
-    # Enable/disable nav features
-    timestamp_llk = sm["navModel"].locationMonoTime
-    nav_valid = sm.valid["navModel"] # and (nanos_since_boot() - timestamp_llk < 1e9)
-    nav_enabled = nav_valid and params.get_bool("ExperimentalMode")
-
-    if not nav_enabled:
-      nav_features[:] = 0
-      nav_instructions[:] = 0
-
-    if nav_enabled and sm.updated["navModel"]:
-      nav_features = np.array(sm["navModel"].features)
-
-    if nav_enabled and sm.updated["navInstruction"]:
-      nav_instructions[:] = 0
-      for maneuver in sm["navInstruction"].allManeuvers:
-        distance_idx = 25 + int(maneuver.distance / 20)
-        direction_idx = 0
-        if maneuver.modifier in ("left", "slight left", "sharp left"):
-          direction_idx = 1
-        if maneuver.modifier in ("right", "slight right", "sharp right"):
-          direction_idx = 2
-        if 0 <= distance_idx < 50:
-          nav_instructions[distance_idx*3 + direction_idx] = 1
-
-=======
->>>>>>> c1edc090
     # tracked dropped frames
     vipc_dropped_frames = max(0, meta_main.frame_id - last_vipc_frame_id - 1)
     frames_dropped = frame_dropped_filter.update(min(vipc_dropped_frames, 10))
@@ -297,14 +261,8 @@
       'desire': vec_desire,
       'traffic_convention': traffic_convention,
       'lateral_control_params': lateral_control_params,
-<<<<<<< HEAD
       'radar_tracks': radar_tracks,
-      'nav_features': nav_features,
-      'nav_instructions': nav_instructions,
     }
-=======
-      }
->>>>>>> c1edc090
 
     mt1 = time.perf_counter()
     model_output = model.run(buf_main, buf_extra, model_transform_main, model_transform_extra, inputs, prepare_only)
