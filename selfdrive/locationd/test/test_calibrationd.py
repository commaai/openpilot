--- conflicted
+++ resolved
@@ -18,11 +18,7 @@
     Params().put("CalibrationParams", msg.to_bytes())
     c = Calibrator(param_put=True)
 
-<<<<<<< HEAD
-    self.assertEqual(list(msg.liveCalibration.rpyCalib), list(c.rpy))
-=======
     np.testing.assert_allclose(msg.liveCalibration.rpyCalib, c.rpy)
->>>>>>> 5fb9c6aa
     self.assertEqual(msg.liveCalibration.validBlocks, c.valid_blocks)
 
 
