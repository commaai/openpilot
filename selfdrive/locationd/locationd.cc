--- conflicted
+++ resolved
@@ -494,11 +494,7 @@
   PubMaster pm({"liveLocationKalman"});
 
   // TODO: remove carParams once we're always sending at 100Hz
-<<<<<<< HEAD
-  SubMaster sm(service_list, {"gpsLocationExternal", "carParams"}, nullptr, {"gpsLocationExternal", "carParams"});
-=======
   SubMaster sm(service_list, {}, nullptr, {"gpsLocationExternal", "carParams"});
->>>>>>> e6da2178
 
   uint64_t cnt = 0;
   bool filterInitialized = false;
