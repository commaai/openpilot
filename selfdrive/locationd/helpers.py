--- conflicted
+++ resolved
@@ -4,13 +4,8 @@
 from typing import List, Optional, Tuple, Any
 
 from cereal import log
-<<<<<<< HEAD
 from openpilot.common.params import Params, put_nonblocking
-from openpilot.system.swaglog import cloudlog
-=======
-from openpilot.common.params import Params
 from openpilot.common.swaglog import cloudlog
->>>>>>> 8c25741e
 
 
 class NPQueue:
