--- conflicted
+++ resolved
@@ -70,22 +70,11 @@
   int J = 0;
   if (1 <= Nt && Nt <= 366) {
     J = 1;
-<<<<<<< HEAD
-  }
-  else if (367 <= Nt && Nt <= 731) {
-    J = 2;
-  }
-  else if (732 <= Nt && Nt <= 1096) {
-    J = 3;
-  }
-  else if (1097 <= Nt && Nt <= 1461) {
-=======
   } else if (367 <= Nt && Nt <= 731) {
     J = 2;
   } else if (732 <= Nt && Nt <= 1096) {
     J = 3;
   } else if (1097 <= Nt && Nt <= 1461) {
->>>>>>> 4e27a7f2
     J = 4;
   }
   uint16_t year = 1996 + 4*(N4 -1) + (J - 1);
@@ -381,12 +370,8 @@
     glonass_t gl_stream(&stream);
     glonass_t::string_5_t* data = static_cast<glonass_t::string_5_t*>(gl_stream.data());
 
-<<<<<<< HEAD
-    // TODO: remove parsing string5, its only needed for the year
-=======
     // string5 parsing is only needed to get the year, this can be removed and
     // the year can be fetched later in laika (note rollovers and leap year)
->>>>>>> 4e27a7f2
     uint8_t n_4 = data->n_4();
     uint16_t year = get_glonass_year(n_4, current_day);
 
