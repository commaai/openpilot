--- conflicted
+++ resolved
@@ -5,12 +5,8 @@
 
 from cereal import log
 from common.realtime import sec_since_boot
-<<<<<<< HEAD
-=======
 from common.params import Params, put_nonblocking # pylint: disable=no-name-in-module, import-error
->>>>>>> 919b9faa
 from common.hardware import TICI
-from common.params import Params, put_nonblocking # pylint: disable=no-name-in-module, import-error
 from selfdrive.swaglog import cloudlog
 
 PANDA_OUTPUT_VOLTAGE = 5.28
