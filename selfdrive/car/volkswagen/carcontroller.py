--- conflicted
+++ resolved
@@ -1,13 +1,7 @@
+from cereal import car
+from opendbc.can.packer import CANPacker
 from common.numpy_fast import clip
-from cereal import car
-<<<<<<< HEAD
 from common.conversions import Conversions as CV
-from selfdrive.car import apply_std_steer_torque_limits
-from selfdrive.car.volkswagen import volkswagencan
-from selfdrive.car.volkswagen.values import DBC_FILES, CANBUS, MQB_LDW_MESSAGES, BUTTON_STATES, CarControllerParams as P
-=======
->>>>>>> 574021a0
-from opendbc.can.packer import CANPacker
 from selfdrive.car import apply_std_steer_torque_limits
 from selfdrive.car.volkswagen import mqbcan
 from selfdrive.car.volkswagen.values import CANBUS, CarControllerParams
@@ -27,38 +21,25 @@
     self.frame = 0
     self.hcaSameTorqueCount = 0
     self.hcaEnabledFrameCount = 0
-<<<<<<< HEAD
-    self.graButtonStatesToSend = None
-    self.graMsgSentCount = 0
-    self.graMsgStartFramePrev = 0
-    self.graMsgBusCounterPrev = 0
-
-    self.steer_rate_limited = False
     self.acc_starting = False
     self.acc_stopping = False
-
-  def update(self, c, CS, frame, ext_bus, actuators, visual_alert, left_lane_visible, right_lane_visible, left_lane_depart,
-             right_lane_depart, lead_visible, set_speed):
-    """ Controls thread """
-=======
 
   def update(self, CC, CS, ext_bus):
     actuators = CC.actuators
     hud_control = CC.hudControl
->>>>>>> 574021a0
 
     can_sends = []
 
     # **** Acceleration and Braking Controls ******************************** #
 
     if CS.CP.openpilotLongitudinalControl:
-      if frame % P.ACC_CONTROL_STEP == 0:
+      if self.frame % self.CCP.ACC_CONTROL_STEP == 0:
         if CS.tsk_status in [2, 3, 4, 5]:
-          acc_status = 3 if c.longActive else 2
+          acc_status = 3 if CC.longActive else 2
         else:
           acc_status = CS.tsk_status
 
-        accel = clip(actuators.accel, P.ACCEL_MIN, P.ACCEL_MAX) if c.longActive else 0
+        accel = clip(actuators.accel, self.CCP.ACCEL_MIN, self.CCP.ACCEL_MAX) if CC.longActive else 0
 
         # FIXME: this needs to become a proper state machine
         acc_hold_request, acc_hold_release, acc_hold_type, stopping_distance = False, False, 0, 20.46
@@ -71,7 +52,7 @@
           else:
             acc_hold_type = 3  # hold_standby
             stopping_distance = 0.5
-        elif c.longActive:
+        elif CC.longActive:
           if self.acc_stopping:
             self.acc_starting = True
             self.acc_stopping = False
@@ -81,28 +62,25 @@
         else:
           self.acc_stopping, self.acc_starting = False, False
 
-        cb_pos = 0.0 if lead_visible or CS.out.vEgo < 2.0 else 0.1  # react faster to lead cars, also don't get hung up at DSG clutch release/kiss points when creeping to stop
+        cb_pos = 0.0 if hud_control.lead_visible or CS.out.vEgo < 2.0 else 0.1  # react faster to lead cars, also don't get hung up at DSG clutch release/kiss points when creeping to stop
         cb_neg = 0.0 if accel < 0 else 0.2  # IDK why, but stock likes to zero this out when accel is negative
 
-        idx = (frame / P.ACC_CONTROL_STEP) % 16
-        can_sends.append(volkswagencan.create_mqb_acc_06_control(self.packer_pt, CANBUS.pt, c.longActive, acc_status,
+        can_sends.append(self.CCS.create_acc_06_control(self.packer_pt, CANBUS.pt, CC.longActive, acc_status,
                                                                  accel, self.acc_stopping, self.acc_starting,
-                                                                 cb_pos, cb_neg, CS.acc_type, idx))
-        can_sends.append(volkswagencan.create_mqb_acc_07_control(self.packer_pt, CANBUS.pt, c.longActive,
+                                                                 cb_pos, cb_neg, CS.acc_type))
+        can_sends.append(self.CCS.create_acc_07_control(self.packer_pt, CANBUS.pt, CC.longActive,
                                                                  accel, acc_hold_request, acc_hold_release,
-                                                                 acc_hold_type, stopping_distance, idx))
+                                                                 acc_hold_type, stopping_distance))
 
-      if frame % P.ACC_HUD_STEP == 0:
-        if lead_visible:
+      if self.frame % self.CCP.ACC_HUD_STEP == 0:
+        if hud_control.lead_visible:
           lead_distance = 512 if CS.digital_cluster_installed else 8  # TODO: look up actual distance to lead
         else:
           lead_distance = 0
 
-        idx = (frame / P.ACC_HUD_STEP) % 16
-        can_sends.append(volkswagencan.create_mqb_acc_02_control(self.packer_pt, CANBUS.pt, CS.tsk_status,
-                                                                 set_speed * CV.MS_TO_KPH, lead_distance, idx))
-        can_sends.append(volkswagencan.create_mqb_acc_04_control(self.packer_pt, CANBUS.pt, CS.acc_04_stock_values,
-                                                                 idx))
+        can_sends.append(self.CCS.create_acc_02_control(self.packer_pt, CANBUS.pt, CS.tsk_status,
+                                                                 hud_control.set_speed * CV.MS_TO_KPH, lead_distance))
+        can_sends.append(self.CCS.create_acc_04_control(self.packer_pt, CANBUS.pt, CS.acc_04_stock_values))
 
     # **** Steering Controls ************************************************ #
 
