--- conflicted
+++ resolved
@@ -3,13 +3,8 @@
 from common.numpy_fast import clip
 from common.conversions import Conversions as CV
 from selfdrive.car import apply_std_steer_torque_limits
-<<<<<<< HEAD
 from selfdrive.car.volkswagen import volkswagencan, pqcan
 from selfdrive.car.volkswagen.values import PQ_CARS, CANBUS, MQB_LDW_MESSAGES, PQ_LDW_MESSAGES, CarControllerParams as P
-=======
-from selfdrive.car.volkswagen import volkswagencan
-from selfdrive.car.volkswagen.values import DBC_FILES, CANBUS, MQB_LDW_MESSAGES, CarControllerParams as P
->>>>>>> 0574b850
 
 VisualAlert = car.CarControl.HUDControl.VisualAlert
 
@@ -40,10 +35,6 @@
 
     self.hcaSameTorqueCount = 0
     self.hcaEnabledFrameCount = 0
-<<<<<<< HEAD
-    self.steer_rate_limited = False
-=======
->>>>>>> 0574b850
 
   def update(self, CC, CS, ext_bus):
     actuators = CC.actuators
@@ -89,9 +80,7 @@
         apply_steer = 0
 
       self.apply_steer_last = apply_steer
-<<<<<<< HEAD
-      idx = (self.frame / P.HCA_STEP) % 16
-      can_sends.append(self.create_steering_control(self.packer_pt, CANBUS.pt, apply_steer, idx, hcaEnabled))
+      can_sends.append(self.create_steering_control(self.packer_pt, CANBUS.pt, apply_steer, hcaEnabled))
 
     # **** Acceleration Controls ******************************************** #
 
@@ -104,8 +93,7 @@
         else:
           adr_status = 0
         accel = clip(actuators.accel, P.ACCEL_MIN, P.ACCEL_MAX) if CC.longActive else 0
-        idx = (self.frame / P.ACC_CONTROL_STEP) % 16
-        can_sends.append(self.create_acc_accel_control(self.packer_pt, CANBUS.pt, adr_status, accel, idx))
+        can_sends.append(self.create_acc_accel_control(self.packer_pt, CANBUS.pt, adr_status, accel))
       if self.frame % P.ACC_HUD_STEP:
         if CC.longActive:
           acc_status = 3
@@ -116,12 +104,8 @@
         else:
           acc_status = 0
         set_speed = hud_control.setSpeed * CV.MS_TO_KPH  # FIXME: follow the recent displayed-speed updates, also use mph_kmh toggle to fix display rounding problem?
-        idx = (self.frame / P.ACC_HUD_STEP) % 16
         can_sends.append(self.create_acc_hud_control(self.packer_pt, CANBUS.pt, acc_status, set_speed,
-                                                     hud_control.leadVisible, idx))
-=======
-      can_sends.append(volkswagencan.create_mqb_steering_control(self.packer_pt, CANBUS.pt, apply_steer, hcaEnabled))
->>>>>>> 0574b850
+                                                     hud_control.leadVisible))
 
     # **** HUD Controls ***************************************************** #
 
@@ -139,15 +123,9 @@
     if self.CP.pcmCruise and self.frame % P.GRA_ACC_STEP == 0:
       idx = (CS.gra_stock_values["COUNTER"] + 1) % 16
       if CC.cruiseControl.cancel:
-<<<<<<< HEAD
         can_sends.append(self.create_acc_buttons_control(self.packer_pt, ext_bus, CS.gra_stock_values, idx, cancel=True))
       elif CC.cruiseControl.resume:
         can_sends.append(self.create_acc_buttons_control(self.packer_pt, ext_bus, CS.gra_stock_values, idx, resume=True))
-=======
-        can_sends.append(volkswagencan.create_mqb_acc_buttons_control(self.packer_pt, ext_bus, CS.gra_stock_values, idx, cancel=True))
-      elif CC.cruiseControl.resume:
-        can_sends.append(volkswagencan.create_mqb_acc_buttons_control(self.packer_pt, ext_bus, CS.gra_stock_values, idx, resume=True))
->>>>>>> 0574b850
 
     new_actuators = actuators.copy()
     new_actuators.steer = self.apply_steer_last / P.STEER_MAX
