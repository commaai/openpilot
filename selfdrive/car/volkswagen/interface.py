from cereal import car
<<<<<<< HEAD
from common.params import Params
from panda import Panda
from selfdrive.car import STD_CARGO_KG, create_button_enable_events, scale_rot_inertia, scale_tire_stiffness, \
=======
from panda import Panda
from common.conversions import Conversions as CV
from selfdrive.car import STD_CARGO_KG, scale_rot_inertia, scale_tire_stiffness, \
>>>>>>> e9c87dae
                          gen_empty_fingerprint, get_safety_config
from selfdrive.car.interfaces import CarInterfaceBase
from selfdrive.car.volkswagen.values import CAR, PQ_CARS, CANBUS, NetworkLocation, TransmissionType, GearShifter

EventName = car.CarEvent.EventName


class CarInterface(CarInterfaceBase):
  def __init__(self, CP, CarController, CarState):
    super().__init__(CP, CarController, CarState)

    if CP.networkLocation == NetworkLocation.fwdCamera:
      self.ext_bus = CANBUS.pt
      self.cp_ext = self.cp
    else:
      self.ext_bus = CANBUS.cam
      self.cp_ext = self.cp_cam

  @staticmethod
  def get_params(candidate, fingerprint=gen_empty_fingerprint(), car_fw=None, disable_radar=False):
    ret = CarInterfaceBase.get_std_params(candidate, fingerprint)
    ret.carName = "volkswagen"
    ret.radarOffCan = True

    if candidate in PQ_CARS:
      # Set global PQ35/PQ46/NMS parameters
      ret.safetyConfigs = [get_safety_config(car.CarParams.SafetyModel.volkswagenPq)]
      ret.enableBsm = 0x3BA in fingerprint[0]  # SWA_1

      if 0x440 in fingerprint[0]:  # Getriebe_1
        ret.transmissionType = TransmissionType.automatic
      else:
        ret.transmissionType = TransmissionType.manual

      if any(msg in fingerprint[1] for msg in (0x1A0, 0xC2)):  # Bremse_1, Lenkwinkel_1
        ret.networkLocation = NetworkLocation.gateway
      else:
        ret.networkLocation = NetworkLocation.fwdCamera

      # The PQ port is in dashcam-only mode due to a fixed six-minute maximum timer on HCA steering. An unsupported
      # EPS flash update to work around this timer, and enable steering down to zero, is available from:
      #   https://github.com/pd0wm/pq-flasher
      # It is documented in a four-part blog series:
      #   https://blog.willemmelching.nl/carhacking/2022/01/02/vw-part1/
      # Panda ALLOW_DEBUG firmware required.
      ret.dashcamOnly = True

      if disable_radar and ret.networkLocation == NetworkLocation.gateway:
        # Proof-of-concept, prep for E2E only. No radar points available. Follow-to-stop not yet supported, but should
        # be simple to add when a suitable test car becomes available. Panda ALLOW_DEBUG firmware required.
        ret.openpilotLongitudinalControl = True
        ret.safetyConfigs[0].safetyParam |= Panda.FLAG_VOLKSWAGEN_LONG_CONTROL

    else:
      # Set global MQB parameters
      ret.safetyConfigs = [get_safety_config(car.CarParams.SafetyModel.volkswagen)]
      ret.enableBsm = 0x30F in fingerprint[0]  # SWA_01

      if 0xAD in fingerprint[0]:  # Getriebe_11
        ret.transmissionType = TransmissionType.automatic
      elif 0x187 in fingerprint[0]:  # EV_Gearshift
        ret.transmissionType = TransmissionType.direct
      else:
        ret.transmissionType = TransmissionType.manual

      if any(msg in fingerprint[1] for msg in (0x40, 0x86, 0xB2, 0xFD)):  # Airbag_01, LWI_01, ESP_19, ESP_21
        ret.networkLocation = NetworkLocation.gateway
      else:
        ret.networkLocation = NetworkLocation.fwdCamera

      if Params().get_bool("DisableRadar") and ret.networkLocation == NetworkLocation.gateway:
        ret.openpilotLongitudinalControl = True
        ret.safetyConfigs[0].safetyParam |= Panda.FLAG_VOLKSWAGEN_LONG_CONTROL
        if ret.transmissionType == TransmissionType.manual:
          ret.minEnableSpeed = 4.5  # FIXME: estimated, fine-tune

    # Global lateral tuning defaults, can be overridden per-vehicle

    ret.steerActuatorDelay = 0.1
    ret.steerLimitTimer = 0.4
    ret.steerRatio = 15.6  # Let the params learner figure this out
    tire_stiffness_factor = 1.0  # Let the params learner figure this out
    ret.lateralTuning.pid.kpBP = [0.]
    ret.lateralTuning.pid.kiBP = [0.]
    ret.lateralTuning.pid.kf = 0.00006
    ret.lateralTuning.pid.kpV = [0.6]
    ret.lateralTuning.pid.kiV = [0.2]

    # Global longitudinal tuning defaults, can be overridden per-vehicle

    ret.pcmCruise = not ret.openpilotLongitudinalControl
    ret.longitudinalActuatorDelayUpperBound = 0.5  # s
    ret.stoppingControl = True
    ret.vEgoStopping = 1.0
    ret.stopAccel = -1.0
    ret.longitudinalTuning.kpV = [0.1]
    ret.longitudinalTuning.kiV = [0.0]

    # Per-chassis tuning values, override tuning defaults here if desired

    if candidate == CAR.ARTEON_MK1:
      ret.mass = 1733 + STD_CARGO_KG
      ret.wheelbase = 2.84

    elif candidate == CAR.ATLAS_MK1:
      ret.mass = 2011 + STD_CARGO_KG
      ret.wheelbase = 2.98

    elif candidate == CAR.GOLF_MK7:
      ret.mass = 1397 + STD_CARGO_KG
      ret.wheelbase = 2.62

    elif candidate == CAR.JETTA_MK7:
      ret.mass = 1328 + STD_CARGO_KG
      ret.wheelbase = 2.71

    elif candidate == CAR.PASSAT_MK8:
      ret.mass = 1551 + STD_CARGO_KG
      ret.wheelbase = 2.79

    elif candidate == CAR.PASSAT_NMS:
      ret.mass = 1503 + STD_CARGO_KG
      ret.wheelbase = 2.80
      ret.minEnableSpeed = 20 * CV.KPH_TO_MS  # ACC "basic", no FtS
      ret.minSteerSpeed = 50 * CV.KPH_TO_MS
      ret.steerActuatorDelay = 0.2
      CarInterfaceBase.configure_torque_tune(candidate, ret.lateralTuning)

    elif candidate == CAR.POLO_MK6:
      ret.mass = 1230 + STD_CARGO_KG
      ret.wheelbase = 2.55

    elif candidate == CAR.TAOS_MK1:
      ret.mass = 1498 + STD_CARGO_KG
      ret.wheelbase = 2.69

    elif candidate == CAR.TCROSS_MK1:
      ret.mass = 1150 + STD_CARGO_KG
      ret.wheelbase = 2.60

    elif candidate == CAR.TIGUAN_MK2:
      ret.mass = 1715 + STD_CARGO_KG
      ret.wheelbase = 2.74

    elif candidate == CAR.TOURAN_MK2:
      ret.mass = 1516 + STD_CARGO_KG
      ret.wheelbase = 2.79

    elif candidate == CAR.TRANSPORTER_T61:
      ret.mass = 1926 + STD_CARGO_KG
      ret.wheelbase = 3.00  # SWB, LWB is 3.40, TBD how to detect difference
      ret.minSteerSpeed = 14.0

    elif candidate == CAR.TROC_MK1:
      ret.mass = 1413 + STD_CARGO_KG
      ret.wheelbase = 2.63

    elif candidate == CAR.AUDI_A3_MK3:
      ret.mass = 1335 + STD_CARGO_KG
      ret.wheelbase = 2.61

    elif candidate == CAR.AUDI_Q2_MK1:
      ret.mass = 1205 + STD_CARGO_KG
      ret.wheelbase = 2.61

    elif candidate == CAR.AUDI_Q3_MK2:
      ret.mass = 1623 + STD_CARGO_KG
      ret.wheelbase = 2.68

    elif candidate == CAR.SEAT_ATECA_MK1:
      ret.mass = 1900 + STD_CARGO_KG
      ret.wheelbase = 2.64

    elif candidate == CAR.SEAT_LEON_MK3:
      ret.mass = 1227 + STD_CARGO_KG
      ret.wheelbase = 2.64

    elif candidate == CAR.SKODA_KAMIQ_MK1:
      ret.mass = 1265 + STD_CARGO_KG
      ret.wheelbase = 2.66

    elif candidate == CAR.SKODA_KAROQ_MK1:
      ret.mass = 1278 + STD_CARGO_KG
      ret.wheelbase = 2.66

    elif candidate == CAR.SKODA_KODIAQ_MK1:
      ret.mass = 1569 + STD_CARGO_KG
      ret.wheelbase = 2.79

    elif candidate == CAR.SKODA_OCTAVIA_MK3:
      ret.mass = 1388 + STD_CARGO_KG
      ret.wheelbase = 2.68

    elif candidate == CAR.SKODA_SCALA_MK1:
      ret.mass = 1192 + STD_CARGO_KG
      ret.wheelbase = 2.65

    elif candidate == CAR.SKODA_SUPERB_MK3:
      ret.mass = 1505 + STD_CARGO_KG
      ret.wheelbase = 2.84

    else:
      raise ValueError(f"unsupported car {candidate}")

    ret.autoResumeSng = ret.minEnableSpeed == -1
    ret.rotationalInertia = scale_rot_inertia(ret.mass, ret.wheelbase)
    ret.centerToFront = ret.wheelbase * 0.45
    ret.tireStiffnessFront, ret.tireStiffnessRear = scale_tire_stiffness(ret.mass, ret.wheelbase, ret.centerToFront,
                                                                         tire_stiffness_factor=tire_stiffness_factor)
    return ret

  # returns a car.CarState
  def _update(self, c):
    ret = self.CS.update(self.cp, self.cp_cam, self.cp_ext, self.CP.transmissionType)

    events = self.create_common_events(ret, extra_gears=[GearShifter.eco, GearShifter.sport, GearShifter.manumatic],
                                       pcm_enable=not self.CS.CP.openpilotLongitudinalControl)

    # Low speed steer alert hysteresis logic
    if self.CP.minSteerSpeed > 0. and ret.vEgo < (self.CP.minSteerSpeed + 1.):
      self.low_speed_alert = True
    elif ret.vEgo > (self.CP.minSteerSpeed + 2.):
      self.low_speed_alert = False
    if self.low_speed_alert:
      events.add(EventName.belowSteerSpeed)

    if self.CS.CP.openpilotLongitudinalControl:
      if ret.vEgo < self.CP.minEnableSpeed + 2.:
        events.add(EventName.belowEngageSpeed)
      if c.enabled and ret.vEgo < self.CP.minEnableSpeed:
        events.add(EventName.speedTooLow)

    ret.events = events.to_msg()

    return ret

  def apply(self, c):
    return self.CC.update(c, self.CS, self.ext_bus)<|MERGE_RESOLUTION|>--- conflicted
+++ resolved
@@ -1,13 +1,7 @@
 from cereal import car
-<<<<<<< HEAD
-from common.params import Params
-from panda import Panda
-from selfdrive.car import STD_CARGO_KG, create_button_enable_events, scale_rot_inertia, scale_tire_stiffness, \
-=======
 from panda import Panda
 from common.conversions import Conversions as CV
 from selfdrive.car import STD_CARGO_KG, scale_rot_inertia, scale_tire_stiffness, \
->>>>>>> e9c87dae
                           gen_empty_fingerprint, get_safety_config
 from selfdrive.car.interfaces import CarInterfaceBase
 from selfdrive.car.volkswagen.values import CAR, PQ_CARS, CANBUS, NetworkLocation, TransmissionType, GearShifter
@@ -78,7 +72,7 @@
       else:
         ret.networkLocation = NetworkLocation.fwdCamera
 
-      if Params().get_bool("DisableRadar") and ret.networkLocation == NetworkLocation.gateway:
+      if disable_radar and ret.networkLocation == NetworkLocation.gateway:
         ret.openpilotLongitudinalControl = True
         ret.safetyConfigs[0].safetyParam |= Panda.FLAG_VOLKSWAGEN_LONG_CONTROL
         if ret.transmissionType == TransmissionType.manual:
