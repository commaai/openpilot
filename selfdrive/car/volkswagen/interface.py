from cereal import car
<<<<<<< HEAD
from common.params import Params
from panda import Panda
from selfdrive.car.volkswagen.values import CAR, BUTTON_STATES, CANBUS, NetworkLocation, TransmissionType, GearShifter
from selfdrive.car import STD_CARGO_KG, scale_rot_inertia, scale_tire_stiffness, gen_empty_fingerprint, get_safety_config
=======
from selfdrive.car import STD_CARGO_KG, create_button_enable_events, scale_rot_inertia, scale_tire_stiffness, \
                          gen_empty_fingerprint, get_safety_config
>>>>>>> 574021a0
from selfdrive.car.interfaces import CarInterfaceBase
from selfdrive.car.volkswagen.values import CAR, CANBUS, NetworkLocation, TransmissionType, GearShifter


ButtonType = car.CarState.ButtonEvent.Type
EventName = car.CarEvent.EventName


class CarInterface(CarInterfaceBase):
  def __init__(self, CP, CarController, CarState):
    super().__init__(CP, CarController, CarState)

    if CP.networkLocation == NetworkLocation.fwdCamera:
      self.ext_bus = CANBUS.pt
      self.cp_ext = self.cp
    else:
      self.ext_bus = CANBUS.cam
      self.cp_ext = self.cp_cam

  @staticmethod
  def get_params(candidate, fingerprint=gen_empty_fingerprint(), car_fw=None, disable_radar=False):
    ret = CarInterfaceBase.get_std_params(candidate, fingerprint)
    ret.carName = "volkswagen"
    ret.radarOffCan = True

    if True:  # pylint: disable=using-constant-test
      # Set global MQB parameters
      ret.safetyConfigs = [get_safety_config(car.CarParams.SafetyModel.volkswagen)]
      ret.enableBsm = 0x30F in fingerprint[0]  # SWA_01

      if 0xAD in fingerprint[0]:  # Getriebe_11
        ret.transmissionType = TransmissionType.automatic
      elif 0x187 in fingerprint[0]:  # EV_Gearshift
        ret.transmissionType = TransmissionType.direct
      else:
        ret.transmissionType = TransmissionType.manual

      if any(msg in fingerprint[1] for msg in (0x40, 0x86, 0xB2, 0xFD)):  # Airbag_01, LWI_01, ESP_19, ESP_21
        ret.networkLocation = NetworkLocation.gateway
      else:
        ret.networkLocation = NetworkLocation.fwdCamera

      if Params().get_bool("DisableRadar") and ret.networkLocation == NetworkLocation.gateway:
        ret.openpilotLongitudinalControl = True
        ret.safetyConfigs[0].safetyParam |= Panda.FLAG_VOLKSWAGEN_MQB_LONG
        if ret.transmissionType == TransmissionType.manual:
          ret.minEnableSpeed = 4.5  # FIXME: estimated, fine-tune

    # Global lateral tuning defaults, can be overridden per-vehicle

    ret.steerActuatorDelay = 0.1
    ret.steerLimitTimer = 0.4
    ret.steerRatio = 15.6  # Let the params learner figure this out
    tire_stiffness_factor = 1.0  # Let the params learner figure this out
    ret.lateralTuning.pid.kpBP = [0.]
    ret.lateralTuning.pid.kiBP = [0.]
    ret.lateralTuning.pid.kf = 0.00006
    ret.lateralTuning.pid.kpV = [0.6]
    ret.lateralTuning.pid.kiV = [0.2]

    # Global longitudinal tuning defaults, can be overridden per-vehicle

    ret.pcmCruise = not ret.openpilotLongitudinalControl
    ret.longitudinalActuatorDelayUpperBound = 0.5  # s
<<<<<<< HEAD
    ret.stoppingControl = True
    ret.vEgoStopping = 1.0
    ret.stopAccel = -1.0
=======
>>>>>>> 574021a0
    ret.longitudinalTuning.kpV = [0.1]
    ret.longitudinalTuning.kiV = [0.0]

    # Per-chassis tuning values, override tuning defaults here if desired

    if candidate == CAR.ARTEON_MK1:
      ret.mass = 1733 + STD_CARGO_KG
      ret.wheelbase = 2.84

    elif candidate == CAR.ATLAS_MK1:
      ret.mass = 2011 + STD_CARGO_KG
      ret.wheelbase = 2.98

    elif candidate == CAR.GOLF_MK7:
      ret.mass = 1397 + STD_CARGO_KG
      ret.wheelbase = 2.62

    elif candidate == CAR.JETTA_MK7:
      ret.mass = 1328 + STD_CARGO_KG
      ret.wheelbase = 2.71

    elif candidate == CAR.PASSAT_MK8:
      ret.mass = 1551 + STD_CARGO_KG
      ret.wheelbase = 2.79

    elif candidate == CAR.POLO_MK6:
      ret.mass = 1230 + STD_CARGO_KG
      ret.wheelbase = 2.55

    elif candidate == CAR.TAOS_MK1:
      ret.mass = 1498 + STD_CARGO_KG
      ret.wheelbase = 2.69

    elif candidate == CAR.TCROSS_MK1:
      ret.mass = 1150 + STD_CARGO_KG
      ret.wheelbase = 2.60

    elif candidate == CAR.TIGUAN_MK2:
      ret.mass = 1715 + STD_CARGO_KG
      ret.wheelbase = 2.74

    elif candidate == CAR.TOURAN_MK2:
      ret.mass = 1516 + STD_CARGO_KG
      ret.wheelbase = 2.79

    elif candidate == CAR.TRANSPORTER_T61:
      ret.mass = 1926 + STD_CARGO_KG
      ret.wheelbase = 3.00  # SWB, LWB is 3.40, TBD how to detect difference
      ret.minSteerSpeed = 14.0

    elif candidate == CAR.TROC_MK1:
      ret.mass = 1413 + STD_CARGO_KG
      ret.wheelbase = 2.63

    elif candidate == CAR.AUDI_A3_MK3:
      ret.mass = 1335 + STD_CARGO_KG
      ret.wheelbase = 2.61

    elif candidate == CAR.AUDI_Q2_MK1:
      ret.mass = 1205 + STD_CARGO_KG
      ret.wheelbase = 2.61

    elif candidate == CAR.AUDI_Q3_MK2:
      ret.mass = 1623 + STD_CARGO_KG
      ret.wheelbase = 2.68

    elif candidate == CAR.SEAT_ATECA_MK1:
      ret.mass = 1900 + STD_CARGO_KG
      ret.wheelbase = 2.64

    elif candidate == CAR.SEAT_LEON_MK3:
      ret.mass = 1227 + STD_CARGO_KG
      ret.wheelbase = 2.64

    elif candidate == CAR.SKODA_KAMIQ_MK1:
      ret.mass = 1265 + STD_CARGO_KG
      ret.wheelbase = 2.66

    elif candidate == CAR.SKODA_KAROQ_MK1:
      ret.mass = 1278 + STD_CARGO_KG
      ret.wheelbase = 2.66

    elif candidate == CAR.SKODA_KODIAQ_MK1:
      ret.mass = 1569 + STD_CARGO_KG
      ret.wheelbase = 2.79

    elif candidate == CAR.SKODA_OCTAVIA_MK3:
      ret.mass = 1388 + STD_CARGO_KG
      ret.wheelbase = 2.68

    elif candidate == CAR.SKODA_SCALA_MK1:
      ret.mass = 1192 + STD_CARGO_KG
      ret.wheelbase = 2.65

    elif candidate == CAR.SKODA_SUPERB_MK3:
      ret.mass = 1505 + STD_CARGO_KG
      ret.wheelbase = 2.84

    else:
      raise ValueError(f"unsupported car {candidate}")

    ret.rotationalInertia = scale_rot_inertia(ret.mass, ret.wheelbase)
    ret.centerToFront = ret.wheelbase * 0.45
    ret.tireStiffnessFront, ret.tireStiffnessRear = scale_tire_stiffness(ret.mass, ret.wheelbase, ret.centerToFront,
                                                                         tire_stiffness_factor=tire_stiffness_factor)
    return ret

  # returns a car.CarState
  def _update(self, c):
    ret = self.CS.update(self.cp, self.cp_cam, self.cp_ext, self.CP.transmissionType)

    events = self.create_common_events(ret, extra_gears=[GearShifter.eco, GearShifter.sport, GearShifter.manumatic],
                                       pcm_enable=not self.CS.CP.openpilotLongitudinalControl)

    # Low speed steer alert hysteresis logic
    if self.CP.minSteerSpeed > 0. and ret.vEgo < (self.CP.minSteerSpeed + 1.):
      self.low_speed_alert = True
    elif ret.vEgo > (self.CP.minSteerSpeed + 2.):
      self.low_speed_alert = False
    if self.low_speed_alert:
      events.add(EventName.belowSteerSpeed)

    if self.CS.CP.openpilotLongitudinalControl:
      if ret.vEgo < self.CP.minEnableSpeed + 2.:
        events.add(EventName.belowEngageSpeed)
      if c.enabled and ret.vEgo < self.CP.minEnableSpeed:
        events.add(EventName.speedTooLow)
<<<<<<< HEAD
      for b in buttonEvents:
        # do enable on falling edge of both accel and decel buttons
        if b.type in (ButtonType.setCruise, ButtonType.resumeCruise) and not b.pressed:
          events.add(EventName.buttonEnable)
        # do disable on rising edge of cancel
        if b.type == "cancel" and b.pressed:
          events.add(EventName.buttonCancel)

    ret.events = events.to_msg()
    ret.buttonEvents = buttonEvents
=======
>>>>>>> 574021a0

    events.events.extend(create_button_enable_events(ret.buttonEvents, pcm_cruise=self.CP.pcmCruise))
    ret.events = events.to_msg()

    return ret

  def apply(self, c):
<<<<<<< HEAD
    hud_control = c.hudControl
    ret = self.CC.update(c, self.CS, self.frame, self.ext_bus, c.actuators,
                         hud_control.visualAlert,
                         hud_control.leftLaneVisible,
                         hud_control.rightLaneVisible,
                         hud_control.leftLaneDepart,
                         hud_control.rightLaneDepart,
                         hud_control.leadVisible,
                         hud_control.setSpeed)
    self.frame += 1
    return ret
=======
    return self.CC.update(c, self.CS, self.ext_bus)
>>>>>>> 574021a0
<|MERGE_RESOLUTION|>--- conflicted
+++ resolved
@@ -1,18 +1,12 @@
 from cereal import car
-<<<<<<< HEAD
 from common.params import Params
 from panda import Panda
-from selfdrive.car.volkswagen.values import CAR, BUTTON_STATES, CANBUS, NetworkLocation, TransmissionType, GearShifter
-from selfdrive.car import STD_CARGO_KG, scale_rot_inertia, scale_tire_stiffness, gen_empty_fingerprint, get_safety_config
-=======
 from selfdrive.car import STD_CARGO_KG, create_button_enable_events, scale_rot_inertia, scale_tire_stiffness, \
                           gen_empty_fingerprint, get_safety_config
->>>>>>> 574021a0
 from selfdrive.car.interfaces import CarInterfaceBase
 from selfdrive.car.volkswagen.values import CAR, CANBUS, NetworkLocation, TransmissionType, GearShifter
 
 
-ButtonType = car.CarState.ButtonEvent.Type
 EventName = car.CarEvent.EventName
 
 
@@ -52,7 +46,7 @@
 
       if Params().get_bool("DisableRadar") and ret.networkLocation == NetworkLocation.gateway:
         ret.openpilotLongitudinalControl = True
-        ret.safetyConfigs[0].safetyParam |= Panda.FLAG_VOLKSWAGEN_MQB_LONG
+        ret.safetyConfigs[0].safetyParam |= Panda.FLAG_VOLKSWAGEN_LONG_CONTROL
         if ret.transmissionType == TransmissionType.manual:
           ret.minEnableSpeed = 4.5  # FIXME: estimated, fine-tune
 
@@ -72,12 +66,9 @@
 
     ret.pcmCruise = not ret.openpilotLongitudinalControl
     ret.longitudinalActuatorDelayUpperBound = 0.5  # s
-<<<<<<< HEAD
     ret.stoppingControl = True
     ret.vEgoStopping = 1.0
     ret.stopAccel = -1.0
-=======
->>>>>>> 574021a0
     ret.longitudinalTuning.kpV = [0.1]
     ret.longitudinalTuning.kiV = [0.0]
 
@@ -205,19 +196,6 @@
         events.add(EventName.belowEngageSpeed)
       if c.enabled and ret.vEgo < self.CP.minEnableSpeed:
         events.add(EventName.speedTooLow)
-<<<<<<< HEAD
-      for b in buttonEvents:
-        # do enable on falling edge of both accel and decel buttons
-        if b.type in (ButtonType.setCruise, ButtonType.resumeCruise) and not b.pressed:
-          events.add(EventName.buttonEnable)
-        # do disable on rising edge of cancel
-        if b.type == "cancel" and b.pressed:
-          events.add(EventName.buttonCancel)
-
-    ret.events = events.to_msg()
-    ret.buttonEvents = buttonEvents
-=======
->>>>>>> 574021a0
 
     events.events.extend(create_button_enable_events(ret.buttonEvents, pcm_cruise=self.CP.pcmCruise))
     ret.events = events.to_msg()
@@ -225,18 +203,4 @@
     return ret
 
   def apply(self, c):
-<<<<<<< HEAD
-    hud_control = c.hudControl
-    ret = self.CC.update(c, self.CS, self.frame, self.ext_bus, c.actuators,
-                         hud_control.visualAlert,
-                         hud_control.leftLaneVisible,
-                         hud_control.rightLaneVisible,
-                         hud_control.leftLaneDepart,
-                         hud_control.rightLaneDepart,
-                         hud_control.leadVisible,
-                         hud_control.setSpeed)
-    self.frame += 1
-    return ret
-=======
-    return self.CC.update(c, self.CS, self.ext_bus)
->>>>>>> 574021a0
+    return self.CC.update(c, self.CS, self.ext_bus)