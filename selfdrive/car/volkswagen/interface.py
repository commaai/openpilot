--- conflicted
+++ resolved
@@ -228,7 +228,7 @@
     if self.CS.CP.openpilotLongitudinalControl:
       for b in buttonEvents:
         # do enable on falling edge of both accel and decel buttons
-        if b.type in [ButtonType.setCruise, ButtonType.resumeCruise] and not b.pressed:
+        if b.type in (ButtonType.setCruise, ButtonType.resumeCruise) and not b.pressed:
           events.add(EventName.buttonEnable)
         # do disable on rising edge of cancel
         if b.type == "cancel" and b.pressed:
@@ -245,24 +245,15 @@
     return self.CS.out
 
   def apply(self, c):
-<<<<<<< HEAD
-    can_sends = self.CC.update(c.enabled, self.CS, self.frame, self.ext_bus, c.actuators,
-                   c.hudControl.visualAlert,
-                   c.hudControl.leftLaneVisible,
-                   c.hudControl.rightLaneVisible,
-                   c.hudControl.leftLaneDepart,
-                   c.hudControl.rightLaneDepart,
-                   c.hudControl.leadVisible,
-                   c.hudControl.setSpeed,
-                   c.hudControl.speedVisible)
-=======
     hud_control = c.hudControl
     ret = self.CC.update(c.enabled, self.CS, self.frame, self.ext_bus, c.actuators,
                          hud_control.visualAlert,
                          hud_control.leftLaneVisible,
                          hud_control.rightLaneVisible,
                          hud_control.leftLaneDepart,
-                         hud_control.rightLaneDepart)
->>>>>>> 5fb9c6aa
+                         hud_control.rightLaneDepart,
+                         hud_control.leadVisible,
+                         hud_control.setSpeed,
+                         hud_control.speedVisible)
     self.frame += 1
     return ret