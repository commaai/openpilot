--- conflicted
+++ resolved
@@ -187,36 +187,6 @@
     # and capture it for forwarding to the blind spot radar controller
     self.ldw_stock_values = cam_cp.vl["LDW_02"] if self.CP.networkLocation == NetworkLocation.fwdCamera else {}
 
-<<<<<<< HEAD
-=======
-    # Stock FCW is considered active if the release bit for brake-jerk warning
-    # is set. Stock AEB considered active if the partial braking or target
-    # braking release bits are set.
-    # Refer to VW Self Study Program 890253: Volkswagen Driver Assistance
-    # Systems, chapter on Front Assist with Braking: Golf Family for all MQB
-    ret.stockFcw = bool(ext_cp.vl["ACC_10"]["AWV2_Freigabe"])
-    ret.stockAeb = bool(ext_cp.vl["ACC_10"]["ANB_Teilbremsung_Freigabe"]) or bool(ext_cp.vl["ACC_10"]["ANB_Zielbremsung_Freigabe"])
-
-    # Update ACC radar status.
-    self.acc_type = ext_cp.vl["ACC_06"]["ACC_Typ"]
-
-    # ACC okay but disabled (1), ACC ready (2), a radar visibility or other fault/disruption (6 or 7)
-    # currently regulating speed (3), driver accel override (4), brake only (5)
-    ret.cruiseState.available = pt_cp.vl["TSK_06"]["TSK_Status"] in (2, 3, 4, 5)
-    ret.cruiseState.enabled = pt_cp.vl["TSK_06"]["TSK_Status"] in (3, 4, 5)
-
-    if self.CP.pcmCruise:
-      # Cruise Control mode; check for distance UI setting from the radar.
-      # ECM does not manage this, so do not need to check for openpilot longitudinal
-      ret.cruiseState.nonAdaptive = ext_cp.vl["ACC_02"]["ACC_Gesetzte_Zeitluecke"] == 0
-    else:
-      # Speed limiter mode; ECM faults if we command ACC while not pcmCruise
-      ret.cruiseState.nonAdaptive = bool(pt_cp.vl["TSK_06"]["TSK_Limiter_ausgewaehlt"])
-
-    ret.accFaulted = pt_cp.vl["TSK_06"]["TSK_Status"] in (6, 7)
-
-    self.esp_hold_confirmation = bool(pt_cp.vl["ESP_21"]["ESP_Haltebestaetigung"])
->>>>>>> 09f2077f
     ret.cruiseState.standstill = self.CP.pcmCruise and self.esp_hold_confirmation
 
     # Update ACC setpoint. When the setpoint is zero or there's an error, the
