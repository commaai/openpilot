--- conflicted
+++ resolved
@@ -104,13 +104,8 @@
       # ACC okay and enabled, but not currently engaged
       ret.cruiseState.available = True
       ret.cruiseState.enabled = False
-<<<<<<< HEAD
-    elif self.tsk_status in [3, 4, 5]:
+    elif self.tsk_status in (3, 4, 5):
       # ACC okay and enabled, currently regulating speed (3) or driver accel override (4) or brake only (5)
-=======
-    elif self.tsk_status in (3, 4, 5):
-      # ACC okay and enabled, currently regulating speed (3) or driver accel override (4) or overrun coast-down (5)
->>>>>>> 5fb9c6aa
       ret.cruiseState.available = True
       ret.cruiseState.enabled = True
     else:
