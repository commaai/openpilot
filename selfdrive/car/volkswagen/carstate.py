--- conflicted
+++ resolved
@@ -114,29 +114,14 @@
 
     # Update ACC radar status.
     self.acc_type = ext_cp.vl["ACC_06"]["ACC_Typ"]
-<<<<<<< HEAD
-    if pt_cp.vl["TSK_06"]["TSK_Status"] == 2:
-      # ACC okay and enabled, but not currently engaged
-      ret.cruiseState.available = True
-      ret.cruiseState.enabled = False
-    elif pt_cp.vl["TSK_06"]["TSK_Status"] in (3, 4, 5):
-      # ACC okay and enabled, currently regulating speed (3) or driver accel override (4) or brake only (5)
-      ret.cruiseState.available = True
-      ret.cruiseState.enabled = True
-      ret.cruiseState.nonAdaptive = bool(pt_cp.vl["TSK_06"]["TSK_Limiter_ausgewaehlt"])  # Speed limiter mode
-    else:
-      # ACC okay but disabled (1), or a radar visibility or other fault/disruption (6 or 7)
-      ret.cruiseState.available = False
-      ret.cruiseState.enabled = False
-=======
 
     # ACC okay but disabled (1), ACC ready (2), a radar visibility or other fault/disruption (6 or 7)
     # currently regulating speed (3), driver accel override (4), brake only (5)
     ret.cruiseState.available = pt_cp.vl["TSK_06"]["TSK_Status"] in (2, 3, 4, 5)
     ret.cruiseState.enabled = pt_cp.vl["TSK_06"]["TSK_Status"] in (3, 4, 5)
+    ret.cruiseState.nonAdaptive = bool(pt_cp.vl["TSK_06"]["TSK_Limiter_ausgewaehlt"])  # Speed limiter mode
     ret.accFaulted = pt_cp.vl["TSK_06"]["TSK_Status"] in (6, 7)
 
->>>>>>> b88be798
     self.esp_hold_confirmation = bool(pt_cp.vl["ESP_21"]["ESP_Haltebestaetigung"])
     ret.cruiseState.standstill = self.CP.pcmCruise and self.esp_hold_confirmation
 
