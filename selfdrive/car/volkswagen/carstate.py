import numpy as np
from cereal import car
from selfdrive.config import Conversions as CV
from selfdrive.car.interfaces import CarStateBase
from opendbc.can.parser import CANParser
from opendbc.can.can_define import CANDefine
from selfdrive.car.volkswagen.values import DBC_FILES, CANBUS, NetworkLocation, TransmissionType, GearShifter, BUTTON_STATES, CarControllerParams

class CarState(CarStateBase):
  def __init__(self, CP):
    super().__init__(CP)
    can_define = CANDefine(DBC_FILES.mqb)
    if CP.transmissionType == TransmissionType.automatic:
      self.shifter_values = can_define.dv["Getriebe_11"]["GE_Fahrstufe"]
    elif CP.transmissionType == TransmissionType.direct:
      self.shifter_values = can_define.dv["EV_Gearshift"]["GearPosition"]
    self.hca_status_values = can_define.dv["LH_EPS_03"]["EPS_HCA_Status"]
    self.buttonStates = BUTTON_STATES.copy()

  def update(self, pt_cp, cam_cp, ext_cp, trans_type):
    ret = car.CarState.new_message()
    # Update vehicle speed and acceleration from ABS wheel speeds.
    ret.wheelSpeeds = self.get_wheel_speeds(
      pt_cp.vl["ESP_19"]["ESP_VL_Radgeschw_02"],
      pt_cp.vl["ESP_19"]["ESP_VR_Radgeschw_02"],
      pt_cp.vl["ESP_19"]["ESP_HL_Radgeschw_02"],
      pt_cp.vl["ESP_19"]["ESP_HR_Radgeschw_02"],
    )

    ret.vEgoRaw = float(np.mean([ret.wheelSpeeds.fl, ret.wheelSpeeds.fr, ret.wheelSpeeds.rl, ret.wheelSpeeds.rr]))
    ret.vEgo, ret.aEgo = self.update_speed_kf(ret.vEgoRaw)
    ret.standstill = ret.vEgo < 0.1

    # Update steering angle, rate, yaw rate, and driver input torque. VW send
    # the sign/direction in a separate signal so they must be recombined.
    ret.steeringAngleDeg = pt_cp.vl["LWI_01"]["LWI_Lenkradwinkel"] * (1, -1)[int(pt_cp.vl["LWI_01"]["LWI_VZ_Lenkradwinkel"])]
    ret.steeringRateDeg = pt_cp.vl["LWI_01"]["LWI_Lenkradw_Geschw"] * (1, -1)[int(pt_cp.vl["LWI_01"]["LWI_VZ_Lenkradw_Geschw"])]
    ret.steeringTorque = pt_cp.vl["LH_EPS_03"]["EPS_Lenkmoment"] * (1, -1)[int(pt_cp.vl["LH_EPS_03"]["EPS_VZ_Lenkmoment"])]
    ret.steeringPressed = abs(ret.steeringTorque) > CarControllerParams.STEER_DRIVER_ALLOWANCE
    ret.yawRate = pt_cp.vl["ESP_02"]["ESP_Gierrate"] * (1, -1)[int(pt_cp.vl["ESP_02"]["ESP_VZ_Gierrate"])] * CV.DEG_TO_RAD

    # Verify EPS readiness to accept steering commands
    hca_status = self.hca_status_values.get(pt_cp.vl["LH_EPS_03"]["EPS_HCA_Status"])
    ret.steerError = hca_status in ("DISABLED", "FAULT")
    ret.steerWarning = hca_status in ("INITIALIZING", "REJECTED")

    # Update gas, brakes, and gearshift.
    ret.gas = pt_cp.vl["Motor_20"]["MO_Fahrpedalrohwert_01"] / 100.0
    ret.gasPressed = ret.gas > 0
    ret.brake = pt_cp.vl["ESP_05"]["ESP_Bremsdruck"] / 250.0  # FIXME: this is pressure in Bar, not sure what OP expects
    ret.brakePressed = bool(pt_cp.vl["ESP_05"]["ESP_Fahrer_bremst"])
    self.esp_hold_confirmation = pt_cp.vl["ESP_21"]["ESP_Haltebestaetigung"]

    # Update gear and/or clutch position data.
    if trans_type == TransmissionType.automatic:
      ret.gearShifter = self.parse_gear_shifter(self.shifter_values.get(pt_cp.vl["Getriebe_11"]["GE_Fahrstufe"], None))
    elif trans_type == TransmissionType.direct:
      ret.gearShifter = self.parse_gear_shifter(self.shifter_values.get(pt_cp.vl["EV_Gearshift"]["GearPosition"], None))
    elif trans_type == TransmissionType.manual:
      ret.clutchPressed = not pt_cp.vl["Motor_14"]["MO_Kuppl_schalter"]
      if bool(pt_cp.vl["Gateway_72"]["BCM1_Rueckfahrlicht_Schalter"]):
        ret.gearShifter = GearShifter.reverse
      else:
        ret.gearShifter = GearShifter.drive

    # Update door and trunk/hatch lid open status.
    ret.doorOpen = any([pt_cp.vl["Gateway_72"]["ZV_FT_offen"],
                        pt_cp.vl["Gateway_72"]["ZV_BT_offen"],
                        pt_cp.vl["Gateway_72"]["ZV_HFS_offen"],
                        pt_cp.vl["Gateway_72"]["ZV_HBFS_offen"],
                        pt_cp.vl["Gateway_72"]["ZV_HD_offen"]])

    # Update seatbelt fastened status.
    ret.seatbeltUnlatched = pt_cp.vl["Airbag_02"]["AB_Gurtschloss_FA"] != 3

    # Update driver preference for metric. VW stores many different unit
    # preferences, including separate units for for distance vs. speed.
    # We use the speed preference for OP.
    self.displayMetricUnits = not pt_cp.vl["Einheiten_01"]["KBI_MFA_v_Einheit_02"]

    # Consume blind-spot monitoring info/warning LED states, if available.
    # Infostufe: BSM LED on, Warnung: BSM LED flashing
    if self.CP.enableBsm:
      ret.leftBlindspot = bool(ext_cp.vl["SWA_01"]["SWA_Infostufe_SWA_li"]) or bool(ext_cp.vl["SWA_01"]["SWA_Warnung_SWA_li"])
      ret.rightBlindspot = bool(ext_cp.vl["SWA_01"]["SWA_Infostufe_SWA_re"]) or bool(ext_cp.vl["SWA_01"]["SWA_Warnung_SWA_re"])

    # Consume factory LDW data relevant for factory SWA (Lane Change Assist)
    # and capture it for forwarding to the blind spot radar controller
    self.ldw_stock_values = cam_cp.vl["LDW_02"] if self.CP.networkLocation == NetworkLocation.fwdCamera else {}

    # Stock FCW is considered active if the release bit for brake-jerk warning
    # is set. Stock AEB considered active if the partial braking or target
    # braking release bits are set.
    # Refer to VW Self Study Program 890253: Volkswagen Driver Assistance
    # Systems, chapter on Front Assist with Braking: Golf Family for all MQB
    ret.stockFcw = bool(ext_cp.vl["ACC_10"]["AWV2_Freigabe"])
    ret.stockAeb = bool(ext_cp.vl["ACC_10"]["ANB_Teilbremsung_Freigabe"]) or bool(ext_cp.vl["ACC_10"]["ANB_Zielbremsung_Freigabe"])

    # Update ACC radar status.
    self.acc_04_stock_values = ext_cp.vl["ACC_04"]
    self.acc_13_stock_values = ext_cp.vl["ACC_13"]
    self.acc_type = ext_cp.vl["ACC_06"]["ACC_Typ"]
    self.tsk_status = pt_cp.vl["TSK_06"]["TSK_Status"]
    if self.tsk_status == 2:
      # ACC okay and enabled, but not currently engaged
      ret.cruiseState.available = True
      ret.cruiseState.enabled = False
    elif self.tsk_status in (3, 4, 5):
      # ACC okay and enabled, currently regulating speed (3) or driver accel override (4) or brake only (5)
      ret.cruiseState.available = True
      ret.cruiseState.enabled = True
    else:
      # ACC okay but disabled (1), or a radar visibility or other fault/disruption (6 or 7)
      ret.cruiseState.available = False
      ret.cruiseState.enabled = False

    # Update ACC setpoint. When the setpoint is zero or there's an error, the
    # radar sends a set-speed of ~90.69 m/s / 203mph.
    if self.CP.pcmCruise:
      ret.cruiseState.speed = ext_cp.vl["ACC_02"]["ACC_Wunschgeschw"] * CV.KPH_TO_MS
      if ret.cruiseState.speed > 90:
        ret.cruiseState.speed = 0

    # Update control button states for turn signals and ACC controls.
    self.buttonStates["accelCruise"] = bool(pt_cp.vl["GRA_ACC_01"]["GRA_Tip_Hoch"])
    self.buttonStates["decelCruise"] = bool(pt_cp.vl["GRA_ACC_01"]["GRA_Tip_Runter"])
    self.buttonStates["cancel"] = bool(pt_cp.vl["GRA_ACC_01"]["GRA_Abbrechen"])
    self.buttonStates["setCruise"] = bool(pt_cp.vl["GRA_ACC_01"]["GRA_Tip_Setzen"])
    self.buttonStates["resumeCruise"] = bool(pt_cp.vl["GRA_ACC_01"]["GRA_Tip_Wiederaufnahme"])
    self.buttonStates["gapAdjustCruise"] = bool(pt_cp.vl["GRA_ACC_01"]["GRA_Verstellung_Zeitluecke"])
    ret.leftBlinker = bool(pt_cp.vl["Blinkmodi_02"]["Comfort_Signal_Left"])
    ret.rightBlinker = bool(pt_cp.vl["Blinkmodi_02"]["Comfort_Signal_Right"])

    # Read ACC hardware button type configuration info that has to pass thru
    # to the radar. Ends up being different for steering wheel buttons vs
    # third stalk type controls.
    self.graHauptschalter = pt_cp.vl["GRA_ACC_01"]["GRA_Hauptschalter"]
    self.graTypHauptschalter = pt_cp.vl["GRA_ACC_01"]["GRA_Typ_Hauptschalter"]
    self.graButtonTypeInfo = pt_cp.vl["GRA_ACC_01"]["GRA_ButtonTypeInfo"]
    self.graTipStufe2 = pt_cp.vl["GRA_ACC_01"]["GRA_Tip_Stufe_2"]
    # Pick up the GRA_ACC_01 CAN message counter so we can sync to it for
    # later cruise-control button spamming.
    self.graMsgBusCounter = pt_cp.vl["GRA_ACC_01"]["COUNTER"]

    # Additional safety checks performed in CarInterface.
    self.parkingBrakeSet = bool(pt_cp.vl["Kombi_01"]["KBI_Handbremse"])  # FIXME: need to include an EPB check as well
    ret.espDisabled = pt_cp.vl["ESP_21"]["ESP_Tastung_passiv"] != 0

    return ret

  @staticmethod
  def get_can_parser(CP):
    signals = [
      # sig_name, sig_address
      ("LWI_Lenkradwinkel", "LWI_01"),           # Absolute steering angle
      ("LWI_VZ_Lenkradwinkel", "LWI_01"),        # Steering angle sign
      ("LWI_Lenkradw_Geschw", "LWI_01"),         # Absolute steering rate
      ("LWI_VZ_Lenkradw_Geschw", "LWI_01"),      # Steering rate sign
      ("ESP_VL_Radgeschw_02", "ESP_19"),         # ABS wheel speed, front left
      ("ESP_VR_Radgeschw_02", "ESP_19"),         # ABS wheel speed, front right
      ("ESP_HL_Radgeschw_02", "ESP_19"),         # ABS wheel speed, rear left
      ("ESP_HR_Radgeschw_02", "ESP_19"),         # ABS wheel speed, rear right
      ("ESP_Gierrate", "ESP_02"),                # Absolute yaw rate
      ("ESP_VZ_Gierrate", "ESP_02"),             # Yaw rate sign
      ("ZV_FT_offen", "Gateway_72"),             # Door open, driver
      ("ZV_BT_offen", "Gateway_72"),             # Door open, passenger
      ("ZV_HFS_offen", "Gateway_72"),            # Door open, rear left
      ("ZV_HBFS_offen", "Gateway_72"),           # Door open, rear right
      ("ZV_HD_offen", "Gateway_72"),             # Trunk or hatch open
      ("Comfort_Signal_Left", "Blinkmodi_02"),   # Left turn signal including comfort blink interval
      ("Comfort_Signal_Right", "Blinkmodi_02"),  # Right turn signal including comfort blink interval
      ("AB_Gurtschloss_FA", "Airbag_02"),        # Seatbelt status, driver
      ("AB_Gurtschloss_BF", "Airbag_02"),        # Seatbelt status, passenger
      ("ESP_Fahrer_bremst", "ESP_05"),           # Brake pedal pressed
      ("ESP_Bremsdruck", "ESP_05"),              # Brake pressure applied
      ("MO_Fahrpedalrohwert_01", "Motor_20"),    # Accelerator pedal value
      ("EPS_Lenkmoment", "LH_EPS_03"),           # Absolute driver torque input
      ("EPS_VZ_Lenkmoment", "LH_EPS_03"),        # Driver torque input sign
      ("EPS_HCA_Status", "LH_EPS_03"),           # EPS HCA control status
      ("ESP_Tastung_passiv", "ESP_21"),          # Stability control disabled
      ("ESP_Haltebestaetigung", "ESP_21"),       # ESP hold confirmation
      ("KBI_MFA_v_Einheit_02", "Einheiten_01"),  # MPH vs KMH speed display
      ("KBI_Handbremse", "Kombi_01"),            # Manual handbrake applied
      ("TSK_Status", "TSK_06"),                  # ACC engagement status from drivetrain coordinator
      ("GRA_Hauptschalter", "GRA_ACC_01"),       # ACC button, on/off
      ("GRA_Abbrechen", "GRA_ACC_01"),           # ACC button, cancel
      ("GRA_Tip_Setzen", "GRA_ACC_01"),          # ACC button, set
      ("GRA_Tip_Hoch", "GRA_ACC_01"),            # ACC button, increase or accel
      ("GRA_Tip_Runter", "GRA_ACC_01"),          # ACC button, decrease or decel
      ("GRA_Tip_Wiederaufnahme", "GRA_ACC_01"),  # ACC button, resume
      ("GRA_Verstellung_Zeitluecke", "GRA_ACC_01"),  # ACC button, time gap adj
      ("GRA_Typ_Hauptschalter", "GRA_ACC_01"),   # ACC main button type
      ("GRA_Tip_Stufe_2", "GRA_ACC_01"),         # unknown related to stalk type
      ("GRA_ButtonTypeInfo", "GRA_ACC_01"),      # unknown related to stalk type
      ("COUNTER", "GRA_ACC_01"),                 # GRA_ACC_01 CAN message counter
    ]

    checks = [
      # sig_address, frequency
      ("LWI_01", 100),      # From J500 Steering Assist with integrated sensors
      ("LH_EPS_03", 100),   # From J500 Steering Assist with integrated sensors
      ("ESP_19", 100),      # From J104 ABS/ESP controller
      ("ESP_05", 50),       # From J104 ABS/ESP controller
      ("ESP_21", 50),       # From J104 ABS/ESP controller
      ("Motor_20", 50),     # From J623 Engine control module
      ("TSK_06", 50),       # From J623 Engine control module
      ("ESP_02", 50),       # From J104 ABS/ESP controller
      ("GRA_ACC_01", 33),   # From J533 CAN gateway (via LIN from steering wheel controls)
      ("Gateway_72", 10),   # From J533 CAN gateway (aggregated data)
      ("Airbag_02", 5),     # From J234 Airbag control module
      ("Kombi_01", 2),      # From J285 Instrument cluster
      ("Blinkmodi_02", 1),  # From J519 BCM (sent at 1Hz when no lights active, 50Hz when active)
      ("Einheiten_01", 1),  # From J??? not known if gateway, cluster, or BCM
    ]

    if CP.transmissionType == TransmissionType.automatic:
      signals.append(("GE_Fahrstufe", "Getriebe_11"))  # Auto trans gear selector position
      checks.append(("Getriebe_11", 20))  # From J743 Auto transmission control module
    elif CP.transmissionType == TransmissionType.direct:
      signals.append(("GearPosition", "EV_Gearshift"))  # EV gear selector position
      checks.append(("EV_Gearshift", 10))  # From J??? unknown EV control module
    elif CP.transmissionType == TransmissionType.manual:
      signals += [("MO_Kuppl_schalter", "Motor_14"),  # Clutch switch
                  ("BCM1_Rueckfahrlicht_Schalter", "Gateway_72")]  # Reverse light from BCM
      checks.append(("Motor_14", 10))  # From J623 Engine control module

    if CP.networkLocation == NetworkLocation.fwdCamera:
      # Radars are here on CANBUS.pt
      signals += MqbExtraSignals.fwd_radar_signals
      checks += MqbExtraSignals.fwd_radar_checks
      if CP.enableBsm:
        signals += MqbExtraSignals.bsm_radar_signals
        checks += MqbExtraSignals.bsm_radar_checks

    return CANParser(DBC_FILES.mqb, signals, checks, CANBUS.pt)

  @staticmethod
  def get_cam_can_parser(CP):
    signals = []
    checks = []

    if CP.networkLocation == NetworkLocation.fwdCamera:
      signals += [
        # sig_name, sig_address
        ("LDW_SW_Warnung_links", "LDW_02"),      # Blind spot in warning mode on left side due to lane departure
        ("LDW_SW_Warnung_rechts", "LDW_02"),     # Blind spot in warning mode on right side due to lane departure
        ("LDW_Seite_DLCTLC", "LDW_02"),          # Direction of most likely lane departure (left or right)
        ("LDW_DLC", "LDW_02"),                   # Lane departure, distance to line crossing
        ("LDW_TLC", "LDW_02"),                   # Lane departure, time to line crossing
      ]
      checks += [
        # sig_address, frequency
        ("LDW_02", 10)      # From R242 Driver assistance camera
      ]
    else:
      # Radars are here on CANBUS.cam
      signals += MqbExtraSignals.fwd_radar_signals
      checks += MqbExtraSignals.fwd_radar_checks
      if CP.enableBsm:
        signals += MqbExtraSignals.bsm_radar_signals
        checks += MqbExtraSignals.bsm_radar_checks

    return CANParser(DBC_FILES.mqb, signals, checks, CANBUS.cam)

class MqbExtraSignals:
  # Additional signal and message lists for optional or bus-portable controllers
  fwd_radar_signals = [
<<<<<<< HEAD
    ("ACC_Wunschgeschw", "ACC_02", 0),              # ACC set speed
    ("ACC_Charisma_FahrPr", "ACC_04", 0),           # Driving profile selection
    ("ACC_Charisma_Status", "ACC_04", 0),           # Driving profile status
    ("ACC_Charisma_Umschaltung", "ACC_04", 0),      # Driving profile switching
    ("ACC_Texte_braking_guard", "ACC_04", 0),       # Part of ACC driver alerts in instrument cluster
    ("ACC_Typ", "ACC_06", 0),                       # Basic vs F2S vs SNG
    ("AWV2_Freigabe", "ACC_10", 0),                 # FCW brake jerk release
    ("ANB_Teilbremsung_Freigabe", "ACC_10", 0),     # AEB partial braking release
    ("ANB_Zielbremsung_Freigabe", "ACC_10", 0),     # AEB target braking release
    ("Unknown_Osc_1", "ACC_13", 0),                 # Unknown oscillating value (checksum/xor?)
    ("Unknown_Osc_2", "ACC_13", 0),                 # Unknown oscillating value (checksum/xor?)
=======
    ("ACC_Wunschgeschw", "ACC_02"),              # ACC set speed
    ("AWV2_Freigabe", "ACC_10"),                 # FCW brake jerk release
    ("ANB_Teilbremsung_Freigabe", "ACC_10"),     # AEB partial braking release
    ("ANB_Zielbremsung_Freigabe", "ACC_10"),     # AEB target braking release
>>>>>>> 12f74ade
  ]
  fwd_radar_checks = [
    ("ACC_06", 50),                                 # From J428 ACC radar control module
    ("ACC_10", 50),                                 # From J428 ACC radar control module
    ("ACC_02", 17),                                 # From J428 ACC radar control module
    ("ACC_04", 17),                                 # From J428 ACC radar control module
    ("ACC_13", 17),                                 # From J428 ACC radar control module
  ]
  bsm_radar_signals = [
    ("SWA_Infostufe_SWA_li", "SWA_01"),          # Blind spot object info, left
    ("SWA_Warnung_SWA_li", "SWA_01"),            # Blind spot object warning, left
    ("SWA_Infostufe_SWA_re", "SWA_01"),          # Blind spot object info, right
    ("SWA_Warnung_SWA_re", "SWA_01"),            # Blind spot object warning, right
  ]
  bsm_radar_checks = [
    ("SWA_01", 20),                                 # From J1086 Lane Change Assist
  ]<|MERGE_RESOLUTION|>--- conflicted
+++ resolved
@@ -265,24 +265,17 @@
 class MqbExtraSignals:
   # Additional signal and message lists for optional or bus-portable controllers
   fwd_radar_signals = [
-<<<<<<< HEAD
-    ("ACC_Wunschgeschw", "ACC_02", 0),              # ACC set speed
-    ("ACC_Charisma_FahrPr", "ACC_04", 0),           # Driving profile selection
-    ("ACC_Charisma_Status", "ACC_04", 0),           # Driving profile status
-    ("ACC_Charisma_Umschaltung", "ACC_04", 0),      # Driving profile switching
-    ("ACC_Texte_braking_guard", "ACC_04", 0),       # Part of ACC driver alerts in instrument cluster
-    ("ACC_Typ", "ACC_06", 0),                       # Basic vs F2S vs SNG
-    ("AWV2_Freigabe", "ACC_10", 0),                 # FCW brake jerk release
-    ("ANB_Teilbremsung_Freigabe", "ACC_10", 0),     # AEB partial braking release
-    ("ANB_Zielbremsung_Freigabe", "ACC_10", 0),     # AEB target braking release
-    ("Unknown_Osc_1", "ACC_13", 0),                 # Unknown oscillating value (checksum/xor?)
-    ("Unknown_Osc_2", "ACC_13", 0),                 # Unknown oscillating value (checksum/xor?)
-=======
     ("ACC_Wunschgeschw", "ACC_02"),              # ACC set speed
+    ("ACC_Charisma_FahrPr", "ACC_04"),           # Driving profile selection
+    ("ACC_Charisma_Status", "ACC_04"),           # Driving profile status
+    ("ACC_Charisma_Umschaltung", "ACC_04"),      # Driving profile switching
+    ("ACC_Texte_braking_guard", "ACC_04"),       # Part of ACC driver alerts in instrument cluster
+    ("ACC_Typ", "ACC_06"),                       # Basic vs F2S vs SNG
     ("AWV2_Freigabe", "ACC_10"),                 # FCW brake jerk release
     ("ANB_Teilbremsung_Freigabe", "ACC_10"),     # AEB partial braking release
     ("ANB_Zielbremsung_Freigabe", "ACC_10"),     # AEB target braking release
->>>>>>> 12f74ade
+    ("Unknown_Osc_1", "ACC_13"),                 # Unknown oscillating value (checksum/xor?)
+    ("Unknown_Osc_2", "ACC_13"),                 # Unknown oscillating value (checksum/xor?)
   ]
   fwd_radar_checks = [
     ("ACC_06", 50),                                 # From J428 ACC radar control module
