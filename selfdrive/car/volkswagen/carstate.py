--- conflicted
+++ resolved
@@ -3,13 +3,8 @@
 from openpilot.common.conversions import Conversions as CV
 from openpilot.selfdrive.car.interfaces import CarStateBase
 from opendbc.can.parser import CANParser
-<<<<<<< HEAD
-from selfdrive.car.volkswagen.values import DBC, CANBUS, MLB_CARS, PQ_CARS, NetworkLocation, TransmissionType,\
-                                            GearShifter, CarControllerParams
-=======
-from openpilot.selfdrive.car.volkswagen.values import DBC, CANBUS, PQ_CARS, NetworkLocation, TransmissionType, GearShifter, \
-                                            CarControllerParams, VolkswagenFlags
->>>>>>> 279d2c3b
+from openpilot.selfdrive.car.volkswagen.values import DBC, CANBUS, PQ_CARS, MLB_CARS, NetworkLocation, TransmissionType, \
+                                                      GearShifter, CarControllerParams, VolkswagenFlags
 
 
 class CarState(CarStateBase):
@@ -146,6 +141,12 @@
       ret.stockFcw = bool(ext_cp.vl["ACC_10"]["AWV2_Freigabe"])
       ret.stockAeb = bool(ext_cp.vl["ACC_10"]["ANB_Teilbremsung_Freigabe"]) or bool(ext_cp.vl["ACC_10"]["ANB_Zielbremsung_Freigabe"])
 
+      # VW Emergency Assist status tracking and mitigation
+      self.eps_stock_values = pt_cp.vl["LH_EPS_03"]
+      if self.CP.flags & VolkswagenFlags.STOCK_HCA_PRESENT:
+        ret.carFaultedNonCritical = bool(cam_cp.vl["HCA_01"]["EA_Ruckfreigabe"]) or cam_cp.vl["HCA_01"][
+          "EA_ACC_Sollstatus"] > 0
+
       self.acc_type = ext_cp.vl["ACC_06"]["ACC_Typ"]
       ret.leftBlinker = bool(pt_cp.vl["Blinkmodi_02"]["Comfort_Signal_Left"])
       ret.rightBlinker = bool(pt_cp.vl["Blinkmodi_02"]["Comfort_Signal_Right"])
@@ -168,11 +169,6 @@
     hca_status = self.CCP.hca_status_values.get(pt_cp.vl["LH_EPS_03"]["EPS_HCA_Status"])
     ret.steerFaultPermanent = hca_status in ("DISABLED", "FAULT")
     ret.steerFaultTemporary = hca_status in ("INITIALIZING", "REJECTED")
-
-    # VW Emergency Assist status tracking and mitigation
-    self.eps_stock_values = pt_cp.vl["LH_EPS_03"]
-    if self.CP.flags & VolkswagenFlags.STOCK_HCA_PRESENT:
-      ret.carFaultedNonCritical = bool(cam_cp.vl["HCA_01"]["EA_Ruckfreigabe"]) or cam_cp.vl["HCA_01"]["EA_ACC_Sollstatus"] > 0
 
     # Update gas, brakes, and gearshift.
     ret.brake = pt_cp.vl["ESP_05"]["ESP_Bremsdruck"] / 250.0  # FIXME: this is pressure in Bar, not sure what OP expects
@@ -378,52 +374,7 @@
 
   @staticmethod
   def get_can_parser_mlb(CP):
-
-    signals = [
-      # sig_name, sig_address
-      ("LWI_Lenkradwinkel", "LWI_01"),           # Absolute steering angle
-      ("LWI_VZ_Lenkradwinkel", "LWI_01"),        # Steering angle sign
-      ("LWI_Lenkradw_Geschw", "LWI_01"),         # Absolute steering rate
-      ("LWI_VZ_Lenkradw_Geschw", "LWI_01"),      # Steering rate sign
-      ("ESP_VL_Radgeschw", "ESP_03"),            # ABS wheel speed, front left
-      ("ESP_VR_Radgeschw", "ESP_03"),            # ABS wheel speed, front right
-      ("ESP_HL_Radgeschw", "ESP_03"),            # ABS wheel speed, rear left
-      ("ESP_HR_Radgeschw", "ESP_03"),            # ABS wheel speed, rear right
-      ("ESP_Gierrate", "ESP_02"),                # Absolute yaw rate
-      ("ESP_VZ_Gierrate", "ESP_02"),             # Yaw rate sign
-      #("FT_Tuer_geoeffnet", "Gateway_05"),       # Door open, driver
-      #("BT_Tuer_geoeffnet", "Gateway_05"),       # Door open, passenger
-      #("HL_Tuer_geoeffnet", "Gateway_05"),       # Door open, rear left
-      #("HR_Tuer_geoeffnet", "Gateway_05"),       # Door open, rear right
-      ("BM_links", "Blinkmodi_01"),              # Left turn signal including comfort blink interval
-      ("BM_rechts", "Blinkmodi_01"),             # Right turn signal including comfort blink interval
-      ("AB_Gurtschloss_FA", "Airbag_02"),        # Seatbelt status, driver
-      ("AB_Gurtschloss_BF", "Airbag_02"),        # Seatbelt status, passenger
-      ("ESP_Fahrer_bremst", "ESP_05"),           # Driver applied brake pressure over threshold
-      ("MO_Fahrer_bremst", "Motor_03"),          # Brake pedal switch
-      ("ESP_Bremsdruck", "ESP_05"),              # Brake pressure
-      ("MO_Fahrpedalrohwert_01", "Motor_03"),    # Accelerator pedal value
-      ("EPS_Lenkmoment", "LH_EPS_03"),           # Absolute driver torque input
-      ("EPS_VZ_Lenkmoment", "LH_EPS_03"),        # Driver torque input sign
-      ("EPS_HCA_Status", "LH_EPS_03"),           # EPS HCA control status
-      ("ESP_Tastung_passiv", "ESP_01"),          # Stability control disabled
-      ("KBI_Handbremse", "Kombi_01"),            # Manual handbrake applied
-      ("TSK_Status", "TSK_02"),                  # ACC engagement status from drivetrain coordinator
-      ("LS_Hauptschalter", "LS_01"),             # ACC button, on/off
-      ("LS_Abbrechen", "LS_01"),                 # ACC button, cancel
-      ("LS_Tip_Setzen", "LS_01"),                # ACC button, set
-      ("LS_Tip_Hoch", "LS_01"),                  # ACC button, increase or accel
-      ("LS_Tip_Runter", "LS_01"),                # ACC button, decrease or decel
-      ("LS_Tip_Wiederaufnahme", "LS_01"),        # ACC button, resume
-      ("LS_Verstellung_Zeitluecke", "LS_01"),    # ACC button, time gap adj
-      ("LS_Typ_Hauptschalter", "LS_01"),         # ACC main button type
-      ("LS_Codierung", "LS_01"),                 # ACC button configuration/coding
-      ("LS_Tip_Stufe_2", "LS_01"),               # unknown related to stalk type
-      ("LS_GRA_ACC_2stufig", "LS_01"),           # unknown related to stalk type
-      ("COUNTER", "LS_01"),                      # GRA_ACC_01 CAN message counter
-    ]
-
-    checks = [
+    messages = [
       # sig_address, frequency
       ("LWI_01", 100),      # From J500 Steering Assist with integrated sensors
       ("LH_EPS_03", 100),   # From J500 Steering Assist with integrated sensors
@@ -442,55 +393,23 @@
     ]
 
     # TODO: gear shift parsing
-    #if CP.transmissionType == TransmissionType.automatic:
-    #  signals.append(("GE_Fahrstufe", "Getriebe_11"))  # Auto trans gear selector position
-    #  checks.append(("Getriebe_11", 20))  # From J743 Auto transmission control module
-    #elif CP.transmissionType == TransmissionType.direct:
-    #  signals.append(("GearPosition", "EV_Gearshift"))  # EV gear selector position
-    #  checks.append(("EV_Gearshift", 10))  # From J??? unknown EV control module
-    #elif CP.transmissionType == TransmissionType.manual:
-    #  signals += [("MO_Kuppl_schalter", "Motor_14"),  # Clutch switch
-    #              ("BCM1_Rueckfahrlicht_Schalter", "Gateway_72")]  # Reverse light from BCM
+    # TODO: BSM parsing
+
+    return CANParser(DBC[CP.carFingerprint]["pt"], messages, CANBUS.pt)
+
+  @staticmethod
+  def get_cam_can_parser_mlb(CP):
+    messages = []
 
     if CP.networkLocation == NetworkLocation.fwdCamera:
-      # Radars are here on CANBUS.pt
-      # TODO: enable radar, testing on CC only car
-      #signals += MqbExtraSignals.fwd_radar_signals
-      #checks += MqbExtraSignals.fwd_radar_checks
-      if CP.enableBsm:
-        signals += MqbExtraSignals.bsm_radar_signals
-        checks += MqbExtraSignals.bsm_radar_checks
-
-    return CANParser(DBC[CP.carFingerprint]["pt"], signals, checks, CANBUS.pt)
-
-  @staticmethod
-  def get_cam_can_parser_mlb(CP):
-    signals = []
-    checks = []
-
-    if CP.networkLocation == NetworkLocation.fwdCamera:
-      signals += [
-        # sig_name, sig_address
-        ("LDW_SW_Warnung_links", "LDW_02"),      # Blind spot in warning mode on left side due to lane departure
-        ("LDW_SW_Warnung_rechts", "LDW_02"),     # Blind spot in warning mode on right side due to lane departure
-        ("LDW_Seite_DLCTLC", "LDW_02"),          # Direction of most likely lane departure (left or right)
-        ("LDW_DLC", "LDW_02"),                   # Lane departure, distance to line crossing
-        ("LDW_TLC", "LDW_02"),                   # Lane departure, time to line crossing
-      ]
-      checks += [
+      messages += [
         # sig_address, frequency
         ("LDW_02", 10)      # From R242 Driver assistance camera
       ]
-    else:
-      # Radars are here on CANBUS.cam
-      # TODO: enable radar, testing on CC only car
-      #signals += MqbExtraSignals.fwd_radar_signals
-      #checks += MqbExtraSignals.fwd_radar_checks
-      if CP.enableBsm:
-        signals += MqbExtraSignals.bsm_radar_signals
-        checks += MqbExtraSignals.bsm_radar_checks
-
-    return CANParser(DBC[CP.carFingerprint]["pt"], signals, checks, CANBUS.cam)
+
+    # TODO: BSM parsing
+
+    return CANParser(DBC[CP.carFingerprint]["pt"], messages, CANBUS.cam)
 
   @staticmethod
   def get_can_parser_pq(CP):
