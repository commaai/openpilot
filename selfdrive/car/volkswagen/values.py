--- conflicted
+++ resolved
@@ -98,28 +98,7 @@
 IGNORED_FINGERPRINTS = [CAR.JETTA_MK7, CAR.PASSAT_MK8, CAR.TIGUAN_MK2, CAR.SEAT_ATECA_MK1, CAR.SKODA_KODIAQ_MK1, CAR.SKODA_SCALA_MK1, CAR.SKODA_SUPERB_MK3]
 
 FW_VERSIONS = {
-<<<<<<< HEAD
-  CAR.GOLF: {
-=======
-  CAR.AUDI_A3: {
-    (Ecu.engine, 0x7e0, None): [
-      b'\xf1\x875G0906259L \xf1\x890002',
-    ],
-    (Ecu.transmission, 0x7e1, None): [
-      b'\xf1\x870D9300013B \xf1\x894931',
-    ],
-    (Ecu.srs, 0x715, None): [
-      b'\xf1\x875Q0959655J \xf1\x890830\xf1\x82\023121111111211--261117141112231291163221',
-    ],
-    (Ecu.eps, 0x712, None): [
-      b'\xf1\x875Q0909144T \xf1\x891072\xf1\x82\00521G00807A1',
-    ],
-    (Ecu.fwdRadar, 0x757, None): [
-      b'\xf1\x875Q0907572G \xf1\x890571',
-    ],
-  },
   CAR.GOLF_MK7: {
->>>>>>> 986500fe
     (Ecu.engine, 0x7e0, None): [
       b'\xf1\x8704E906016A \xf1\x897697',
       b'\xf1\x8704E906016AD\xf1\x895758',
