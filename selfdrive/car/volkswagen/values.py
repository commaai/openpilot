--- conflicted
+++ resolved
@@ -16,16 +16,12 @@
 
 
 class CarControllerParams:
-<<<<<<< HEAD
-  HCA_STEP = 2                   # HCA_01 message frequency 50Hz
-  LDW_STEP = 10                  # LDW_02 message frequency 10Hz
-  GRA_ACC_STEP = 3               # GRA_ACC_01 message frequency 33Hz
-  ACC_CONTROL_STEP = 2           # ACC_06 message frequency 50Hz
-  ACC_HUD_STEP = 6               # ACC_02 message frequency 16Hz
-=======
   HCA_STEP = 2                            # HCA_01/HCA_1 message frequency 50Hz
   GRA_ACC_STEP = 3                        # GRA_ACC_01/GRA_Neu message frequency 33Hz
->>>>>>> 574021a0
+  ACC_CONTROL_STEP = 2                    # ACC_06/ACC_07/ACC_System frequency 50Hz
+
+  ACCEL_MAX = 2.0                         # 2.0 m/s max acceleration
+  ACCEL_MIN = -3.5                        # 3.5 m/s max deceleration
 
   def __init__(self, CP):
     # Documented lateral limits: 3.00 Nm max, rate of change 5.00 Nm/sec.
@@ -35,24 +31,11 @@
     self.STEER_DRIVER_MULTIPLIER = 3      # weight driver torque heavily
     self.STEER_DRIVER_FACTOR = 1          # from dbc
 
-<<<<<<< HEAD
-  # Observed documented MQB limits: 3.00 Nm max, rate of change 5.00 Nm/sec.
-  # Limiting rate-of-change based on real-world testing and Comma's safety
-  # requirements for minimum time to lane departure.
-  STEER_MAX = 300                # Max heading control assist torque 3.00 Nm
-  STEER_DELTA_UP = 4             # Max HCA reached in 1.50s (STEER_MAX / (50Hz * 1.50))
-  STEER_DELTA_DOWN = 10          # Min HCA reached in 0.60s (STEER_MAX / (50Hz * 0.60))
-  STEER_DRIVER_ALLOWANCE = 80
-  STEER_DRIVER_MULTIPLIER = 3    # weight driver torque heavily
-  STEER_DRIVER_FACTOR = 1        # from dbc
-  ACCEL_MAX = 2.0                # 2.0 m/s max acceleration
-  ACCEL_MIN = -3.5               # 3.5 m/s max deceleration
-=======
     can_define = CANDefine(DBC[CP.carFingerprint]["pt"])
->>>>>>> 574021a0
 
     if True:  # pylint: disable=using-constant-test
       self.LDW_STEP = 10                  # LDW_02 message frequency 10Hz
+      self.ACC_HUD_STEP = 6               # ACC_02/ACC_04 message frequency 16Hz
       self.STEER_DRIVER_ALLOWANCE = 80    # Driver intervention threshold 0.8 Nm
       self.STEER_DELTA_UP = 4             # Max HCA reached in 1.50s (STEER_MAX / (50Hz * 1.50))
       self.STEER_DELTA_DOWN = 10          # Min HCA reached in 0.60s (STEER_MAX / (50Hz * 0.60))
