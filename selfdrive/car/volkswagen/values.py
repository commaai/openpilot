--- conflicted
+++ resolved
@@ -947,11 +947,8 @@
       b'\xf1\x878V0906264H \xf1\x890005',
     ],
     (Ecu.transmission, 0x7e1, None): [
-<<<<<<< HEAD
       b'\xf1\x870CW300041D \xf1\x891004',
-=======
       b'\xf1\x870CW300041G \xf1\x891003',
->>>>>>> 09cd0b49
       b'\xf1\x870CW300050J \xf1\x891908',
       b'\xf1\x870D9300042M \xf1\x895016',
     ],
