from collections import namedtuple
from dataclasses import dataclass, field
from enum import Enum, IntFlag

from cereal import car
from panda.python import uds
from opendbc.can.can_define import CANDefine
from openpilot.common.conversions import Conversions as CV
from openpilot.selfdrive.car import dbc_dict, CarSpecs, DbcDict, PlatformConfig, Platforms
from openpilot.selfdrive.car.docs_definitions import CarFootnote, CarHarness, CarDocs, CarParts, Column, \
                                           Device
from openpilot.selfdrive.car.fw_query_definitions import FwQueryConfig, Request, p16

Ecu = car.CarParams.Ecu
NetworkLocation = car.CarParams.NetworkLocation
TransmissionType = car.CarParams.TransmissionType
GearShifter = car.CarState.GearShifter
Button = namedtuple('Button', ['event_type', 'can_addr', 'can_msg', 'values'])


class CarControllerParams:
  STEER_STEP = 2                           # HCA_01/HCA_1 message frequency 50Hz
  ACC_CONTROL_STEP = 2                     # ACC_06/ACC_07/ACC_System frequency 50Hz

  # Documented lateral limits: 3.00 Nm max, rate of change 5.00 Nm/sec.
  # MQB vs PQ maximums are shared, but rate-of-change limited differently
  # based on safety requirements driven by lateral accel testing.

  STEER_MAX = 300                          # Max heading control assist torque 3.00 Nm
  STEER_DRIVER_MULTIPLIER = 3              # weight driver torque heavily
  STEER_DRIVER_FACTOR = 1                  # from dbc

  STEER_TIME_MAX = 360                     # Max time that EPS allows uninterrupted HCA steering control
  STEER_TIME_ALERT = STEER_TIME_MAX - 10   # If mitigation fails, time to soft disengage before EPS timer expires
  STEER_TIME_STUCK_TORQUE = 1.9            # EPS limits same torque to 6 seconds, reset timer 3x within that period

  ACCEL_MAX = 2.0                          # 2.0 m/s max acceleration
  ACCEL_MIN = -3.5                         # 3.5 m/s max deceleration

  def __init__(self, CP):
    can_define = CANDefine(DBC[CP.carFingerprint]["pt"])

    if CP.flags & VolkswagenFlags.PQ:
      self.LDW_STEP = 5                   # LDW_1 message frequency 20Hz
      self.ACC_HUD_STEP = 4               # ACC_GRA_Anzeige frequency 25Hz
      self.STEER_DRIVER_ALLOWANCE = 80    # Driver intervention threshold 0.8 Nm
      self.STEER_DELTA_UP = 6             # Max HCA reached in 1.00s (STEER_MAX / (50Hz * 1.00))
      self.STEER_DELTA_DOWN = 10          # Min HCA reached in 0.60s (STEER_MAX / (50Hz * 0.60))

      if CP.transmissionType == TransmissionType.automatic:
        self.shifter_values = can_define.dv["Getriebe_1"]["Waehlhebelposition__Getriebe_1_"]
      self.hca_status_values = can_define.dv["Lenkhilfe_2"]["LH2_Sta_HCA"]

      self.BUTTONS = [
        Button(car.CarState.ButtonEvent.Type.setCruise, "GRA_Neu", "GRA_Neu_Setzen", [1]),
        Button(car.CarState.ButtonEvent.Type.resumeCruise, "GRA_Neu", "GRA_Recall", [1]),
        Button(car.CarState.ButtonEvent.Type.accelCruise, "GRA_Neu", "GRA_Up_kurz", [1]),
        Button(car.CarState.ButtonEvent.Type.decelCruise, "GRA_Neu", "GRA_Down_kurz", [1]),
        Button(car.CarState.ButtonEvent.Type.cancel, "GRA_Neu", "GRA_Abbrechen", [1]),
        Button(car.CarState.ButtonEvent.Type.gapAdjustCruise, "GRA_Neu", "GRA_Zeitluecke", [1]),
      ]

      self.LDW_MESSAGES = {
        "none": 0,  # Nothing to display
        "laneAssistUnavail": 1,  # "Lane Assist currently not available."
        "laneAssistUnavailSysError": 2,  # "Lane Assist system error"
        "laneAssistUnavailNoSensorView": 3,  # "Lane Assist not available. No sensor view."
        "laneAssistTakeOver": 4,  # "Lane Assist: Please Take Over Steering"
        "laneAssistDeactivTrailer": 5,  # "Lane Assist: no function with trailer"
      }

    else:
      self.LDW_STEP = 10                  # LDW_02 message frequency 10Hz
      self.ACC_HUD_STEP = 6               # ACC_02 message frequency 16Hz

      self.hca_status_values = can_define.dv["LH_EPS_03"]["EPS_HCA_Status"]

      if CP.flags & VolkswagenFlags.MLB:
        self.STEER_DRIVER_ALLOWANCE = 60  # Driver intervention threshold 0.6 Nm
        self.STEER_DELTA_UP = 10  # Max HCA reached in 0.60s (STEER_MAX / (50Hz * 0.60))
        self.STEER_DELTA_DOWN = 10  # Min HCA reached in 0.60s (STEER_MAX / (50Hz * 0.60))

        # TODO: populate shifter enums
        self.shifter_values = None
        self.BUTTONS = [
          Button(car.CarState.ButtonEvent.Type.setCruise, "LS_01", "LS_Tip_Setzen", [1]),
          Button(car.CarState.ButtonEvent.Type.resumeCruise, "LS_01", "LS_Tip_Wiederaufnahme", [1]),
          Button(car.CarState.ButtonEvent.Type.accelCruise, "LS_01", "LS_Tip_Hoch", [1]),
          Button(car.CarState.ButtonEvent.Type.decelCruise, "LS_01", "LS_Tip_Runter", [1]),
          Button(car.CarState.ButtonEvent.Type.cancel, "LS_01", "LS_Abbrechen", [1]),
          Button(car.CarState.ButtonEvent.Type.gapAdjustCruise, "LS_01", "LS_Verstellung_Zeitluecke", [1]),
        ]
      else:
        self.STEER_DRIVER_ALLOWANCE = 80  # Driver intervention threshold 0.8 Nm
        self.STEER_DELTA_UP = 4  # Max HCA reached in 1.50s (STEER_MAX / (50Hz * 1.50))
        self.STEER_DELTA_DOWN = 10  # Min HCA reached in 0.60s (STEER_MAX / (50Hz * 0.60))

        if CP.transmissionType == TransmissionType.automatic:
          self.shifter_values = can_define.dv["Getriebe_11"]["GE_Fahrstufe"]
        elif CP.transmissionType == TransmissionType.direct:
          self.shifter_values = can_define.dv["EV_Gearshift"]["GearPosition"]

        self.BUTTONS = [
          Button(car.CarState.ButtonEvent.Type.setCruise, "GRA_ACC_01", "GRA_Tip_Setzen", [1]),
          Button(car.CarState.ButtonEvent.Type.resumeCruise, "GRA_ACC_01", "GRA_Tip_Wiederaufnahme", [1]),
          Button(car.CarState.ButtonEvent.Type.accelCruise, "GRA_ACC_01", "GRA_Tip_Hoch", [1]),
          Button(car.CarState.ButtonEvent.Type.decelCruise, "GRA_ACC_01", "GRA_Tip_Runter", [1]),
          Button(car.CarState.ButtonEvent.Type.cancel, "GRA_ACC_01", "GRA_Abbrechen", [1]),
          Button(car.CarState.ButtonEvent.Type.gapAdjustCruise, "GRA_ACC_01", "GRA_Verstellung_Zeitluecke", [1]),
        ]

      self.LDW_MESSAGES = {
        "none": 0,                            # Nothing to display
        "laneAssistUnavailChime": 1,          # "Lane Assist currently not available." with chime
        "laneAssistUnavailNoSensorChime": 3,  # "Lane Assist not available. No sensor view." with chime
        "laneAssistTakeOverUrgent": 4,        # "Lane Assist: Please Take Over Steering" with urgent beep
        "emergencyAssistUrgent": 6,           # "Emergency Assist: Please Take Over Steering" with urgent beep
        "laneAssistTakeOverChime": 7,         # "Lane Assist: Please Take Over Steering" with chime
        "laneAssistTakeOver": 8,              # "Lane Assist: Please Take Over Steering" silent
        "emergencyAssistChangingLanes": 9,    # "Emergency Assist: Changing lanes..." with urgent beep
        "laneAssistDeactivated": 10,          # "Lane Assist deactivated." silent with persistent icon afterward
      }


class CANBUS:
  pt = 0
  cam = 2


class VolkswagenFlags(IntFlag):
  # Detected flags
  STOCK_HCA_PRESENT = 1

  # Static flags
  PQ = 2
  MLB = 4


@dataclass
class VolkswagenMLBPlatformConfig(PlatformConfig):
  dbc_dict: DbcDict = field(default_factory=lambda: dbc_dict('vw_mlb', None))

  def init(self):
    self.flags |= VolkswagenFlags.MLB


@dataclass
class VolkswagenMQBPlatformConfig(PlatformConfig):
  dbc_dict: DbcDict = field(default_factory=lambda: dbc_dict('vw_mqb_2010', None))


@dataclass
class VolkswagenPQPlatformConfig(PlatformConfig):
  dbc_dict: DbcDict = field(default_factory=lambda: dbc_dict('vw_golf_mk4', None))

  def init(self):
    self.flags |= VolkswagenFlags.PQ


@dataclass(frozen=True, kw_only=True)
class VolkswagenCarSpecs(CarSpecs):
  centerToFrontRatio: float = 0.45
  steerRatio: float = 15.6


class Footnote(Enum):
  KAMIQ = CarFootnote(
    "Not including the China market Kamiq, which is based on the (currently) unsupported PQ34 platform.",
    Column.MODEL)
  PASSAT = CarFootnote(
    "Refers only to the MQB-based European B8 Passat, not the NMS Passat in the USA/China/Mideast markets.",
    Column.MODEL)
  SKODA_HEATED_WINDSHIELD = CarFootnote(
    "Some Škoda vehicles are equipped with heated windshields, which are known " +
    "to block GPS signal needed for some comma 3X functionality.",
    Column.MODEL)
  VW_EXP_LONG = CarFootnote(
    "Only available for vehicles using a gateway (J533) harness. At this time, vehicles using a camera harness " +
    "are limited to using stock ACC.",
    Column.LONGITUDINAL)
  VW_MQB_A0 = CarFootnote(
    "Model-years 2022 and beyond may have a combined CAN gateway and BCM, which is supported by openpilot " +
    "in software, but doesn't yet have a harness available from the comma store.",
    Column.HARDWARE)


@dataclass
class VWCarDocs(CarDocs):
  package: str = "Adaptive Cruise Control (ACC) & Lane Assist"
  car_parts: CarParts = field(default_factory=CarParts.common([CarHarness.j533]))

  def init_make(self, CP: car.CarParams):
    self.footnotes.append(Footnote.VW_EXP_LONG)
    if "SKODA" in CP.carFingerprint:
      self.footnotes.append(Footnote.SKODA_HEATED_WINDSHIELD)

    if CP.carFingerprint in (CAR.VOLKSWAGEN_CRAFTER_MK2, CAR.VOLKSWAGEN_TRANSPORTER_T61):
      self.car_parts = CarParts([Device.threex_angled_mount, CarHarness.j533])


# Check the 7th and 8th characters of the VIN before adding a new CAR. If the
# chassis code is already listed below, don't add a new CAR, just add to the
# FW_VERSIONS for that existing CAR.
# Exception: SEAT Leon and SEAT Ateca share a chassis code

class CAR(Platforms):
  VOLKSWAGEN_ARTEON_MK1 = VolkswagenMQBPlatformConfig( # Chassis AN
    [
      VWCarDocs("Volkswagen Arteon 2018-23", video_link="https://youtu.be/FAomFKPFlDA"),
      VWCarDocs("Volkswagen Arteon R 2020-23", video_link="https://youtu.be/FAomFKPFlDA"),
      VWCarDocs("Volkswagen Arteon eHybrid 2020-23", video_link="https://youtu.be/FAomFKPFlDA"),
      VWCarDocs("Volkswagen CC 2018-22", video_link="https://youtu.be/FAomFKPFlDA"),
    ],
    VolkswagenCarSpecs(mass=1733, wheelbase=2.84),
  )
  VOLKSWAGEN_ATLAS_MK1 = VolkswagenMQBPlatformConfig( # Chassis CA
    [
      VWCarDocs("Volkswagen Atlas 2018-23"),
      VWCarDocs("Volkswagen Atlas Cross Sport 2020-22"),
      VWCarDocs("Volkswagen Teramont 2018-22"),
      VWCarDocs("Volkswagen Teramont Cross Sport 2021-22"),
      VWCarDocs("Volkswagen Teramont X 2021-22"),
    ],
    VolkswagenCarSpecs(mass=2011, wheelbase=2.98),
  )
  VOLKSWAGEN_CADDY_MK3 = VolkswagenPQPlatformConfig( # Chassis 2K
    [
      VWCarDocs("Volkswagen Caddy 2019"),
      VWCarDocs("Volkswagen Caddy Maxi 2019"),
    ],
    VolkswagenCarSpecs(mass=1613, wheelbase=2.6, minSteerSpeed=21 * CV.KPH_TO_MS),
  )
  VOLKSWAGEN_CRAFTER_MK2 = VolkswagenMQBPlatformConfig( # Chassis SY/SZ
    [
      VWCarDocs("Volkswagen Crafter 2017-23", video_link="https://youtu.be/4100gLeabmo"),
      VWCarDocs("Volkswagen e-Crafter 2018-23", video_link="https://youtu.be/4100gLeabmo"),
      VWCarDocs("Volkswagen Grand California 2019-23", video_link="https://youtu.be/4100gLeabmo"),
      VWCarDocs("MAN TGE 2017-23", video_link="https://youtu.be/4100gLeabmo"),
      VWCarDocs("MAN eTGE 2020-23", video_link="https://youtu.be/4100gLeabmo"),
    ],
    VolkswagenCarSpecs(mass=2100, wheelbase=3.64, minSteerSpeed=50 * CV.KPH_TO_MS),
  )
  VOLKSWAGEN_GOLF_MK7 = VolkswagenMQBPlatformConfig( # Chassis 5G/AU/BA/BE
    [
      VWCarDocs("Volkswagen e-Golf 2014-20"),
      VWCarDocs("Volkswagen Golf 2015-20", auto_resume=False),
      VWCarDocs("Volkswagen Golf Alltrack 2015-19", auto_resume=False),
      VWCarDocs("Volkswagen Golf GTD 2015-20"),
      VWCarDocs("Volkswagen Golf GTE 2015-20"),
      VWCarDocs("Volkswagen Golf GTI 2015-21", auto_resume=False),
      VWCarDocs("Volkswagen Golf R 2015-19"),
      VWCarDocs("Volkswagen Golf SportsVan 2015-20"),
    ],
    VolkswagenCarSpecs(mass=1397, wheelbase=2.62),
  )
  VOLKSWAGEN_JETTA_MK7 = VolkswagenMQBPlatformConfig( # Chassis BU
    [
      VWCarDocs("Volkswagen Jetta 2018-24"),
      VWCarDocs("Volkswagen Jetta GLI 2021-24"),
    ],
    VolkswagenCarSpecs(mass=1328, wheelbase=2.71),
  )
  VOLKSWAGEN_PASSAT_MK8 = VolkswagenMQBPlatformConfig( # Chassis 3G
    [
      VWCarDocs("Volkswagen Passat 2015-22", footnotes=[Footnote.PASSAT]),
      VWCarDocs("Volkswagen Passat Alltrack 2015-22"),
      VWCarDocs("Volkswagen Passat GTE 2015-22"),
    ],
    VolkswagenCarSpecs(mass=1551, wheelbase=2.79),
  )
  VOLKSWAGEN_PASSAT_NMS = VolkswagenPQPlatformConfig( # Chassis A3
    [VWCarDocs("Volkswagen Passat NMS 2017-22")],
    VolkswagenCarSpecs(mass=1503, wheelbase=2.80, minSteerSpeed=50*CV.KPH_TO_MS, minEnableSpeed=20*CV.KPH_TO_MS),
  )
  VOLKSWAGEN_POLO_MK6 = VolkswagenMQBPlatformConfig( # Chassis AW
    [
      VWCarDocs("Volkswagen Polo 2018-23", footnotes=[Footnote.VW_MQB_A0]),
      VWCarDocs("Volkswagen Polo GTI 2018-23", footnotes=[Footnote.VW_MQB_A0]),
    ],
    VolkswagenCarSpecs(mass=1230, wheelbase=2.55),
  )
  VOLKSWAGEN_SHARAN_MK2 = VolkswagenPQPlatformConfig( # Chassis 7N
    [
      VWCarDocs("Volkswagen Sharan 2018-22"),
      VWCarDocs("SEAT Alhambra 2018-20"),
    ],
    VolkswagenCarSpecs(mass=1639, wheelbase=2.92, minSteerSpeed=50*CV.KPH_TO_MS),
  )
  VOLKSWAGEN_TAOS_MK1 = VolkswagenMQBPlatformConfig( # Chassis B2
    [VWCarDocs("Volkswagen Taos 2022-23")],
    VolkswagenCarSpecs(mass=1498, wheelbase=2.69),
  )
  VOLKSWAGEN_TCROSS_MK1 = VolkswagenMQBPlatformConfig( # Chassis C1
    [VWCarDocs("Volkswagen T-Cross 2021", footnotes=[Footnote.VW_MQB_A0])],
    VolkswagenCarSpecs(mass=1150, wheelbase=2.60),
  )
  VOLKSWAGEN_TIGUAN_MK2 = VolkswagenMQBPlatformConfig( # Chassis AD/BW
    [
      VWCarDocs("Volkswagen Tiguan 2018-24"),
      VWCarDocs("Volkswagen Tiguan eHybrid 2021-23"),
    ],
    VolkswagenCarSpecs(mass=1715, wheelbase=2.74),
  )
  VOLKSWAGEN_TOURAN_MK2 = VolkswagenMQBPlatformConfig( # Chassis 1T
    [VWCarDocs("Volkswagen Touran 2016-23")],
    VolkswagenCarSpecs(mass=1516, wheelbase=2.79),
  )
  VOLKSWAGEN_TRANSPORTER_T61 = VolkswagenMQBPlatformConfig( # Chassis 7H/7L
    [
      VWCarDocs("Volkswagen Caravelle 2020"),
      VWCarDocs("Volkswagen California 2021-23"),
    ],
    VolkswagenCarSpecs(mass=1926, wheelbase=3.00, minSteerSpeed=14.0),
  )
  VOLKSWAGEN_TROC_MK1 = VolkswagenMQBPlatformConfig( # Chassis A1
    [VWCarDocs("Volkswagen T-Roc 2018-22", footnotes=[Footnote.VW_MQB_A0])],
    VolkswagenCarSpecs(mass=1413, wheelbase=2.63),
  )
  AUDI_A3_MK3 = VolkswagenMQBPlatformConfig( # Chassis 8V/FF
    [
      VWCarDocs("Audi A3 2014-19"),
      VWCarDocs("Audi A3 Sportback e-tron 2017-18"),
      VWCarDocs("Audi RS3 2018"),
      VWCarDocs("Audi S3 2015-17"),
    ],
    VolkswagenCarSpecs(mass=1335, wheelbase=2.61),
  )
<<<<<<< HEAD
  AUDI_A4_MK4 = VolkswagenMLBPlatformConfig(
    "AUDI A4 4TH GEN",  # Chassis FL
    [
      VWCarInfo("Audi A4 2015-16"),
      VWCarInfo("Audi S4 2015-16"),
    ],
    VolkswagenCarSpecs(mass=1650, wheelbase=2.81),
  )
  AUDI_Q2_MK1 = VolkswagenMQBPlatformConfig(
    "AUDI Q2 1ST GEN",  # Chassis GA
    VWCarInfo("Audi Q2 2018"),
=======
  AUDI_Q2_MK1 = VolkswagenMQBPlatformConfig( # Chassis GA
    [VWCarDocs("Audi Q2 2018")],
>>>>>>> effee900
    VolkswagenCarSpecs(mass=1205, wheelbase=2.61),
  )
  AUDI_Q3_MK2 = VolkswagenMQBPlatformConfig( # Chassis 8U/F3/FS
    [VWCarDocs("Audi Q3 2019-23")],
    VolkswagenCarSpecs(mass=1623, wheelbase=2.68),
  )
  SEAT_ATECA_MK1 = VolkswagenMQBPlatformConfig( # Chassis 5F
    [VWCarDocs("SEAT Ateca 2018")],
    VolkswagenCarSpecs(mass=1900, wheelbase=2.64),
  )
  SEAT_LEON_MK3 = VolkswagenMQBPlatformConfig( # Chassis 5F
    [VWCarDocs("SEAT Leon 2014-20")],
    VolkswagenCarSpecs(mass=1227, wheelbase=2.64),
  )
  SKODA_FABIA_MK4 = VolkswagenMQBPlatformConfig( # Chassis PJ
    [VWCarDocs("Škoda Fabia 2022-23", footnotes=[Footnote.VW_MQB_A0])],
    VolkswagenCarSpecs(mass=1266, wheelbase=2.56),
  )
  SKODA_KAMIQ_MK1 = VolkswagenMQBPlatformConfig( # Chassis NW
    [VWCarDocs("Škoda Kamiq 2021-23", footnotes=[Footnote.VW_MQB_A0, Footnote.KAMIQ])],
    VolkswagenCarSpecs(mass=1265, wheelbase=2.66),
  )
  SKODA_KAROQ_MK1 = VolkswagenMQBPlatformConfig( # Chassis NU
    [VWCarDocs("Škoda Karoq 2019-23")],
    VolkswagenCarSpecs(mass=1278, wheelbase=2.66),
  )
  SKODA_KODIAQ_MK1 = VolkswagenMQBPlatformConfig( # Chassis NS
    [VWCarDocs("Škoda Kodiaq 2017-23")],
    VolkswagenCarSpecs(mass=1569, wheelbase=2.79),
  )
  SKODA_OCTAVIA_MK3 = VolkswagenMQBPlatformConfig( # Chassis NE
    [
      VWCarDocs("Škoda Octavia 2015-19"),
      VWCarDocs("Škoda Octavia RS 2016"),
    ],
    VolkswagenCarSpecs(mass=1388, wheelbase=2.68),
  )
  SKODA_SCALA_MK1 = VolkswagenMQBPlatformConfig( # Chassis NW
    [VWCarDocs("Škoda Scala 2020-23", footnotes=[Footnote.VW_MQB_A0])],
    VolkswagenCarSpecs(mass=1192, wheelbase=2.65),
  )
  SKODA_SUPERB_MK3 = VolkswagenMQBPlatformConfig( # Chassis 3V/NP
    [VWCarDocs("Škoda Superb 2015-22")],
    VolkswagenCarSpecs(mass=1505, wheelbase=2.84),
  )


# All supported cars should return FW from the engine, srs, eps, and fwdRadar. Cars
# with a manual trans won't return transmission firmware, but all other cars will.
#
# The 0xF187 SW part number query should return in the form of N[NX][NX] NNN NNN [X[X]],
# where N=number, X=letter, and the trailing two letters are optional. Performance
# tuners sometimes tamper with that field (e.g. 8V0 9C0 BB0 1 from COBB/EQT). Tampered
# ECU SW part numbers are invalid for vehicle ID and compatibility checks. Try to have
# them repaired by the tuner before including them in openpilot.

VOLKSWAGEN_VERSION_REQUEST_MULTI = bytes([uds.SERVICE_TYPE.READ_DATA_BY_IDENTIFIER]) + \
  p16(uds.DATA_IDENTIFIER_TYPE.VEHICLE_MANUFACTURER_SPARE_PART_NUMBER) + \
  p16(uds.DATA_IDENTIFIER_TYPE.VEHICLE_MANUFACTURER_ECU_SOFTWARE_VERSION_NUMBER) + \
  p16(uds.DATA_IDENTIFIER_TYPE.APPLICATION_DATA_IDENTIFICATION)
VOLKSWAGEN_VERSION_RESPONSE = bytes([uds.SERVICE_TYPE.READ_DATA_BY_IDENTIFIER + 0x40])

VOLKSWAGEN_RX_OFFSET = 0x6a

FW_QUERY_CONFIG = FwQueryConfig(
  # TODO: add back whitelists after we gather enough data
  requests=[request for bus, obd_multiplexing in [(1, True), (1, False), (0, False)] for request in [
    Request(
      [VOLKSWAGEN_VERSION_REQUEST_MULTI],
      [VOLKSWAGEN_VERSION_RESPONSE],
      # whitelist_ecus=[Ecu.srs, Ecu.eps, Ecu.fwdRadar],
      rx_offset=VOLKSWAGEN_RX_OFFSET,
      bus=bus,
      logging=(bus != 1 or not obd_multiplexing),
      obd_multiplexing=obd_multiplexing,
    ),
    Request(
      [VOLKSWAGEN_VERSION_REQUEST_MULTI],
      [VOLKSWAGEN_VERSION_RESPONSE],
      # whitelist_ecus=[Ecu.engine, Ecu.transmission],
      bus=bus,
      logging=(bus != 1 or not obd_multiplexing),
      obd_multiplexing=obd_multiplexing,
    ),
  ]],
  extra_ecus=[(Ecu.fwdCamera, 0x74f, None)],
)

DBC = CAR.create_dbc_map()<|MERGE_RESOLUTION|>--- conflicted
+++ resolved
@@ -325,22 +325,15 @@
     ],
     VolkswagenCarSpecs(mass=1335, wheelbase=2.61),
   )
-<<<<<<< HEAD
-  AUDI_A4_MK4 = VolkswagenMLBPlatformConfig(
-    "AUDI A4 4TH GEN",  # Chassis FL
-    [
-      VWCarInfo("Audi A4 2015-16"),
-      VWCarInfo("Audi S4 2015-16"),
+  AUDI_A4_MK4 = VolkswagenMLBPlatformConfig( # Chassis FL
+    [
+      VWCarDocs("Audi A4 2015-16"),
+      VWCarDocs("Audi S4 2015-16"),
     ],
     VolkswagenCarSpecs(mass=1650, wheelbase=2.81),
   )
-  AUDI_Q2_MK1 = VolkswagenMQBPlatformConfig(
-    "AUDI Q2 1ST GEN",  # Chassis GA
-    VWCarInfo("Audi Q2 2018"),
-=======
   AUDI_Q2_MK1 = VolkswagenMQBPlatformConfig( # Chassis GA
     [VWCarDocs("Audi Q2 2018")],
->>>>>>> effee900
     VolkswagenCarSpecs(mass=1205, wheelbase=2.61),
   )
   AUDI_Q3_MK2 = VolkswagenMQBPlatformConfig( # Chassis 8U/F3/FS
