--- conflicted
+++ resolved
@@ -59,15 +59,10 @@
   JETTA_MK7 = "VOLKSWAGEN JETTA 7TH GEN"      # Chassis BU, Mk7 Jetta
   PASSAT_MK8 = "VOLKSWAGEN PASSAT 8TH GEN"    # Chassis 3G, Mk8 Passat and variants
   TIGUAN_MK2 = "VOLKSWAGEN TIGUAN 2ND GEN"    # Chassis AD/BW, Mk2 VW Tiguan and variants
-<<<<<<< HEAD
-  AUDI_A3_MK3 = "AUDI A3 3RD GEN"             # Chassis 8V/FF, Mk3 Audi A3 and variants
-  SKODA_KODIAQ_MK1 = "SKODA KODIAQ 1ST GEN"   # Chassis NS, Mk1 Skoda Kodiaq
-=======
+  AUDI_A3 = "AUDI A3"                         # Chassis 8V/FF, Mk3 Audi A3 and variants
   SEAT_ATECA_MK1 = "SEAT ATECA 1ST GEN"       # Chassis 5F, Mk1 SEAT Ateca and CUPRA Ateca
   SKODA_KODIAQ_MK1 = "SKODA KODIAQ 1ST GEN"   # Chassis NS, Mk1 Skoda Kodiaq
   SKODA_SCALA_MK1 = "SKODA SCALA 1ST GEN"     # Chassis NW, Mk1 Skoda Scala and Skoda Kamiq
-  AUDI_A3 = "AUDI A3"                         # Chassis 8V/FF, Mk3 Audi A3 and variants
->>>>>>> 97133a8f
 
 FINGERPRINTS = {
   CAR.GOLF: [{
@@ -82,7 +77,7 @@
   CAR.TIGUAN_MK2: [{
     64: 8, 134: 8, 159: 8, 173: 8, 178: 8, 253: 8, 257: 8, 260: 8, 262: 8, 278: 8, 279: 8, 283: 8, 286: 8, 288: 8, 289: 8, 290: 8, 294: 8, 299: 8, 302: 8, 346: 8, 376: 8, 418: 8, 427: 8, 573: 8, 679: 8, 681: 8, 684: 8, 695: 8, 779: 8, 780: 8, 783: 8, 787: 8, 788: 8, 789: 8, 792: 8, 795: 8, 804: 8, 806: 8, 807: 8, 808: 8, 809: 8, 828: 8, 870: 8, 879: 8, 884: 8, 888: 8, 891: 8, 896: 8, 897: 8, 898: 8, 901: 8, 913: 8, 917: 8, 919: 8, 949: 8, 958: 8, 960: 4, 981: 8, 987: 8, 988: 8, 991: 8, 997: 8, 1000: 8, 1019: 8, 1122: 8, 1123: 8, 1124: 8, 1153: 8, 1156: 8, 1157: 8, 1158: 8, 1162: 8, 1175: 8, 1312: 8, 1343: 8, 1385: 8, 1413: 8, 1440: 5, 1471: 4, 1514: 8, 1515: 8, 1520: 8, 1600: 8, 1601: 8, 1603: 8, 1605: 8, 1624: 8, 1626: 8, 1629: 8, 1631: 8, 1635: 8, 1646: 8, 1648: 8, 1712: 6, 1714: 8, 1716: 8, 1717: 8, 1719: 8, 1720: 8, 1721: 8
   }],
-  CAR.AUDI_A3_MK3: [{
+  CAR.AUDI_A3: [{
     64: 8, 134: 8, 159: 8, 173: 8, 178: 8, 253: 8, 257: 8, 260: 8, 262: 8, 278: 8, 279: 8, 283: 8, 285: 8, 286: 8, 288: 8, 289: 8, 290: 8, 294: 8, 295: 8, 299: 8, 302: 8, 346: 8, 418: 8, 427: 8, 506: 8, 679: 8, 681: 8, 695: 8, 779: 8, 780: 8, 783: 8, 787: 8, 788: 8, 789: 8, 792: 8, 802: 8, 804: 8, 806: 8, 807: 8, 808: 8, 809: 8, 846: 8, 847: 8, 870: 8, 896: 8, 897: 8, 898: 8, 901: 8, 917: 8, 919: 8, 949: 8, 958: 8, 960: 4, 981: 8, 987: 8, 988: 8, 991: 8, 997: 8, 1000: 8, 1019: 8, 1122: 8, 1123: 8, 1124: 8, 1153: 8, 1162: 8, 1175: 8, 1312: 8, 1385: 8, 1413: 8, 1440: 5, 1514: 8, 1515: 8, 1520: 8, 1600: 8, 1601: 8, 1603: 8, 1624: 8, 1629: 8, 1631: 8, 1646: 8, 1648: 8, 1712: 6, 1714: 8, 1716: 8, 1717: 8, 1719: 8, 1720: 8, 1721: 8, 1792: 8, 1872: 8, 1976: 8, 1977: 8, 1982: 8, 1985: 8
   }],
   CAR.SEAT_ATECA_MK1: [{
@@ -183,8 +178,7 @@
       b'\xf1\x872Q0907572R \xf1\x890372',
     ],
   },
-<<<<<<< HEAD
-  CAR.AUDI_A3_MK3: {
+  CAR.AUDI_A3: {
     (Ecu.engine, 0x7e0, None): [
       b'\xf1\x878V0906264B \xf1\x890003',
       b'\xf1\x875G0906259L \xf1\x890002',
@@ -207,7 +201,8 @@
     (Ecu.fwdRadar, 0x757, None): [
       b'\xf1\x875Q0907572D \xf1\x890304\xf1\x82\00101',
       b'\xf1\x875Q0907572G \xf1\x890571',
-=======
+    ],
+  },
   CAR.SEAT_ATECA_MK1: {
     (Ecu.engine, 0x7e0, None): [
       b'\xf1\x8704E906027KA\xf1\x893749',
@@ -223,7 +218,6 @@
     ],
     (Ecu.fwdRadar, 0x757, None): [
       b'\xf1\x872Q0907572M \xf1\x890233',
->>>>>>> 97133a8f
     ],
   },
   CAR.SKODA_KODIAQ_MK1: {
@@ -270,12 +264,8 @@
   CAR.JETTA_MK7: dbc_dict('vw_mqb_2010', None),
   CAR.PASSAT_MK8: dbc_dict('vw_mqb_2010', None),
   CAR.TIGUAN_MK2: dbc_dict('vw_mqb_2010', None),
-<<<<<<< HEAD
-  CAR.AUDI_A3_MK3: dbc_dict('vw_mqb_2010', None),
-=======
   CAR.AUDI_A3: dbc_dict('vw_mqb_2010', None),
   CAR.SEAT_ATECA_MK1: dbc_dict('vw_mqb_2010', None),
->>>>>>> 97133a8f
   CAR.SKODA_KODIAQ_MK1: dbc_dict('vw_mqb_2010', None),
   CAR.SKODA_SCALA_MK1: dbc_dict('vw_mqb_2010', None),
 }