from collections import namedtuple
from dataclasses import dataclass, field
from enum import Enum, IntFlag

from cereal import car
from panda.python import uds
from opendbc.can.can_define import CANDefine
from openpilot.common.conversions import Conversions as CV
from openpilot.selfdrive.car import dbc_dict, CarSpecs, DbcDict, PlatformConfig, Platforms
from openpilot.selfdrive.car.docs_definitions import CarFootnote, CarHarness, CarDocs, CarParts, Column, \
                                                     Device
from openpilot.selfdrive.car.fw_query_definitions import FwQueryConfig, Request, p16

Ecu = car.CarParams.Ecu
NetworkLocation = car.CarParams.NetworkLocation
TransmissionType = car.CarParams.TransmissionType
GearShifter = car.CarState.GearShifter
Button = namedtuple('Button', ['event_type', 'can_addr', 'can_msg', 'values'])


class CarControllerParams:
  STEER_STEP = 2                           # HCA_01/HCA_1 message frequency 50Hz
  ACC_CONTROL_STEP = 2                     # ACC_06/ACC_07/ACC_System frequency 50Hz

  # Documented lateral limits: 3.00 Nm max, rate of change 5.00 Nm/sec.
  # MQB vs PQ maximums are shared, but rate-of-change limited differently
  # based on safety requirements driven by lateral accel testing.

  STEER_MAX = 300                          # Max heading control assist torque 3.00 Nm
  STEER_DRIVER_MULTIPLIER = 3              # weight driver torque heavily
  STEER_DRIVER_FACTOR = 1                  # from dbc

  STEER_TIME_MAX = 360                     # Max time that EPS allows uninterrupted HCA steering control
  STEER_TIME_ALERT = STEER_TIME_MAX - 10   # If mitigation fails, time to soft disengage before EPS timer expires
  STEER_TIME_STUCK_TORQUE = 1.9            # EPS limits same torque to 6 seconds, reset timer 3x within that period

  ACCEL_MAX = 2.0                          # 2.0 m/s max acceleration
  ACCEL_MIN = -3.5                         # 3.5 m/s max deceleration

  def __init__(self, CP):
    can_define = CANDefine(DBC[CP.carFingerprint]["pt"])

    if CP.flags & VolkswagenFlags.PQ:
      self.LDW_STEP = 5                   # LDW_1 message frequency 20Hz
      self.ACC_HUD_STEP = 4               # ACC_GRA_Anzeige frequency 25Hz
      self.STEER_DRIVER_ALLOWANCE = 80    # Driver intervention threshold 0.8 Nm
      self.STEER_DELTA_UP = 6             # Max HCA reached in 1.00s (STEER_MAX / (50Hz * 1.00))
      self.STEER_DELTA_DOWN = 10          # Min HCA reached in 0.60s (STEER_MAX / (50Hz * 0.60))

      if CP.transmissionType == TransmissionType.automatic:
        self.shifter_values = can_define.dv["Getriebe_1"]["Waehlhebelposition__Getriebe_1_"]
      self.hca_status_values = can_define.dv["Lenkhilfe_2"]["LH2_Sta_HCA"]

      self.BUTTONS = [
        Button(car.CarState.ButtonEvent.Type.setCruise, "GRA_Neu", "GRA_Neu_Setzen", [1]),
        Button(car.CarState.ButtonEvent.Type.resumeCruise, "GRA_Neu", "GRA_Recall", [1]),
        Button(car.CarState.ButtonEvent.Type.accelCruise, "GRA_Neu", "GRA_Up_kurz", [1]),
        Button(car.CarState.ButtonEvent.Type.decelCruise, "GRA_Neu", "GRA_Down_kurz", [1]),
        Button(car.CarState.ButtonEvent.Type.cancel, "GRA_Neu", "GRA_Abbrechen", [1]),
        Button(car.CarState.ButtonEvent.Type.gapAdjustCruise, "GRA_Neu", "GRA_Zeitluecke", [1]),
      ]

      self.LDW_MESSAGES = {
        "none": 0,  # Nothing to display
        "laneAssistUnavail": 1,  # "Lane Assist currently not available."
        "laneAssistUnavailSysError": 2,  # "Lane Assist system error"
        "laneAssistUnavailNoSensorView": 3,  # "Lane Assist not available. No sensor view."
        "laneAssistTakeOver": 4,  # "Lane Assist: Please Take Over Steering"
        "laneAssistDeactivTrailer": 5,  # "Lane Assist: no function with trailer"
      }

    else:
      self.LDW_STEP = 10                  # LDW_02 message frequency 10Hz
      self.ACC_HUD_STEP = 6               # ACC_02 message frequency 16Hz
      self.STEER_DRIVER_ALLOWANCE = 80    # Driver intervention threshold 0.8 Nm
      self.STEER_DELTA_UP = 4             # Max HCA reached in 1.50s (STEER_MAX / (50Hz * 1.50))
      self.STEER_DELTA_DOWN = 10          # Min HCA reached in 0.60s (STEER_MAX / (50Hz * 0.60))

      if CP.transmissionType == TransmissionType.automatic:
        self.shifter_values = can_define.dv["Getriebe_11"]["GE_Fahrstufe"]
      elif CP.transmissionType == TransmissionType.direct:
        self.shifter_values = can_define.dv["EV_Gearshift"]["GearPosition"]
      self.hca_status_values = can_define.dv["LH_EPS_03"]["EPS_HCA_Status"]

      self.BUTTONS = [
        Button(car.CarState.ButtonEvent.Type.setCruise, "GRA_ACC_01", "GRA_Tip_Setzen", [1]),
        Button(car.CarState.ButtonEvent.Type.resumeCruise, "GRA_ACC_01", "GRA_Tip_Wiederaufnahme", [1]),
        Button(car.CarState.ButtonEvent.Type.accelCruise, "GRA_ACC_01", "GRA_Tip_Hoch", [1]),
        Button(car.CarState.ButtonEvent.Type.decelCruise, "GRA_ACC_01", "GRA_Tip_Runter", [1]),
        Button(car.CarState.ButtonEvent.Type.cancel, "GRA_ACC_01", "GRA_Abbrechen", [1]),
        Button(car.CarState.ButtonEvent.Type.gapAdjustCruise, "GRA_ACC_01", "GRA_Verstellung_Zeitluecke", [1]),
      ]

      self.LDW_MESSAGES = {
        "none": 0,                            # Nothing to display
        "laneAssistUnavailChime": 1,          # "Lane Assist currently not available." with chime
        "laneAssistUnavailNoSensorChime": 3,  # "Lane Assist not available. No sensor view." with chime
        "laneAssistTakeOverUrgent": 4,        # "Lane Assist: Please Take Over Steering" with urgent beep
        "emergencyAssistUrgent": 6,           # "Emergency Assist: Please Take Over Steering" with urgent beep
        "laneAssistTakeOverChime": 7,         # "Lane Assist: Please Take Over Steering" with chime
        "laneAssistTakeOver": 8,              # "Lane Assist: Please Take Over Steering" silent
        "emergencyAssistChangingLanes": 9,    # "Emergency Assist: Changing lanes..." with urgent beep
        "laneAssistDeactivated": 10,          # "Lane Assist deactivated." silent with persistent icon afterward
      }


class CANBUS:
  pt = 0
  cam = 2


class VolkswagenFlags(IntFlag):
  # Detected flags
  STOCK_HCA_PRESENT = 1

  # Static flags
  PQ = 2


@dataclass
class VolkswagenMQBPlatformConfig(PlatformConfig):
  dbc_dict: DbcDict = field(default_factory=lambda: dbc_dict('vw_mqb_2010', None))


@dataclass
class VolkswagenPQPlatformConfig(PlatformConfig):
  dbc_dict: DbcDict = field(default_factory=lambda: dbc_dict('vw_golf_mk4', None))

  def init(self):
    self.flags |= VolkswagenFlags.PQ


@dataclass(frozen=True, kw_only=True)
class VolkswagenCarSpecs(CarSpecs):
  centerToFrontRatio: float = 0.45
  steerRatio: float = 15.6


class Footnote(Enum):
  KAMIQ = CarFootnote(
    "Not including the China market Kamiq, which is based on the (currently) unsupported PQ34 platform.",
    Column.MODEL)
  PASSAT = CarFootnote(
    "Refers only to the MQB-based European B8 Passat, not the NMS Passat in the USA/China/Mideast markets.",
    Column.MODEL)
  SKODA_HEATED_WINDSHIELD = CarFootnote(
    "Some Škoda vehicles are equipped with heated windshields, which are known " +
    "to block GPS signal needed for some comma 3X functionality.",
    Column.MODEL)
  VW_EXP_LONG = CarFootnote(
    "Only available for vehicles using a gateway (J533) harness. At this time, vehicles using a camera harness " +
    "are limited to using stock ACC.",
    Column.LONGITUDINAL)
  VW_MQB_A0 = CarFootnote(
    "Model-years 2022 and beyond may have a combined CAN gateway and BCM, which is supported by openpilot " +
    "in software, but doesn't yet have a harness available from the comma store.",
    Column.HARDWARE)


@dataclass
class VWCarDocs(CarDocs):
  package: str = "Adaptive Cruise Control (ACC) & Lane Assist"
  car_parts: CarParts = field(default_factory=CarParts.common([CarHarness.j533]))

  def init_make(self, CP: car.CarParams):
    self.footnotes.append(Footnote.VW_EXP_LONG)
    if "SKODA" in CP.carFingerprint:
      self.footnotes.append(Footnote.SKODA_HEATED_WINDSHIELD)

    if CP.carFingerprint in (CAR.VOLKSWAGEN_CRAFTER_MK2, CAR.VOLKSWAGEN_TRANSPORTER_T61):
      self.car_parts = CarParts([Device.threex_angled_mount, CarHarness.j533])


# Check the 7th and 8th characters of the VIN before adding a new CAR. If the
# chassis code is already listed below, don't add a new CAR, just add to the
# FW_VERSIONS for that existing CAR.

class CAR(Platforms):
  VOLKSWAGEN_ARTEON_MK1 = VolkswagenMQBPlatformConfig(  # Chassis AN
    [
      VWCarDocs("Volkswagen Arteon 2018-23", video_link="https://youtu.be/FAomFKPFlDA"),
      VWCarDocs("Volkswagen Arteon R 2020-23", video_link="https://youtu.be/FAomFKPFlDA"),
      VWCarDocs("Volkswagen Arteon eHybrid 2020-23", video_link="https://youtu.be/FAomFKPFlDA"),
      VWCarDocs("Volkswagen CC 2018-22", video_link="https://youtu.be/FAomFKPFlDA"),
    ],
    VolkswagenCarSpecs(mass=1733, wheelbase=2.84),
  )
  VOLKSWAGEN_ATLAS_MK1 = VolkswagenMQBPlatformConfig(  # Chassis CA
    [
      VWCarDocs("Volkswagen Atlas 2018-23"),
      VWCarDocs("Volkswagen Atlas Cross Sport 2020-22"),
      VWCarDocs("Volkswagen Teramont 2018-22"),
      VWCarDocs("Volkswagen Teramont Cross Sport 2021-22"),
      VWCarDocs("Volkswagen Teramont X 2021-22"),
    ],
    VolkswagenCarSpecs(mass=2011, wheelbase=2.98),
  )
  VOLKSWAGEN_CADDY_MK3 = VolkswagenPQPlatformConfig(  # Chassis 2K
    [
      VWCarDocs("Volkswagen Caddy 2019"),
      VWCarDocs("Volkswagen Caddy Maxi 2019"),
    ],
    VolkswagenCarSpecs(mass=1613, wheelbase=2.6, minSteerSpeed=21 * CV.KPH_TO_MS),
  )
  VOLKSWAGEN_CRAFTER_MK2 = VolkswagenMQBPlatformConfig(  # Chassis SY/SZ
    [
      VWCarDocs("Volkswagen Crafter 2017-23", video_link="https://youtu.be/4100gLeabmo"),
      VWCarDocs("Volkswagen e-Crafter 2018-23", video_link="https://youtu.be/4100gLeabmo"),
      VWCarDocs("Volkswagen Grand California 2019-23", video_link="https://youtu.be/4100gLeabmo"),
      VWCarDocs("MAN TGE 2017-23", video_link="https://youtu.be/4100gLeabmo"),
      VWCarDocs("MAN eTGE 2020-23", video_link="https://youtu.be/4100gLeabmo"),
    ],
    VolkswagenCarSpecs(mass=2100, wheelbase=3.64, minSteerSpeed=50 * CV.KPH_TO_MS),
  )
  VOLKSWAGEN_GOLF_MK7 = VolkswagenMQBPlatformConfig(  # Chassis 5G/AU/BA/BE
    [
      VWCarDocs("Volkswagen e-Golf 2014-20"),
      VWCarDocs("Volkswagen Golf 2015-20", auto_resume=False),
      VWCarDocs("Volkswagen Golf Alltrack 2015-19", auto_resume=False),
      VWCarDocs("Volkswagen Golf GTD 2015-20"),
      VWCarDocs("Volkswagen Golf GTE 2015-20"),
      VWCarDocs("Volkswagen Golf GTI 2015-21", auto_resume=False),
      VWCarDocs("Volkswagen Golf R 2015-19"),
      VWCarDocs("Volkswagen Golf SportsVan 2015-20"),
    ],
    VolkswagenCarSpecs(mass=1397, wheelbase=2.62),
  )
  VOLKSWAGEN_JETTA_MK7 = VolkswagenMQBPlatformConfig(  # Chassis BU
    [
      VWCarDocs("Volkswagen Jetta 2018-24"),
      VWCarDocs("Volkswagen Jetta GLI 2021-24"),
    ],
    VolkswagenCarSpecs(mass=1328, wheelbase=2.71),
  )
  VOLKSWAGEN_PASSAT_MK8 = VolkswagenMQBPlatformConfig(  # Chassis 3G
    [
      VWCarDocs("Volkswagen Passat 2015-22", footnotes=[Footnote.PASSAT]),
      VWCarDocs("Volkswagen Passat Alltrack 2015-22"),
      VWCarDocs("Volkswagen Passat GTE 2015-22"),
    ],
    VolkswagenCarSpecs(mass=1551, wheelbase=2.79),
  )
  VOLKSWAGEN_PASSAT_NMS = VolkswagenPQPlatformConfig(  # Chassis A3
    [VWCarDocs("Volkswagen Passat NMS 2017-22")],
    VolkswagenCarSpecs(mass=1503, wheelbase=2.80, minSteerSpeed=50 * CV.KPH_TO_MS, minEnableSpeed=20 * CV.KPH_TO_MS),
  )
  VOLKSWAGEN_POLO_MK6 = VolkswagenMQBPlatformConfig(  # Chassis AW
    [
      VWCarDocs("Volkswagen Polo 2018-23", footnotes=[Footnote.VW_MQB_A0]),
      VWCarDocs("Volkswagen Polo GTI 2018-23", footnotes=[Footnote.VW_MQB_A0]),
    ],
    VolkswagenCarSpecs(mass=1230, wheelbase=2.55),
  )
  VOLKSWAGEN_SHARAN_MK2 = VolkswagenPQPlatformConfig(  # Chassis 7N
    [
      VWCarDocs("Volkswagen Sharan 2018-22"),
      VWCarDocs("SEAT Alhambra 2018-20"),
    ],
    VolkswagenCarSpecs(mass=1639, wheelbase=2.92, minSteerSpeed=50 * CV.KPH_TO_MS),
  )
  VOLKSWAGEN_TAOS_MK1 = VolkswagenMQBPlatformConfig(  # Chassis B2
    [VWCarDocs("Volkswagen Taos 2022-23")],
    VolkswagenCarSpecs(mass=1498, wheelbase=2.69),
  )
  VOLKSWAGEN_TCROSS_MK1 = VolkswagenMQBPlatformConfig(  # Chassis C1
    [VWCarDocs("Volkswagen T-Cross 2021", footnotes=[Footnote.VW_MQB_A0])],
    VolkswagenCarSpecs(mass=1150, wheelbase=2.60),
  )
  VOLKSWAGEN_TIGUAN_MK2 = VolkswagenMQBPlatformConfig(  # Chassis AD/BW
    [
      VWCarDocs("Volkswagen Tiguan 2018-24"),
      VWCarDocs("Volkswagen Tiguan eHybrid 2021-23"),
    ],
    VolkswagenCarSpecs(mass=1715, wheelbase=2.74),
  )
  VOLKSWAGEN_TOURAN_MK2 = VolkswagenMQBPlatformConfig(  # Chassis 1T
    [VWCarDocs("Volkswagen Touran 2016-23")],
    VolkswagenCarSpecs(mass=1516, wheelbase=2.79),
  )
  VOLKSWAGEN_TRANSPORTER_T61 = VolkswagenMQBPlatformConfig(  # Chassis 7H/7L
    [
      VWCarDocs("Volkswagen Caravelle 2020"),
      VWCarDocs("Volkswagen California 2021-23"),
    ],
    VolkswagenCarSpecs(mass=1926, wheelbase=3.00, minSteerSpeed=14.0),
  )
  VOLKSWAGEN_TROC_MK1 = VolkswagenMQBPlatformConfig(  # Chassis A1
    [VWCarDocs("Volkswagen T-Roc 2018-22", footnotes=[Footnote.VW_MQB_A0])],
    VolkswagenCarSpecs(mass=1413, wheelbase=2.63),
  )
  AUDI_A3_MK3 = VolkswagenMQBPlatformConfig(  # Chassis 8V/FF
    [
      VWCarDocs("Audi A3 2014-19"),
      VWCarDocs("Audi A3 Sportback e-tron 2017-18"),
      VWCarDocs("Audi RS3 2018"),
      VWCarDocs("Audi S3 2015-17"),
    ],
    VolkswagenCarSpecs(mass=1335, wheelbase=2.61),
  )
  AUDI_Q2_MK1 = VolkswagenMQBPlatformConfig(  # Chassis GA
    [VWCarDocs("Audi Q2 2018")],
    VolkswagenCarSpecs(mass=1205, wheelbase=2.61),
  )
  AUDI_Q3_MK2 = VolkswagenMQBPlatformConfig(  # Chassis 8U/F3/FS
    [VWCarDocs("Audi Q3 2019-23")],
    VolkswagenCarSpecs(mass=1623, wheelbase=2.68),
  )
<<<<<<< HEAD
  SEAT_ATECA_MK1 = VolkswagenMQBPlatformConfig( # Chassis 5F
    [
      VWCarDocs("SEAT Ateca 2018"),
      VWCarDocs("SEAT Leon 2014-20"),
    ],
    VolkswagenCarSpecs(mass=1300, wheelbase=2.64),
=======
  SEAT_ATECA_MK1 = VolkswagenMQBPlatformConfig(  # Chassis 5F
    [VWCarDocs("SEAT Ateca 2018")],
    VolkswagenCarSpecs(mass=1900, wheelbase=2.64),
  )
  SEAT_LEON_MK3 = VolkswagenMQBPlatformConfig(  # Chassis 5F
    [VWCarDocs("SEAT Leon 2014-20")],
    VolkswagenCarSpecs(mass=1227, wheelbase=2.64),
>>>>>>> bf61e925
  )
  SKODA_FABIA_MK4 = VolkswagenMQBPlatformConfig(  # Chassis PJ
    [VWCarDocs("Škoda Fabia 2022-23", footnotes=[Footnote.VW_MQB_A0])],
    VolkswagenCarSpecs(mass=1266, wheelbase=2.56),
  )
  SKODA_KAMIQ_MK1 = VolkswagenMQBPlatformConfig(  # Chassis NW
    [VWCarDocs("Škoda Kamiq 2021-23", footnotes=[Footnote.VW_MQB_A0, Footnote.KAMIQ])],
    VolkswagenCarSpecs(mass=1265, wheelbase=2.66),
  )
  SKODA_KAROQ_MK1 = VolkswagenMQBPlatformConfig(  # Chassis NU
    [VWCarDocs("Škoda Karoq 2019-23")],
    VolkswagenCarSpecs(mass=1278, wheelbase=2.66),
  )
  SKODA_KODIAQ_MK1 = VolkswagenMQBPlatformConfig(  # Chassis NS
    [VWCarDocs("Škoda Kodiaq 2017-23")],
    VolkswagenCarSpecs(mass=1569, wheelbase=2.79),
  )
  SKODA_OCTAVIA_MK3 = VolkswagenMQBPlatformConfig(  # Chassis NE
    [
      VWCarDocs("Škoda Octavia 2015-19"),
      VWCarDocs("Škoda Octavia RS 2016"),
      VWCarDocs("Škoda Octavia Scout 2017-19"),
    ],
    VolkswagenCarSpecs(mass=1388, wheelbase=2.68),
  )
  SKODA_SCALA_MK1 = VolkswagenMQBPlatformConfig(  # Chassis NW
    [VWCarDocs("Škoda Scala 2020-23", footnotes=[Footnote.VW_MQB_A0])],
    VolkswagenCarSpecs(mass=1192, wheelbase=2.65),
  )
  SKODA_SUPERB_MK3 = VolkswagenMQBPlatformConfig(  # Chassis 3V/NP
    [VWCarDocs("Škoda Superb 2015-22")],
    VolkswagenCarSpecs(mass=1505, wheelbase=2.84),
  )


# All supported cars should return FW from the engine, srs, eps, and fwdRadar. Cars
# with a manual trans won't return transmission firmware, but all other cars will.
#
# The 0xF187 SW part number query should return in the form of N[NX][NX] NNN NNN [X[X]],
# where N=number, X=letter, and the trailing two letters are optional. Performance
# tuners sometimes tamper with that field (e.g. 8V0 9C0 BB0 1 from COBB/EQT). Tampered
# ECU SW part numbers are invalid for vehicle ID and compatibility checks. Try to have
# them repaired by the tuner before including them in openpilot.

VOLKSWAGEN_VERSION_REQUEST_MULTI = bytes([uds.SERVICE_TYPE.READ_DATA_BY_IDENTIFIER]) + \
  p16(uds.DATA_IDENTIFIER_TYPE.VEHICLE_MANUFACTURER_SPARE_PART_NUMBER) + \
  p16(uds.DATA_IDENTIFIER_TYPE.VEHICLE_MANUFACTURER_ECU_SOFTWARE_VERSION_NUMBER) + \
  p16(uds.DATA_IDENTIFIER_TYPE.APPLICATION_DATA_IDENTIFICATION)
VOLKSWAGEN_VERSION_RESPONSE = bytes([uds.SERVICE_TYPE.READ_DATA_BY_IDENTIFIER + 0x40])

VOLKSWAGEN_RX_OFFSET = 0x6a

FW_QUERY_CONFIG = FwQueryConfig(
  # TODO: add back whitelists after we gather enough data
  requests=[request for bus, obd_multiplexing in [(1, True), (1, False), (0, False)] for request in [
    Request(
      [VOLKSWAGEN_VERSION_REQUEST_MULTI],
      [VOLKSWAGEN_VERSION_RESPONSE],
      whitelist_ecus=[Ecu.srs, Ecu.eps, Ecu.fwdRadar, Ecu.fwdCamera],
      rx_offset=VOLKSWAGEN_RX_OFFSET,
      bus=bus,
      logging=(bus != 1 or not obd_multiplexing),
      obd_multiplexing=obd_multiplexing,
    ),
    Request(
      [VOLKSWAGEN_VERSION_REQUEST_MULTI],
      [VOLKSWAGEN_VERSION_RESPONSE],
      whitelist_ecus=[Ecu.engine, Ecu.transmission],
      bus=bus,
      logging=(bus != 1 or not obd_multiplexing),
      obd_multiplexing=obd_multiplexing,
    ),
  ]],
  extra_ecus=[(Ecu.fwdCamera, 0x74f, None)],
)

DBC = CAR.create_dbc_map()<|MERGE_RESOLUTION|>--- conflicted
+++ resolved
@@ -305,22 +305,12 @@
     [VWCarDocs("Audi Q3 2019-23")],
     VolkswagenCarSpecs(mass=1623, wheelbase=2.68),
   )
-<<<<<<< HEAD
-  SEAT_ATECA_MK1 = VolkswagenMQBPlatformConfig( # Chassis 5F
+  SEAT_ATECA_MK1 = VolkswagenMQBPlatformConfig(  # Chassis 5F
     [
       VWCarDocs("SEAT Ateca 2018"),
       VWCarDocs("SEAT Leon 2014-20"),
     ],
     VolkswagenCarSpecs(mass=1300, wheelbase=2.64),
-=======
-  SEAT_ATECA_MK1 = VolkswagenMQBPlatformConfig(  # Chassis 5F
-    [VWCarDocs("SEAT Ateca 2018")],
-    VolkswagenCarSpecs(mass=1900, wheelbase=2.64),
-  )
-  SEAT_LEON_MK3 = VolkswagenMQBPlatformConfig(  # Chassis 5F
-    [VWCarDocs("SEAT Leon 2014-20")],
-    VolkswagenCarSpecs(mass=1227, wheelbase=2.64),
->>>>>>> bf61e925
   )
   SKODA_FABIA_MK4 = VolkswagenMQBPlatformConfig(  # Chassis PJ
     [VWCarDocs("Škoda Fabia 2022-23", footnotes=[Footnote.VW_MQB_A0])],
