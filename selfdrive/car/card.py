--- conflicted
+++ resolved
@@ -137,7 +137,6 @@
     self.last_actuators, can_sends = self.CI.apply(CC.as_builder(), now_nanos)
     self.pm.send('sendcan', can_list_to_can_capnp(can_sends, msgtype='sendcan', valid=CS.canValid))
 
-<<<<<<< HEAD
     self.CC_prev = CC
 
   def step(self):
@@ -167,7 +166,4 @@
 
 
 if __name__ == "__main__":
-  main()
-=======
-    self.CC_prev = CC
->>>>>>> 2e6b2ef3
+  main()