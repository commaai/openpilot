#!/usr/bin/env python3
import capnp
import dataclasses
import os
import time

import cereal.messaging as messaging

from cereal import car

from panda import ALTERNATIVE_EXPERIENCE

from openpilot.common.params import Params
from openpilot.common.realtime import config_realtime_process, Priority, Ratekeeper
from openpilot.common.swaglog import cloudlog, ForwardingHandler

from openpilot.selfdrive.pandad import can_capnp_to_list, can_list_to_can_capnp
from openpilot.selfdrive.car import DT_CTRL, carlog, structs
from openpilot.selfdrive.car.can_definitions import CanData, CanRecvCallable, CanSendCallable
from openpilot.selfdrive.car.car_specific import CarSpecificEvents, MockCarState
from openpilot.selfdrive.car.fw_versions import ObdCallback
from openpilot.selfdrive.car.car_helpers import get_car
from openpilot.selfdrive.car.interfaces import CarInterfaceBase
from openpilot.selfdrive.controls.lib.events import Events

REPLAY = "REPLAY" in os.environ

EventName = car.CarEvent.EventName

# forward
carlog.addHandler(ForwardingHandler(cloudlog))


def obd_callback(params: Params) -> ObdCallback:
  def set_obd_multiplexing(obd_multiplexing: bool):
    if params.get_bool("ObdMultiplexingEnabled") != obd_multiplexing:
      cloudlog.warning(f"Setting OBD multiplexing to {obd_multiplexing}")
      params.remove("ObdMultiplexingChanged")
      params.put_bool("ObdMultiplexingEnabled", obd_multiplexing)
      params.get_bool("ObdMultiplexingChanged", block=True)
      cloudlog.warning("OBD multiplexing set successfully")
  return set_obd_multiplexing


def can_comm_callbacks(logcan: messaging.SubSocket, sendcan: messaging.PubSocket) -> tuple[CanRecvCallable, CanSendCallable]:
  def can_recv(wait_for_one: bool = False) -> list[list[CanData]]:
    """
    wait_for_one: wait the normal logcan socket timeout for a CAN packet, may return empty list if nothing comes

    Returns: CAN packets comprised of CanData objects for easy access
    """
    ret = []
    for can in messaging.drain_sock(logcan, wait_for_one=wait_for_one):
      ret.append([CanData(msg.address, msg.dat, msg.src) for msg in can.can])
    return ret

  def can_send(msgs: list[CanData]) -> None:
    sendcan.send(can_list_to_can_capnp(msgs, msgtype='sendcan'))

  return can_recv, can_send


def convert_to_capnp(struct: structs.CarParams | structs.CarState | structs.CarControl.Actuators) -> capnp.lib.capnp._DynamicStructBuilder:
  struct_dict = dataclasses.asdict(struct)

  if isinstance(struct, structs.CarParams):
    del struct_dict['lateralTuning']
    struct_capnp = car.CarParams.new_message(**struct_dict)

    # this is the only union, special handling
    which = struct.lateralTuning.which()
    struct_capnp.lateralTuning.init(which)
    lateralTuning_dict = dataclasses.asdict(getattr(struct.lateralTuning, which))
    setattr(struct_capnp.lateralTuning, which, lateralTuning_dict)
  elif isinstance(struct, structs.CarState):
    struct_capnp = car.CarState.new_message(**struct_dict)
  else:
    struct_capnp = car.CarControl.Actuators.new_message(**struct_dict)

  return struct_capnp


def convert_carControl(struct: capnp.lib.capnp._DynamicStructReader) -> structs.CarControl:
  # TODO: recursively handle any car struct as needed
  def remove_deprecated(s: dict) -> dict:
    return {k: v for k, v in s.items() if not k.endswith('DEPRECATED')}

  struct_dict = struct.to_dict()
  struct_dataclass = structs.CarControl(**remove_deprecated({k: v for k, v in struct_dict.items() if not isinstance(k, dict)}))

  struct_dataclass.actuators = structs.CarControl.Actuators(**remove_deprecated(struct_dict.get('actuators', {})))
  struct_dataclass.cruiseControl = structs.CarControl.CruiseControl(**remove_deprecated(struct_dict.get('cruiseControl', {})))
  struct_dataclass.hudControl = structs.CarControl.HUDControl(**remove_deprecated(struct_dict.get('hudControl', {})))

  return struct_dataclass


class Car:
  CI: CarInterfaceBase
  CP: structs.CarParams
  CP_capnp: car.CarParams

  def __init__(self, CI=None) -> None:
    self.can_sock = messaging.sub_sock('can', timeout=20)
    self.sm = messaging.SubMaster(['pandaStates', 'carControl', 'onroadEvents'])
    self.pm = messaging.PubMaster(['sendcan', 'carState', 'carParams', 'carOutput'])

    self.can_rcv_cum_timeout_counter = 0

    self.CC_prev = car.CarControl.new_message()
    self.CS_prev = car.CarState.new_message()
    self.initialized_prev = False

    self.last_actuators_output = structs.CarControl.Actuators()

    self.params = Params()

    self.can_callbacks = can_comm_callbacks(self.can_sock, self.pm.sock['sendcan'])

    if CI is None:
      # wait for one pandaState and one CAN packet
      print("Waiting for CAN messages...")
      while True:
        can = messaging.recv_one_retry(self.can_sock)
        if len(can.can) > 0:
          break

      experimental_long_allowed = self.params.get_bool("ExperimentalLongitudinalEnabled")
      num_pandas = len(messaging.recv_one_retry(self.sm.sock['pandaStates']).pandaStates)

      cached_params = None
      cached_params_raw = self.params.get("CarParamsCache")
      if cached_params_raw is not None:
        with car.CarParams.from_bytes(cached_params_raw) as _cached_params:
          cached_params = structs.CarParams(carName=_cached_params.carName, carFw=_cached_params.carFw, carVin=_cached_params.carVin)

      self.CI = get_car(*self.can_callbacks, obd_callback(self.params), experimental_long_allowed, num_pandas, cached_params)
      self.CP = self.CI.CP

      # continue onto next fingerprinting step in pandad
      self.params.put_bool("FirmwareQueryDone", True)
    else:
      self.CI, self.CP = CI, CI.CP

    # set alternative experiences from parameters
    self.disengage_on_accelerator = self.params.get_bool("DisengageOnAccelerator")
    self.CP.alternativeExperience = 0
    if not self.disengage_on_accelerator:
      self.CP.alternativeExperience |= ALTERNATIVE_EXPERIENCE.DISABLE_DISENGAGE_ON_GAS

    openpilot_enabled_toggle = self.params.get_bool("OpenpilotEnabledToggle")

    controller_available = self.CI.CC is not None and openpilot_enabled_toggle and not self.CP.dashcamOnly

    self.CP.passive = not controller_available or self.CP.dashcamOnly
    if self.CP.passive:
      safety_config = structs.CarParams.SafetyConfig()
      safety_config.safetyModel = structs.CarParams.SafetyModel.noOutput
      self.CP.safetyConfigs = [safety_config]

    # Write previous route's CarParams
    prev_cp = self.params.get("CarParamsPersistent")
    if prev_cp is not None:
      self.params.put("CarParamsPrevRoute", prev_cp)

    # Write CarParams for controls and radard
    # convert to pycapnp representation for caching and logging
    self.CP_capnp = convert_to_capnp(self.CP)
    cp_bytes = self.CP_capnp.to_bytes()
    self.params.put("CarParams", cp_bytes)
    self.params.put_nonblocking("CarParamsCache", cp_bytes)
    self.params.put_nonblocking("CarParamsPersistent", cp_bytes)

    self.events = Events()

    self.car_events = CarSpecificEvents(self.CP)
    self.mock_carstate = MockCarState()

    # card is driven by can recv, expected at 100Hz
    self.rk = Ratekeeper(100, print_delay_threshold=None)

  def state_update(self) -> car.CarState:
    """carState update loop, driven by can"""

    # Update carState from CAN
    can_strs = messaging.drain_sock_raw(self.can_sock, wait_for_one=True)
<<<<<<< HEAD
    CS = convert_to_capnp(self.CI.update(self.CC_prev, can_capnp_to_list(can_strs)))
=======
    CS = self.CI.update(can_capnp_to_list(can_strs))

    if self.CP.carName == 'mock':
      CS = self.mock_carstate.update(CS)
>>>>>>> 7248b000

    self.sm.update(0)

    can_rcv_valid = len(can_strs) > 0

    # Check for CAN timeout
    if not can_rcv_valid:
      self.can_rcv_cum_timeout_counter += 1

    if can_rcv_valid and REPLAY:
      self.can_log_mono_time = messaging.log_from_bytes(can_strs[0]).logMonoTime

    return CS

  def update_events(self, CS: car.CarState) -> car.CarState:  # TODO: this is wrong
    self.events.clear()

<<<<<<< HEAD
    # self.events.add_from_msg(CS.events)
=======
    CS.events = self.car_events.update(self.CI.CS, self.CS_prev, self.CI.CC, self.CC_prev).to_msg()

    self.events.add_from_msg(CS.events)
>>>>>>> 7248b000

    if self.CP.notCar:
      # wait for everything to init first
      if self.sm.frame > int(5. / DT_CTRL) and self.initialized_prev:
        # body always wants to enable
        self.events.add(EventName.pcmEnable)

    # Disable on rising edge of accelerator or brake. Also disable on brake when speed > 0
    if (CS.gasPressed and not self.CS_prev.gasPressed and self.disengage_on_accelerator) or \
      (CS.brakePressed and (not self.CS_prev.brakePressed or not CS.standstill)) or \
      (CS.regenBraking and (not self.CS_prev.regenBraking or not CS.standstill)):
      self.events.add(EventName.pedalPressed)

    CS.events = self.events.to_msg()

  def state_publish(self, CS: car.CarState):
    """carState and carParams publish loop"""

    # carParams - logged every 50 seconds (> 1 per segment)
    if self.sm.frame % int(50. / DT_CTRL) == 0:
      cp_send = messaging.new_message('carParams')
      cp_send.valid = True
      cp_send.carParams = self.CP_capnp
      self.pm.send('carParams', cp_send)

    # publish new carOutput
    co_send = messaging.new_message('carOutput')
    co_send.valid = self.sm.all_checks(['carControl'])
    co_send.carOutput.actuatorsOutput = convert_to_capnp(self.last_actuators_output)
    self.pm.send('carOutput', co_send)

    # kick off controlsd step while we actuate the latest carControl packet
    cs_send = messaging.new_message('carState')
    cs_send.valid = CS.canValid
    cs_send.carState = CS
    cs_send.carState.canErrorCounter = self.can_rcv_cum_timeout_counter
    cs_send.carState.cumLagMs = -self.rk.remaining * 1000.
    self.pm.send('carState', cs_send)

  def controls_update(self, CS: car.CarState, CC: car.CarControl):
    """control update loop, driven by carControl"""

    if not self.initialized_prev:
      # Initialize CarInterface, once controls are ready
      # TODO: this can make us miss at least a few cycles when doing an ECU knockout
      self.CI.init(self.CP, *self.can_callbacks)
      # signal pandad to switch to car safety mode
      self.params.put_bool_nonblocking("ControlsReady", True)

    if self.sm.all_alive(['carControl']):
      # send car controls over can
      now_nanos = self.can_log_mono_time if REPLAY else int(time.monotonic() * 1e9)
      self.last_actuators_output, can_sends = self.CI.apply(convert_carControl(CC), now_nanos)
      self.pm.send('sendcan', can_list_to_can_capnp(can_sends, msgtype='sendcan', valid=CS.canValid))

      self.CC_prev = CC

  def step(self):
    CS = self.state_update()

    self.update_events(CS)

    self.state_publish(CS)

    initialized = (not any(e.name == EventName.controlsInitializing for e in self.sm['onroadEvents']) and
                   self.sm.seen['onroadEvents'])
    if not self.CP.passive and initialized:
      self.controls_update(CS, self.sm['carControl'])

    self.initialized_prev = initialized
    self.CS_prev = CS.as_reader()

  def card_thread(self):
    while True:
      self.step()
      self.rk.monitor_time()


def main():
  config_realtime_process(4, Priority.CTRL_HIGH)
  car = Car()
  car.card_thread()


if __name__ == "__main__":
  main()<|MERGE_RESOLUTION|>--- conflicted
+++ resolved
@@ -184,14 +184,10 @@
 
     # Update carState from CAN
     can_strs = messaging.drain_sock_raw(self.can_sock, wait_for_one=True)
-<<<<<<< HEAD
-    CS = convert_to_capnp(self.CI.update(self.CC_prev, can_capnp_to_list(can_strs)))
-=======
-    CS = self.CI.update(can_capnp_to_list(can_strs))
+    CS = convert_to_capnp(self.CI.update(can_capnp_to_list(can_strs)))
 
     if self.CP.carName == 'mock':
       CS = self.mock_carstate.update(CS)
->>>>>>> 7248b000
 
     self.sm.update(0)
 
@@ -209,13 +205,9 @@
   def update_events(self, CS: car.CarState) -> car.CarState:  # TODO: this is wrong
     self.events.clear()
 
-<<<<<<< HEAD
-    # self.events.add_from_msg(CS.events)
-=======
     CS.events = self.car_events.update(self.CI.CS, self.CS_prev, self.CI.CC, self.CC_prev).to_msg()
 
     self.events.add_from_msg(CS.events)
->>>>>>> 7248b000
 
     if self.CP.notCar:
       # wait for everything to init first
