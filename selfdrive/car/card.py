--- conflicted
+++ resolved
@@ -183,7 +183,8 @@
 
     self.v_cruise_helper.update_v_cruise(CS, self.sm['carControl'].enabled, self.is_metric)
     if self.sm['carControl'].enabled and not self.CC_prev.enabled:
-      self.v_cruise_helper.initialize_v_cruise(CS, self.experimental_mode)
+      # Use CarState w/ buttons from previous step, what
+      self.v_cruise_helper.initialize_v_cruise(self.CS_prev, self.experimental_mode)
 
     # TODO: mirror the carState.cruiseState struct?
     CS.vCruise = float(self.v_cruise_helper.v_cruise_kph)
@@ -242,13 +243,6 @@
   def step(self):
     CS, RD = self.state_update()
 
-<<<<<<< HEAD
-    if self.sm['carControl'].enabled and not self.CC_prev.enabled:
-      # Use CarState w/ buttons from previous step, what
-      self.v_cruise_helper.initialize_v_cruise(self.CS_prev, self.experimental_mode)
-
-=======
->>>>>>> 3d38b139
     self.state_publish(CS, RD)
 
     initialized = (not any(e.name == EventName.selfdriveInitializing for e in self.sm['onroadEvents']) and
