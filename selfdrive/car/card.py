#!/usr/bin/env python3
import capnp
import os
import time
from typing import Any

import cereal.messaging as messaging

from cereal import car

from panda import ALTERNATIVE_EXPERIENCE

from openpilot.common.params import Params
from openpilot.common.realtime import config_realtime_process, Priority, Ratekeeper
from openpilot.common.swaglog import cloudlog, ForwardingHandler

from openpilot.selfdrive.pandad import can_capnp_to_list, can_list_to_can_capnp
from openpilot.selfdrive.car import DT_CTRL, carlog, structs
from openpilot.selfdrive.car.can_definitions import CanData, CanRecvCallable, CanSendCallable
from openpilot.selfdrive.car.car_specific import CarSpecificEvents, MockCarState
from openpilot.selfdrive.car.fw_versions import ObdCallback
from openpilot.selfdrive.car.car_helpers import get_car
from openpilot.selfdrive.car.interfaces import CarInterfaceBase
from openpilot.selfdrive.controls.lib.events import Events

REPLAY = "REPLAY" in os.environ
_FIELDS = '__dataclass_fields__'  # copy of dataclasses._FIELDS

EventName = car.CarEvent.EventName

# forward
carlog.addHandler(ForwardingHandler(cloudlog))


def obd_callback(params: Params) -> ObdCallback:
  def set_obd_multiplexing(obd_multiplexing: bool):
    if params.get_bool("ObdMultiplexingEnabled") != obd_multiplexing:
      cloudlog.warning(f"Setting OBD multiplexing to {obd_multiplexing}")
      params.remove("ObdMultiplexingChanged")
      params.put_bool("ObdMultiplexingEnabled", obd_multiplexing)
      params.get_bool("ObdMultiplexingChanged", block=True)
      cloudlog.warning("OBD multiplexing set successfully")
  return set_obd_multiplexing


def can_comm_callbacks(logcan: messaging.SubSocket, sendcan: messaging.PubSocket) -> tuple[CanRecvCallable, CanSendCallable]:
  def can_recv(wait_for_one: bool = False) -> list[list[CanData]]:
    """
    wait_for_one: wait the normal logcan socket timeout for a CAN packet, may return empty list if nothing comes

    Returns: CAN packets comprised of CanData objects for easy access
    """
    ret = []
    for can in messaging.drain_sock(logcan, wait_for_one=wait_for_one):
      ret.append([CanData(msg.address, msg.dat, msg.src) for msg in can.can])
    return ret

  def can_send(msgs: list[CanData]) -> None:
    sendcan.send(can_list_to_can_capnp(msgs, msgtype='sendcan'))

  return can_recv, can_send


def is_dataclass(obj):
  """Similar to dataclasses.is_dataclass without instance type check checking"""
  return hasattr(obj, _FIELDS)


def asdictref(obj) -> dict[str, Any]:
  """
  Similar to dataclasses.asdict without recursive type checking and copy.deepcopy
  Note that the resulting dict will contain references to the original struct as a result
  """
  if not is_dataclass(obj):
    raise TypeError("asdictref() should be called on dataclass instances")

  def _asdictref_inner(obj) -> dict[str, Any] | Any:
    if is_dataclass(obj):
      ret = {}
      for field in getattr(obj, _FIELDS):  # similar to dataclasses.fields()
        ret[field] = _asdictref_inner(getattr(obj, field))
      return ret
    elif isinstance(obj, (tuple, list)):
      return type(obj)(_asdictref_inner(v) for v in obj)
    else:
      return obj

  return _asdictref_inner(obj)


def convert_to_capnp(struct: structs.CarParams | structs.CarState | structs.CarControl.Actuators) -> capnp.lib.capnp._DynamicStructBuilder:
  struct_dict = asdictref(struct)

  if isinstance(struct, structs.CarParams):
    del struct_dict['lateralTuning']
    struct_capnp = car.CarParams.new_message(**struct_dict)

    # this is the only union, special handling
    which = struct.lateralTuning.which()
    struct_capnp.lateralTuning.init(which)
    lateralTuning_dict = asdictref(getattr(struct.lateralTuning, which))
    setattr(struct_capnp.lateralTuning, which, lateralTuning_dict)
  elif isinstance(struct, structs.CarState):
    struct_capnp = car.CarState.new_message(**struct_dict)
  elif isinstance(struct, structs.CarControl.Actuators):
    struct_capnp = car.CarControl.Actuators.new_message(**struct_dict)
  else:
    raise ValueError(f"Unsupported struct type: {type(struct)}")

  return struct_capnp


def convert_carControl(struct: capnp.lib.capnp._DynamicStructReader) -> structs.CarControl:
  # TODO: recursively handle any car struct as needed
  def remove_deprecated(s: dict) -> dict:
    return {k: v for k, v in s.items() if not k.endswith('DEPRECATED')}

  struct_dict = struct.to_dict()
  struct_dataclass = structs.CarControl(**remove_deprecated({k: v for k, v in struct_dict.items() if not isinstance(k, dict)}))

  struct_dataclass.actuators = structs.CarControl.Actuators(**remove_deprecated(struct_dict.get('actuators', {})))
  struct_dataclass.cruiseControl = structs.CarControl.CruiseControl(**remove_deprecated(struct_dict.get('cruiseControl', {})))
  struct_dataclass.hudControl = structs.CarControl.HUDControl(**remove_deprecated(struct_dict.get('hudControl', {})))

  return struct_dataclass


class Car:
  CI: CarInterfaceBase
  CP: structs.CarParams
  CP_capnp: car.CarParams

  def __init__(self, CI=None) -> None:
    self.can_sock = messaging.sub_sock('can', timeout=20)
    self.sm = messaging.SubMaster(['pandaStates', 'carControl', 'onroadEvents'])
    self.pm = messaging.PubMaster(['sendcan', 'carState', 'carParams', 'carOutput'])

    self.can_rcv_cum_timeout_counter = 0

    self.CC_prev = car.CarControl.new_message()
    self.CS_prev = car.CarState.new_message()
    self.initialized_prev = False

    self.last_actuators_output = structs.CarControl.Actuators()

    self.params = Params()

    self.can_callbacks = can_comm_callbacks(self.can_sock, self.pm.sock['sendcan'])

    if CI is None:
      # wait for one pandaState and one CAN packet
      print("Waiting for CAN messages...")
      while True:
        can = messaging.recv_one_retry(self.can_sock)
        if len(can.can) > 0:
          break

      experimental_long_allowed = self.params.get_bool("ExperimentalLongitudinalEnabled")
      num_pandas = len(messaging.recv_one_retry(self.sm.sock['pandaStates']).pandaStates)

      cached_params = None
      cached_params_raw = self.params.get("CarParamsCache")
      if cached_params_raw is not None:
        with car.CarParams.from_bytes(cached_params_raw) as _cached_params:
          cached_params = structs.CarParams(carName=_cached_params.carName, carFw=_cached_params.carFw, carVin=_cached_params.carVin)

      self.CI = get_car(*self.can_callbacks, obd_callback(self.params), experimental_long_allowed, num_pandas, cached_params)
      self.CP = self.CI.CP

      # continue onto next fingerprinting step in pandad
      self.params.put_bool("FirmwareQueryDone", True)
    else:
      self.CI, self.CP = CI, CI.CP

    # set alternative experiences from parameters
    self.disengage_on_accelerator = self.params.get_bool("DisengageOnAccelerator")
    self.CP.alternativeExperience = 0
    if not self.disengage_on_accelerator:
      self.CP.alternativeExperience |= ALTERNATIVE_EXPERIENCE.DISABLE_DISENGAGE_ON_GAS

    openpilot_enabled_toggle = self.params.get_bool("OpenpilotEnabledToggle")

    controller_available = self.CI.CC is not None and openpilot_enabled_toggle and not self.CP.dashcamOnly

    self.CP.passive = not controller_available or self.CP.dashcamOnly
    if self.CP.passive:
      safety_config = structs.CarParams.SafetyConfig()
      safety_config.safetyModel = structs.CarParams.SafetyModel.noOutput
      self.CP.safetyConfigs = [safety_config]

    # Write previous route's CarParams
    prev_cp = self.params.get("CarParamsPersistent")
    if prev_cp is not None:
      self.params.put("CarParamsPrevRoute", prev_cp)

    # Write CarParams for controls and radard
    # convert to pycapnp representation for caching and logging
    self.CP_capnp = convert_to_capnp(self.CP)
    cp_bytes = self.CP_capnp.to_bytes()
    self.params.put("CarParams", cp_bytes)
    self.params.put_nonblocking("CarParamsCache", cp_bytes)
    self.params.put_nonblocking("CarParamsPersistent", cp_bytes)

    self.events = Events()

    self.car_events = CarSpecificEvents(self.CP)
    self.mock_carstate = MockCarState()

    # card is driven by can recv, expected at 100Hz
    self.rk = Ratekeeper(100, print_delay_threshold=None)

  def state_update(self) -> car.CarState:
    """carState update loop, driven by can"""

    # Update carState from CAN
    can_strs = messaging.drain_sock_raw(self.can_sock, wait_for_one=True)
    CS = convert_to_capnp(self.CI.update(can_capnp_to_list(can_strs)))

    if self.CP.carName == 'mock':
      CS = self.mock_carstate.update(CS)

    self.sm.update(0)

    can_rcv_valid = len(can_strs) > 0

    # Check for CAN timeout
    if not can_rcv_valid:
      self.can_rcv_cum_timeout_counter += 1

    if can_rcv_valid and REPLAY:
      self.can_log_mono_time = messaging.log_from_bytes(can_strs[0]).logMonoTime

    return CS

<<<<<<< HEAD
  def update_events(self, CS: car.CarState) -> car.CarState:  # TODO: this is wrong
=======
  def update_events(self, CS: car.CarState):
>>>>>>> e6b29964
    self.events.clear()

    CS.events = self.car_events.update(self.CI.CS, self.CS_prev, self.CI.CC, self.CC_prev).to_msg()

    self.events.add_from_msg(CS.events)

    if self.CP.notCar:
      # wait for everything to init first
      if self.sm.frame > int(5. / DT_CTRL) and self.initialized_prev:
        # body always wants to enable
        self.events.add(EventName.pcmEnable)

    # Disable on rising edge of accelerator or brake. Also disable on brake when speed > 0
    if (CS.gasPressed and not self.CS_prev.gasPressed and self.disengage_on_accelerator) or \
      (CS.brakePressed and (not self.CS_prev.brakePressed or not CS.standstill)) or \
      (CS.regenBraking and (not self.CS_prev.regenBraking or not CS.standstill)):
      self.events.add(EventName.pedalPressed)

    CS.events = self.events.to_msg()

  def state_publish(self, CS: car.CarState):
    """carState and carParams publish loop"""

    # carParams - logged every 50 seconds (> 1 per segment)
    if self.sm.frame % int(50. / DT_CTRL) == 0:
      cp_send = messaging.new_message('carParams')
      cp_send.valid = True
      cp_send.carParams = self.CP_capnp
      self.pm.send('carParams', cp_send)

    # publish new carOutput
    co_send = messaging.new_message('carOutput')
    co_send.valid = self.sm.all_checks(['carControl'])
    co_send.carOutput.actuatorsOutput = convert_to_capnp(self.last_actuators_output)
    self.pm.send('carOutput', co_send)

    # kick off controlsd step while we actuate the latest carControl packet
    cs_send = messaging.new_message('carState')
    cs_send.valid = CS.canValid
    cs_send.carState = CS
    cs_send.carState.canErrorCounter = self.can_rcv_cum_timeout_counter
    cs_send.carState.cumLagMs = -self.rk.remaining * 1000.
    self.pm.send('carState', cs_send)

  def controls_update(self, CS: car.CarState, CC: car.CarControl):
    """control update loop, driven by carControl"""

    if not self.initialized_prev:
      # Initialize CarInterface, once controls are ready
      # TODO: this can make us miss at least a few cycles when doing an ECU knockout
      self.CI.init(self.CP, *self.can_callbacks)
      # signal pandad to switch to car safety mode
      self.params.put_bool_nonblocking("ControlsReady", True)

    if self.sm.all_alive(['carControl']):
      # send car controls over can
      now_nanos = self.can_log_mono_time if REPLAY else int(time.monotonic() * 1e9)
      self.last_actuators_output, can_sends = self.CI.apply(convert_carControl(CC), now_nanos)
      self.pm.send('sendcan', can_list_to_can_capnp(can_sends, msgtype='sendcan', valid=CS.canValid))

      self.CC_prev = CC

  def step(self):
    CS = self.state_update()

    self.update_events(CS)

    self.state_publish(CS)

    initialized = (not any(e.name == EventName.controlsInitializing for e in self.sm['onroadEvents']) and
                   self.sm.seen['onroadEvents'])
    if not self.CP.passive and initialized:
      self.controls_update(CS, self.sm['carControl'])

    self.initialized_prev = initialized
    self.CS_prev = CS.as_reader()

  def card_thread(self):
    while True:
      self.step()
      self.rk.monitor_time()


def main():
  config_realtime_process(4, Priority.CTRL_HIGH)
  car = Car()
  car.card_thread()


if __name__ == "__main__":
  main()<|MERGE_RESOLUTION|>--- conflicted
+++ resolved
@@ -232,11 +232,7 @@
 
     return CS
 
-<<<<<<< HEAD
-  def update_events(self, CS: car.CarState) -> car.CarState:  # TODO: this is wrong
-=======
   def update_events(self, CS: car.CarState):
->>>>>>> e6b29964
     self.events.clear()
 
     CS.events = self.car_events.update(self.CI.CS, self.CS_prev, self.CI.CC, self.CC_prev).to_msg()
