<<<<<<< HEAD
#!/usr/bin/env python3
from selfdrive.car.interfaces import RadarInterfaceBase

class RadarInterface(RadarInterfaceBase):
  pass
=======
#!/usr/bin/env python
import os
import time
from cereal import car
from selfdrive.can.parser import CANParser
from selfdrive.car.hyundai.values import DBC, FEATURES

def get_radar_can_parser(CP):

  signals = [
    # sig_name, sig_address, default
    ("ACC_ObjStatus", "SCC11", 0),
    ("ACC_ObjLatPos", "SCC11", 0),
    ("ACC_ObjDist", "SCC11", 0),
    ("ACC_ObjRelSpd", "SCC11", 0),
  ]

  checks = [
    # address, frequency
    ("SCC11", 50),
  ]


  return CANParser(DBC[CP.carFingerprint]['pt'], signals, checks, 0)


class RadarInterface(object):
  def __init__(self, CP):
    # radar
    self.pts = {}
    self.delay = 0.1
    self.rcp = get_radar_can_parser(CP)
    self.updated_messages = set()
    self.trigger_msg = 0x420
    self.track_id = 0
    self.no_radar = CP.carFingerprint in FEATURES["non_scc"]

  def update(self, can_strings):
    if self.no_radar:
      if 'NO_RADAR_SLEEP' not in os.environ:
        time.sleep(0.05)  # radard runs on RI updates

      return car.RadarData.new_message()
	
    vls = self.rcp.update_strings(can_strings)
    self.updated_messages.update(vls)

    if self.trigger_msg not in self.updated_messages:
      return None

    rr =  self._update(self.updated_messages)
    self.updated_messages.clear()

    return rr


  def _update(self, updated_messages):
    ret = car.RadarData.new_message()
    cpt = self.rcp.vl
    errors = []
    if not self.rcp.can_valid:
      errors.append("canError")
    ret.errors = errors

    valid = cpt["SCC11"]['ACC_ObjStatus']
    if valid:
      if self.track_id not in self.pts:
        self.pts[self.track_id] = car.RadarData.RadarPoint.new_message()
        self.pts[self.track_id].trackId = self.track_id
      self.pts[self.track_id].dRel = cpt["SCC11"]['ACC_ObjDist']  # from front of car
      self.pts[self.track_id].yRel = -cpt["SCC11"]['ACC_ObjLatPos']  # in car frame's y axis, left is negative
      self.pts[self.track_id].vRel = cpt["SCC11"]['ACC_ObjRelSpd']
      self.pts[self.track_id].aRel = float('nan')
      self.pts[self.track_id].yvRel = float('nan')
      self.pts[self.track_id].measured = True


    ret.points = self.pts.values()
    return ret
>>>>>>> bab7c099
<|MERGE_RESOLUTION|>--- conflicted
+++ resolved
@@ -1,19 +1,12 @@
-<<<<<<< HEAD
 #!/usr/bin/env python3
-from selfdrive.car.interfaces import RadarInterfaceBase
-
-class RadarInterface(RadarInterfaceBase):
-  pass
-=======
-#!/usr/bin/env python
 import os
 import time
 from cereal import car
 from selfdrive.can.parser import CANParser
+from selfdrive.car.interfaces import RadarInterfaceBase
 from selfdrive.car.hyundai.values import DBC, FEATURES
 
 def get_radar_can_parser(CP):
-
   signals = [
     # sig_name, sig_address, default
     ("ACC_ObjStatus", "SCC11", 0),
@@ -21,21 +14,18 @@
     ("ACC_ObjDist", "SCC11", 0),
     ("ACC_ObjRelSpd", "SCC11", 0),
   ]
-
   checks = [
     # address, frequency
     ("SCC11", 50),
   ]
-
-
   return CANParser(DBC[CP.carFingerprint]['pt'], signals, checks, 0)
 
 
-class RadarInterface(object):
+class RadarInterface(RadarInterfaceBase):
   def __init__(self, CP):
     # radar
     self.pts = {}
-    self.delay = 0.1
+    self.delay = 0.0  # Delay of radar
     self.rcp = get_radar_can_parser(CP)
     self.updated_messages = set()
     self.trigger_msg = 0x420
@@ -82,6 +72,5 @@
       self.pts[self.track_id].measured = True
 
 
-    ret.points = self.pts.values()
-    return ret
->>>>>>> bab7c099
+    ret.points = list(self.pts.values())
+    return ret