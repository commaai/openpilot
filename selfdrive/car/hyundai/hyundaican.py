--- conflicted
+++ resolved
@@ -37,11 +37,7 @@
     values["CF_Lkas_Bca_R"] = 0
     values["CF_Lkas_HbaOpt"] = lkas11["CF_Lkas_HbaOpt"] if keep_stock else 1
     values["CF_Lkas_FcwOpt_USM"] = lkas11["CF_Lkas_FcwOpt_USM"] if keep_stock else 0
-<<<<<<< HEAD
-    
-=======
 
->>>>>>> ad3224b0
   dat = packer.make_can_msg("LKAS11", 0, values)[2]
 
   if car_fingerprint in CHECKSUM["crc8"]:
