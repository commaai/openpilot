--- conflicted
+++ resolved
@@ -17,13 +17,9 @@
   values["CF_Lkas_ActToi"] = steer_req
   values["CF_Lkas_MsgCount"] = frame % 0x10
 
-<<<<<<< HEAD
-  
-  if car_fingerprint in [CAR.SONATA, CAR.PALISADE, CAR.KIA_NIRO_EV, CAR.IONIQ_EV_2020]:
 
-=======
-  if car_fingerprint in [CAR.SONATA, CAR.PALISADE, CAR.KIA_NIRO_EV, CAR.SANTA_FE]:
->>>>>>> 3abc3aad
+  if car_fingerprint in [CAR.SONATA, CAR.PALISADE, CAR.KIA_NIRO_EV, CAR.SANTA_FE, CAR.IONIQ_EV_2020:
+
     values["CF_Lkas_LdwsActivemode"] = int(left_lane) + (int(right_lane) << 1)
     values["CF_Lkas_LdwsOpt_USM"] = 2
 
