from collections import deque
import copy
import math

from cereal import car
from openpilot.common.conversions import Conversions as CV
from opendbc.can.parser import CANParser
from opendbc.can.can_define import CANDefine
from openpilot.selfdrive.car.hyundai.hyundaicanfd import CanBus
from openpilot.selfdrive.car.hyundai.values import HyundaiFlags, CAR, DBC, CAN_GEARS, CAMERA_SCC_CAR, \
                                                   CANFD_CAR, EV_CAR, HYBRID_CAR, Buttons, CarControllerParams
from openpilot.selfdrive.car.interfaces import CarStateBase

PREV_BUTTON_SAMPLES = 8
CLUSTER_SAMPLE_RATE = 20  # frames
STANDSTILL_THRESHOLD = 12 * 0.03125 * CV.KPH_TO_MS


class CarState(CarStateBase):
  def __init__(self, CP):
    super().__init__(CP)
    can_define = CANDefine(DBC[CP.carFingerprint]["pt"])

    self.cruise_buttons = deque([Buttons.NONE] * PREV_BUTTON_SAMPLES, maxlen=PREV_BUTTON_SAMPLES)
    self.main_buttons = deque([Buttons.NONE] * PREV_BUTTON_SAMPLES, maxlen=PREV_BUTTON_SAMPLES)

    self.gear_msg_canfd = "GEAR_ALT" if CP.flags & HyundaiFlags.CANFD_ALT_GEARS else \
                          "GEAR_ALT_2" if CP.flags & HyundaiFlags.CANFD_ALT_GEARS_2 else \
                          "GEAR_SHIFTER"
    if CP.carFingerprint in CANFD_CAR:
      self.shifter_values = can_define.dv[self.gear_msg_canfd]["GEAR"]
    elif self.CP.carFingerprint in CAN_GEARS["use_cluster_gears"]:
      self.shifter_values = can_define.dv["CLU15"]["CF_Clu_Gear"]
    elif self.CP.carFingerprint in CAN_GEARS["use_tcu_gears"]:
      self.shifter_values = can_define.dv["TCU12"]["CUR_GR"]
    else:  # preferred and elect gear methods use same definition
      self.shifter_values = can_define.dv["LVR12"]["CF_Lvr_Gear"]

    self.accelerator_msg_canfd = "ACCELERATOR" if CP.carFingerprint in EV_CAR else \
                                 "ACCELERATOR_ALT" if CP.carFingerprint in HYBRID_CAR else \
                                 "ACCELERATOR_BRAKE_ALT"
    self.cruise_btns_msg_canfd = "CRUISE_BUTTONS_ALT" if CP.flags & HyundaiFlags.CANFD_ALT_BUTTONS else \
                                 "CRUISE_BUTTONS"
    self.is_metric = False
    self.buttons_counter = 0

    self.cruise_info = {}

    # On some cars, CLU15->CF_Clu_VehicleSpeed can oscillate faster than the dash updates. Sample at 5 Hz
    self.cluster_speed = 0
    self.cluster_speed_counter = CLUSTER_SAMPLE_RATE

    self.params = CarControllerParams(CP)

  def update(self, cp, cp_cam):
    if self.CP.carFingerprint in CANFD_CAR:
      return self.update_canfd(cp, cp_cam)

    ret = car.CarState.new_message()
    cp_cruise = cp_cam if self.CP.carFingerprint in CAMERA_SCC_CAR else cp
    self.is_metric = cp.vl["CLU11"]["CF_Clu_SPEED_UNIT"] == 0
    speed_conv = CV.KPH_TO_MS if self.is_metric else CV.MPH_TO_MS

    ret.doorOpen = any([cp.vl["CGW1"]["CF_Gway_DrvDrSw"], cp.vl["CGW1"]["CF_Gway_AstDrSw"],
                        cp.vl["CGW2"]["CF_Gway_RLDrSw"], cp.vl["CGW2"]["CF_Gway_RRDrSw"]])

    ret.seatbeltUnlatched = cp.vl["CGW1"]["CF_Gway_DrvSeatBeltSw"] == 0

    ret.wheelSpeeds = self.get_wheel_speeds(
      cp.vl["WHL_SPD11"]["WHL_SPD_FL"],
      cp.vl["WHL_SPD11"]["WHL_SPD_FR"],
      cp.vl["WHL_SPD11"]["WHL_SPD_RL"],
      cp.vl["WHL_SPD11"]["WHL_SPD_RR"],
    )
    ret.vEgoRaw = (ret.wheelSpeeds.fl + ret.wheelSpeeds.fr + ret.wheelSpeeds.rl + ret.wheelSpeeds.rr) / 4.
    ret.vEgo, ret.aEgo = self.update_speed_kf(ret.vEgoRaw)
    ret.standstill = ret.wheelSpeeds.fl <= STANDSTILL_THRESHOLD and ret.wheelSpeeds.rr <= STANDSTILL_THRESHOLD

    self.cluster_speed_counter += 1
    if self.cluster_speed_counter > CLUSTER_SAMPLE_RATE:
      self.cluster_speed = cp.vl["CLU15"]["CF_Clu_VehicleSpeed"]
      self.cluster_speed_counter = 0

      # Mimic how dash converts to imperial.
      # Sorento is the only platform where CF_Clu_VehicleSpeed is already imperial when not is_metric
      # TODO: CGW_USM1->CF_Gway_DrLockSoundRValue may describe this
      if not self.is_metric and self.CP.carFingerprint not in (CAR.KIA_SORENTO,):
        self.cluster_speed = math.floor(self.cluster_speed * CV.KPH_TO_MPH + CV.KPH_TO_MPH)

    ret.vEgoCluster = self.cluster_speed * speed_conv

    ret.steeringAngleDeg = cp.vl["SAS11"]["SAS_Angle"]
    ret.steeringRateDeg = cp.vl["SAS11"]["SAS_Speed"]
    ret.yawRate = cp.vl["ESP12"]["YAW_RATE"]
    ret.leftBlinker, ret.rightBlinker = self.update_blinker_from_lamp(
      50, cp.vl["CGW1"]["CF_Gway_TurnSigLh"], cp.vl["CGW1"]["CF_Gway_TurnSigRh"])
    ret.steeringTorque = cp.vl["MDPS12"]["CR_Mdps_StrColTq"]
    ret.steeringTorqueEps = cp.vl["MDPS12"]["CR_Mdps_OutTq"]
    ret.steeringPressed = self.update_steering_pressed(abs(ret.steeringTorque) > self.params.STEER_THRESHOLD, 5)
    ret.steerFaultTemporary = cp.vl["MDPS12"]["CF_Mdps_ToiUnavail"] != 0 or cp.vl["MDPS12"]["CF_Mdps_ToiFlt"] != 0

    # cruise state
    if self.CP.openpilotLongitudinalControl:
      # These are not used for engage/disengage since openpilot keeps track of state using the buttons
      ret.cruiseState.available = cp.vl["TCS13"]["ACCEnable"] == 0
      ret.cruiseState.enabled = cp.vl["TCS13"]["ACC_REQ"] == 1
      ret.cruiseState.standstill = False
    else:
      ret.cruiseState.available = cp_cruise.vl["SCC11"]["MainMode_ACC"] == 1
      ret.cruiseState.enabled = cp_cruise.vl["SCC12"]["ACCMode"] != 0
      ret.cruiseState.standstill = cp_cruise.vl["SCC11"]["SCCInfoDisplay"] == 4.
      ret.cruiseState.speed = cp_cruise.vl["SCC11"]["VSetDis"] * speed_conv

    # TODO: Find brake pressure
    ret.brake = 0
    ret.brakePressed = cp.vl["TCS13"]["DriverBraking"] != 0
    ret.brakeHoldActive = cp.vl["TCS15"]["AVH_LAMP"] == 2  # 0 OFF, 1 ERROR, 2 ACTIVE, 3 READY
    ret.parkingBrake = cp.vl["TCS13"]["PBRAKE_ACT"] == 1
    ret.accFaulted = cp.vl["TCS13"]["ACCEnable"] != 0  # 0 ACC CONTROL ENABLED, 1-3 ACC CONTROL DISABLED

    if self.CP.carFingerprint in (HYBRID_CAR | EV_CAR):
      if self.CP.carFingerprint in HYBRID_CAR:
        ret.gas = cp.vl["E_EMS11"]["CR_Vcu_AccPedDep_Pos"] / 254.
      else:
        ret.gas = cp.vl["E_EMS11"]["Accel_Pedal_Pos"] / 254.
      ret.gasPressed = ret.gas > 0
    else:
      ret.gas = cp.vl["EMS12"]["PV_AV_CAN"] / 100.
      ret.gasPressed = bool(cp.vl["EMS16"]["CF_Ems_AclAct"])

    # Gear Selection via Cluster - For those Kia/Hyundai which are not fully discovered, we can use the Cluster Indicator for Gear Selection,
    # as this seems to be standard over all cars, but is not the preferred method.
    if self.CP.carFingerprint in CAN_GEARS["use_cluster_gears"]:
      gear = cp.vl["CLU15"]["CF_Clu_Gear"]
    elif self.CP.carFingerprint in CAN_GEARS["use_tcu_gears"]:
      gear = cp.vl["TCU12"]["CUR_GR"]
    elif self.CP.carFingerprint in CAN_GEARS["use_elect_gears"]:
      gear = cp.vl["ELECT_GEAR"]["Elect_Gear_Shifter"]
    else:
      gear = cp.vl["LVR12"]["CF_Lvr_Gear"]

    ret.gearShifter = self.parse_gear_shifter(self.shifter_values.get(gear))

    if not self.CP.openpilotLongitudinalControl:
      aeb_src = "FCA11" if self.CP.flags & HyundaiFlags.USE_FCA.value else "SCC12"
      aeb_sig = "FCA_CmdAct" if self.CP.flags & HyundaiFlags.USE_FCA.value else "AEB_CmdAct"
      aeb_warning = cp_cruise.vl[aeb_src]["CF_VSM_Warn"] != 0
      aeb_braking = cp_cruise.vl[aeb_src]["CF_VSM_DecCmdAct"] != 0 or cp_cruise.vl[aeb_src][aeb_sig] != 0
      ret.stockFcw = aeb_warning and not aeb_braking
      ret.stockAeb = aeb_warning and aeb_braking

    if self.CP.enableBsm:
      ret.leftBlindspot = cp.vl["LCA11"]["CF_Lca_IndLeft"] != 0
      ret.rightBlindspot = cp.vl["LCA11"]["CF_Lca_IndRight"] != 0

    # save the entire LKAS11 and CLU11
    self.lkas11 = copy.copy(cp_cam.vl["LKAS11"])
    self.clu11 = copy.copy(cp.vl["CLU11"])
    self.steer_state = cp.vl["MDPS12"]["CF_Mdps_ToiActive"]  # 0 NOT ACTIVE, 1 ACTIVE
    self.prev_cruise_buttons = self.cruise_buttons[-1]
    self.cruise_buttons.extend(cp.vl_all["CLU11"]["CF_Clu_CruiseSwState"])
    self.main_buttons.extend(cp.vl_all["CLU11"]["CF_Clu_CruiseSwMain"])

    return ret

  def update_canfd(self, cp, cp_cam):
    ret = car.CarState.new_message()

    self.is_metric = cp.vl["CRUISE_BUTTONS_ALT"]["DISTANCE_UNIT"] != 1
    speed_factor = CV.KPH_TO_MS if self.is_metric else CV.MPH_TO_MS

    if self.CP.carFingerprint in (EV_CAR | HYBRID_CAR):
      offset = 255. if self.CP.carFingerprint in EV_CAR else 1023.
      ret.gas = cp.vl[self.accelerator_msg_canfd]["ACCELERATOR_PEDAL"] / offset
      ret.gasPressed = ret.gas > 1e-5
    else:
      ret.gasPressed = bool(cp.vl[self.accelerator_msg_canfd]["ACCELERATOR_PEDAL_PRESSED"])

    ret.brakePressed = cp.vl["TCS"]["DriverBraking"] == 1

    ret.doorOpen = cp.vl["DOORS_SEATBELTS"]["DRIVER_DOOR"] == 1
    ret.seatbeltUnlatched = cp.vl["DOORS_SEATBELTS"]["DRIVER_SEATBELT"] == 0

    gear = cp.vl[self.gear_msg_canfd]["GEAR"]
    ret.gearShifter = self.parse_gear_shifter(self.shifter_values.get(gear))

    # TODO: figure out positions
    ret.wheelSpeeds = self.get_wheel_speeds(
      cp.vl["WHEEL_SPEEDS"]["WHEEL_SPEED_1"],
      cp.vl["WHEEL_SPEEDS"]["WHEEL_SPEED_2"],
      cp.vl["WHEEL_SPEEDS"]["WHEEL_SPEED_3"],
      cp.vl["WHEEL_SPEEDS"]["WHEEL_SPEED_4"],
    )
    ret.vEgoRaw = (ret.wheelSpeeds.fl + ret.wheelSpeeds.fr + ret.wheelSpeeds.rl + ret.wheelSpeeds.rr) / 4.
    ret.vEgo, ret.aEgo = self.update_speed_kf(ret.vEgoRaw)
    ret.standstill = ret.wheelSpeeds.fl <= STANDSTILL_THRESHOLD and ret.wheelSpeeds.rr <= STANDSTILL_THRESHOLD

    ret.steeringRateDeg = cp.vl["STEERING_SENSORS"]["STEERING_RATE"]
    ret.steeringAngleDeg = cp.vl["STEERING_SENSORS"]["STEERING_ANGLE"] * -1
    ret.steeringTorque = cp.vl["MDPS"]["STEERING_COL_TORQUE"]
    ret.steeringTorqueEps = cp.vl["MDPS"]["STEERING_OUT_TORQUE"]
    ret.steeringPressed = self.update_steering_pressed(abs(ret.steeringTorque) > self.params.STEER_THRESHOLD, 5)
    ret.steerFaultTemporary = cp.vl["MDPS"]["LKA_FAULT"] != 0

    # TODO: alt signal usage may be described by cp.vl['BLINKERS']['USE_ALT_LAMP']
    left_blinker_sig, right_blinker_sig = "LEFT_LAMP", "RIGHT_LAMP"
    if self.CP.carFingerprint == CAR.KONA_EV_2ND_GEN:
      left_blinker_sig, right_blinker_sig = "LEFT_LAMP_ALT", "RIGHT_LAMP_ALT"
    ret.leftBlinker, ret.rightBlinker = self.update_blinker_from_lamp(50, cp.vl["BLINKERS"][left_blinker_sig],
                                                                      cp.vl["BLINKERS"][right_blinker_sig])
    if self.CP.enableBsm:
      ret.leftBlindspot = cp.vl["BLINDSPOTS_REAR_CORNERS"]["FL_INDICATOR"] != 0
      ret.rightBlindspot = cp.vl["BLINDSPOTS_REAR_CORNERS"]["FR_INDICATOR"] != 0

    # cruise state
    # CAN FD cars enable on main button press, set available if no TCS faults preventing engagement
    ret.cruiseState.available = cp.vl["TCS"]["ACCEnable"] == 0
    if self.CP.openpilotLongitudinalControl:
      # These are not used for engage/disengage since openpilot keeps track of state using the buttons
      ret.cruiseState.enabled = cp.vl["TCS"]["ACC_REQ"] == 1
      ret.cruiseState.standstill = False
    else:
      cp_cruise_info = cp_cam if self.CP.flags & HyundaiFlags.CANFD_CAMERA_SCC else cp
      ret.cruiseState.enabled = cp_cruise_info.vl["SCC_CONTROL"]["ACCMode"] in (1, 2)
      ret.cruiseState.standstill = cp_cruise_info.vl["SCC_CONTROL"]["CRUISE_STANDSTILL"] == 1
      ret.cruiseState.speed = cp_cruise_info.vl["SCC_CONTROL"]["VSetDis"] * speed_factor
      self.cruise_info = copy.copy(cp_cruise_info.vl["SCC_CONTROL"])

    self.prev_cruise_buttons = self.cruise_buttons[-1]
    self.cruise_buttons.extend(cp.vl_all[self.cruise_btns_msg_canfd]["CRUISE_BUTTONS"])
    self.main_buttons.extend(cp.vl_all[self.cruise_btns_msg_canfd]["ADAPTIVE_CRUISE_MAIN_BTN"])
    self.buttons_counter = cp.vl[self.cruise_btns_msg_canfd]["COUNTER"]
    ret.accFaulted = cp.vl["TCS"]["ACCEnable"] != 0  # 0 ACC CONTROL ENABLED, 1-3 ACC CONTROL DISABLED

    # TODO: consolidate both messages, they have similar definitions
    if self.CP.flags & HyundaiFlags.CANFD_HDA2:
<<<<<<< HEAD
      if self.CP.flags & HyundaiFlags.CANFD_HDA2_ALT_STEERING:
        self.cam_0x362 = copy.copy(cp_cam.vl["CAM_0x362"])
      else:
        self.cam_0x2a4 = copy.copy(cp_cam.vl["CAM_0x2a4"])
=======
      self.hda2_lfa_block_msg = copy.copy(cp_cam.vl["CAM_0x362"] if self.CP.flags & HyundaiFlags.CANFD_HDA2_ALT_STEERING
                                          else cp_cam.vl["CAM_0x2a4"])
>>>>>>> c6502763

    return ret

  def get_can_parser(self, CP):
    if CP.carFingerprint in CANFD_CAR:
      return self.get_can_parser_canfd(CP)

    messages = [
      # address, frequency
      ("MDPS12", 50),
      ("TCS13", 50),
      ("TCS15", 10),
      ("CLU11", 50),
      ("CLU15", 5),
      ("ESP12", 100),
      ("CGW1", 10),
      ("CGW2", 5),
      ("CGW4", 5),
      ("WHL_SPD11", 50),
      ("SAS11", 100),
    ]

    if not CP.openpilotLongitudinalControl and CP.carFingerprint not in CAMERA_SCC_CAR:
      messages += [
        ("SCC11", 50),
        ("SCC12", 50),
      ]
      if CP.flags & HyundaiFlags.USE_FCA.value:
        messages.append(("FCA11", 50))

    if CP.enableBsm:
      messages.append(("LCA11", 50))

    if CP.carFingerprint in (HYBRID_CAR | EV_CAR):
      messages.append(("E_EMS11", 50))
    else:
      messages += [
        ("EMS12", 100),
        ("EMS16", 100),
      ]

    if CP.carFingerprint in CAN_GEARS["use_cluster_gears"]:
      pass
    elif CP.carFingerprint in CAN_GEARS["use_tcu_gears"]:
      messages.append(("TCU12", 100))
    elif CP.carFingerprint in CAN_GEARS["use_elect_gears"]:
      messages.append(("ELECT_GEAR", 20))
    else:
      messages.append(("LVR12", 100))

    return CANParser(DBC[CP.carFingerprint]["pt"], messages, 0)

  @staticmethod
  def get_cam_can_parser(CP):
    if CP.carFingerprint in CANFD_CAR:
      return CarState.get_cam_can_parser_canfd(CP)

    messages = [
      ("LKAS11", 100)
    ]

    if not CP.openpilotLongitudinalControl and CP.carFingerprint in CAMERA_SCC_CAR:
      messages += [
        ("SCC11", 50),
        ("SCC12", 50),
      ]

      if CP.flags & HyundaiFlags.USE_FCA.value:
        messages.append(("FCA11", 50))

    return CANParser(DBC[CP.carFingerprint]["pt"], messages, 2)

  def get_can_parser_canfd(self, CP):
    messages = [
      (self.gear_msg_canfd, 100),
      (self.accelerator_msg_canfd, 100),
      ("WHEEL_SPEEDS", 100),
      ("STEERING_SENSORS", 100),
      ("MDPS", 100),
      ("TCS", 50),
      ("CRUISE_BUTTONS_ALT", 50),
      ("BLINKERS", 4),
      ("DOORS_SEATBELTS", 4),
    ]

    if not (CP.flags & HyundaiFlags.CANFD_ALT_BUTTONS):
      messages += [
        ("CRUISE_BUTTONS", 50)
      ]

    if CP.enableBsm:
      messages += [
        ("BLINDSPOTS_REAR_CORNERS", 20),
      ]

    if not (CP.flags & HyundaiFlags.CANFD_CAMERA_SCC.value) and not CP.openpilotLongitudinalControl:
      messages += [
        ("SCC_CONTROL", 50),
      ]

    return CANParser(DBC[CP.carFingerprint]["pt"], messages, CanBus(CP).ECAN)

  @staticmethod
  def get_cam_can_parser_canfd(CP):
    messages = []
    if CP.flags & HyundaiFlags.CANFD_HDA2:
      block_lfa_msg = "CAM_0x362" if CP.flags & HyundaiFlags.CANFD_HDA2_ALT_STEERING else "CAM_0x2a4"
      messages += [(block_lfa_msg, 20)]
    elif CP.flags & HyundaiFlags.CANFD_CAMERA_SCC:
      messages += [
        ("SCC_CONTROL", 50),
      ]

    return CANParser(DBC[CP.carFingerprint]["pt"], messages, CanBus(CP).CAM)<|MERGE_RESOLUTION|>--- conflicted
+++ resolved
@@ -234,15 +234,8 @@
 
     # TODO: consolidate both messages, they have similar definitions
     if self.CP.flags & HyundaiFlags.CANFD_HDA2:
-<<<<<<< HEAD
-      if self.CP.flags & HyundaiFlags.CANFD_HDA2_ALT_STEERING:
-        self.cam_0x362 = copy.copy(cp_cam.vl["CAM_0x362"])
-      else:
-        self.cam_0x2a4 = copy.copy(cp_cam.vl["CAM_0x2a4"])
-=======
       self.hda2_lfa_block_msg = copy.copy(cp_cam.vl["CAM_0x362"] if self.CP.flags & HyundaiFlags.CANFD_HDA2_ALT_STEERING
                                           else cp_cam.vl["CAM_0x2a4"])
->>>>>>> c6502763
 
     return ret
 
