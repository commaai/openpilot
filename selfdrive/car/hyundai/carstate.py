from collections import deque
import copy

from cereal import car
from common.conversions import Conversions as CV
from opendbc.can.parser import CANParser
from opendbc.can.can_define import CANDefine
from selfdrive.car.hyundai.values import HyundaiFlags, DBC, FEATURES, CAMERA_SCC_CAR, CANFD_CAR, EV_CAR, HYBRID_CAR, Buttons, CarControllerParams
from selfdrive.car.interfaces import CarStateBase

PREV_BUTTON_SAMPLES = 8


class CarState(CarStateBase):
  def __init__(self, CP):
    super().__init__(CP)
    can_define = CANDefine(DBC[CP.carFingerprint]["pt"])

    self.cruise_buttons = deque([Buttons.NONE] * PREV_BUTTON_SAMPLES, maxlen=PREV_BUTTON_SAMPLES)
    self.main_buttons = deque([Buttons.NONE] * PREV_BUTTON_SAMPLES, maxlen=PREV_BUTTON_SAMPLES)

    self.gear_msg_canfd = "ACCELERATOR" if CP.flags & HyundaiFlags.CANFD_HDA2 else "GEAR"
    if CP.carFingerprint in CANFD_CAR:
<<<<<<< HEAD
      # TODO: find something in common with the EV6
      self.shifter_values = can_define.dv[self.gear_msg_canfd]["GEAR"]
=======
      self.shifter_values = can_define.dv["GEAR_SHIFTER"]["GEAR"]
>>>>>>> 090e92bb
    elif self.CP.carFingerprint in FEATURES["use_cluster_gears"]:
      self.shifter_values = can_define.dv["CLU15"]["CF_Clu_Gear"]
    elif self.CP.carFingerprint in FEATURES["use_tcu_gears"]:
      self.shifter_values = can_define.dv["TCU12"]["CUR_GR"]
    else:  # preferred and elect gear methods use same definition
      self.shifter_values = can_define.dv["LVR12"]["CF_Lvr_Gear"]

    self.brake_error = False
    self.park_brake = False
    self.buttons_counter = 0

    self.params = CarControllerParams(CP)

  def update(self, cp, cp_cam):
    if self.CP.carFingerprint in CANFD_CAR:
      return self.update_canfd(cp, cp_cam)

    ret = car.CarState.new_message()

    cp_cruise = cp_cam if self.CP.carFingerprint in CAMERA_SCC_CAR else cp

    ret.doorOpen = any([cp.vl["CGW1"]["CF_Gway_DrvDrSw"], cp.vl["CGW1"]["CF_Gway_AstDrSw"],
                        cp.vl["CGW2"]["CF_Gway_RLDrSw"], cp.vl["CGW2"]["CF_Gway_RRDrSw"]])

    ret.seatbeltUnlatched = cp.vl["CGW1"]["CF_Gway_DrvSeatBeltSw"] == 0

    ret.wheelSpeeds = self.get_wheel_speeds(
      cp.vl["WHL_SPD11"]["WHL_SPD_FL"],
      cp.vl["WHL_SPD11"]["WHL_SPD_FR"],
      cp.vl["WHL_SPD11"]["WHL_SPD_RL"],
      cp.vl["WHL_SPD11"]["WHL_SPD_RR"],
    )
    ret.vEgoRaw = (ret.wheelSpeeds.fl + ret.wheelSpeeds.fr + ret.wheelSpeeds.rl + ret.wheelSpeeds.rr) / 4.
    ret.vEgo, ret.aEgo = self.update_speed_kf(ret.vEgoRaw)

    ret.standstill = ret.vEgoRaw < 0.1

    ret.steeringAngleDeg = cp.vl["SAS11"]["SAS_Angle"]
    ret.steeringRateDeg = cp.vl["SAS11"]["SAS_Speed"]
    ret.yawRate = cp.vl["ESP12"]["YAW_RATE"]
    ret.leftBlinker, ret.rightBlinker = self.update_blinker_from_lamp(
      50, cp.vl["CGW1"]["CF_Gway_TurnSigLh"], cp.vl["CGW1"]["CF_Gway_TurnSigRh"])
    ret.steeringTorque = cp.vl["MDPS12"]["CR_Mdps_StrColTq"]
    ret.steeringTorqueEps = cp.vl["MDPS12"]["CR_Mdps_OutTq"]
    ret.steeringPressed = abs(ret.steeringTorque) > self.params.STEER_THRESHOLD
    ret.steerFaultTemporary = cp.vl["MDPS12"]["CF_Mdps_ToiUnavail"] != 0 or cp.vl["MDPS12"]["CF_Mdps_ToiFlt"] != 0

    # cruise state
    if self.CP.openpilotLongitudinalControl:
      # These are not used for engage/disengage since openpilot keeps track of state using the buttons
      ret.cruiseState.available = cp.vl["TCS13"]["ACCEnable"] == 0
      ret.cruiseState.enabled = cp.vl["TCS13"]["ACC_REQ"] == 1
      ret.cruiseState.standstill = False
    else:
      ret.cruiseState.available = cp_cruise.vl["SCC11"]["MainMode_ACC"] == 1
      ret.cruiseState.enabled = cp_cruise.vl["SCC12"]["ACCMode"] != 0
      ret.cruiseState.standstill = cp_cruise.vl["SCC11"]["SCCInfoDisplay"] == 4.
      speed_conv = CV.MPH_TO_MS if cp.vl["CLU11"]["CF_Clu_SPEED_UNIT"] else CV.KPH_TO_MS
      ret.cruiseState.speed = cp_cruise.vl["SCC11"]["VSetDis"] * speed_conv

    # TODO: Find brake pressure
    ret.brake = 0
    ret.brakePressed = cp.vl["TCS13"]["DriverBraking"] != 0
    ret.brakeHoldActive = cp.vl["TCS15"]["AVH_LAMP"] == 2 # 0 OFF, 1 ERROR, 2 ACTIVE, 3 READY
    ret.parkingBrake = cp.vl["TCS13"]["PBRAKE_ACT"] == 1

    if self.CP.carFingerprint in (HYBRID_CAR | EV_CAR):
      if self.CP.carFingerprint in HYBRID_CAR:
        ret.gas = cp.vl["E_EMS11"]["CR_Vcu_AccPedDep_Pos"] / 254.
      else:
        ret.gas = cp.vl["E_EMS11"]["Accel_Pedal_Pos"] / 254.
      ret.gasPressed = ret.gas > 0
    else:
      ret.gas = cp.vl["EMS12"]["PV_AV_CAN"] / 100.
      ret.gasPressed = bool(cp.vl["EMS16"]["CF_Ems_AclAct"])

    # Gear Selection via Cluster - For those Kia/Hyundai which are not fully discovered, we can use the Cluster Indicator for Gear Selection,
    # as this seems to be standard over all cars, but is not the preferred method.
    if self.CP.carFingerprint in FEATURES["use_cluster_gears"]:
      gear = cp.vl["CLU15"]["CF_Clu_Gear"]
    elif self.CP.carFingerprint in FEATURES["use_tcu_gears"]:
      gear = cp.vl["TCU12"]["CUR_GR"]
    elif self.CP.carFingerprint in FEATURES["use_elect_gears"]:
      gear = cp.vl["ELECT_GEAR"]["Elect_Gear_Shifter"]
    else:
      gear = cp.vl["LVR12"]["CF_Lvr_Gear"]

    ret.gearShifter = self.parse_gear_shifter(self.shifter_values.get(gear))

    if not self.CP.openpilotLongitudinalControl:
      if self.CP.carFingerprint in FEATURES["use_fca"]:
        ret.stockAeb = cp_cruise.vl["FCA11"]["FCA_CmdAct"] != 0
        ret.stockFcw = cp_cruise.vl["FCA11"]["CF_VSM_Warn"] == 2
      else:
        ret.stockAeb = cp_cruise.vl["SCC12"]["AEB_CmdAct"] != 0
        ret.stockFcw = cp_cruise.vl["SCC12"]["CF_VSM_Warn"] == 2

    if self.CP.enableBsm:
      ret.leftBlindspot = cp.vl["LCA11"]["CF_Lca_IndLeft"] != 0
      ret.rightBlindspot = cp.vl["LCA11"]["CF_Lca_IndRight"] != 0

    # save the entire LKAS11 and CLU11
    self.lkas11 = copy.copy(cp_cam.vl["LKAS11"])
    self.clu11 = copy.copy(cp.vl["CLU11"])
    self.steer_state = cp.vl["MDPS12"]["CF_Mdps_ToiActive"]  # 0 NOT ACTIVE, 1 ACTIVE
    self.brake_error = cp.vl["TCS13"]["ACCEnable"] != 0  # 0 ACC CONTROL ENABLED, 1-3 ACC CONTROL DISABLED
    self.prev_cruise_buttons = self.cruise_buttons[-1]
    self.cruise_buttons.extend(cp.vl_all["CLU11"]["CF_Clu_CruiseSwState"])
    self.main_buttons.extend(cp.vl_all["CLU11"]["CF_Clu_CruiseSwMain"])

    return ret

  def update_canfd(self, cp, cp_cam):
    ret = car.CarState.new_message()

    # TODO: find something common with EV6
    cruise_info_bus = cp if self.CP.flags & HyundaiFlags.CANFD_HDA2 else cp_cam

    if self.CP.flags & HyundaiFlags.CANFD_HDA2:
      ret.gas = cp.vl["ACCELERATOR"]["ACCELERATOR_PEDAL"] / 255.
    else:
      ret.gas = cp.vl["ACCELERATOR_ALT"]["ACCELERATOR_PEDAL"] / 1023.
    ret.gasPressed = ret.gas > 1e-5
    ret.brakePressed = cp.vl["BRAKE"]["BRAKE_PRESSED"] == 1

    ret.doorOpen = cp.vl["DOORS_SEATBELTS"]["DRIVER_DOOR_OPEN"] == 1
    ret.seatbeltUnlatched = cp.vl["DOORS_SEATBELTS"]["DRIVER_SEATBELT_LATCHED"] == 0

<<<<<<< HEAD
    gear_msg = "ACCELERATOR" if self.CP.flags & HyundaiFlags.CANFD_HDA2 else "GEAR"
    gear = cp.vl[gear_msg]["GEAR"]
=======
    gear = cp.vl["GEAR_SHIFTER"]["GEAR"]
>>>>>>> 090e92bb
    ret.gearShifter = self.parse_gear_shifter(self.shifter_values.get(gear))

    # TODO: figure out positions
    ret.wheelSpeeds = self.get_wheel_speeds(
      cp.vl["WHEEL_SPEEDS"]["WHEEL_SPEED_1"],
      cp.vl["WHEEL_SPEEDS"]["WHEEL_SPEED_2"],
      cp.vl["WHEEL_SPEEDS"]["WHEEL_SPEED_3"],
      cp.vl["WHEEL_SPEEDS"]["WHEEL_SPEED_4"],
    )
    ret.vEgoRaw = (ret.wheelSpeeds.fl + ret.wheelSpeeds.fr + ret.wheelSpeeds.rl + ret.wheelSpeeds.rr) / 4.
    ret.vEgo, ret.aEgo = self.update_speed_kf(ret.vEgoRaw)
    ret.standstill = ret.vEgoRaw < 0.1

    ret.steeringRateDeg = cp.vl["STEERING_SENSORS"]["STEERING_RATE"]
    ret.steeringAngleDeg = cp.vl["STEERING_SENSORS"]["STEERING_ANGLE"] * -1
    ret.steeringTorque = cp.vl["MDPS"]["STEERING_COL_TORQUE"]
    ret.steeringTorqueEps = cp.vl["MDPS"]["STEERING_OUT_TORQUE"]
    ret.steeringPressed = abs(ret.steeringTorque) > self.params.STEER_THRESHOLD

    ret.leftBlinker, ret.rightBlinker = self.update_blinker_from_lamp(50, cp.vl["BLINKERS"]["LEFT_LAMP"],
                                                                      cp.vl["BLINKERS"]["RIGHT_LAMP"])

    ret.cruiseState.available = True
    ret.cruiseState.enabled = cp.vl["SCC1"]["CRUISE_ACTIVE"] == 1
    ret.cruiseState.standstill = cruise_info_bus.vl["CRUISE_INFO"]["CRUISE_STANDSTILL"] == 1

    speed_factor = CV.MPH_TO_MS if cp.vl["CLUSTER_INFO"]["DISTANCE_UNIT"] == 1 else CV.KPH_TO_MS
    ret.cruiseState.speed = cruise_info_bus.vl["CRUISE_INFO"]["SET_SPEED"] * speed_factor

    cruise_btn_msg = "CRUISE_BUTTONS" if self.CP.flags & HyundaiFlags.CANFD_HDA2 else "CRUISE_BUTTONS_ALT"
    self.cruise_buttons.extend(cp.vl_all[cruise_btn_msg]["CRUISE_BUTTONS"])
    self.main_buttons.extend(cp.vl_all[cruise_btn_msg]["ADAPTIVE_CRUISE_MAIN_BTN"])
    self.buttons_counter = cp.vl[cruise_btn_msg]["COUNTER"]
    self.cruise_info_copy = copy.copy(cruise_info_bus.vl["CRUISE_INFO"])

    if self.CP.flags & HyundaiFlags.CANFD_HDA2:
      self.cam_0x2a4 = copy.copy(cp_cam.vl["CAM_0x2a4"])

    return ret

  @staticmethod
  def get_can_parser(CP):
    if CP.carFingerprint in CANFD_CAR:
      return CarState.get_can_parser_canfd(CP)

    signals = [
      # signal_name, signal_address
      ("WHL_SPD_FL", "WHL_SPD11"),
      ("WHL_SPD_FR", "WHL_SPD11"),
      ("WHL_SPD_RL", "WHL_SPD11"),
      ("WHL_SPD_RR", "WHL_SPD11"),

      ("YAW_RATE", "ESP12"),

      ("CF_Gway_DrvSeatBeltInd", "CGW4"),

      ("CF_Gway_DrvSeatBeltSw", "CGW1"),
      ("CF_Gway_DrvDrSw", "CGW1"),       # Driver Door
      ("CF_Gway_AstDrSw", "CGW1"),       # Passenger Door
      ("CF_Gway_RLDrSw", "CGW2"),        # Rear left Door
      ("CF_Gway_RRDrSw", "CGW2"),        # Rear right Door
      ("CF_Gway_TurnSigLh", "CGW1"),
      ("CF_Gway_TurnSigRh", "CGW1"),
      ("CF_Gway_ParkBrakeSw", "CGW1"),

      ("CYL_PRES", "ESP12"),

      ("CF_Clu_CruiseSwState", "CLU11"),
      ("CF_Clu_CruiseSwMain", "CLU11"),
      ("CF_Clu_SldMainSW", "CLU11"),
      ("CF_Clu_ParityBit1", "CLU11"),
      ("CF_Clu_VanzDecimal" , "CLU11"),
      ("CF_Clu_Vanz", "CLU11"),
      ("CF_Clu_SPEED_UNIT", "CLU11"),
      ("CF_Clu_DetentOut", "CLU11"),
      ("CF_Clu_RheostatLevel", "CLU11"),
      ("CF_Clu_CluInfo", "CLU11"),
      ("CF_Clu_AmpInfo", "CLU11"),
      ("CF_Clu_AliveCnt1", "CLU11"),

      ("ACCEnable", "TCS13"),
      ("ACC_REQ", "TCS13"),
      ("DriverBraking", "TCS13"),
      ("StandStill", "TCS13"),
      ("PBRAKE_ACT", "TCS13"),

      ("ESC_Off_Step", "TCS15"),
      ("AVH_LAMP", "TCS15"),

      ("CR_Mdps_StrColTq", "MDPS12"),
      ("CF_Mdps_ToiActive", "MDPS12"),
      ("CF_Mdps_ToiUnavail", "MDPS12"),
      ("CF_Mdps_ToiFlt", "MDPS12"),
      ("CR_Mdps_OutTq", "MDPS12"),

      ("SAS_Angle", "SAS11"),
      ("SAS_Speed", "SAS11"),
    ]
    checks = [
      # address, frequency
      ("MDPS12", 50),
      ("TCS13", 50),
      ("TCS15", 10),
      ("CLU11", 50),
      ("ESP12", 100),
      ("CGW1", 10),
      ("CGW2", 5),
      ("CGW4", 5),
      ("WHL_SPD11", 50),
      ("SAS11", 100),
    ]

    if not CP.openpilotLongitudinalControl and CP.carFingerprint not in CAMERA_SCC_CAR:
      signals += [
        ("MainMode_ACC", "SCC11"),
        ("VSetDis", "SCC11"),
        ("SCCInfoDisplay", "SCC11"),
        ("ACC_ObjDist", "SCC11"),
        ("ACCMode", "SCC12"),
      ]
      checks += [
        ("SCC11", 50),
        ("SCC12", 50),
      ]

      if CP.carFingerprint in FEATURES["use_fca"]:
        signals += [
          ("FCA_CmdAct", "FCA11"),
          ("CF_VSM_Warn", "FCA11"),
        ]
        checks.append(("FCA11", 50))
      else:
        signals += [
          ("AEB_CmdAct", "SCC12"),
          ("CF_VSM_Warn", "SCC12"),
        ]

    if CP.enableBsm:
      signals += [
        ("CF_Lca_IndLeft", "LCA11"),
        ("CF_Lca_IndRight", "LCA11"),
      ]
      checks.append(("LCA11", 50))

    if CP.carFingerprint in (HYBRID_CAR | EV_CAR):
      if CP.carFingerprint in HYBRID_CAR:
        signals.append(("CR_Vcu_AccPedDep_Pos", "E_EMS11"))
      else:
        signals.append(("Accel_Pedal_Pos", "E_EMS11"))
      checks.append(("E_EMS11", 50))
    else:
      signals += [
        ("PV_AV_CAN", "EMS12"),
        ("CF_Ems_AclAct", "EMS16"),
      ]
      checks += [
        ("EMS12", 100),
        ("EMS16", 100),
      ]

    if CP.carFingerprint in FEATURES["use_cluster_gears"]:
      signals.append(("CF_Clu_Gear", "CLU15"))
      checks.append(("CLU15", 5))
    elif CP.carFingerprint in FEATURES["use_tcu_gears"]:
      signals.append(("CUR_GR", "TCU12"))
      checks.append(("TCU12", 100))
    elif CP.carFingerprint in FEATURES["use_elect_gears"]:
      signals.append(("Elect_Gear_Shifter", "ELECT_GEAR"))
      checks.append(("ELECT_GEAR", 20))
    else:
      signals.append(("CF_Lvr_Gear", "LVR12"))
      checks.append(("LVR12", 100))

    return CANParser(DBC[CP.carFingerprint]["pt"], signals, checks, 0)

  @staticmethod
  def get_cam_can_parser(CP):
    if CP.carFingerprint in CANFD_CAR:
      return CarState.get_cam_can_parser_canfd(CP)

    signals = [
      # signal_name, signal_address
      ("CF_Lkas_LdwsActivemode", "LKAS11"),
      ("CF_Lkas_LdwsSysState", "LKAS11"),
      ("CF_Lkas_SysWarning", "LKAS11"),
      ("CF_Lkas_LdwsLHWarning", "LKAS11"),
      ("CF_Lkas_LdwsRHWarning", "LKAS11"),
      ("CF_Lkas_HbaLamp", "LKAS11"),
      ("CF_Lkas_FcwBasReq", "LKAS11"),
      ("CF_Lkas_HbaSysState", "LKAS11"),
      ("CF_Lkas_FcwOpt", "LKAS11"),
      ("CF_Lkas_HbaOpt", "LKAS11"),
      ("CF_Lkas_FcwSysState", "LKAS11"),
      ("CF_Lkas_FcwCollisionWarning", "LKAS11"),
      ("CF_Lkas_FusionState", "LKAS11"),
      ("CF_Lkas_FcwOpt_USM", "LKAS11"),
      ("CF_Lkas_LdwsOpt_USM", "LKAS11"),
    ]
    checks = [
      ("LKAS11", 100)
    ]

    if not CP.openpilotLongitudinalControl and CP.carFingerprint in CAMERA_SCC_CAR:
      signals += [
        ("MainMode_ACC", "SCC11"),
        ("VSetDis", "SCC11"),
        ("SCCInfoDisplay", "SCC11"),
        ("ACC_ObjDist", "SCC11"),
        ("ACCMode", "SCC12"),
      ]
      checks += [
        ("SCC11", 50),
        ("SCC12", 50),
      ]

      if CP.carFingerprint in FEATURES["use_fca"]:
        signals += [
          ("FCA_CmdAct", "FCA11"),
          ("CF_VSM_Warn", "FCA11"),
        ]
        checks.append(("FCA11", 50))
      else:
        signals += [
          ("AEB_CmdAct", "SCC12"),
          ("CF_VSM_Warn", "SCC12"),
        ]

    return CANParser(DBC[CP.carFingerprint]["pt"], signals, checks, 2)

  @staticmethod
  def get_can_parser_canfd(CP):

    cruise_btn_msg = "CRUISE_BUTTONS" if CP.flags & HyundaiFlags.CANFD_HDA2 else "CRUISE_BUTTONS_ALT"
    signals = [
      ("WHEEL_SPEED_1", "WHEEL_SPEEDS"),
      ("WHEEL_SPEED_2", "WHEEL_SPEEDS"),
      ("WHEEL_SPEED_3", "WHEEL_SPEEDS"),
      ("WHEEL_SPEED_4", "WHEEL_SPEEDS"),

<<<<<<< HEAD
=======
      ("ACCELERATOR_PEDAL", "ACCELERATOR"),
      ("GEAR", "GEAR_SHIFTER"),
>>>>>>> 090e92bb
      ("BRAKE_PRESSED", "BRAKE"),

      ("STEERING_RATE", "STEERING_SENSORS"),
      ("STEERING_ANGLE", "STEERING_SENSORS"),
      ("STEERING_COL_TORQUE", "MDPS"),
      ("STEERING_OUT_TORQUE", "MDPS"),

      ("CRUISE_ACTIVE", "SCC1"),
      ("COUNTER", cruise_btn_msg),
      ("CRUISE_BUTTONS", cruise_btn_msg),
      ("ADAPTIVE_CRUISE_MAIN_BTN", cruise_btn_msg),

      ("DISTANCE_UNIT", "CLUSTER_INFO"),

      ("LEFT_LAMP", "BLINKERS"),
      ("RIGHT_LAMP", "BLINKERS"),

      ("DRIVER_DOOR_OPEN", "DOORS_SEATBELTS"),
      ("DRIVER_SEATBELT_LATCHED", "DOORS_SEATBELTS"),
    ]

    checks = [
      ("WHEEL_SPEEDS", 100),
<<<<<<< HEAD
=======
      ("ACCELERATOR", 100),
      ("GEAR_SHIFTER", 100),
>>>>>>> 090e92bb
      ("BRAKE", 100),
      ("STEERING_SENSORS", 100),
      ("MDPS", 100),
      ("SCC1", 50),
      (cruise_btn_msg, 50),
      ("CLUSTER_INFO", 4),
      ("BLINKERS", 4),
      ("DOORS_SEATBELTS", 4),
    ]

    if CP.flags & HyundaiFlags.CANFD_HDA2:
      signals += [
        ("ACCELERATOR_PEDAL", "ACCELERATOR"),
        ("GEAR", "ACCELERATOR"),
        ("SET_SPEED", "CRUISE_INFO"),
        ("CRUISE_STANDSTILL", "CRUISE_INFO"),
      ]
      checks += [
        ("CRUISE_INFO", 50),
        ("ACCELERATOR", 100),
      ]
    else:
      signals += [
        ("GEAR", "GEAR"),
        ("ACCELERATOR_PEDAL", "ACCELERATOR_ALT"),
      ]
      checks += [
        ("GEAR", 100),
        ("ACCELERATOR_ALT", 100),
      ]

    bus = 5 if CP.flags & HyundaiFlags.CANFD_HDA2 else 4
    return CANParser(DBC[CP.carFingerprint]["pt"], signals, checks, bus)

  @staticmethod
  def get_cam_can_parser_canfd(CP):
    if CP.flags & HyundaiFlags.CANFD_HDA2:
      signals = [(f"BYTE{i}", "CAM_0x2a4") for i in range(3, 24)]
      checks = [("CAM_0x2a4", 20)]
    else:
      signals = [
        ("COUNTER", "CRUISE_INFO"),
        ("NEW_SIGNAL_1", "CRUISE_INFO"),
        ("CRUISE_MAIN", "CRUISE_INFO"),
        ("CRUISE_STATUS", "CRUISE_INFO"),
        ("CRUISE_INACTIVE", "CRUISE_INFO"),
        ("NEW_SIGNAL_2", "CRUISE_INFO"),
        ("CRUISE_STANDSTILL", "CRUISE_INFO"),
        ("NEW_SIGNAL_3", "CRUISE_INFO"),
        ("BYTE11", "CRUISE_INFO"),
        ("SET_SPEED", "CRUISE_INFO"),
        ("NEW_SIGNAL_4", "CRUISE_INFO"),
      ]

      signals += [(f"BYTE{i}", "CRUISE_INFO") for i in range(3, 7)]
      signals += [(f"BYTE{i}", "CRUISE_INFO") for i in range(13, 31)]

      checks = [
        ("CRUISE_INFO", 50),
      ]

    return CANParser(DBC[CP.carFingerprint]["pt"], signals, checks, 6)<|MERGE_RESOLUTION|>--- conflicted
+++ resolved
@@ -19,14 +19,8 @@
     self.cruise_buttons = deque([Buttons.NONE] * PREV_BUTTON_SAMPLES, maxlen=PREV_BUTTON_SAMPLES)
     self.main_buttons = deque([Buttons.NONE] * PREV_BUTTON_SAMPLES, maxlen=PREV_BUTTON_SAMPLES)
 
-    self.gear_msg_canfd = "ACCELERATOR" if CP.flags & HyundaiFlags.CANFD_HDA2 else "GEAR"
     if CP.carFingerprint in CANFD_CAR:
-<<<<<<< HEAD
-      # TODO: find something in common with the EV6
-      self.shifter_values = can_define.dv[self.gear_msg_canfd]["GEAR"]
-=======
       self.shifter_values = can_define.dv["GEAR_SHIFTER"]["GEAR"]
->>>>>>> 090e92bb
     elif self.CP.carFingerprint in FEATURES["use_cluster_gears"]:
       self.shifter_values = can_define.dv["CLU15"]["CF_Clu_Gear"]
     elif self.CP.carFingerprint in FEATURES["use_tcu_gears"]:
@@ -155,12 +149,7 @@
     ret.doorOpen = cp.vl["DOORS_SEATBELTS"]["DRIVER_DOOR_OPEN"] == 1
     ret.seatbeltUnlatched = cp.vl["DOORS_SEATBELTS"]["DRIVER_SEATBELT_LATCHED"] == 0
 
-<<<<<<< HEAD
-    gear_msg = "ACCELERATOR" if self.CP.flags & HyundaiFlags.CANFD_HDA2 else "GEAR"
-    gear = cp.vl[gear_msg]["GEAR"]
-=======
     gear = cp.vl["GEAR_SHIFTER"]["GEAR"]
->>>>>>> 090e92bb
     ret.gearShifter = self.parse_gear_shifter(self.shifter_values.get(gear))
 
     # TODO: figure out positions
@@ -400,11 +389,7 @@
       ("WHEEL_SPEED_3", "WHEEL_SPEEDS"),
       ("WHEEL_SPEED_4", "WHEEL_SPEEDS"),
 
-<<<<<<< HEAD
-=======
-      ("ACCELERATOR_PEDAL", "ACCELERATOR"),
       ("GEAR", "GEAR_SHIFTER"),
->>>>>>> 090e92bb
       ("BRAKE_PRESSED", "BRAKE"),
 
       ("STEERING_RATE", "STEERING_SENSORS"),
@@ -428,11 +413,7 @@
 
     checks = [
       ("WHEEL_SPEEDS", 100),
-<<<<<<< HEAD
-=======
-      ("ACCELERATOR", 100),
       ("GEAR_SHIFTER", 100),
->>>>>>> 090e92bb
       ("BRAKE", 100),
       ("STEERING_SENSORS", 100),
       ("MDPS", 100),
@@ -456,11 +437,9 @@
       ]
     else:
       signals += [
-        ("GEAR", "GEAR"),
         ("ACCELERATOR_PEDAL", "ACCELERATOR_ALT"),
       ]
       checks += [
-        ("GEAR", 100),
         ("ACCELERATOR_ALT", 100),
       ]
 
