--- conflicted
+++ resolved
@@ -8,12 +8,7 @@
 from opendbc.can.can_define import CANDefine
 from openpilot.selfdrive.car.hyundai.hyundaicanfd import CanBus
 from openpilot.selfdrive.car.hyundai.values import HyundaiFlags, CAR, DBC, CAN_GEARS, CAMERA_SCC_CAR, \
-<<<<<<< HEAD
-                                                   CANFD_CAR, EV_CAR, HYBRID_CAR, Buttons, CarControllerParams, \
-                                                   CAN_CANFD_CAR
-=======
-                                                   CANFD_CAR, Buttons, CarControllerParams
->>>>>>> 865b98a5
+                                                   CANFD_CAR, Buttons, CarControllerParams, CAN_CANFD_HYBRID_CAR
 from openpilot.selfdrive.car.interfaces import CarStateBase
 
 PREV_BUTTON_SAMPLES = 8
@@ -32,7 +27,7 @@
     self.gear_msg_canfd = "GEAR_ALT" if CP.flags & HyundaiFlags.CANFD_ALT_GEARS else \
                           "GEAR_ALT_2" if CP.flags & HyundaiFlags.CANFD_ALT_GEARS_2 else \
                           "GEAR_SHIFTER"
-    if CP.carFingerprint in (CANFD_CAR - CAN_CANFD_CAR):
+    if CP.carFingerprint in (CANFD_CAR - CAN_CANFD_HYBRID_CAR):
       self.shifter_values = can_define.dv[self.gear_msg_canfd]["GEAR"]
     elif self.CP.carFingerprint in CAN_GEARS["use_cluster_gears"]:
       self.shifter_values = can_define.dv["CLU15"]["CF_Clu_Gear"]
@@ -58,7 +53,7 @@
     self.params = CarControllerParams(CP)
 
   def update(self, cp, cp_cam):
-    if self.CP.carFingerprint in (CANFD_CAR - CAN_CANFD_CAR):
+    if self.CP.carFingerprint in (CANFD_CAR - CAN_CANFD_HYBRID_CAR):
       return self.update_canfd(cp, cp_cam)
 
     ret = car.CarState.new_message()
@@ -112,7 +107,7 @@
       ret.cruiseState.standstill = False
       ret.cruiseState.nonAdaptive = False
     else:
-      scc_bus = "SCC12" if self.CP.flags & HyundaiFlags.CAN_CANFD.value else "SCC11"
+      scc_bus = "SCC12" if self.CP.flags & HyundaiFlags.CAN_CANFD_HYBRID.value else "SCC11"
       ret.cruiseState.available = cp_cruise.vl[scc_bus]["MainMode_ACC"] == 1
       ret.cruiseState.enabled = cp_cruise.vl["SCC12"]["ACCMode"] != 0
       ret.cruiseState.standstill = cp_cruise.vl[scc_bus]["SCCInfoDisplay"] == 4.
@@ -150,7 +145,7 @@
 
     ret.gearShifter = self.parse_gear_shifter(self.shifter_values.get(gear))
 
-    if not self.CP.openpilotLongitudinalControl and not (self.CP.flags & HyundaiFlags.CAN_CANFD.value):
+    if not self.CP.openpilotLongitudinalControl and not (self.CP.flags & HyundaiFlags.CAN_CANFD_HYBRID.value):
       aeb_src = "FCA11" if self.CP.flags & HyundaiFlags.USE_FCA.value else "SCC12"
       aeb_sig = "FCA_CmdAct" if self.CP.flags & HyundaiFlags.USE_FCA.value else "AEB_CmdAct"
       aeb_warning = cp_cruise.vl[aeb_src]["CF_VSM_Warn"] != 0
@@ -256,19 +251,15 @@
     return ret
 
   def get_can_parser(self, CP):
-    if CP.carFingerprint in (CANFD_CAR - CAN_CANFD_CAR):
+    if CP.carFingerprint in (CANFD_CAR - CAN_CANFD_HYBRID_CAR):
       return self.get_can_parser_canfd(CP)
 
-    freq_mdps12 = 100 if CP.flags & HyundaiFlags.CAN_CANFD.value else 50
+    freq_mdps12 = 100 if CP.flags & HyundaiFlags.CAN_CANFD_HYBRID.value else 50
 
     messages = [
       # address, frequency
-<<<<<<< HEAD
       ("MDPS12", freq_mdps12),
-=======
-      ("MDPS12", 50),
       ("TCS11", 100),
->>>>>>> 865b98a5
       ("TCS13", 50),
       ("TCS15", 10),
       ("CLU11", 50),
@@ -282,7 +273,7 @@
     ]
 
     if not CP.openpilotLongitudinalControl:
-      if CP.flags & HyundaiFlags.CAN_CANFD.value:
+      if CP.flags & HyundaiFlags.CAN_CANFD_HYBRID.value:
         messages.append(("SCC12", 50))
       elif CP.carFingerprint not in CAMERA_SCC_CAR:
         messages += [
@@ -293,7 +284,7 @@
           messages.append(("FCA11", 50))
 
     if CP.enableBsm:
-      freq_lca11 = 20 if CP.flags & HyundaiFlags.CAN_CANFD.value else 50
+      freq_lca11 = 20 if CP.flags & HyundaiFlags.CAN_CANFD_HYBRID.value else 50
       messages.append(("LCA11", freq_lca11))
 
     if CP.flags & (HyundaiFlags.HYBRID | HyundaiFlags.EV):
@@ -318,7 +309,7 @@
 
   @staticmethod
   def get_cam_can_parser(CP):
-    if CP.carFingerprint in (CANFD_CAR - CAN_CANFD_CAR):
+    if CP.carFingerprint in (CANFD_CAR - CAN_CANFD_HYBRID_CAR):
       return CarState.get_cam_can_parser_canfd(CP)
 
     messages = [
@@ -334,7 +325,7 @@
       if CP.flags & HyundaiFlags.USE_FCA.value:
         messages.append(("FCA11", 50))
 
-    bus = CanBus(CP).CAM if CP.flags & HyundaiFlags.CAN_CANFD else 2
+    bus = CanBus(CP).CAM if CP.flags & HyundaiFlags.CAN_CANFD_HYBRID else 2
     return CANParser(DBC[CP.carFingerprint]["pt"], messages, bus)
 
   def get_can_parser_canfd(self, CP):
