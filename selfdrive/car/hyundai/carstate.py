--- conflicted
+++ resolved
@@ -155,7 +155,6 @@
   def update_canfd(self, cp, cp_cam):
     ret = car.CarState.new_message()
 
-<<<<<<< HEAD
     if self.CP.carFingerprint in (EV_CAR | HYBRID_CAR):
       if self.CP.carFingerprint in EV_CAR:
         ret.gas = cp.vl["ACCELERATOR"]["ACCELERATOR_PEDAL"] / 255.
@@ -166,15 +165,7 @@
       ret.gasPressed = bool(cp.vl["ACCELERATOR_BRAKE_ALT"]["ACCELERATOR_PEDAL_PRESSED"])
 
     brake_msg = "ACCELERATOR_BRAKE_ALT" if self.CP.carFingerprint not in (EV_CAR | HYBRID_CAR) else "BRAKE"
-    ret.brakePressed = cp.vl[brake_msg]["BRAKE_PRESSED"] == 1
-=======
-    if self.CP.carFingerprint in EV_CAR:
-      ret.gas = cp.vl["ACCELERATOR"]["ACCELERATOR_PEDAL"] / 255.
-    elif self.CP.carFingerprint in HYBRID_CAR:
-      ret.gas = cp.vl["ACCELERATOR_ALT"]["ACCELERATOR_PEDAL"] / 1023.
-    ret.gasPressed = ret.gas > 1e-5
     ret.brakePressed = cp.vl["TCS"]["DriverBraking"] == 1
->>>>>>> 033ffa4a
 
     ret.doorOpen = cp.vl["DOORS_SEATBELTS"]["DRIVER_DOOR_OPEN"] == 1
     ret.seatbeltUnlatched = cp.vl["DOORS_SEATBELTS"]["DRIVER_SEATBELT_LATCHED"] == 0
@@ -210,18 +201,11 @@
     self.is_metric = cp.vl["CLUSTER_INFO"]["DISTANCE_UNIT"] != 1
     if not self.CP.openpilotLongitudinalControl:
       speed_factor = CV.KPH_TO_MS if self.is_metric else CV.MPH_TO_MS
-<<<<<<< HEAD
       cp_cruise_info = cp_cam if self.CP.flags & HyundaiFlags.CANFD_CAMERA_SCC else cp
-      ret.cruiseState.speed = cp_cruise_info.vl["CRUISE_INFO"]["SET_SPEED"] * speed_factor
-      ret.cruiseState.standstill = cp_cruise_info.vl["CRUISE_INFO"]["CRUISE_STANDSTILL"] == 1
-      self.cruise_info = copy.copy(cp_cruise_info.vl["CRUISE_INFO"])
-=======
-      cp_cruise_info = cp if self.CP.flags & HyundaiFlags.CANFD_HDA2 else cp_cam
       ret.cruiseState.speed = cp_cruise_info.vl["SCC_CONTROL"]["VSetDis"] * speed_factor
       ret.cruiseState.standstill = cp_cruise_info.vl["SCC_CONTROL"]["CRUISE_STANDSTILL"] == 1
       ret.cruiseState.enabled = cp_cruise_info.vl["SCC_CONTROL"]["ACCMode"] in (1, 2)
       self.cruise_info = copy.copy(cp_cruise_info.vl["SCC_CONTROL"])
->>>>>>> 033ffa4a
 
     cruise_btn_msg = "CRUISE_BUTTONS_ALT" if self.CP.flags & HyundaiFlags.CANFD_ALT_BUTTONS else "CRUISE_BUTTONS"
     self.prev_cruise_buttons = self.cruise_buttons[-1]
@@ -441,12 +425,7 @@
       ("WHEEL_SPEED_3", "WHEEL_SPEEDS"),
       ("WHEEL_SPEED_4", "WHEEL_SPEEDS"),
 
-<<<<<<< HEAD
       ("GEAR", gear_msg),
-      ("BRAKE_PRESSED", brake_msg),
-=======
-      ("GEAR", "GEAR_SHIFTER"),
->>>>>>> 033ffa4a
 
       ("STEERING_RATE", "STEERING_SENSORS"),
       ("STEERING_ANGLE", "STEERING_SENSORS"),
@@ -482,7 +461,15 @@
       ("DOORS_SEATBELTS", 4),
     ]
 
-<<<<<<< HEAD
+    if CP.enableBsm:
+      signals += [
+        ("FL_INDICATOR", "BLINDSPOTS_REAR_CORNERS"),
+        ("FR_INDICATOR", "BLINDSPOTS_REAR_CORNERS"),
+      ]
+      checks += [
+        ("BLINDSPOTS_REAR_CORNERS", 20),
+      ]
+
     if not (CP.flags & HyundaiFlags.CANFD_CAMERA_SCC) and not CP.openpilotLongitudinalControl:
       signals += [
         ("COUNTER", "CRUISE_INFO"),
@@ -496,22 +483,6 @@
         ("DISTANCE_SETTING", "CRUISE_INFO"),
         ("SET_SPEED", "CRUISE_INFO"),
         ("NEW_SIGNAL_4", "CRUISE_INFO"),
-=======
-    if CP.enableBsm:
-      signals += [
-        ("FL_INDICATOR", "BLINDSPOTS_REAR_CORNERS"),
-        ("FR_INDICATOR", "BLINDSPOTS_REAR_CORNERS"),
-      ]
-      checks += [
-        ("BLINDSPOTS_REAR_CORNERS", 20),
-      ]
-
-    if CP.flags & HyundaiFlags.CANFD_HDA2 and not CP.openpilotLongitudinalControl:
-      signals += [
-        ("ACCMode", "SCC_CONTROL"),
-        ("VSetDis", "SCC_CONTROL"),
-        ("CRUISE_STANDSTILL", "SCC_CONTROL"),
->>>>>>> 033ffa4a
       ]
       checks += [
         ("SCC_CONTROL", 50),
@@ -547,27 +518,6 @@
     signals = []
     checks = []
     if CP.flags & HyundaiFlags.CANFD_HDA2:
-<<<<<<< HEAD
-      signals += [(f"BYTE{i}", "CAM_0x2a4") for i in range(3, 24)]
-      checks += [("CAM_0x2a4", 20)]
-    elif CP.flags & HyundaiFlags.CANFD_CAMERA_SCC:
-      signals += [
-        ("COUNTER", "CRUISE_INFO"),
-        ("NEW_SIGNAL_1", "CRUISE_INFO"),
-        ("CRUISE_MAIN", "CRUISE_INFO"),
-        ("CRUISE_STATUS", "CRUISE_INFO"),
-        ("CRUISE_INACTIVE", "CRUISE_INFO"),
-        ("ZEROS_9", "CRUISE_INFO"),
-        ("CRUISE_STANDSTILL", "CRUISE_INFO"),
-        ("ZEROS_5", "CRUISE_INFO"),
-        ("DISTANCE_SETTING", "CRUISE_INFO"),
-        ("SET_SPEED", "CRUISE_INFO"),
-        ("NEW_SIGNAL_4", "CRUISE_INFO"),
-      ]
-
-      checks += [
-        ("CRUISE_INFO", 50),
-=======
       signals = [(f"BYTE{i}", "CAM_0x2a4") for i in range(3, 24)]
       checks = [("CAM_0x2a4", 20)]
     else:
@@ -586,7 +536,6 @@
 
       checks = [
         ("SCC_CONTROL", 50),
->>>>>>> 033ffa4a
       ]
 
     return CANParser(DBC[CP.carFingerprint]["pt"], signals, checks, 6)