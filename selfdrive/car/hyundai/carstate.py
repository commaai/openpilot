--- conflicted
+++ resolved
@@ -199,10 +199,6 @@
       ret.rightBlindspot = cp.vl["BLINDSPOTS_REAR_CORNERS"]["FR_INDICATOR"] != 0
 
     ret.cruiseState.available = True
-<<<<<<< HEAD
-    cruise_btn_msg = "CRUISE_BUTTONS_ALT" if self.CP.flags & HyundaiFlags.CANFD_ALT_BUTTONS else "CRUISE_BUTTONS"
-=======
->>>>>>> c954634a
     self.is_metric = cp.vl["CRUISE_BUTTONS_ALT"]["DISTANCE_UNIT"] != 1
     if not self.CP.openpilotLongitudinalControl:
       speed_factor = CV.KPH_TO_MS if self.is_metric else CV.MPH_TO_MS
