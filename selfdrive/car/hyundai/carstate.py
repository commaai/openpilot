from collections import deque
import copy
import math

from cereal import car
from common.conversions import Conversions as CV
from opendbc.can.parser import CANParser
from opendbc.can.can_define import CANDefine
from selfdrive.car.hyundai.hyundaicanfd import CanBus
from selfdrive.car.hyundai.values import HyundaiFlags, CAR, DBC, CAN_GEARS, CAMERA_SCC_CAR, CANFD_CAR, EV_CAR, HYBRID_CAR, Buttons, CarControllerParams
from selfdrive.car.interfaces import CarStateBase

PREV_BUTTON_SAMPLES = 8
CLUSTER_SAMPLE_RATE = 20  # frames
STANDSTILL_THRESHOLD = 12 * 0.03125 * CV.KPH_TO_MS


class CarState(CarStateBase):
  def __init__(self, CP):
    super().__init__(CP)
    can_define = CANDefine(DBC[CP.carFingerprint]["pt"])

    self.cruise_buttons = deque([Buttons.NONE] * PREV_BUTTON_SAMPLES, maxlen=PREV_BUTTON_SAMPLES)
    self.main_buttons = deque([Buttons.NONE] * PREV_BUTTON_SAMPLES, maxlen=PREV_BUTTON_SAMPLES)

    self.gear_msg_canfd = "GEAR_ALT" if CP.flags & HyundaiFlags.CANFD_ALT_GEARS else \
                          "GEAR_ALT_2" if CP.flags & HyundaiFlags.CANFD_ALT_GEARS_2 else \
                          "GEAR_SHIFTER"
    if CP.carFingerprint in CANFD_CAR:
      self.shifter_values = can_define.dv[self.gear_msg_canfd]["GEAR"]
    elif self.CP.carFingerprint in CAN_GEARS["use_cluster_gears"]:
      self.shifter_values = can_define.dv["CLU15"]["CF_Clu_Gear"]
    elif self.CP.carFingerprint in CAN_GEARS["use_tcu_gears"]:
      self.shifter_values = can_define.dv["TCU12"]["CUR_GR"]
    else:  # preferred and elect gear methods use same definition
      self.shifter_values = can_define.dv["LVR12"]["CF_Lvr_Gear"]

    self.accelerator_msg_canfd = "ACCELERATOR" if CP.carFingerprint in EV_CAR else \
                                 "ACCELERATOR_ALT" if CP.carFingerprint in HYBRID_CAR else \
                                 "ACCELERATOR_BRAKE_ALT"
    self.cruise_btns_msg_canfd = "CRUISE_BUTTONS_ALT" if CP.flags & HyundaiFlags.CANFD_ALT_BUTTONS else \
                                 "CRUISE_BUTTONS"
    self.is_metric = False
    self.buttons_counter = 0

    self.cruise_info = {}

    # On some cars, CLU15->CF_Clu_VehicleSpeed can oscillate faster than the dash updates. Sample at 5 Hz
    self.cluster_speed = 0
    self.cluster_speed_counter = CLUSTER_SAMPLE_RATE

    self.params = CarControllerParams(CP)

  def update(self, cp, cp_cam):
    if self.CP.carFingerprint in CANFD_CAR:
      return self.update_canfd(cp, cp_cam)

    ret = car.CarState.new_message()
    cp_cruise = cp_cam if self.CP.carFingerprint in CAMERA_SCC_CAR else cp
    self.is_metric = cp.vl["CLU11"]["CF_Clu_SPEED_UNIT"] == 0
    speed_conv = CV.KPH_TO_MS if self.is_metric else CV.MPH_TO_MS

    ret.doorOpen = any([cp.vl["CGW1"]["CF_Gway_DrvDrSw"], cp.vl["CGW1"]["CF_Gway_AstDrSw"],
                        cp.vl["CGW2"]["CF_Gway_RLDrSw"], cp.vl["CGW2"]["CF_Gway_RRDrSw"]])

    ret.seatbeltUnlatched = cp.vl["CGW1"]["CF_Gway_DrvSeatBeltSw"] == 0

    ret.wheelSpeeds = self.get_wheel_speeds(
      cp.vl["WHL_SPD11"]["WHL_SPD_FL"],
      cp.vl["WHL_SPD11"]["WHL_SPD_FR"],
      cp.vl["WHL_SPD11"]["WHL_SPD_RL"],
      cp.vl["WHL_SPD11"]["WHL_SPD_RR"],
    )
    ret.vEgoRaw = (ret.wheelSpeeds.fl + ret.wheelSpeeds.fr + ret.wheelSpeeds.rl + ret.wheelSpeeds.rr) / 4.
    ret.vEgo, ret.aEgo = self.update_speed_kf(ret.vEgoRaw)
    ret.standstill = ret.wheelSpeeds.fl <= STANDSTILL_THRESHOLD and ret.wheelSpeeds.rr <= STANDSTILL_THRESHOLD

    self.cluster_speed_counter += 1
    if self.cluster_speed_counter > CLUSTER_SAMPLE_RATE:
      self.cluster_speed = cp.vl["CLU15"]["CF_Clu_VehicleSpeed"]
      self.cluster_speed_counter = 0

      # Mimic how dash converts to imperial.
      # Sorento is the only platform where CF_Clu_VehicleSpeed is already imperial when not is_metric
      # TODO: CGW_USM1->CF_Gway_DrLockSoundRValue may describe this
      if not self.is_metric and self.CP.carFingerprint not in (CAR.KIA_SORENTO,):
        self.cluster_speed = math.floor(self.cluster_speed * CV.KPH_TO_MPH + CV.KPH_TO_MPH)

    ret.vEgoCluster = self.cluster_speed * speed_conv

    ret.steeringAngleDeg = cp.vl["SAS11"]["SAS_Angle"]
    ret.steeringRateDeg = cp.vl["SAS11"]["SAS_Speed"]
    ret.yawRate = cp.vl["ESP12"]["YAW_RATE"]
    ret.leftBlinker, ret.rightBlinker = self.update_blinker_from_lamp(
      50, cp.vl["CGW1"]["CF_Gway_TurnSigLh"], cp.vl["CGW1"]["CF_Gway_TurnSigRh"])
    ret.steeringTorque = cp.vl["MDPS12"]["CR_Mdps_StrColTq"]
    ret.steeringTorqueEps = cp.vl["MDPS12"]["CR_Mdps_OutTq"]
    ret.steeringPressed = self.update_steering_pressed(abs(ret.steeringTorque) > self.params.STEER_THRESHOLD, 5)
    ret.steerFaultTemporary = cp.vl["MDPS12"]["CF_Mdps_ToiUnavail"] != 0 or cp.vl["MDPS12"]["CF_Mdps_ToiFlt"] != 0

    # cruise state
    if self.CP.openpilotLongitudinalControl:
      # These are not used for engage/disengage since openpilot keeps track of state using the buttons
      ret.cruiseState.available = cp.vl["TCS13"]["ACCEnable"] == 0
      ret.cruiseState.enabled = cp.vl["TCS13"]["ACC_REQ"] == 1
      ret.cruiseState.standstill = False
    else:
      ret.cruiseState.available = cp_cruise.vl["SCC11"]["MainMode_ACC"] == 1
      ret.cruiseState.enabled = cp_cruise.vl["SCC12"]["ACCMode"] != 0
      ret.cruiseState.standstill = cp_cruise.vl["SCC11"]["SCCInfoDisplay"] == 4.
      ret.cruiseState.speed = cp_cruise.vl["SCC11"]["VSetDis"] * speed_conv

    # TODO: Find brake pressure
    ret.brake = 0
    ret.brakePressed = cp.vl["TCS13"]["DriverBraking"] != 0
    ret.brakeHoldActive = cp.vl["TCS15"]["AVH_LAMP"] == 2  # 0 OFF, 1 ERROR, 2 ACTIVE, 3 READY
    ret.parkingBrake = cp.vl["TCS13"]["PBRAKE_ACT"] == 1
    ret.accFaulted = cp.vl["TCS13"]["ACCEnable"] != 0  # 0 ACC CONTROL ENABLED, 1-3 ACC CONTROL DISABLED

    if self.CP.carFingerprint in (HYBRID_CAR | EV_CAR):
      if self.CP.carFingerprint in HYBRID_CAR:
        ret.gas = cp.vl["E_EMS11"]["CR_Vcu_AccPedDep_Pos"] / 254.
      else:
        ret.gas = cp.vl["E_EMS11"]["Accel_Pedal_Pos"] / 254.
      ret.gasPressed = ret.gas > 0
    else:
      ret.gas = cp.vl["EMS12"]["PV_AV_CAN"] / 100.
      ret.gasPressed = bool(cp.vl["EMS16"]["CF_Ems_AclAct"])

    # Gear Selection via Cluster - For those Kia/Hyundai which are not fully discovered, we can use the Cluster Indicator for Gear Selection,
    # as this seems to be standard over all cars, but is not the preferred method.
    if self.CP.carFingerprint in CAN_GEARS["use_cluster_gears"]:
      gear = cp.vl["CLU15"]["CF_Clu_Gear"]
    elif self.CP.carFingerprint in CAN_GEARS["use_tcu_gears"]:
      gear = cp.vl["TCU12"]["CUR_GR"]
    elif self.CP.carFingerprint in CAN_GEARS["use_elect_gears"]:
      gear = cp.vl["ELECT_GEAR"]["Elect_Gear_Shifter"]
    else:
      gear = cp.vl["LVR12"]["CF_Lvr_Gear"]

    ret.gearShifter = self.parse_gear_shifter(self.shifter_values.get(gear))

    if not self.CP.openpilotLongitudinalControl:
      aeb_src = "FCA11" if self.CP.flags & HyundaiFlags.USE_FCA.value else "SCC12"
      aeb_sig = "FCA_CmdAct" if self.CP.flags & HyundaiFlags.USE_FCA.value else "AEB_CmdAct"
      aeb_warning = cp_cruise.vl[aeb_src]["CF_VSM_Warn"] != 0
      aeb_braking = cp_cruise.vl[aeb_src]["CF_VSM_DecCmdAct"] != 0 or cp_cruise.vl[aeb_src][aeb_sig] != 0
      ret.stockFcw = aeb_warning and not aeb_braking
      ret.stockAeb = aeb_warning and aeb_braking

    if self.CP.enableBsm:
      ret.leftBlindspot = cp.vl["LCA11"]["CF_Lca_IndLeft"] != 0
      ret.rightBlindspot = cp.vl["LCA11"]["CF_Lca_IndRight"] != 0

    # save the entire LKAS11 and CLU11
    self.lkas11 = copy.copy(cp_cam.vl["LKAS11"])
    self.clu11 = copy.copy(cp.vl["CLU11"])
    self.steer_state = cp.vl["MDPS12"]["CF_Mdps_ToiActive"]  # 0 NOT ACTIVE, 1 ACTIVE
    self.prev_cruise_buttons = self.cruise_buttons[-1]
    self.cruise_buttons.extend(cp.vl_all["CLU11"]["CF_Clu_CruiseSwState"])
    self.main_buttons.extend(cp.vl_all["CLU11"]["CF_Clu_CruiseSwMain"])

    return ret

  def update_canfd(self, cp, cp_cam):
    ret = car.CarState.new_message()

    self.is_metric = cp.vl["CRUISE_BUTTONS_ALT"]["DISTANCE_UNIT"] != 1
    speed_factor = CV.KPH_TO_MS if self.is_metric else CV.MPH_TO_MS

    if self.CP.carFingerprint in (EV_CAR | HYBRID_CAR):
      offset = 255. if self.CP.carFingerprint in EV_CAR else 1023.
      ret.gas = cp.vl[self.accelerator_msg_canfd]["ACCELERATOR_PEDAL"] / offset
      ret.gasPressed = ret.gas > 1e-5
    else:
      ret.gasPressed = bool(cp.vl[self.accelerator_msg_canfd]["ACCELERATOR_PEDAL_PRESSED"])

    ret.brakePressed = cp.vl["TCS"]["DriverBraking"] == 1

    ret.doorOpen = cp.vl["DOORS_SEATBELTS"]["DRIVER_DOOR"] == 1
    ret.seatbeltUnlatched = cp.vl["DOORS_SEATBELTS"]["DRIVER_SEATBELT"] == 0

    gear = cp.vl[self.gear_msg_canfd]["GEAR"]
    ret.gearShifter = self.parse_gear_shifter(self.shifter_values.get(gear))

    # TODO: figure out positions
    ret.wheelSpeeds = self.get_wheel_speeds(
      cp.vl["WHEEL_SPEEDS"]["WHEEL_SPEED_1"],
      cp.vl["WHEEL_SPEEDS"]["WHEEL_SPEED_2"],
      cp.vl["WHEEL_SPEEDS"]["WHEEL_SPEED_3"],
      cp.vl["WHEEL_SPEEDS"]["WHEEL_SPEED_4"],
    )
    ret.vEgoRaw = (ret.wheelSpeeds.fl + ret.wheelSpeeds.fr + ret.wheelSpeeds.rl + ret.wheelSpeeds.rr) / 4.
    ret.vEgo, ret.aEgo = self.update_speed_kf(ret.vEgoRaw)
    ret.standstill = ret.wheelSpeeds.fl <= STANDSTILL_THRESHOLD and ret.wheelSpeeds.rr <= STANDSTILL_THRESHOLD

    ret.steeringRateDeg = cp.vl["STEERING_SENSORS"]["STEERING_RATE"]
    ret.steeringAngleDeg = cp.vl["STEERING_SENSORS"]["STEERING_ANGLE"] * -1
    ret.steeringTorque = cp.vl["MDPS"]["STEERING_COL_TORQUE"]
    ret.steeringTorqueEps = cp.vl["MDPS"]["STEERING_OUT_TORQUE"]
    ret.steeringPressed = self.update_steering_pressed(abs(ret.steeringTorque) > self.params.STEER_THRESHOLD, 5)
    ret.steerFaultTemporary = cp.vl["MDPS"]["LKA_FAULT"] != 0

    left_blinker_sig = "LEFT_LAMP_ALT" if self.CP.carFingerprint == CAR.KONA_EV_2ND_GEN else "LEFT_LAMP"
    right_blinker_sig = "RIGHT_LAMP_ALT" if self.CP.carFingerprint == CAR.KONA_EV_2ND_GEN else "RIGHT_LAMP"
    ret.leftBlinker, ret.rightBlinker = self.update_blinker_from_lamp(50, cp.vl["BLINKERS"][left_blinker_sig],
                                                                      cp.vl["BLINKERS"][right_blinker_sig])
    if self.CP.enableBsm:
      ret.leftBlindspot = cp.vl["BLINDSPOTS_REAR_CORNERS"]["FL_INDICATOR"] != 0
      ret.rightBlindspot = cp.vl["BLINDSPOTS_REAR_CORNERS"]["FR_INDICATOR"] != 0

    # cruise state
    # CAN FD cars enable on main button press, set available if no TCS faults preventing engagement
    ret.cruiseState.available = cp.vl["TCS"]["ACCEnable"] == 0
    if self.CP.openpilotLongitudinalControl:
      # These are not used for engage/disengage since openpilot keeps track of state using the buttons
      ret.cruiseState.enabled = cp.vl["TCS"]["ACC_REQ"] == 1
      ret.cruiseState.standstill = False
    else:
      cp_cruise_info = cp_cam if self.CP.flags & HyundaiFlags.CANFD_CAMERA_SCC else cp
      ret.cruiseState.enabled = cp_cruise_info.vl["SCC_CONTROL"]["ACCMode"] in (1, 2)
      ret.cruiseState.standstill = cp_cruise_info.vl["SCC_CONTROL"]["CRUISE_STANDSTILL"] == 1
      ret.cruiseState.speed = cp_cruise_info.vl["SCC_CONTROL"]["VSetDis"] * speed_factor
      self.cruise_info = copy.copy(cp_cruise_info.vl["SCC_CONTROL"])

    self.prev_cruise_buttons = self.cruise_buttons[-1]
    self.cruise_buttons.extend(cp.vl_all[self.cruise_btns_msg_canfd]["CRUISE_BUTTONS"])
    self.main_buttons.extend(cp.vl_all[self.cruise_btns_msg_canfd]["ADAPTIVE_CRUISE_MAIN_BTN"])
    self.buttons_counter = cp.vl[self.cruise_btns_msg_canfd]["COUNTER"]
    ret.accFaulted = cp.vl["TCS"]["ACCEnable"] != 0  # 0 ACC CONTROL ENABLED, 1-3 ACC CONTROL DISABLED

    if self.CP.flags & HyundaiFlags.CANFD_HDA2 and not self.CP.flags & HyundaiFlags.CANFD_HDA2_ALT_STEERING:
      self.cam_0x2a4 = copy.copy(cp_cam.vl["CAM_0x2a4"])

    return ret

  def get_can_parser(self, CP):
    if CP.carFingerprint in CANFD_CAR:
      return self.get_can_parser_canfd(CP)

    messages = [
      # address, frequency
      ("MDPS12", 50),
      ("TCS13", 50),
      ("TCS15", 10),
      ("CLU11", 50),
      ("CLU15", 5),
      ("ESP12", 100),
      ("CGW1", 10),
      ("CGW2", 5),
      ("CGW4", 5),
      ("WHL_SPD11", 50),
      ("SAS11", 100),
    ]

    if not CP.openpilotLongitudinalControl and CP.carFingerprint not in CAMERA_SCC_CAR:
      messages += [
        ("SCC11", 50),
        ("SCC12", 50),
      ]
      if CP.flags & HyundaiFlags.USE_FCA.value:
        messages.append(("FCA11", 50))

    if CP.enableBsm:
      messages.append(("LCA11", 50))

    if CP.carFingerprint in (HYBRID_CAR | EV_CAR):
      messages.append(("E_EMS11", 50))
    else:
      messages += [
        ("EMS12", 100),
        ("EMS16", 100),
      ]

    if CP.carFingerprint in CAN_GEARS["use_cluster_gears"]:
      pass
    elif CP.carFingerprint in CAN_GEARS["use_tcu_gears"]:
      messages.append(("TCU12", 100))
    elif CP.carFingerprint in CAN_GEARS["use_elect_gears"]:
      messages.append(("ELECT_GEAR", 20))
    else:
      messages.append(("LVR12", 100))

    return CANParser(DBC[CP.carFingerprint]["pt"], messages, 0)

  @staticmethod
  def get_cam_can_parser(CP):
    if CP.carFingerprint in CANFD_CAR:
      return CarState.get_cam_can_parser_canfd(CP)

    messages = [
      ("LKAS11", 100)
    ]

    if not CP.openpilotLongitudinalControl and CP.carFingerprint in CAMERA_SCC_CAR:
      messages += [
        ("SCC11", 50),
        ("SCC12", 50),
      ]

      if CP.flags & HyundaiFlags.USE_FCA.value:
        messages.append(("FCA11", 50))

    return CANParser(DBC[CP.carFingerprint]["pt"], messages, 2)

<<<<<<< HEAD
  @staticmethod
  def get_can_parser_canfd(CP):

    cruise_btn_msg = "CRUISE_BUTTONS_ALT" if CP.flags & HyundaiFlags.CANFD_ALT_BUTTONS else "CRUISE_BUTTONS"
    gear_msg = "GEAR_ALT_2" if CP.flags & HyundaiFlags.CANFD_ALT_GEARS_2 else \
               "GEAR_ALT" if CP.flags & HyundaiFlags.CANFD_ALT_GEARS else \
               "GEAR_SHIFTER"
    left_blinker_sig = "LEFT_LAMP_ALT" if CP.carFingerprint == CAR.KONA_EV_2ND_GEN else "LEFT_LAMP"
    right_blinker_sig = "RIGHT_LAMP_ALT" if CP.carFingerprint == CAR.KONA_EV_2ND_GEN else "RIGHT_LAMP"
    signals = [
      ("WHEEL_SPEED_1", "WHEEL_SPEEDS"),
      ("WHEEL_SPEED_2", "WHEEL_SPEEDS"),
      ("WHEEL_SPEED_3", "WHEEL_SPEEDS"),
      ("WHEEL_SPEED_4", "WHEEL_SPEEDS"),

      ("GEAR", gear_msg),

      ("STEERING_RATE", "STEERING_SENSORS"),
      ("STEERING_ANGLE", "STEERING_SENSORS"),
      ("STEERING_COL_TORQUE", "MDPS"),
      ("STEERING_OUT_TORQUE", "MDPS"),
      ("LKA_FAULT", "MDPS"),

      ("DriverBraking", "TCS"),
      ("ACCEnable", "TCS"),
      ("ACC_REQ", "TCS"),

      ("COUNTER", cruise_btn_msg),
      ("CRUISE_BUTTONS", cruise_btn_msg),
      ("ADAPTIVE_CRUISE_MAIN_BTN", cruise_btn_msg),
      ("DISTANCE_UNIT", "CRUISE_BUTTONS_ALT"),

      (left_blinker_sig, "BLINKERS"),
      (right_blinker_sig, "BLINKERS"),

      ("DRIVER_DOOR", "DOORS_SEATBELTS"),
      ("DRIVER_SEATBELT", "DOORS_SEATBELTS"),
    ]

    checks = [
=======
  def get_can_parser_canfd(self, CP):
    messages = [
      (self.gear_msg_canfd, 100),
      (self.cruise_btns_msg_canfd, 50),
      (self.accelerator_msg_canfd, 100),
>>>>>>> 012060ba
      ("WHEEL_SPEEDS", 100),
      ("STEERING_SENSORS", 100),
      ("MDPS", 100),
      ("TCS", 50),
      ("CRUISE_BUTTONS_ALT", 50),
      ("BLINKERS", 4),
      ("DOORS_SEATBELTS", 4),
    ]

    if CP.enableBsm:
      messages += [
        ("BLINDSPOTS_REAR_CORNERS", 20),
      ]

    if not (CP.flags & HyundaiFlags.CANFD_CAMERA_SCC.value) and not CP.openpilotLongitudinalControl:
      messages += [
        ("SCC_CONTROL", 50),
      ]

    return CANParser(DBC[CP.carFingerprint]["pt"], messages, CanBus(CP).ECAN)

  @staticmethod
  def get_cam_can_parser_canfd(CP):
<<<<<<< HEAD
    signals = []
    checks = []
    if CP.flags & HyundaiFlags.CANFD_HDA2 and not CP.flags & HyundaiFlags.CANFD_HDA2_ALT_STEERING:
      signals += [(f"BYTE{i}", "CAM_0x2a4") for i in range(3, 24)]
      checks += [("CAM_0x2a4", 20)]
=======
    messages = []
    if CP.flags & HyundaiFlags.CANFD_HDA2:
      messages += [("CAM_0x2a4", 20)]
>>>>>>> 012060ba
    elif CP.flags & HyundaiFlags.CANFD_CAMERA_SCC:
      messages += [
        ("SCC_CONTROL", 50),
      ]

    return CANParser(DBC[CP.carFingerprint]["pt"], messages, CanBus(CP).CAM)<|MERGE_RESOLUTION|>--- conflicted
+++ resolved
@@ -303,54 +303,11 @@
 
     return CANParser(DBC[CP.carFingerprint]["pt"], messages, 2)
 
-<<<<<<< HEAD
-  @staticmethod
-  def get_can_parser_canfd(CP):
-
-    cruise_btn_msg = "CRUISE_BUTTONS_ALT" if CP.flags & HyundaiFlags.CANFD_ALT_BUTTONS else "CRUISE_BUTTONS"
-    gear_msg = "GEAR_ALT_2" if CP.flags & HyundaiFlags.CANFD_ALT_GEARS_2 else \
-               "GEAR_ALT" if CP.flags & HyundaiFlags.CANFD_ALT_GEARS else \
-               "GEAR_SHIFTER"
-    left_blinker_sig = "LEFT_LAMP_ALT" if CP.carFingerprint == CAR.KONA_EV_2ND_GEN else "LEFT_LAMP"
-    right_blinker_sig = "RIGHT_LAMP_ALT" if CP.carFingerprint == CAR.KONA_EV_2ND_GEN else "RIGHT_LAMP"
-    signals = [
-      ("WHEEL_SPEED_1", "WHEEL_SPEEDS"),
-      ("WHEEL_SPEED_2", "WHEEL_SPEEDS"),
-      ("WHEEL_SPEED_3", "WHEEL_SPEEDS"),
-      ("WHEEL_SPEED_4", "WHEEL_SPEEDS"),
-
-      ("GEAR", gear_msg),
-
-      ("STEERING_RATE", "STEERING_SENSORS"),
-      ("STEERING_ANGLE", "STEERING_SENSORS"),
-      ("STEERING_COL_TORQUE", "MDPS"),
-      ("STEERING_OUT_TORQUE", "MDPS"),
-      ("LKA_FAULT", "MDPS"),
-
-      ("DriverBraking", "TCS"),
-      ("ACCEnable", "TCS"),
-      ("ACC_REQ", "TCS"),
-
-      ("COUNTER", cruise_btn_msg),
-      ("CRUISE_BUTTONS", cruise_btn_msg),
-      ("ADAPTIVE_CRUISE_MAIN_BTN", cruise_btn_msg),
-      ("DISTANCE_UNIT", "CRUISE_BUTTONS_ALT"),
-
-      (left_blinker_sig, "BLINKERS"),
-      (right_blinker_sig, "BLINKERS"),
-
-      ("DRIVER_DOOR", "DOORS_SEATBELTS"),
-      ("DRIVER_SEATBELT", "DOORS_SEATBELTS"),
-    ]
-
-    checks = [
-=======
   def get_can_parser_canfd(self, CP):
     messages = [
       (self.gear_msg_canfd, 100),
       (self.cruise_btns_msg_canfd, 50),
       (self.accelerator_msg_canfd, 100),
->>>>>>> 012060ba
       ("WHEEL_SPEEDS", 100),
       ("STEERING_SENSORS", 100),
       ("MDPS", 100),
@@ -374,17 +331,9 @@
 
   @staticmethod
   def get_cam_can_parser_canfd(CP):
-<<<<<<< HEAD
-    signals = []
-    checks = []
+    messages = []
     if CP.flags & HyundaiFlags.CANFD_HDA2 and not CP.flags & HyundaiFlags.CANFD_HDA2_ALT_STEERING:
-      signals += [(f"BYTE{i}", "CAM_0x2a4") for i in range(3, 24)]
-      checks += [("CAM_0x2a4", 20)]
-=======
-    messages = []
-    if CP.flags & HyundaiFlags.CANFD_HDA2:
       messages += [("CAM_0x2a4", 20)]
->>>>>>> 012060ba
     elif CP.flags & HyundaiFlags.CANFD_CAMERA_SCC:
       messages += [
         ("SCC_CONTROL", 50),
