<<<<<<< HEAD
from cereal import car
from selfdrive.car.hyundai.values import DBC, STEER_THRESHOLD
=======
from selfdrive.car.hyundai.values import DBC, STEER_THRESHOLD, FEATURES
>>>>>>> bab7c099
from selfdrive.can.parser import CANParser
from selfdrive.config import Conversions as CV
from common.kalman.simple_kalman import KF1D

GearShifter = car.CarState.GearShifter

def get_can_parser(CP):

  signals = [
    # sig_name, sig_address, default
    ("WHL_SPD_FL", "WHL_SPD11", 0),
    ("WHL_SPD_FR", "WHL_SPD11", 0),
    ("WHL_SPD_RL", "WHL_SPD11", 0),
    ("WHL_SPD_RR", "WHL_SPD11", 0),

    ("YAW_RATE", "ESP12", 0),

    ("CF_Gway_DrvSeatBeltInd", "CGW4", 1),

    ("CF_Gway_DrvSeatBeltSw", "CGW1", 0),
    ("CF_Gway_TSigLHSw", "CGW1", 0),
    ("CF_Gway_TurnSigLh", "CGW1", 0),
    ("CF_Gway_TSigRHSw", "CGW1", 0),
    ("CF_Gway_TurnSigRh", "CGW1", 0),
    ("CF_Gway_ParkBrakeSw", "CGW1", 0),

    ("BRAKE_ACT", "EMS12", 0),
    ("PV_AV_CAN", "EMS12", 0),
    ("TPS", "EMS12", 0),

    ("CYL_PRES", "ESP12", 0),

    ("CF_Clu_CruiseSwState", "CLU11", 0),
    ("CF_Clu_CruiseSwMain", "CLU11", 0),
    ("CF_Clu_SldMainSW", "CLU11", 0),
    ("CF_Clu_ParityBit1", "CLU11", 0),
    ("CF_Clu_VanzDecimal" , "CLU11", 0),
    ("CF_Clu_Vanz", "CLU11", 0),
    ("CF_Clu_SPEED_UNIT", "CLU11", 0),
    ("CF_Clu_DetentOut", "CLU11", 0),
    ("CF_Clu_RheostatLevel", "CLU11", 0),
    ("CF_Clu_CluInfo", "CLU11", 0),
    ("CF_Clu_AmpInfo", "CLU11", 0),
    ("CF_Clu_AliveCnt1", "CLU11", 0),

<<<<<<< HEAD
    ("CF_Clu_InhibitD", "CLU15", 0),
    ("CF_Clu_InhibitP", "CLU15", 0),
    ("CF_Clu_InhibitN", "CLU15", 0),
    ("CF_Clu_InhibitR", "CLU15", 0),

    ("CF_Lvr_Gear", "LVR12",0),
    ("CUR_GR", "TCU12",0),

=======
>>>>>>> bab7c099
    ("ACCEnable", "TCS13", 0),
    ("ACC_REQ", "TCS13", 0),
    ("DriverBraking", "TCS13", 0),
    ("DriverOverride", "TCS13", 0),

    ("ESC_Off_Step", "TCS15", 0),

    ("CF_Lvr_GearInf", "LVR11", 0),        #Transmission Gear (0 = N or P, 1-8 = Fwd, 14 = Rev)

    ("CR_Mdps_DrvTq", "MDPS11", 0),

    ("CR_Mdps_StrColTq", "MDPS12", 0),
    ("CF_Mdps_ToiActive", "MDPS12", 0),
    ("CF_Mdps_ToiUnavail", "MDPS12", 0),
    ("CF_Mdps_FailStat", "MDPS12", 0),
    ("CR_Mdps_OutTq", "MDPS12", 0),

    ("SAS_Angle", "SAS11", 0),
    ("SAS_Speed", "SAS11", 0),

  ]

  checks = [
    # address, frequency
    ("MDPS12", 50),
    ("MDPS11", 100),
    ("TCS15", 10),
    ("TCS13", 50),
    ("CLU11", 50),
    ("ESP12", 100),
    ("CGW1", 10),
    ("CGW4", 5),
    ("WHL_SPD11", 50),
    ("SAS11", 100)
  ]
  if CP.carFingerprint not in FEATURES["non_scc"]:
    signals += [
      ("MainMode_ACC", "SCC11", 0),
      ("VSetDis", "SCC11", 0),
      ("SCCInfoDisplay", "SCC11", 0),
      ("ACC_ObjDist", "SCC11", 0),
      ("ACCMode", "SCC12", 1),
    ]
    checks += [
      ("SCC11", 50),
      ("SCC12", 50),
    ]
  else:
    signals += [
      ("CRUISE_LAMP_M", "EMS16", 0),
      ("CF_Lvr_CruiseSet", "LVR12", 0),
    ]
  if CP.carFingerprint in FEATURES["use_cluster_gears"]:
    signals += [
      ("CF_Clu_InhibitD", "CLU15", 0),
      ("CF_Clu_InhibitP", "CLU15", 0),
      ("CF_Clu_InhibitN", "CLU15", 0),
      ("CF_Clu_InhibitR", "CLU15", 0),
    ]
  elif CP.carFingerprint in FEATURES["use_tcu_gears"]:
    signals += [
      ("CUR_GR", "TCU12",0),
    ]
  elif CP.carFingerprint in FEATURES["use_new_gears"]:
    signals += [
      ("Gear_Signal", "NEW11", 0),
    ]
  else:
    signals += [
      ("CF_Lvr_Gear","LVR12",0),
    ]
  return CANParser(DBC[CP.carFingerprint]['pt'], signals, checks, 0)


def get_camera_parser(CP):

  signals = [
    # sig_name, sig_address, default
    ("CF_Lkas_LdwsSysState", "LKAS11", 0),
    ("CF_Lkas_SysWarning", "LKAS11", 0),
    ("CF_Lkas_LdwsLHWarning", "LKAS11", 0),
    ("CF_Lkas_LdwsRHWarning", "LKAS11", 0),
    ("CF_Lkas_HbaLamp", "LKAS11", 0),
    ("CF_Lkas_FcwBasReq", "LKAS11", 0),
    ("CF_Lkas_ToiFlt", "LKAS11", 0),
    ("CF_Lkas_HbaSysState", "LKAS11", 0),
    ("CF_Lkas_FcwOpt", "LKAS11", 0),
    ("CF_Lkas_HbaOpt", "LKAS11", 0),
    ("CF_Lkas_FcwSysState", "LKAS11", 0),
    ("CF_Lkas_FcwCollisionWarning", "LKAS11", 0),
    ("CF_Lkas_FusionState", "LKAS11", 0),
    ("CF_Lkas_FcwOpt_USM", "LKAS11", 0),
    ("CF_Lkas_LdwsOpt_USM", "LKAS11", 0)
  ]

  checks = []

  return CANParser(DBC[CP.carFingerprint]['pt'], signals, checks, 2)


class CarState():
  def __init__(self, CP):

    self.CP = CP

    # initialize can parser
    self.car_fingerprint = CP.carFingerprint

    # vEgo kalman filter
    dt = 0.01
    # Q = np.matrix([[10.0, 0.0], [0.0, 100.0]])
    # R = 1e3
    self.v_ego_kf = KF1D(x0=[[0.0], [0.0]],
                         A=[[1.0, dt], [0.0, 1.0]],
                         C=[1.0, 0.0],
                         K=[[0.12287673], [0.29666309]])
    self.v_ego = 0.0
    self.left_blinker_on = 0
    self.left_blinker_flash = 0
    self.right_blinker_on = 0
    self.right_blinker_flash = 0
    self.no_radar = self.CP.carFingerprint in FEATURES["non_scc"]

  def update(self, cp, cp_cam):
    # update prevs, update must run once per Loop
    self.prev_left_blinker_on = self.left_blinker_on
    self.prev_right_blinker_on = self.right_blinker_on

    self.door_all_closed = True
    self.seatbelt = cp.vl["CGW1"]['CF_Gway_DrvSeatBeltSw']

    self.brake_pressed = cp.vl["TCS13"]['DriverBraking']
    self.esp_disabled = cp.vl["TCS15"]['ESC_Off_Step']
    self.park_brake = cp.vl["CGW1"]['CF_Gway_ParkBrakeSw']

    self.main_on = (cp.vl["SCC11"]["MainMode_ACC"] != 0) if not self.no_radar else \
                                            cp.vl['EMS16']['CRUISE_LAMP_M']
    self.acc_active = (cp.vl["SCC12"]['ACCMode'] != 0) if not self.no_radar else \
                                      (cp.vl["LVR12"]['CF_Lvr_CruiseSet'] != 0)
    self.pcm_acc_status = int(self.acc_active)

    # calc best v_ego estimate, by averaging two opposite corners
    self.v_wheel_fl = cp.vl["WHL_SPD11"]['WHL_SPD_FL'] * CV.KPH_TO_MS
    self.v_wheel_fr = cp.vl["WHL_SPD11"]['WHL_SPD_FR'] * CV.KPH_TO_MS
    self.v_wheel_rl = cp.vl["WHL_SPD11"]['WHL_SPD_RL'] * CV.KPH_TO_MS
    self.v_wheel_rr = cp.vl["WHL_SPD11"]['WHL_SPD_RR'] * CV.KPH_TO_MS
    v_wheel = (self.v_wheel_fl + self.v_wheel_fr + self.v_wheel_rl + self.v_wheel_rr) / 4.

    self.low_speed_lockout = v_wheel < 1.0

    # Kalman filter, even though Hyundai raw wheel speed is heaviliy filtered by default
    if abs(v_wheel - self.v_ego) > 2.0:  # Prevent large accelerations when car starts at non zero speed
      self.v_ego_kf.x = [[v_wheel], [0.0]]

    self.v_ego_raw = v_wheel
    v_ego_x = self.v_ego_kf.update(v_wheel)
    self.v_ego = float(v_ego_x[0])
    self.a_ego = float(v_ego_x[1])
    is_set_speed_in_mph = int(cp.vl["CLU11"]["CF_Clu_SPEED_UNIT"])
    speed_conv = CV.MPH_TO_MS if is_set_speed_in_mph else CV.KPH_TO_MS
    self.cruise_set_speed = cp.vl["SCC11"]['VSetDis'] * speed_conv if not self.no_radar else \
                                         (cp.vl["LVR12"]["CF_Lvr_CruiseSet"] * speed_conv)
    self.standstill = not v_wheel > 0.1

    self.angle_steers = cp.vl["SAS11"]['SAS_Angle']
    self.angle_steers_rate = cp.vl["SAS11"]['SAS_Speed']
    self.yaw_rate = cp.vl["ESP12"]['YAW_RATE']
    self.left_blinker_on = cp.vl["CGW1"]['CF_Gway_TSigLHSw']
    self.left_blinker_flash = cp.vl["CGW1"]['CF_Gway_TurnSigLh']
    self.right_blinker_on = cp.vl["CGW1"]['CF_Gway_TSigRHSw']
    self.right_blinker_flash = cp.vl["CGW1"]['CF_Gway_TurnSigRh']
    self.steer_override = abs(cp.vl["MDPS11"]['CR_Mdps_DrvTq']) > STEER_THRESHOLD
    self.steer_state = cp.vl["MDPS12"]['CF_Mdps_ToiActive'] #0 NOT ACTIVE, 1 ACTIVE
    self.steer_error = cp.vl["MDPS12"]['CF_Mdps_ToiUnavail']
    self.brake_error = 0
    self.steer_torque_driver = cp.vl["MDPS11"]['CR_Mdps_DrvTq']
    self.steer_torque_motor = cp.vl["MDPS12"]['CR_Mdps_OutTq']
    self.stopped = cp.vl["SCC11"]['SCCInfoDisplay'] == 4. if not self.no_radar else False
    self.lead_distance = cp.vl["SCC11"]['ACC_ObjDist'] if not self.no_radar else 0

    self.user_brake = 0

    self.brake_pressed = cp.vl["TCS13"]['DriverBraking']
    self.brake_lights = bool(self.brake_pressed)
    if (cp.vl["TCS13"]["DriverOverride"] == 0 and cp.vl["TCS13"]['ACC_REQ'] == 1):
      self.pedal_gas = 0
    else:
      self.pedal_gas = cp.vl["EMS12"]['TPS']
    self.car_gas = cp.vl["EMS12"]['TPS']

    # Gear Selection via Cluster - For those Kia/Hyundai which are not fully discovered, we can use the Cluster Indicator for Gear Selection, as this seems to be standard over all cars, but is not the preferred method.
    if self.car_fingerprint in FEATURES["use_cluster_gears"]:
      if cp.vl["CLU15"]["CF_Clu_InhibitD"] == 1:
        self.gear_shifter = "drive"
      elif cp.vl["CLU15"]["CF_Clu_InhibitN"] == 1:
        self.gear_shifter = "neutral"
      elif cp.vl["CLU15"]["CF_Clu_InhibitP"] == 1:
        self.gear_shifter = "park"
      elif cp.vl["CLU15"]["CF_Clu_InhibitR"] == 1:
        self.gear_shifter = "reverse"
      else:
        self.gear_shifter = "unknown"
    # Gear Selecton via TCU12
    elif self.car_fingerprint in FEATURES["use_tcu_gears"]:
      gear = cp.vl["TCU12"]["CUR_GR"]
      if gear == 0:
        self.gear_shifter = "park"
      elif gear == 14:
        self.gear_shifter = "reverse"
      elif gear > 0 and gear < 9:    # unaware of anything over 8 currently
        self.gear_shifter = "drive"
      else:
        self.gear_shifter = "unknown"
    # Gear Selecton - This is only compatible with optima hybrid 2017
    elif self.car_fingerprint in FEATURES["use_new_gears"]:
      gear = cp.vl["NEW11"]["Gear_Signal"]
      if gear == 5:
        self.gear_shifter = "drive"
      elif gear == 6:
        self.gear_shifter = "neutral"
      elif gear == 0:
        self.gear_shifter = "park"
      elif gear == 7:
        self.gear_shifter = "reverse"
      else:
        self.gear_shifter = "unknown"
    # Gear Selecton - This is not compatible with all Kia/Hyundai's, But is the best way for those it is compatible with
<<<<<<< HEAD
    gear = cp.vl["LVR12"]["CF_Lvr_Gear"]
    if gear == 5:
      self.gear_shifter = GearShifter.drive
    elif gear == 6:
      self.gear_shifter = GearShifter.neutral
    elif gear == 0:
      self.gear_shifter = GearShifter.park
    elif gear == 7:
      self.gear_shifter = GearShifter.reverse
    else:
      self.gear_shifter = GearShifter.unknown

    # Gear Selection via Cluster - For those Kia/Hyundai which are not fully discovered, we can use the Cluster Indicator for Gear Selection, as this seems to be standard over all cars, but is not the preferred method.
    if cp.vl["CLU15"]["CF_Clu_InhibitD"] == 1:
      self.gear_shifter_cluster = GearShifter.drive
    elif cp.vl["CLU15"]["CF_Clu_InhibitN"] == 1:
      self.gear_shifter_cluster = GearShifter.neutral
    elif cp.vl["CLU15"]["CF_Clu_InhibitP"] == 1:
      self.gear_shifter_cluster = GearShifter.park
    elif cp.vl["CLU15"]["CF_Clu_InhibitR"] == 1:
      self.gear_shifter_cluster = GearShifter.reverse
    else:
      self.gear_shifter_cluster = GearShifter.unknown

    # Gear Selecton via TCU12
    gear2 = cp.vl["TCU12"]["CUR_GR"]
    if gear2 == 0:
      self.gear_tcu = GearShifter.park
    elif gear2 == 14:
      self.gear_tcu = GearShifter.reverse
    elif gear2 > 0 and gear2 < 9:    # unaware of anything over 8 currently
      self.gear_tcu = GearShifter.drive
    else:
      self.gear_tcu = GearShifter.unknown
=======
    else:
      gear = cp.vl["LVR12"]["CF_Lvr_Gear"]
      if gear == 5:
        self.gear_shifter = "drive"
      elif gear == 6:
        self.gear_shifter = "neutral"
      elif gear == 0:
        self.gear_shifter = "park"
      elif gear == 7:
        self.gear_shifter = "reverse"
      else:
        self.gear_shifter = "unknown"


>>>>>>> bab7c099

    # save the entire LKAS11 and CLU11
    self.lkas11 = cp_cam.vl["LKAS11"]
    self.clu11 = cp.vl["CLU11"]<|MERGE_RESOLUTION|>--- conflicted
+++ resolved
@@ -1,9 +1,5 @@
-<<<<<<< HEAD
 from cereal import car
-from selfdrive.car.hyundai.values import DBC, STEER_THRESHOLD
-=======
 from selfdrive.car.hyundai.values import DBC, STEER_THRESHOLD, FEATURES
->>>>>>> bab7c099
 from selfdrive.can.parser import CANParser
 from selfdrive.config import Conversions as CV
 from common.kalman.simple_kalman import KF1D
@@ -49,17 +45,6 @@
     ("CF_Clu_AmpInfo", "CLU11", 0),
     ("CF_Clu_AliveCnt1", "CLU11", 0),
 
-<<<<<<< HEAD
-    ("CF_Clu_InhibitD", "CLU15", 0),
-    ("CF_Clu_InhibitP", "CLU15", 0),
-    ("CF_Clu_InhibitN", "CLU15", 0),
-    ("CF_Clu_InhibitR", "CLU15", 0),
-
-    ("CF_Lvr_Gear", "LVR12",0),
-    ("CUR_GR", "TCU12",0),
-
-=======
->>>>>>> bab7c099
     ("ACCEnable", "TCS13", 0),
     ("ACC_REQ", "TCS13", 0),
     ("DriverBraking", "TCS13", 0),
@@ -253,91 +238,53 @@
     # Gear Selection via Cluster - For those Kia/Hyundai which are not fully discovered, we can use the Cluster Indicator for Gear Selection, as this seems to be standard over all cars, but is not the preferred method.
     if self.car_fingerprint in FEATURES["use_cluster_gears"]:
       if cp.vl["CLU15"]["CF_Clu_InhibitD"] == 1:
-        self.gear_shifter = "drive"
+        self.gear_shifter = GearShifter.drive
       elif cp.vl["CLU15"]["CF_Clu_InhibitN"] == 1:
-        self.gear_shifter = "neutral"
+        self.gear_shifter = GearShifter.neutral
       elif cp.vl["CLU15"]["CF_Clu_InhibitP"] == 1:
-        self.gear_shifter = "park"
+        self.gear_shifter = GearShifter.park
       elif cp.vl["CLU15"]["CF_Clu_InhibitR"] == 1:
-        self.gear_shifter = "reverse"
-      else:
-        self.gear_shifter = "unknown"
+        self.gear_shifter = GearShifter.reverse
+      else:
+        self.gear_shifter = GearShifter.unknown
     # Gear Selecton via TCU12
     elif self.car_fingerprint in FEATURES["use_tcu_gears"]:
       gear = cp.vl["TCU12"]["CUR_GR"]
       if gear == 0:
-        self.gear_shifter = "park"
+        self.gear_shifter = GearShifter.park
       elif gear == 14:
-        self.gear_shifter = "reverse"
+        self.gear_shifter = GearShifter.reverse
       elif gear > 0 and gear < 9:    # unaware of anything over 8 currently
-        self.gear_shifter = "drive"
-      else:
-        self.gear_shifter = "unknown"
+        self.gear_shifter = GearShifter.drive
+      else:
+        self.gear_shifter = GearShifter.unknown
     # Gear Selecton - This is only compatible with optima hybrid 2017
     elif self.car_fingerprint in FEATURES["use_new_gears"]:
       gear = cp.vl["NEW11"]["Gear_Signal"]
       if gear == 5:
-        self.gear_shifter = "drive"
+        self.gear_shifter = GearShifter.drive
       elif gear == 6:
-        self.gear_shifter = "neutral"
+        self.gear_shifter = GearShifter.neutral
       elif gear == 0:
-        self.gear_shifter = "park"
+        self.gear_shifter = GearShifter.park
       elif gear == 7:
-        self.gear_shifter = "reverse"
-      else:
-        self.gear_shifter = "unknown"
+        self.gear_shifter = GearShifter.reverse
+      else:
+        self.gear_shifter = GearShifter.unknown
     # Gear Selecton - This is not compatible with all Kia/Hyundai's, But is the best way for those it is compatible with
-<<<<<<< HEAD
-    gear = cp.vl["LVR12"]["CF_Lvr_Gear"]
-    if gear == 5:
-      self.gear_shifter = GearShifter.drive
-    elif gear == 6:
-      self.gear_shifter = GearShifter.neutral
-    elif gear == 0:
-      self.gear_shifter = GearShifter.park
-    elif gear == 7:
-      self.gear_shifter = GearShifter.reverse
-    else:
-      self.gear_shifter = GearShifter.unknown
-
-    # Gear Selection via Cluster - For those Kia/Hyundai which are not fully discovered, we can use the Cluster Indicator for Gear Selection, as this seems to be standard over all cars, but is not the preferred method.
-    if cp.vl["CLU15"]["CF_Clu_InhibitD"] == 1:
-      self.gear_shifter_cluster = GearShifter.drive
-    elif cp.vl["CLU15"]["CF_Clu_InhibitN"] == 1:
-      self.gear_shifter_cluster = GearShifter.neutral
-    elif cp.vl["CLU15"]["CF_Clu_InhibitP"] == 1:
-      self.gear_shifter_cluster = GearShifter.park
-    elif cp.vl["CLU15"]["CF_Clu_InhibitR"] == 1:
-      self.gear_shifter_cluster = GearShifter.reverse
-    else:
-      self.gear_shifter_cluster = GearShifter.unknown
-
-    # Gear Selecton via TCU12
-    gear2 = cp.vl["TCU12"]["CUR_GR"]
-    if gear2 == 0:
-      self.gear_tcu = GearShifter.park
-    elif gear2 == 14:
-      self.gear_tcu = GearShifter.reverse
-    elif gear2 > 0 and gear2 < 9:    # unaware of anything over 8 currently
-      self.gear_tcu = GearShifter.drive
-    else:
-      self.gear_tcu = GearShifter.unknown
-=======
     else:
       gear = cp.vl["LVR12"]["CF_Lvr_Gear"]
       if gear == 5:
-        self.gear_shifter = "drive"
+        self.gear_shifter = GearShifter.drive
       elif gear == 6:
-        self.gear_shifter = "neutral"
+        self.gear_shifter = GearShifter.neutral
       elif gear == 0:
-        self.gear_shifter = "park"
+        self.gear_shifter = GearShifter.park
       elif gear == 7:
-        self.gear_shifter = "reverse"
-      else:
-        self.gear_shifter = "unknown"
-
-
->>>>>>> bab7c099
+        self.gear_shifter = GearShifter.reverse
+      else:
+        self.gear_shifter = GearShifter.unknown
+
 
     # save the entire LKAS11 and CLU11
     self.lkas11 = cp_cam.vl["LKAS11"]
