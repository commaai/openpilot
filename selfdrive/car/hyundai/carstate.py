--- conflicted
+++ resolved
@@ -444,12 +444,7 @@
 
     checks = [
       ("WHEEL_SPEEDS", 100),
-<<<<<<< HEAD
       (gear_msg, 100),
-      ("BRAKE", 100),
-=======
-      ("GEAR_SHIFTER", 100),
->>>>>>> 1db915ec
       ("STEERING_SENSORS", 100),
       ("MDPS", 100),
       ("TCS", 50),
