--- conflicted
+++ resolved
@@ -145,21 +145,15 @@
       ret.lateralTuning.pid.kf = 0.00005
       ret.lateralTuning.pid.kiBP, ret.lateralTuning.pid.kpBP = [[0.], [0.]]
       ret.lateralTuning.pid.kpV, ret.lateralTuning.pid.kiV = [[0.25], [0.05]]
-<<<<<<< HEAD
     # kia  
     elif candidate == CAR.KIA_SORENTO:
       ret.lateralTuning.pid.kf = 0.00005
-=======
-    # kia
-    elif candidate == CAR.SORENTO:
->>>>>>> 8492891c
       ret.mass = 1985. + STD_CARGO_KG
       ret.wheelbase = 2.78
       ret.steerRatio = 14.4 * 1.1   # 10% higher at the center seems reasonable
       ret.lateralTuning.pid.kf = 0.00005
       ret.lateralTuning.pid.kiBP, ret.lateralTuning.pid.kpBP = [[0.], [0.]]
       ret.lateralTuning.pid.kpV, ret.lateralTuning.pid.kiV = [[0.25], [0.05]]
-<<<<<<< HEAD
     elif candidate in [CAR.KIA_SPORTAGE, CAR.KIA_OPTIMA_HEV]:
       if candidate == CAR.KIA_SPORTAGE:
         ret.lateralTuning.pid.kf = 0.00005
@@ -179,17 +173,6 @@
         ret.lateralTuning.pid.kiBP, ret.lateralTuning.pid.kpBP = [[0.], [0.]]
         ret.lateralTuning.pid.kpV, ret.lateralTuning.pid.kiV = [[0.25], [0.05]]
     elif candidate == CAR.KIA_STINGER:
-=======
-    elif candidate in [CAR.OPTIMA, CAR.OPTIMA_HEV]:
-      ret.mass = 3558. * CV.LB_TO_KG
-      ret.wheelbase = 2.80
-      ret.steerRatio = 13.75
-      tire_stiffness_factor = 0.5
-      ret.lateralTuning.pid.kf = 0.00005
-      ret.lateralTuning.pid.kiBP, ret.lateralTuning.pid.kpBP = [[0.], [0.]]
-      ret.lateralTuning.pid.kpV, ret.lateralTuning.pid.kiV = [[0.25], [0.05]]
-    elif candidate == CAR.STINGER:
->>>>>>> 8492891c
       ret.lateralTuning.init('indi')
       ret.lateralTuning.indi.innerLoopGain = 3.0
       ret.lateralTuning.indi.outerLoopGain = 2.0
@@ -202,12 +185,8 @@
       ret.mass = 1825.0 + STD_CARGO_KG
       ret.wheelbase = 2.906 # https://www.kia.com/us/en/stinger/specs
       ret.steerRatio = 13.56   # 10.28 measured by wheel alignment machine/reported steering angle by OP. 2020 GT Limited AWD has a variable steering ratio ultimately ending in 10.28.  13.56 after 1200km in LiveParamaters (Tunder)
-<<<<<<< HEAD
     elif candidate == CAR.KIA_FORTE:
       ret.lateralTuning.pid.kf = 0.00005
-=======
-    elif candidate == CAR.FORTE:
->>>>>>> 8492891c
       ret.mass = 3558. * CV.LB_TO_KG
       ret.wheelbase = 2.80
       ret.steerRatio = 13.75
@@ -215,12 +194,9 @@
       ret.lateralTuning.pid.kf = 0.00005
       ret.lateralTuning.pid.kiBP, ret.lateralTuning.pid.kpBP = [[0.], [0.]]
       ret.lateralTuning.pid.kpV, ret.lateralTuning.pid.kiV = [[0.25], [0.05]]
-<<<<<<< HEAD
+
     elif candidate == CAR.KIA_CEED:
       ret.lateralTuning.pid.kf = 0.00005
-=======
-    elif candidate == CAR.CEED:
->>>>>>> 8492891c
       ret.mass = 1350. + STD_CARGO_KG
       ret.wheelbase = 2.65
       ret.steerRatio = 13.75
@@ -228,20 +204,8 @@
       ret.lateralTuning.pid.kf = 0.00005
       ret.lateralTuning.pid.kiBP, ret.lateralTuning.pid.kpBP = [[0.], [0.]]
       ret.lateralTuning.pid.kpV, ret.lateralTuning.pid.kiV = [[0.25], [0.05]]
-<<<<<<< HEAD
     elif candidate in [CAR.KIA_NIRO_HEV, CAR.KIA_NIRO_EV]:
       if candidate == CAR.KIA_NIRO_EV:
-=======
-    elif candidate == CAR.SPORTAGE:
-      ret.mass = 1985. + STD_CARGO_KG
-      ret.wheelbase = 2.78
-      ret.steerRatio = 14.4 * 1.1   # 10% higher at the center seems reasonable
-      ret.lateralTuning.pid.kf = 0.00005
-      ret.lateralTuning.pid.kiBP, ret.lateralTuning.pid.kpBP = [[0.], [0.]]
-      ret.lateralTuning.pid.kpV, ret.lateralTuning.pid.kiV = [[0.25], [0.05]]
-    elif candidate in [CAR.NIRO_HEV, CAR.NIRO_EV]:
-      if candidate == CAR.NIRO_EV:
->>>>>>> 8492891c
         ret.lateralTuning.init('indi')
         ret.lateralTuning.indi.innerLoopGain = 5.5
         ret.lateralTuning.indi.outerLoopGain = 4.5
@@ -256,12 +220,8 @@
       ret.mass = 1737. + STD_CARGO_KG
       ret.wheelbase = 2.7
       tire_stiffness_factor = 0.385
-<<<<<<< HEAD
     elif candidate in [CAR.KIA_CARDENZA, CAR.KIA_CARDENZA_HEV]:
       ret.lateralTuning.pid.kf = 0.00005
-=======
-    elif candidate in [CAR.CADENZA, CAR.CADENZA_HEV]:
->>>>>>> 8492891c
       ret.mass = 1575. + STD_CARGO_KG
       ret.wheelbase = 2.85
       ret.steerRatio = 12.5
@@ -339,13 +299,10 @@
     # most HKG cars has no long control, it is safer and easier to engage by main on
     if self.mad_mode_enabled and not self.CC.longcontrol:
       ret.cruiseState.enabled = ret.cruiseState.available
-<<<<<<< HEAD
     # some Optima only has blinker flash signal
     if self.CP.carFingerprint == CAR.KIA_SPORTAGE:
       ret.leftBlinker = bool(self.CS.left_blinker_flash or self.CS.prev_left_blinker and self.CC.turning_signal_timer)
       ret.rightBlinker = bool(self.CS.right_blinker_flash or self.CS.prev_right_blinker and self.CC.turning_signal_timer)
-=======
->>>>>>> 8492891c
 
     # turning indicator alert logic
     if (ret.leftBlinker or ret.rightBlinker or self.CC.turning_signal_timer) and ret.vEgo < LANE_CHANGE_SPEED_MIN - 1.2:
