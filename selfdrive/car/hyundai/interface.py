--- conflicted
+++ resolved
@@ -73,11 +73,7 @@
       ret.steerRatio = 13.27 * 1.15   # 15% higher at the center seems reasonable
       ret.tireStiffnessFactor = 0.65
     elif candidate == CAR.SONATA_LF:
-<<<<<<< HEAD
       ret.mass = 1536.
-=======
-      ret.mass = 1536. + STD_CARGO_KG
->>>>>>> b9e36b7f
       ret.wheelbase = 2.804
       ret.steerRatio = 13.27 * 1.15   # 15% higher at the center seems reasonable
     elif candidate == CAR.PALISADE:
@@ -119,12 +115,12 @@
       if candidate in (CAR.IONIQ, CAR.IONIQ_EV_LTD, CAR.IONIQ_PHEV_2019):
         ret.minSteerSpeed = 32 * CV.MPH_TO_MS
     elif candidate == CAR.VELOSTER:
-      ret.mass = 2917. * CV.LB_TO_KG + STD_CARGO_KG
+      ret.mass = 2917. * CV.LB_TO_KG
       ret.wheelbase = 2.80
       ret.steerRatio = 13.75 * 1.15
       ret.tireStiffnessFactor = 0.5
     elif candidate == CAR.TUCSON:
-      ret.mass = 3520. * CV.LB_TO_KG + STD_CARGO_KG
+      ret.mass = 3520. * CV.LB_TO_KG
       ret.wheelbase = 2.67
       ret.steerRatio = 14.00 * 1.15
       ret.tireStiffnessFactor = 0.385
@@ -160,7 +156,7 @@
       ret.wheelbase = 2.756
       ret.steerRatio = 13.6  # steering ratio according to Kia News https://www.kiamedia.com/us/en/models/sportage/2023/specifications
     elif candidate in (CAR.KIA_OPTIMA_G4, CAR.KIA_OPTIMA_G4_FL, CAR.KIA_OPTIMA_H):
-      ret.mass = 3558. * CV.LB_TO_KG + STD_CARGO_KG
+      ret.mass = 3558. * CV.LB_TO_KG
       ret.wheelbase = 2.80
       ret.steerRatio = 13.75
       ret.tireStiffnessFactor = 0.5
@@ -171,7 +167,7 @@
       ret.wheelbase = 2.78
       ret.steerRatio = 14.4 * 1.15   # 15% higher at the center seems reasonable
     elif candidate == CAR.KIA_FORTE:
-      ret.mass = 2878. * CV.LB_TO_KG + STD_CARGO_KG
+      ret.mass = 2878. * CV.LB_TO_KG
       ret.wheelbase = 2.80
       ret.steerRatio = 13.75
       ret.tireStiffnessFactor = 0.5
@@ -181,7 +177,7 @@
       ret.steerRatio = 13.75
       ret.tireStiffnessFactor = 0.5
     elif candidate in (CAR.KIA_K5_2021, CAR.KIA_K5_HEV_2020):
-      ret.mass = 3381. * CV.LB_TO_KG + STD_CARGO_KG
+      ret.mass = 3381. * CV.LB_TO_KG
       ret.wheelbase = 2.85
       ret.steerRatio = 13.27  # 2021 Kia K5 Steering Ratio (all trims)
       ret.tireStiffnessFactor = 0.5
@@ -235,7 +231,7 @@
       ret.wheelbase = 3.01
       ret.steerRatio = 16.5
     elif candidate == CAR.GENESIS_G90:
-      ret.mass = 2200. + STD_CARGO_KG
+      ret.mass = 2200.
       ret.wheelbase = 3.15
       ret.steerRatio = 12.069
     elif candidate == CAR.GENESIS_GV80:
