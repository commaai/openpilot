#!/usr/bin/env python3
from cereal import car
from panda import Panda
from common.conversions import Conversions as CV
from selfdrive.car.hyundai.values import CAR, DBC, HDA2_CAR, EV_CAR, HYBRID_CAR, LEGACY_SAFETY_MODE_CAR, Buttons, CarControllerParams
from selfdrive.car.hyundai.radar_interface import RADAR_START_ADDR
from selfdrive.car import STD_CARGO_KG, create_button_enable_events, create_button_event, scale_rot_inertia, scale_tire_stiffness, gen_empty_fingerprint, get_safety_config
from selfdrive.car.interfaces import CarInterfaceBase
from selfdrive.car.disable_ecu import disable_ecu
from selfdrive.controls.lib.latcontrol_torque import set_torque_tune

ButtonType = car.CarState.ButtonEvent.Type
EventName = car.CarEvent.EventName
ENABLE_BUTTONS = (Buttons.RES_ACCEL, Buttons.SET_DECEL, Buttons.CANCEL)
BUTTONS_DICT = {Buttons.RES_ACCEL: ButtonType.accelCruise, Buttons.SET_DECEL: ButtonType.decelCruise,
                Buttons.GAP_DIST: ButtonType.gapAdjustCruise, Buttons.CANCEL: ButtonType.cancel}


class CarInterface(CarInterfaceBase):
  @staticmethod
  def get_pid_accel_limits(CP, current_speed, cruise_speed):
    return CarControllerParams.ACCEL_MIN, CarControllerParams.ACCEL_MAX

  @staticmethod
  def get_params(candidate, fingerprint=gen_empty_fingerprint(), car_fw=[], disable_radar=False):  # pylint: disable=dangerous-default-value
    ret = CarInterfaceBase.get_std_params(candidate, fingerprint)

    ret.carName = "hyundai"
    ret.safetyConfigs = [get_safety_config(car.CarParams.SafetyModel.hyundai, 0)]
    ret.radarOffCan = RADAR_START_ADDR not in fingerprint[1] or DBC[ret.carFingerprint]["radar"] is None

    # WARNING: disabling radar also disables AEB (and we show the same warning on the instrument cluster as if you manually disabled AEB)
    ret.openpilotLongitudinalControl = disable_radar and (candidate not in LEGACY_SAFETY_MODE_CAR)

    ret.pcmCruise = not ret.openpilotLongitudinalControl

    # These cars have been put into dashcam only due to both a lack of users and test coverage.
    # These cars likely still work fine. Once a user confirms each car works and a test route is
    # added to selfdrive/car/tests/routes.py, we can remove it from this list.
    ret.dashcamOnly = candidate in {CAR.KIA_OPTIMA_H, CAR.ELANTRA_GT_I30} or candidate in HDA2_CAR

    ret.steerActuatorDelay = 0.1  # Default delay
    ret.steerRateCost = 0.5
    ret.steerLimitTimer = 0.4
    tire_stiffness_factor = 1.

    ret.stoppingControl = True
    ret.vEgoStopping = 1.0

    ret.longitudinalTuning.kpV = [0.1]
    ret.longitudinalTuning.kiV = [0.0]
    ret.stopAccel = 0.0

    ret.longitudinalActuatorDelayUpperBound = 1.0  # s

    if candidate in (CAR.SANTA_FE, CAR.SANTA_FE_2022, CAR.SANTA_FE_HEV_2022, CAR.SANTA_FE_PHEV_2022):
      ret.lateralTuning.pid.kf = 0.00005
      ret.mass = 3982. * CV.LB_TO_KG + STD_CARGO_KG
      ret.wheelbase = 2.766
      # Values from optimizer
      ret.steerRatio = 16.55  # 13.8 is spec end-to-end
      tire_stiffness_factor = 0.82
      ret.maxLateralAccel = 3.2
      ret.lateralTuning.pid.kiBP, ret.lateralTuning.pid.kpBP = [[9., 22.], [9., 22.]]
      ret.lateralTuning.pid.kpV, ret.lateralTuning.pid.kiV = [[0.2, 0.35], [0.05, 0.09]]
    elif candidate in (CAR.SONATA, CAR.SONATA_HYBRID):
      ret.lateralTuning.pid.kf = 0.00005
      ret.mass = 1513. + STD_CARGO_KG
      ret.wheelbase = 2.84
      ret.steerRatio = 13.27 * 1.15   # 15% higher at the center seems reasonable
      tire_stiffness_factor = 0.65
      ret.maxLateralAccel = 2.5
      ret.lateralTuning.pid.kiBP, ret.lateralTuning.pid.kpBP = [[0.], [0.]]
      ret.lateralTuning.pid.kpV, ret.lateralTuning.pid.kiV = [[0.25], [0.05]]
    elif candidate == CAR.SONATA_LF:
      ret.lateralTuning.pid.kf = 0.00005
      ret.mass = 4497. * CV.LB_TO_KG
      ret.wheelbase = 2.804
      ret.steerRatio = 13.27 * 1.15   # 15% higher at the center seems reasonable
      ret.maxLateralAccel = 1.8
      ret.lateralTuning.pid.kiBP, ret.lateralTuning.pid.kpBP = [[0.], [0.]]
      ret.lateralTuning.pid.kpV, ret.lateralTuning.pid.kiV = [[0.25], [0.05]]
    elif candidate == CAR.PALISADE:
      ret.lateralTuning.pid.kf = 0.00005
      ret.mass = 1999. + STD_CARGO_KG
      ret.wheelbase = 2.90
      ret.steerRatio = 15.6 * 1.15
      tire_stiffness_factor = 0.63
      ret.maxLateralAccel = 2.5
      ret.lateralTuning.pid.kiBP, ret.lateralTuning.pid.kpBP = [[0.], [0.]]
      ret.lateralTuning.pid.kpV, ret.lateralTuning.pid.kiV = [[0.3], [0.05]]
    elif candidate in (CAR.ELANTRA, CAR.ELANTRA_GT_I30):
      ret.lateralTuning.pid.kf = 0.00006
      ret.mass = 1275. + STD_CARGO_KG
      ret.wheelbase = 2.7
      ret.steerRatio = 15.4            # 14 is Stock | Settled Params Learner values are steerRatio: 15.401566348670535
      tire_stiffness_factor = 0.385    # stiffnessFactor settled on 1.0081302973865127
      ret.lateralTuning.pid.kiBP, ret.lateralTuning.pid.kpBP = [[0.], [0.]]
      ret.lateralTuning.pid.kpV, ret.lateralTuning.pid.kiV = [[0.25], [0.05]]
      ret.minSteerSpeed = 32 * CV.MPH_TO_MS
    elif candidate == CAR.ELANTRA_2021:
      ret.lateralTuning.pid.kf = 0.00005
      ret.mass = (2800. * CV.LB_TO_KG) + STD_CARGO_KG
      ret.wheelbase = 2.72
      ret.steerRatio = 12.9
      tire_stiffness_factor = 0.65
      ret.lateralTuning.pid.kiBP, ret.lateralTuning.pid.kpBP = [[0.], [0.]]
      ret.lateralTuning.pid.kpV, ret.lateralTuning.pid.kiV = [[0.25], [0.05]]
    elif candidate == CAR.ELANTRA_HEV_2021:
      ret.lateralTuning.pid.kf = 0.00005
      ret.mass = (3017. * CV.LB_TO_KG) + STD_CARGO_KG
      ret.wheelbase = 2.72
      ret.steerRatio = 12.9
      tire_stiffness_factor = 0.65
      ret.lateralTuning.pid.kiBP, ret.lateralTuning.pid.kpBP = [[0.], [0.]]
      ret.lateralTuning.pid.kpV, ret.lateralTuning.pid.kiV = [[0.25], [0.05]]
    elif candidate == CAR.HYUNDAI_GENESIS:
      ret.lateralTuning.pid.kf = 0.00005
      ret.mass = 2060. + STD_CARGO_KG
      ret.wheelbase = 3.01
      ret.steerRatio = 16.5
      ret.lateralTuning.init('indi')
      ret.lateralTuning.indi.innerLoopGainBP = [0.]
      ret.lateralTuning.indi.innerLoopGainV = [3.5]
      ret.lateralTuning.indi.outerLoopGainBP = [0.]
      ret.lateralTuning.indi.outerLoopGainV = [2.0]
      ret.lateralTuning.indi.timeConstantBP = [0.]
      ret.lateralTuning.indi.timeConstantV = [1.4]
      ret.lateralTuning.indi.actuatorEffectivenessBP = [0.]
      ret.lateralTuning.indi.actuatorEffectivenessV = [2.3]
      ret.minSteerSpeed = 60 * CV.KPH_TO_MS
    elif candidate in (CAR.KONA, CAR.KONA_EV, CAR.KONA_HEV):
      ret.lateralTuning.pid.kf = 0.00005
      ret.mass = {CAR.KONA_EV: 1685., CAR.KONA_HEV: 1425.}.get(candidate, 1275.) + STD_CARGO_KG
      ret.wheelbase = 2.6
      ret.steerRatio = 13.42  # Spec
      tire_stiffness_factor = 0.385
      ret.lateralTuning.pid.kiBP, ret.lateralTuning.pid.kpBP = [[0.], [0.]]
      ret.lateralTuning.pid.kpV, ret.lateralTuning.pid.kiV = [[0.25], [0.05]]
    elif candidate in (CAR.IONIQ, CAR.IONIQ_EV_LTD, CAR.IONIQ_EV_2020, CAR.IONIQ_PHEV, CAR.IONIQ_HEV_2022):
      ret.lateralTuning.pid.kf = 0.00006
      ret.mass = 1490. + STD_CARGO_KG  # weight per hyundai site https://www.hyundaiusa.com/ioniq-electric/specifications.aspx
      ret.wheelbase = 2.7
      ret.steerRatio = 13.73  # Spec
      tire_stiffness_factor = 0.385
      ret.maxLateralAccel = 3.0
      ret.lateralTuning.pid.kiBP, ret.lateralTuning.pid.kpBP = [[0.], [0.]]
      ret.lateralTuning.pid.kpV, ret.lateralTuning.pid.kiV = [[0.25], [0.05]]
      if candidate not in (CAR.IONIQ_EV_2020, CAR.IONIQ_PHEV, CAR.IONIQ_HEV_2022):
        ret.minSteerSpeed = 32 * CV.MPH_TO_MS
    elif candidate == CAR.IONIQ_PHEV_2019:
      ret.mass = 1550. + STD_CARGO_KG  # weight per hyundai site https://www.hyundaiusa.com/us/en/vehicles/2019-ioniq-plug-in-hybrid/compare-specs
      ret.wheelbase = 2.7
      ret.steerRatio = 13.73
      ret.lateralTuning.init('indi')
      ret.lateralTuning.indi.innerLoopGainBP = [0.]
      ret.lateralTuning.indi.innerLoopGainV = [2.5]
      ret.lateralTuning.indi.outerLoopGainBP = [0.]
      ret.lateralTuning.indi.outerLoopGainV = [3.5]
      ret.lateralTuning.indi.timeConstantBP = [0.]
      ret.lateralTuning.indi.timeConstantV = [1.4]
      ret.lateralTuning.indi.actuatorEffectivenessBP = [0.]
      ret.lateralTuning.indi.actuatorEffectivenessV = [1.8]
      ret.minSteerSpeed = 32 * CV.MPH_TO_MS
    elif candidate == CAR.VELOSTER:
      ret.lateralTuning.pid.kf = 0.00005
      ret.mass = 3558. * CV.LB_TO_KG
      ret.wheelbase = 2.80
      ret.steerRatio = 13.75 * 1.15
      tire_stiffness_factor = 0.5
      ret.lateralTuning.pid.kiBP, ret.lateralTuning.pid.kpBP = [[0.], [0.]]
      ret.lateralTuning.pid.kpV, ret.lateralTuning.pid.kiV = [[0.25], [0.05]]
<<<<<<< HEAD
    elif candidate == CAR.TUCSON:
      ret.lateralTuning.pid.kf = 0.00005
      ret.mass = 3948. * CV.LB_TO_KG + STD_CARGO_KG
      ret.wheelbase = 2.667
      ret.steerActuatorDelay = 0.12
      ret.steerRatio = 20 * 1.15 # 15% higher at the center seems reasonable
      tire_stiffness_factor = 0.5
=======
    elif candidate == CAR.TUCSON_DIESEL_2019:
      ret.lateralTuning.pid.kf = 0.00005
      ret.mass = 3633. * CV.LB_TO_KG
      ret.wheelbase = 2.67
      ret.steerRatio = 14.00 * 1.15
      tire_stiffness_factor = 0.385
>>>>>>> 19af336f
      ret.lateralTuning.pid.kiBP, ret.lateralTuning.pid.kpBP = [[0.], [0.]]
      ret.lateralTuning.pid.kpV, ret.lateralTuning.pid.kiV = [[0.25], [0.05]]

    # Kia
    elif candidate == CAR.KIA_SORENTO:
      ret.lateralTuning.pid.kf = 0.00005
      ret.mass = 1985. + STD_CARGO_KG
      ret.wheelbase = 2.78
      ret.steerRatio = 14.4 * 1.1   # 10% higher at the center seems reasonable
      ret.lateralTuning.pid.kiBP, ret.lateralTuning.pid.kpBP = [[0.], [0.]]
      ret.lateralTuning.pid.kpV, ret.lateralTuning.pid.kiV = [[0.25], [0.05]]
    elif candidate in (CAR.KIA_NIRO_EV, CAR.KIA_NIRO_HEV, CAR.KIA_NIRO_HEV_2021):
      ret.lateralTuning.pid.kf = 0.00006
      ret.mass = 1737. + STD_CARGO_KG
      ret.wheelbase = 2.7
      ret.steerRatio = 13.9 if CAR.KIA_NIRO_HEV_2021 else 13.73  # Spec
      tire_stiffness_factor = 0.385
      ret.maxLateralAccel = 2.9
      ret.lateralTuning.pid.kiBP, ret.lateralTuning.pid.kpBP = [[0.], [0.]]
      ret.lateralTuning.pid.kpV, ret.lateralTuning.pid.kiV = [[0.25], [0.05]]
      if candidate == CAR.KIA_NIRO_HEV:
        ret.minSteerSpeed = 32 * CV.MPH_TO_MS
    elif candidate == CAR.KIA_SELTOS:
      ret.mass = 1337. + STD_CARGO_KG
      ret.wheelbase = 2.63
      ret.steerRatio = 14.56
      tire_stiffness_factor = 1
      ret.lateralTuning.init('indi')
      ret.lateralTuning.indi.innerLoopGainBP = [0.]
      ret.lateralTuning.indi.innerLoopGainV = [4.]
      ret.lateralTuning.indi.outerLoopGainBP = [0.]
      ret.lateralTuning.indi.outerLoopGainV = [3.]
      ret.lateralTuning.indi.timeConstantBP = [0.]
      ret.lateralTuning.indi.timeConstantV = [1.4]
      ret.lateralTuning.indi.actuatorEffectivenessBP = [0.]
      ret.lateralTuning.indi.actuatorEffectivenessV = [1.8]
    elif candidate in (CAR.KIA_OPTIMA, CAR.KIA_OPTIMA_H):
      ret.lateralTuning.pid.kf = 0.00005
      ret.mass = 3558. * CV.LB_TO_KG
      ret.wheelbase = 2.80
      ret.steerRatio = 13.75
      tire_stiffness_factor = 0.5
      ret.lateralTuning.pid.kiBP, ret.lateralTuning.pid.kpBP = [[0.], [0.]]
      ret.lateralTuning.pid.kpV, ret.lateralTuning.pid.kiV = [[0.25], [0.05]]
    elif candidate == CAR.KIA_STINGER:
      ret.lateralTuning.pid.kf = 0.00005
      ret.mass = 1825. + STD_CARGO_KG
      ret.wheelbase = 2.78
      ret.steerRatio = 14.4 * 1.15   # 15% higher at the center seems reasonable
      ret.maxLateralAccel = 2.4
      ret.lateralTuning.pid.kiBP, ret.lateralTuning.pid.kpBP = [[0.], [0.]]
      ret.lateralTuning.pid.kpV, ret.lateralTuning.pid.kiV = [[0.25], [0.05]]
    elif candidate == CAR.KIA_FORTE:
      ret.lateralTuning.pid.kf = 0.00005
      ret.mass = 3558. * CV.LB_TO_KG
      ret.wheelbase = 2.80
      ret.steerRatio = 13.75
      tire_stiffness_factor = 0.5
      ret.lateralTuning.pid.kiBP, ret.lateralTuning.pid.kpBP = [[0.], [0.]]
      ret.lateralTuning.pid.kpV, ret.lateralTuning.pid.kiV = [[0.25], [0.05]]
    elif candidate == CAR.KIA_CEED:
      ret.lateralTuning.pid.kf = 0.00005
      ret.mass = 1450. + STD_CARGO_KG
      ret.wheelbase = 2.65
      ret.steerRatio = 13.75
      tire_stiffness_factor = 0.5
      ret.lateralTuning.pid.kf = 0.00005
      ret.lateralTuning.pid.kiBP, ret.lateralTuning.pid.kpBP = [[0.], [0.]]
      ret.lateralTuning.pid.kpV, ret.lateralTuning.pid.kiV = [[0.25], [0.05]]
    elif candidate == CAR.KIA_K5_2021:
      ret.lateralTuning.pid.kf = 0.00005
      ret.mass = 3228. * CV.LB_TO_KG
      ret.wheelbase = 2.85
      ret.steerRatio = 13.27  # 2021 Kia K5 Steering Ratio (all trims)
      tire_stiffness_factor = 0.5
      ret.maxLateralAccel = 2.1
      ret.lateralTuning.pid.kiBP, ret.lateralTuning.pid.kpBP = [[0.], [0.]]
      ret.lateralTuning.pid.kpV, ret.lateralTuning.pid.kiV = [[0.25], [0.05]]
    elif candidate == CAR.KIA_EV6:
      ret.mass = 2055 + STD_CARGO_KG
      ret.wheelbase = 2.9
      ret.steerRatio = 16.
      ret.safetyConfigs = [get_safety_config(car.CarParams.SafetyModel.noOutput),
                           get_safety_config(car.CarParams.SafetyModel.hyundaiHDA2)]
      tire_stiffness_factor = 0.65

      ret.maxLateralAccel = 2.
      set_torque_tune(ret.lateralTuning, ret.maxLateralAccel, 0.01)

    # Genesis
    elif candidate == CAR.GENESIS_G70:
      ret.lateralTuning.init('indi')
      ret.lateralTuning.indi.innerLoopGainBP = [0.]
      ret.lateralTuning.indi.innerLoopGainV = [2.5]
      ret.lateralTuning.indi.outerLoopGainBP = [0.]
      ret.lateralTuning.indi.outerLoopGainV = [3.5]
      ret.lateralTuning.indi.timeConstantBP = [0.]
      ret.lateralTuning.indi.timeConstantV = [1.4]
      ret.lateralTuning.indi.actuatorEffectivenessBP = [0.]
      ret.lateralTuning.indi.actuatorEffectivenessV = [1.8]
      ret.steerActuatorDelay = 0.1
      ret.mass = 1640.0 + STD_CARGO_KG
      ret.wheelbase = 2.84
      ret.steerRatio = 13.56
    elif candidate == CAR.GENESIS_G70_2020:
      ret.lateralTuning.pid.kf = 0.
      ret.lateralTuning.pid.kiBP, ret.lateralTuning.pid.kpBP = [[0.], [0.]]
      ret.lateralTuning.pid.kpV, ret.lateralTuning.pid.kiV = [[0.112], [0.004]]
      ret.mass = 3673.0 * CV.LB_TO_KG + STD_CARGO_KG
      ret.wheelbase = 2.83
      ret.steerRatio = 12.9
    elif candidate == CAR.GENESIS_G80:
      ret.lateralTuning.pid.kf = 0.00005
      ret.mass = 2060. + STD_CARGO_KG
      ret.wheelbase = 3.01
      ret.steerRatio = 16.5
      ret.lateralTuning.pid.kiBP, ret.lateralTuning.pid.kpBP = [[0.], [0.]]
      ret.lateralTuning.pid.kpV, ret.lateralTuning.pid.kiV = [[0.16], [0.01]]
    elif candidate == CAR.GENESIS_G90:
      ret.mass = 2200
      ret.wheelbase = 3.15
      ret.steerRatio = 12.069
      ret.lateralTuning.pid.kiBP, ret.lateralTuning.pid.kpBP = [[0.], [0.]]
      ret.lateralTuning.pid.kpV, ret.lateralTuning.pid.kiV = [[0.16], [0.01]]

    # these cars require a special panda safety mode due to missing counters and checksums in the messages
    if candidate in LEGACY_SAFETY_MODE_CAR:
      ret.safetyConfigs = [get_safety_config(car.CarParams.SafetyModel.hyundaiLegacy)]

    # set appropriate safety param for gas signal
    if candidate in HYBRID_CAR:
      ret.safetyConfigs[0].safetyParam = 2
    elif candidate in EV_CAR:
      ret.safetyConfigs[0].safetyParam = 1

    ret.centerToFront = ret.wheelbase * 0.4

    # TODO: get actual value, for now starting with reasonable value for
    # civic and scaling by mass and wheelbase
    ret.rotationalInertia = scale_rot_inertia(ret.mass, ret.wheelbase)

    # TODO: start from empirically derived lateral slip stiffness for the civic and scale by
    # mass and CG position, so all cars will have approximately similar dyn behaviors
    ret.tireStiffnessFront, ret.tireStiffnessRear = scale_tire_stiffness(ret.mass, ret.wheelbase, ret.centerToFront,
                                                                         tire_stiffness_factor=tire_stiffness_factor)

    ret.enableBsm = 0x58b in fingerprint[0]

    if ret.openpilotLongitudinalControl:
      ret.safetyConfigs[0].safetyParam |= Panda.FLAG_HYUNDAI_LONG

    return ret

  @staticmethod
  def init(CP, logcan, sendcan):
    if CP.openpilotLongitudinalControl:
      disable_ecu(logcan, sendcan, addr=0x7d0, com_cont_req=b'\x28\x83\x01')

  def _update(self, c):
    ret = self.CS.update(self.cp, self.cp_cam)
    ret.steeringRateLimited = self.CC.steer_rate_limited if self.CC is not None else False

    # On some newer model years, the CANCEL button acts as a pause/resume button based on the PCM state
    # To avoid re-engaging when openpilot cancels, check user engagement intention via buttons
    # Main button also can trigger an engagement on these cars
    allow_enable = any(btn in ENABLE_BUTTONS for btn in self.CS.cruise_buttons) or any(self.CS.main_buttons)
    allow_enable = allow_enable or self.CP.carFingerprint in HDA2_CAR
    events = self.create_common_events(ret, pcm_enable=self.CS.CP.pcmCruise, allow_enable=allow_enable or True)

    if self.CS.brake_error:
      events.add(EventName.brakeUnavailable)

    if self.CS.CP.openpilotLongitudinalControl and self.CS.cruise_buttons[-1] != self.CS.prev_cruise_buttons:
      buttonEvents = [create_button_event(self.CS.cruise_buttons[-1], self.CS.prev_cruise_buttons, BUTTONS_DICT)]
      # Handle CF_Clu_CruiseSwState changing buttons mid-press
      if self.CS.cruise_buttons[-1] != 0 and self.CS.prev_cruise_buttons != 0:
        buttonEvents.append(create_button_event(0, self.CS.prev_cruise_buttons, BUTTONS_DICT))

      ret.buttonEvents = buttonEvents
      events.events.extend(create_button_enable_events(ret.buttonEvents))

    # low speed steer alert hysteresis logic (only for cars with steer cut off above 10 m/s)
    if ret.vEgo < (self.CP.minSteerSpeed + 2.) and self.CP.minSteerSpeed > 10.:
      self.low_speed_alert = True
    if ret.vEgo > (self.CP.minSteerSpeed + 4.):
      self.low_speed_alert = False
    if self.low_speed_alert:
      events.add(car.CarEvent.EventName.belowSteerSpeed)

    ret.events = events.to_msg()

    return ret

  def apply(self, c):
    ret = self.CC.update(c, self.CS)
    return ret<|MERGE_RESOLUTION|>--- conflicted
+++ resolved
@@ -170,22 +170,21 @@
       tire_stiffness_factor = 0.5
       ret.lateralTuning.pid.kiBP, ret.lateralTuning.pid.kpBP = [[0.], [0.]]
       ret.lateralTuning.pid.kpV, ret.lateralTuning.pid.kiV = [[0.25], [0.05]]
-<<<<<<< HEAD
-    elif candidate == CAR.TUCSON:
-      ret.lateralTuning.pid.kf = 0.00005
-      ret.mass = 3948. * CV.LB_TO_KG + STD_CARGO_KG
-      ret.wheelbase = 2.667
-      ret.steerActuatorDelay = 0.12
-      ret.steerRatio = 20 * 1.15 # 15% higher at the center seems reasonable
-      tire_stiffness_factor = 0.5
-=======
     elif candidate == CAR.TUCSON_DIESEL_2019:
       ret.lateralTuning.pid.kf = 0.00005
       ret.mass = 3633. * CV.LB_TO_KG
       ret.wheelbase = 2.67
       ret.steerRatio = 14.00 * 1.15
       tire_stiffness_factor = 0.385
->>>>>>> 19af336f
+      ret.lateralTuning.pid.kiBP, ret.lateralTuning.pid.kpBP = [[0.], [0.]]
+      ret.lateralTuning.pid.kpV, ret.lateralTuning.pid.kiV = [[0.25], [0.05]]
+    elif candidate == CAR.TUCSON:
+      ret.lateralTuning.pid.kf = 0.00005
+      ret.mass = 3948. * CV.LB_TO_KG + STD_CARGO_KG
+      ret.wheelbase = 2.667
+      ret.steerActuatorDelay = 0.12
+      ret.steerRatio = 20 * 1.15  # 15% higher at the center seems reasonable
+      tire_stiffness_factor = 0.5
       ret.lateralTuning.pid.kiBP, ret.lateralTuning.pid.kpBP = [[0.], [0.]]
       ret.lateralTuning.pid.kpV, ret.lateralTuning.pid.kiV = [[0.25], [0.05]]
 
