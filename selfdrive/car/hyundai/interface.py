--- conflicted
+++ resolved
@@ -145,16 +145,4 @@
 
     # for blinkers
     if CP.flags & HyundaiFlags.ENABLE_BLINKERS:
-      disable_ecu(can_recv, can_send, bus=CanBus(CP).ECAN, addr=0x7B1, com_cont_req=b'\x28\x83\x01')
-
-  def _update(self):
-<<<<<<< HEAD
-    ret = super()._update()
-
-    if self.CS.CP.openpilotLongitudinalControl:
-      ret.buttonEvents = create_button_events(self.CS.cruise_buttons[-1], self.CS.prev_cruise_buttons, BUTTONS_DICT)
-
-    return ret
-=======
-    return self.CS.update(self.cp, self.cp_cam)
->>>>>>> 9f14c447
+      disable_ecu(can_recv, can_send, bus=CanBus(CP).ECAN, addr=0x7B1, com_cont_req=b'\x28\x83\x01')