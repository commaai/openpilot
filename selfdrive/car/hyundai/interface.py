#!/usr/bin/env python3
from cereal import car
from panda import Panda
from common.conversions import Conversions as CV
from selfdrive.car.hyundai.values import HyundaiFlags, CAR, DBC, CANFD_CAR, CAMERA_SCC_CAR, CANFD_RADAR_SCC_CAR, EV_CAR, HYBRID_CAR, LEGACY_SAFETY_MODE_CAR, Buttons, CarControllerParams
from selfdrive.car.hyundai.radar_interface import RADAR_START_ADDR
from selfdrive.car import STD_CARGO_KG, create_button_event, scale_tire_stiffness, get_safety_config
from selfdrive.car.interfaces import CarInterfaceBase
from selfdrive.car.disable_ecu import disable_ecu

Ecu = car.CarParams.Ecu
ButtonType = car.CarState.ButtonEvent.Type
EventName = car.CarEvent.EventName
ENABLE_BUTTONS = (Buttons.RES_ACCEL, Buttons.SET_DECEL, Buttons.CANCEL)
BUTTONS_DICT = {Buttons.RES_ACCEL: ButtonType.accelCruise, Buttons.SET_DECEL: ButtonType.decelCruise,
                Buttons.GAP_DIST: ButtonType.gapAdjustCruise, Buttons.CANCEL: ButtonType.cancel}


class CarInterface(CarInterfaceBase):
  @staticmethod
<<<<<<< HEAD
  def configure_lateral_params(CP, params):
    CP.carControlParams.steerMax = params.STEER_MAX
    CP.carControlParams.steerDeltaUp = params.STEER_DELTA_UP
    CP.carControlParams.steerDeltaDown = params.STEER_DELTA_DOWN

  @staticmethod
  def get_params(candidate, fingerprint=gen_empty_fingerprint(), car_fw=[], experimental_long=False):  # pylint: disable=dangerous-default-value
    ret = CarInterfaceBase.get_std_params(candidate, fingerprint)
    CarInterface.configure_lateral_params(ret, CarControllerParams(ret))

=======
  def _get_params(ret, candidate, fingerprint, car_fw, experimental_long):
>>>>>>> dbe512d1
    ret.carName = "hyundai"
    ret.radarOffCan = RADAR_START_ADDR not in fingerprint[1] or DBC[ret.carFingerprint]["radar"] is None

    # These cars have been put into dashcam only due to both a lack of users and test coverage.
    # These cars likely still work fine. Once a user confirms each car works and a test route is
    # added to selfdrive/car/tests/routes.py, we can remove it from this list.
    ret.dashcamOnly = candidate in {CAR.KIA_OPTIMA_H, }

    if candidate in CANFD_CAR:
      # detect HDA2 with ADAS Driving ECU
      if Ecu.adas in [fw.ecu for fw in car_fw]:
        ret.flags |= HyundaiFlags.CANFD_HDA2.value
      else:
        # non-HDA2
        if 0x1cf not in fingerprint[4]:
          ret.flags |= HyundaiFlags.CANFD_ALT_BUTTONS.value
        # ICE cars do not have 0x130; GEARS message on 0x40 instead
        if 0x130 not in fingerprint[4]:
          ret.flags |= HyundaiFlags.CANFD_ALT_GEARS.value
        if candidate not in CANFD_RADAR_SCC_CAR:
          ret.flags |= HyundaiFlags.CANFD_CAMERA_SCC.value

    ret.steerActuatorDelay = 0.1  # Default delay
    ret.steerLimitTimer = 0.4
    tire_stiffness_factor = 1.
    CarInterfaceBase.configure_torque_tune(candidate, ret.lateralTuning)

    if candidate in (CAR.SANTA_FE, CAR.SANTA_FE_2022, CAR.SANTA_FE_HEV_2022, CAR.SANTA_FE_PHEV_2022):
      ret.mass = 3982. * CV.LB_TO_KG + STD_CARGO_KG
      ret.wheelbase = 2.766
      # Values from optimizer
      ret.steerRatio = 16.55  # 13.8 is spec end-to-end
      tire_stiffness_factor = 0.82
    elif candidate in (CAR.SONATA, CAR.SONATA_HYBRID):
      ret.mass = 1513. + STD_CARGO_KG
      ret.wheelbase = 2.84
      ret.steerRatio = 13.27 * 1.15   # 15% higher at the center seems reasonable
      tire_stiffness_factor = 0.65
    elif candidate == CAR.SONATA_LF:
      ret.mass = 4497. * CV.LB_TO_KG
      ret.wheelbase = 2.804
      ret.steerRatio = 13.27 * 1.15   # 15% higher at the center seems reasonable
    elif candidate == CAR.PALISADE:
      ret.mass = 1999. + STD_CARGO_KG
      ret.wheelbase = 2.90
      ret.steerRatio = 15.6 * 1.15
      tire_stiffness_factor = 0.63
    elif candidate == CAR.ELANTRA:
      ret.mass = 1275. + STD_CARGO_KG
      ret.wheelbase = 2.7
      ret.steerRatio = 15.4            # 14 is Stock | Settled Params Learner values are steerRatio: 15.401566348670535
      tire_stiffness_factor = 0.385    # stiffnessFactor settled on 1.0081302973865127
      ret.minSteerSpeed = 32 * CV.MPH_TO_MS
    elif candidate == CAR.ELANTRA_2021:
      ret.mass = (2800. * CV.LB_TO_KG) + STD_CARGO_KG
      ret.wheelbase = 2.72
      ret.steerRatio = 12.9
      tire_stiffness_factor = 0.65
    elif candidate == CAR.ELANTRA_HEV_2021:
      ret.mass = (3017. * CV.LB_TO_KG) + STD_CARGO_KG
      ret.wheelbase = 2.72
      ret.steerRatio = 12.9
      tire_stiffness_factor = 0.65
    elif candidate == CAR.HYUNDAI_GENESIS:
      ret.mass = 2060. + STD_CARGO_KG
      ret.wheelbase = 3.01
      ret.steerRatio = 16.5
      ret.minSteerSpeed = 60 * CV.KPH_TO_MS
    elif candidate in (CAR.KONA, CAR.KONA_EV, CAR.KONA_HEV, CAR.KONA_EV_2022):
      ret.mass = {CAR.KONA_EV: 1685., CAR.KONA_HEV: 1425., CAR.KONA_EV_2022: 1743.}.get(candidate, 1275.) + STD_CARGO_KG
      ret.wheelbase = 2.6
      ret.steerRatio = 13.42  # Spec
      tire_stiffness_factor = 0.385
    elif candidate in (CAR.IONIQ, CAR.IONIQ_EV_LTD, CAR.IONIQ_EV_2020, CAR.IONIQ_PHEV, CAR.IONIQ_HEV_2022):
      ret.mass = 1490. + STD_CARGO_KG  # weight per hyundai site https://www.hyundaiusa.com/ioniq-electric/specifications.aspx
      ret.wheelbase = 2.7
      ret.steerRatio = 13.73  # Spec
      tire_stiffness_factor = 0.385
      if candidate not in (CAR.IONIQ_EV_2020, CAR.IONIQ_PHEV, CAR.IONIQ_HEV_2022):
        ret.minSteerSpeed = 32 * CV.MPH_TO_MS
    elif candidate == CAR.IONIQ_PHEV_2019:
      ret.mass = 1550. + STD_CARGO_KG  # weight per hyundai site https://www.hyundaiusa.com/us/en/vehicles/2019-ioniq-plug-in-hybrid/compare-specs
      ret.wheelbase = 2.7
      ret.steerRatio = 13.73
      ret.minSteerSpeed = 32 * CV.MPH_TO_MS
    elif candidate == CAR.VELOSTER:
      ret.mass = 3558. * CV.LB_TO_KG
      ret.wheelbase = 2.80
      ret.steerRatio = 13.75 * 1.15
      tire_stiffness_factor = 0.5
    elif candidate == CAR.TUCSON:
      ret.mass = 3520. * CV.LB_TO_KG
      ret.wheelbase = 2.67
      ret.steerRatio = 14.00 * 1.15
      tire_stiffness_factor = 0.385
    elif candidate == CAR.TUCSON_HYBRID_4TH_GEN:
      ret.mass = 1680. + STD_CARGO_KG  # average of all 3 trims
      ret.wheelbase = 2.756
      ret.steerRatio = 16.
      tire_stiffness_factor = 0.385
    elif candidate == CAR.SANTA_CRUZ_1ST_GEN:
      ret.mass = 1870. + STD_CARGO_KG  # weight from Limited trim - the only supported trim
      ret.wheelbase = 3.000
      ret.steerRatio = 14.2  # steering ratio according to Hyundai News https://www.hyundainews.com/assets/documents/original/48035-2022SantaCruzProductGuideSpecsv2081521.pdf

    # Kia
    elif candidate == CAR.KIA_SORENTO:
      ret.mass = 1985. + STD_CARGO_KG
      ret.wheelbase = 2.78
      ret.steerRatio = 14.4 * 1.1   # 10% higher at the center seems reasonable
    elif candidate in (CAR.KIA_NIRO_EV, CAR.KIA_NIRO_PHEV, CAR.KIA_NIRO_HEV_2021):
      ret.mass = 1737. + STD_CARGO_KG
      ret.wheelbase = 2.7
      ret.steerRatio = 13.9 if CAR.KIA_NIRO_HEV_2021 else 13.73  # Spec
      tire_stiffness_factor = 0.385
      if candidate == CAR.KIA_NIRO_PHEV:
        ret.minSteerSpeed = 32 * CV.MPH_TO_MS
    elif candidate == CAR.KIA_SELTOS:
      ret.mass = 1337. + STD_CARGO_KG
      ret.wheelbase = 2.63
      ret.steerRatio = 14.56
      tire_stiffness_factor = 1
    elif candidate == CAR.KIA_SPORTAGE_5TH_GEN:
      ret.mass = 1700. + STD_CARGO_KG  # weight from SX and above trims, average of FWD and AWD versions
      ret.wheelbase = 2.756
      ret.steerRatio = 13.6  # steering ratio according to Kia News https://www.kiamedia.com/us/en/models/sportage/2023/specifications
    elif candidate in (CAR.KIA_OPTIMA_G4, CAR.KIA_OPTIMA_G4_FL, CAR.KIA_OPTIMA_H):
      ret.mass = 3558. * CV.LB_TO_KG
      ret.wheelbase = 2.80
      ret.steerRatio = 13.75
      tire_stiffness_factor = 0.5
      if candidate == CAR.KIA_OPTIMA_G4:
        ret.minSteerSpeed = 32 * CV.MPH_TO_MS
    elif candidate in (CAR.KIA_STINGER, CAR.KIA_STINGER_2022):
      ret.mass = 1825. + STD_CARGO_KG
      ret.wheelbase = 2.78
      ret.steerRatio = 14.4 * 1.15   # 15% higher at the center seems reasonable
    elif candidate == CAR.KIA_FORTE:
      ret.mass = 3558. * CV.LB_TO_KG
      ret.wheelbase = 2.80
      ret.steerRatio = 13.75
      tire_stiffness_factor = 0.5
    elif candidate == CAR.KIA_CEED:
      ret.mass = 1450. + STD_CARGO_KG
      ret.wheelbase = 2.65
      ret.steerRatio = 13.75
      tire_stiffness_factor = 0.5
    elif candidate == CAR.KIA_K5_2021:
      ret.mass = 3228. * CV.LB_TO_KG
      ret.wheelbase = 2.85
      ret.steerRatio = 13.27  # 2021 Kia K5 Steering Ratio (all trims)
      tire_stiffness_factor = 0.5
    elif candidate == CAR.KIA_EV6:
      ret.mass = 2055 + STD_CARGO_KG
      ret.wheelbase = 2.9
      ret.steerRatio = 16.
      tire_stiffness_factor = 0.65
    elif candidate == CAR.IONIQ_5:
      ret.mass = 2012 + STD_CARGO_KG
      ret.wheelbase = 3.0
      ret.steerRatio = 16.
      tire_stiffness_factor = 0.65
    elif candidate == CAR.KIA_SPORTAGE_HYBRID_5TH_GEN:
      ret.mass = 1767. + STD_CARGO_KG  # SX Prestige trim support only
      ret.wheelbase = 2.756
      ret.steerRatio = 13.6

    # Genesis
    elif candidate == CAR.GENESIS_G70:
      ret.steerActuatorDelay = 0.1
      ret.mass = 1640.0 + STD_CARGO_KG
      ret.wheelbase = 2.84
      ret.steerRatio = 13.56
    elif candidate == CAR.GENESIS_G70_2020:
      ret.mass = 3673.0 * CV.LB_TO_KG + STD_CARGO_KG
      ret.wheelbase = 2.83
      ret.steerRatio = 12.9
    elif candidate == CAR.GENESIS_GV70_1ST_GEN:
      ret.mass = 1950. + STD_CARGO_KG
      ret.wheelbase = 2.87
      ret.steerRatio = 14.6
    elif candidate == CAR.GENESIS_G80:
      ret.mass = 2060. + STD_CARGO_KG
      ret.wheelbase = 3.01
      ret.steerRatio = 16.5
    elif candidate == CAR.GENESIS_G90:
      ret.mass = 2200
      ret.wheelbase = 3.15
      ret.steerRatio = 12.069

    # *** longitudinal control ***
    if candidate in CANFD_CAR:
      ret.longitudinalTuning.kpV = [0.1]
      ret.longitudinalTuning.kiV = [0.0]
      ret.experimentalLongitudinalAvailable = candidate in (HYBRID_CAR | EV_CAR) and candidate not in CANFD_RADAR_SCC_CAR
    else:
      ret.longitudinalTuning.kpV = [0.5]
      ret.longitudinalTuning.kiV = [0.0]
      ret.experimentalLongitudinalAvailable = candidate not in (LEGACY_SAFETY_MODE_CAR | CAMERA_SCC_CAR)
    ret.openpilotLongitudinalControl = experimental_long and ret.experimentalLongitudinalAvailable
    ret.pcmCruise = not ret.openpilotLongitudinalControl

    ret.stoppingControl = True
    ret.startingState = True
    ret.vEgoStarting = 0.1
    ret.startAccel = 2.0
    ret.longitudinalActuatorDelayLowerBound = 0.5
    ret.longitudinalActuatorDelayUpperBound = 0.5

    # *** feature detection ***
    if candidate in CANFD_CAR:
      bus = 5 if ret.flags & HyundaiFlags.CANFD_HDA2 else 4
      ret.enableBsm = 0x1e5 in fingerprint[bus]
    else:
      ret.enableBsm = 0x58b in fingerprint[0]

    # *** panda safety config ***
    if candidate in CANFD_CAR:
      ret.safetyConfigs = [get_safety_config(car.CarParams.SafetyModel.noOutput),
                           get_safety_config(car.CarParams.SafetyModel.hyundaiCanfd)]

      if ret.flags & HyundaiFlags.CANFD_HDA2:
        ret.safetyConfigs[1].safetyParam |= Panda.FLAG_HYUNDAI_CANFD_HDA2
      if ret.flags & HyundaiFlags.CANFD_ALT_BUTTONS:
        ret.safetyConfigs[1].safetyParam |= Panda.FLAG_HYUNDAI_CANFD_ALT_BUTTONS
      if ret.flags & HyundaiFlags.CANFD_CAMERA_SCC:
        ret.safetyConfigs[1].safetyParam |= Panda.FLAG_HYUNDAI_CAMERA_SCC
    else:
      if candidate in LEGACY_SAFETY_MODE_CAR:
        # these cars require a special panda safety mode due to missing counters and checksums in the messages
        ret.safetyConfigs = [get_safety_config(car.CarParams.SafetyModel.hyundaiLegacy)]
      else:
        ret.safetyConfigs = [get_safety_config(car.CarParams.SafetyModel.hyundai, 0)]

      if candidate in CAMERA_SCC_CAR:
        ret.safetyConfigs[0].safetyParam |= Panda.FLAG_HYUNDAI_CAMERA_SCC

    if ret.openpilotLongitudinalControl:
      ret.safetyConfigs[-1].safetyParam |= Panda.FLAG_HYUNDAI_LONG
    if candidate in HYBRID_CAR:
      ret.safetyConfigs[-1].safetyParam |= Panda.FLAG_HYUNDAI_HYBRID_GAS
    elif candidate in EV_CAR:
      ret.safetyConfigs[-1].safetyParam |= Panda.FLAG_HYUNDAI_EV_GAS

    ret.centerToFront = ret.wheelbase * 0.4

    # TODO: start from empirically derived lateral slip stiffness for the civic and scale by
    # mass and CG position, so all cars will have approximately similar dyn behaviors
    ret.tireStiffnessFront, ret.tireStiffnessRear = scale_tire_stiffness(ret.mass, ret.wheelbase, ret.centerToFront,
                                                                         tire_stiffness_factor=tire_stiffness_factor)
    return ret

  @staticmethod
  def init(CP, logcan, sendcan):
    if CP.openpilotLongitudinalControl and not (CP.flags & HyundaiFlags.CANFD_CAMERA_SCC.value):
      addr, bus = 0x7d0, 0
      if CP.flags & HyundaiFlags.CANFD_HDA2.value:
        addr, bus = 0x730, 5
      disable_ecu(logcan, sendcan, bus=bus, addr=addr, com_cont_req=b'\x28\x83\x01')

  def _update(self, c):
    ret = self.CS.update(self.cp, self.cp_cam)

    if self.CS.CP.openpilotLongitudinalControl and self.CS.cruise_buttons[-1] != self.CS.prev_cruise_buttons:
      buttonEvents = [create_button_event(self.CS.cruise_buttons[-1], self.CS.prev_cruise_buttons, BUTTONS_DICT)]
      # Handle CF_Clu_CruiseSwState changing buttons mid-press
      if self.CS.cruise_buttons[-1] != 0 and self.CS.prev_cruise_buttons != 0:
        buttonEvents.append(create_button_event(0, self.CS.prev_cruise_buttons, BUTTONS_DICT))

      ret.buttonEvents = buttonEvents

    # On some newer model years, the CANCEL button acts as a pause/resume button based on the PCM state
    # To avoid re-engaging when openpilot cancels, check user engagement intention via buttons
    # Main button also can trigger an engagement on these cars
    allow_enable = any(btn in ENABLE_BUTTONS for btn in self.CS.cruise_buttons) or any(self.CS.main_buttons)
    events = self.create_common_events(ret, pcm_enable=self.CS.CP.pcmCruise, allow_enable=allow_enable)

    if self.CS.brake_error:
      events.add(EventName.brakeUnavailable)

    # low speed steer alert hysteresis logic (only for cars with steer cut off above 10 m/s)
    if ret.vEgo < (self.CP.minSteerSpeed + 2.) and self.CP.minSteerSpeed > 10.:
      self.low_speed_alert = True
    if ret.vEgo > (self.CP.minSteerSpeed + 4.):
      self.low_speed_alert = False
    if self.low_speed_alert:
      events.add(car.CarEvent.EventName.belowSteerSpeed)

    ret.events = events.to_msg()

    return ret

  def apply(self, c):
    return self.CC.update(c, self.CS)<|MERGE_RESOLUTION|>--- conflicted
+++ resolved
@@ -18,20 +18,14 @@
 
 class CarInterface(CarInterfaceBase):
   @staticmethod
-<<<<<<< HEAD
   def configure_lateral_params(CP, params):
     CP.carControlParams.steerMax = params.STEER_MAX
     CP.carControlParams.steerDeltaUp = params.STEER_DELTA_UP
     CP.carControlParams.steerDeltaDown = params.STEER_DELTA_DOWN
 
   @staticmethod
-  def get_params(candidate, fingerprint=gen_empty_fingerprint(), car_fw=[], experimental_long=False):  # pylint: disable=dangerous-default-value
-    ret = CarInterfaceBase.get_std_params(candidate, fingerprint)
+  def _get_params(ret, candidate, fingerprint, car_fw, experimental_long):
     CarInterface.configure_lateral_params(ret, CarControllerParams(ret))
-
-=======
-  def _get_params(ret, candidate, fingerprint, car_fw, experimental_long):
->>>>>>> dbe512d1
     ret.carName = "hyundai"
     ret.radarOffCan = RADAR_START_ADDR not in fingerprint[1] or DBC[ret.carFingerprint]["radar"] is None
 
