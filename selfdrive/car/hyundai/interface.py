#!/usr/bin/env python3
from cereal import car
from panda import Panda
from common.conversions import Conversions as CV
from selfdrive.car.hyundai.values import CAR, DBC, HDA2_CAR, EV_CAR, HYBRID_CAR, LEGACY_SAFETY_MODE_CAR, Buttons, CarControllerParams
from selfdrive.car.hyundai.radar_interface import RADAR_START_ADDR
from selfdrive.car import STD_CARGO_KG, create_button_enable_events, create_button_event, scale_rot_inertia, scale_tire_stiffness, gen_empty_fingerprint, get_safety_config
from selfdrive.car.interfaces import CarInterfaceBase
from selfdrive.car.disable_ecu import disable_ecu
from selfdrive.controls.lib.latcontrol_torque import set_torque_tune

ButtonType = car.CarState.ButtonEvent.Type
EventName = car.CarEvent.EventName
ENABLE_BUTTONS = (Buttons.RES_ACCEL, Buttons.SET_DECEL, Buttons.CANCEL)
BUTTONS_DICT = {Buttons.RES_ACCEL: ButtonType.accelCruise, Buttons.SET_DECEL: ButtonType.decelCruise,
                Buttons.GAP_DIST: ButtonType.gapAdjustCruise, Buttons.CANCEL: ButtonType.cancel}


def get_button_type(but):
  if but == Buttons.RES_ACCEL:
    return ButtonType.accelCruise
  elif but == Buttons.SET_DECEL:
    return ButtonType.decelCruise
  elif but == Buttons.GAP_DIST:
    return ButtonType.gapAdjustCruise
  elif but == Buttons.CANCEL:
    return ButtonType.cancel
  return ButtonType.unknown


class CarInterface(CarInterfaceBase):
  @staticmethod
  def get_pid_accel_limits(CP, current_speed, cruise_speed):
    return CarControllerParams.ACCEL_MIN, CarControllerParams.ACCEL_MAX

  @staticmethod
  def get_params(candidate, fingerprint=gen_empty_fingerprint(), car_fw=[], disable_radar=False):  # pylint: disable=dangerous-default-value
    ret = CarInterfaceBase.get_std_params(candidate, fingerprint)

    ret.carName = "hyundai"
    ret.safetyConfigs = [get_safety_config(car.CarParams.SafetyModel.hyundai, 0)]
    ret.radarOffCan = RADAR_START_ADDR not in fingerprint[1] or DBC[ret.carFingerprint]["radar"] is None

    # WARNING: disabling radar also disables AEB (and we show the same warning on the instrument cluster as if you manually disabled AEB)
    ret.openpilotLongitudinalControl = disable_radar and (candidate not in LEGACY_SAFETY_MODE_CAR)

    ret.pcmCruise = not ret.openpilotLongitudinalControl

    # These cars have been put into dashcam only due to both a lack of users and test coverage.
    # These cars likely still work fine. Once a user confirms each car works and a test route is
    # added to selfdrive/car/tests/routes.py, we can remove it from this list.
    ret.dashcamOnly = candidate in {CAR.KIA_OPTIMA_H, CAR.ELANTRA_GT_I30} or candidate in HDA2_CAR

    ret.steerActuatorDelay = 0.1  # Default delay
    ret.steerRateCost = 0.5
    ret.steerLimitTimer = 0.4
    tire_stiffness_factor = 1.

    ret.stoppingControl = True
    ret.vEgoStopping = 1.0

    ret.longitudinalTuning.kpV = [0.1]
    ret.longitudinalTuning.kiV = [0.0]
    ret.stopAccel = 0.0

    ret.longitudinalActuatorDelayUpperBound = 1.0  # s

    if candidate in (CAR.SANTA_FE, CAR.SANTA_FE_2022, CAR.SANTA_FE_HEV_2022, CAR.SANTA_FE_PHEV_2022):
      ret.lateralTuning.pid.kf = 0.00005
      ret.mass = 3982. * CV.LB_TO_KG + STD_CARGO_KG
      ret.wheelbase = 2.766
      # Values from optimizer
      ret.steerRatio = 16.55  # 13.8 is spec end-to-end
      tire_stiffness_factor = 0.82
      ret.lateralTuning.pid.kiBP, ret.lateralTuning.pid.kpBP = [[9., 22.], [9., 22.]]
      ret.lateralTuning.pid.kpV, ret.lateralTuning.pid.kiV = [[0.2, 0.35], [0.05, 0.09]]
    elif candidate in (CAR.SONATA, CAR.SONATA_HYBRID):
      ret.lateralTuning.pid.kf = 0.00005
      ret.mass = 1513. + STD_CARGO_KG
      ret.wheelbase = 2.84
      ret.steerRatio = 13.27 * 1.15   # 15% higher at the center seems reasonable
      tire_stiffness_factor = 0.65
      ret.lateralTuning.pid.kiBP, ret.lateralTuning.pid.kpBP = [[0.], [0.]]
      ret.lateralTuning.pid.kpV, ret.lateralTuning.pid.kiV = [[0.25], [0.05]]
    elif candidate == CAR.SONATA_LF:
      ret.lateralTuning.pid.kf = 0.00005
      ret.mass = 4497. * CV.LB_TO_KG
      ret.wheelbase = 2.804
      ret.steerRatio = 13.27 * 1.15   # 15% higher at the center seems reasonable
      ret.lateralTuning.pid.kiBP, ret.lateralTuning.pid.kpBP = [[0.], [0.]]
      ret.lateralTuning.pid.kpV, ret.lateralTuning.pid.kiV = [[0.25], [0.05]]
    elif candidate == CAR.PALISADE:
      ret.lateralTuning.pid.kf = 0.00005
      ret.mass = 1999. + STD_CARGO_KG
      ret.wheelbase = 2.90
      ret.steerRatio = 15.6 * 1.15
      tire_stiffness_factor = 0.63
      ret.lateralTuning.pid.kiBP, ret.lateralTuning.pid.kpBP = [[0.], [0.]]
      ret.lateralTuning.pid.kpV, ret.lateralTuning.pid.kiV = [[0.3], [0.05]]
    elif candidate in (CAR.ELANTRA, CAR.ELANTRA_GT_I30):
      ret.lateralTuning.pid.kf = 0.00006
      ret.mass = 1275. + STD_CARGO_KG
      ret.wheelbase = 2.7
      ret.steerRatio = 15.4            # 14 is Stock | Settled Params Learner values are steerRatio: 15.401566348670535
      tire_stiffness_factor = 0.385    # stiffnessFactor settled on 1.0081302973865127
      ret.lateralTuning.pid.kiBP, ret.lateralTuning.pid.kpBP = [[0.], [0.]]
      ret.lateralTuning.pid.kpV, ret.lateralTuning.pid.kiV = [[0.25], [0.05]]
      ret.minSteerSpeed = 32 * CV.MPH_TO_MS
    elif candidate == CAR.ELANTRA_2021:
      ret.lateralTuning.pid.kf = 0.00005
      ret.mass = (2800. * CV.LB_TO_KG) + STD_CARGO_KG
      ret.wheelbase = 2.72
      ret.steerRatio = 12.9
      tire_stiffness_factor = 0.65
      ret.lateralTuning.pid.kiBP, ret.lateralTuning.pid.kpBP = [[0.], [0.]]
      ret.lateralTuning.pid.kpV, ret.lateralTuning.pid.kiV = [[0.25], [0.05]]
    elif candidate == CAR.ELANTRA_HEV_2021:
      ret.lateralTuning.pid.kf = 0.00005
      ret.mass = (3017. * CV.LB_TO_KG) + STD_CARGO_KG
      ret.wheelbase = 2.72
      ret.steerRatio = 12.9
      tire_stiffness_factor = 0.65
      ret.lateralTuning.pid.kiBP, ret.lateralTuning.pid.kpBP = [[0.], [0.]]
      ret.lateralTuning.pid.kpV, ret.lateralTuning.pid.kiV = [[0.25], [0.05]]
    elif candidate == CAR.HYUNDAI_GENESIS:
      ret.lateralTuning.pid.kf = 0.00005
      ret.mass = 2060. + STD_CARGO_KG
      ret.wheelbase = 3.01
      ret.steerRatio = 16.5
      ret.lateralTuning.init('indi')
      ret.lateralTuning.indi.innerLoopGainBP = [0.]
      ret.lateralTuning.indi.innerLoopGainV = [3.5]
      ret.lateralTuning.indi.outerLoopGainBP = [0.]
      ret.lateralTuning.indi.outerLoopGainV = [2.0]
      ret.lateralTuning.indi.timeConstantBP = [0.]
      ret.lateralTuning.indi.timeConstantV = [1.4]
      ret.lateralTuning.indi.actuatorEffectivenessBP = [0.]
      ret.lateralTuning.indi.actuatorEffectivenessV = [2.3]
      ret.minSteerSpeed = 60 * CV.KPH_TO_MS
    elif candidate in (CAR.KONA, CAR.KONA_EV, CAR.KONA_HEV):
      ret.lateralTuning.pid.kf = 0.00005
      ret.mass = {CAR.KONA_EV: 1685., CAR.KONA_HEV: 1425.}.get(candidate, 1275.) + STD_CARGO_KG
      ret.wheelbase = 2.6
      ret.steerRatio = 13.42  # Spec
      tire_stiffness_factor = 0.385
      ret.lateralTuning.pid.kiBP, ret.lateralTuning.pid.kpBP = [[0.], [0.]]
      ret.lateralTuning.pid.kpV, ret.lateralTuning.pid.kiV = [[0.25], [0.05]]
    elif candidate in (CAR.IONIQ, CAR.IONIQ_EV_LTD, CAR.IONIQ_EV_2020, CAR.IONIQ_PHEV, CAR.IONIQ_HEV_2022):
      ret.lateralTuning.pid.kf = 0.00006
      ret.mass = 1490. + STD_CARGO_KG  # weight per hyundai site https://www.hyundaiusa.com/ioniq-electric/specifications.aspx
      ret.wheelbase = 2.7
      ret.steerRatio = 13.73  # Spec
      tire_stiffness_factor = 0.385
      ret.lateralTuning.pid.kiBP, ret.lateralTuning.pid.kpBP = [[0.], [0.]]
      ret.lateralTuning.pid.kpV, ret.lateralTuning.pid.kiV = [[0.25], [0.05]]
      if candidate not in (CAR.IONIQ_EV_2020, CAR.IONIQ_PHEV, CAR.IONIQ_HEV_2022):
        ret.minSteerSpeed = 32 * CV.MPH_TO_MS
    elif candidate == CAR.IONIQ_PHEV_2019:
      ret.mass = 1550. + STD_CARGO_KG  # weight per hyundai site https://www.hyundaiusa.com/us/en/vehicles/2019-ioniq-plug-in-hybrid/compare-specs
      ret.wheelbase = 2.7
      ret.steerRatio = 13.73
      ret.lateralTuning.init('indi')
      ret.lateralTuning.indi.innerLoopGainBP = [0.]
      ret.lateralTuning.indi.innerLoopGainV = [2.5]
      ret.lateralTuning.indi.outerLoopGainBP = [0.]
      ret.lateralTuning.indi.outerLoopGainV = [3.5]
      ret.lateralTuning.indi.timeConstantBP = [0.]
      ret.lateralTuning.indi.timeConstantV = [1.4]
      ret.lateralTuning.indi.actuatorEffectivenessBP = [0.]
      ret.lateralTuning.indi.actuatorEffectivenessV = [1.8]
      ret.minSteerSpeed = 32 * CV.MPH_TO_MS
    elif candidate == CAR.VELOSTER:
      ret.lateralTuning.pid.kf = 0.00005
      ret.mass = 3558. * CV.LB_TO_KG
      ret.wheelbase = 2.80
      ret.steerRatio = 13.75 * 1.15
      tire_stiffness_factor = 0.5
      ret.lateralTuning.pid.kiBP, ret.lateralTuning.pid.kpBP = [[0.], [0.]]
      ret.lateralTuning.pid.kpV, ret.lateralTuning.pid.kiV = [[0.25], [0.05]]
    elif candidate == CAR.TUCSON_DIESEL_2019:
      ret.lateralTuning.pid.kf = 0.00005
      ret.mass = 3633. * CV.LB_TO_KG
      ret.wheelbase = 2.67
      ret.steerRatio = 14.00 * 1.15
      tire_stiffness_factor = 0.385
      ret.lateralTuning.pid.kiBP, ret.lateralTuning.pid.kpBP = [[0.], [0.]]
      ret.lateralTuning.pid.kpV, ret.lateralTuning.pid.kiV = [[0.25], [0.05]]

    # Kia
    elif candidate == CAR.KIA_SORENTO:
      ret.lateralTuning.pid.kf = 0.00005
      ret.mass = 1985. + STD_CARGO_KG
      ret.wheelbase = 2.78
      ret.steerRatio = 14.4 * 1.1   # 10% higher at the center seems reasonable
      ret.lateralTuning.pid.kiBP, ret.lateralTuning.pid.kpBP = [[0.], [0.]]
      ret.lateralTuning.pid.kpV, ret.lateralTuning.pid.kiV = [[0.25], [0.05]]
    elif candidate in (CAR.KIA_NIRO_EV, CAR.KIA_NIRO_HEV, CAR.KIA_NIRO_HEV_2021):
      ret.lateralTuning.pid.kf = 0.00006
      ret.mass = 1737. + STD_CARGO_KG
      ret.wheelbase = 2.7
      ret.steerRatio = 13.9 if CAR.KIA_NIRO_HEV_2021 else 13.73  # Spec
      tire_stiffness_factor = 0.385
      ret.lateralTuning.pid.kiBP, ret.lateralTuning.pid.kpBP = [[0.], [0.]]
      ret.lateralTuning.pid.kpV, ret.lateralTuning.pid.kiV = [[0.25], [0.05]]
      if candidate == CAR.KIA_NIRO_HEV:
        ret.minSteerSpeed = 32 * CV.MPH_TO_MS
    elif candidate == CAR.KIA_SELTOS:
      ret.mass = 1337. + STD_CARGO_KG
      ret.wheelbase = 2.63
      ret.steerRatio = 14.56
      tire_stiffness_factor = 1
      ret.lateralTuning.init('indi')
      ret.lateralTuning.indi.innerLoopGainBP = [0.]
      ret.lateralTuning.indi.innerLoopGainV = [4.]
      ret.lateralTuning.indi.outerLoopGainBP = [0.]
      ret.lateralTuning.indi.outerLoopGainV = [3.]
      ret.lateralTuning.indi.timeConstantBP = [0.]
      ret.lateralTuning.indi.timeConstantV = [1.4]
      ret.lateralTuning.indi.actuatorEffectivenessBP = [0.]
      ret.lateralTuning.indi.actuatorEffectivenessV = [1.8]
    elif candidate in (CAR.KIA_OPTIMA, CAR.KIA_OPTIMA_H):
      ret.lateralTuning.pid.kf = 0.00005
      ret.mass = 3558. * CV.LB_TO_KG
      ret.wheelbase = 2.80
      ret.steerRatio = 13.75
      tire_stiffness_factor = 0.5
      ret.lateralTuning.pid.kiBP, ret.lateralTuning.pid.kpBP = [[0.], [0.]]
      ret.lateralTuning.pid.kpV, ret.lateralTuning.pid.kiV = [[0.25], [0.05]]
    elif candidate == CAR.KIA_STINGER:
      ret.lateralTuning.pid.kf = 0.00005
      ret.mass = 1825. + STD_CARGO_KG
      ret.wheelbase = 2.78
      ret.steerRatio = 14.4 * 1.15   # 15% higher at the center seems reasonable
      ret.lateralTuning.pid.kiBP, ret.lateralTuning.pid.kpBP = [[0.], [0.]]
      ret.lateralTuning.pid.kpV, ret.lateralTuning.pid.kiV = [[0.25], [0.05]]
    elif candidate == CAR.KIA_FORTE:
      ret.lateralTuning.pid.kf = 0.00005
      ret.mass = 3558. * CV.LB_TO_KG
      ret.wheelbase = 2.80
      ret.steerRatio = 13.75
      tire_stiffness_factor = 0.5
      ret.lateralTuning.pid.kiBP, ret.lateralTuning.pid.kpBP = [[0.], [0.]]
      ret.lateralTuning.pid.kpV, ret.lateralTuning.pid.kiV = [[0.25], [0.05]]
    elif candidate == CAR.KIA_CEED:
      ret.lateralTuning.pid.kf = 0.00005
      ret.mass = 1450. + STD_CARGO_KG
      ret.wheelbase = 2.65
      ret.steerRatio = 13.75
      tire_stiffness_factor = 0.5
      ret.lateralTuning.pid.kf = 0.00005
      ret.lateralTuning.pid.kiBP, ret.lateralTuning.pid.kpBP = [[0.], [0.]]
      ret.lateralTuning.pid.kpV, ret.lateralTuning.pid.kiV = [[0.25], [0.05]]
    elif candidate == CAR.KIA_K5_2021:
      ret.lateralTuning.pid.kf = 0.00005
      ret.mass = 3228. * CV.LB_TO_KG
      ret.wheelbase = 2.85
      ret.steerRatio = 13.27  # 2021 Kia K5 Steering Ratio (all trims)
      tire_stiffness_factor = 0.5
      ret.lateralTuning.pid.kiBP, ret.lateralTuning.pid.kpBP = [[0.], [0.]]
      ret.lateralTuning.pid.kpV, ret.lateralTuning.pid.kiV = [[0.25], [0.05]]
    elif candidate == CAR.KIA_EV6:
      ret.mass = 2055 + STD_CARGO_KG
      ret.wheelbase = 2.9
      ret.steerRatio = 16.
      ret.safetyConfigs = [get_safety_config(car.CarParams.SafetyModel.noOutput),
                           get_safety_config(car.CarParams.SafetyModel.hyundaiHDA2)]
      tire_stiffness_factor = 0.65

      max_lat_accel = 2.
      set_torque_tune(ret.lateralTuning, max_lat_accel, 0.01)

    # Genesis
    elif candidate == CAR.GENESIS_G70:
      ret.lateralTuning.init('indi')
      ret.lateralTuning.indi.innerLoopGainBP = [0.]
      ret.lateralTuning.indi.innerLoopGainV = [2.5]
      ret.lateralTuning.indi.outerLoopGainBP = [0.]
      ret.lateralTuning.indi.outerLoopGainV = [3.5]
      ret.lateralTuning.indi.timeConstantBP = [0.]
      ret.lateralTuning.indi.timeConstantV = [1.4]
      ret.lateralTuning.indi.actuatorEffectivenessBP = [0.]
      ret.lateralTuning.indi.actuatorEffectivenessV = [1.8]
      ret.steerActuatorDelay = 0.1
      ret.mass = 1640.0 + STD_CARGO_KG
      ret.wheelbase = 2.84
      ret.steerRatio = 13.56
    elif candidate == CAR.GENESIS_G70_2020:
      ret.lateralTuning.pid.kf = 0.
      ret.lateralTuning.pid.kiBP, ret.lateralTuning.pid.kpBP = [[0.], [0.]]
      ret.lateralTuning.pid.kpV, ret.lateralTuning.pid.kiV = [[0.112], [0.004]]
      ret.mass = 3673.0 * CV.LB_TO_KG + STD_CARGO_KG
      ret.wheelbase = 2.83
      ret.steerRatio = 12.9
    elif candidate == CAR.GENESIS_G80:
      ret.lateralTuning.pid.kf = 0.00005
      ret.mass = 2060. + STD_CARGO_KG
      ret.wheelbase = 3.01
      ret.steerRatio = 16.5
      ret.lateralTuning.pid.kiBP, ret.lateralTuning.pid.kpBP = [[0.], [0.]]
      ret.lateralTuning.pid.kpV, ret.lateralTuning.pid.kiV = [[0.16], [0.01]]
    elif candidate == CAR.GENESIS_G90:
      ret.mass = 2200
      ret.wheelbase = 3.15
      ret.steerRatio = 12.069
      ret.lateralTuning.pid.kiBP, ret.lateralTuning.pid.kpBP = [[0.], [0.]]
      ret.lateralTuning.pid.kpV, ret.lateralTuning.pid.kiV = [[0.16], [0.01]]

    # these cars require a special panda safety mode due to missing counters and checksums in the messages
    if candidate in LEGACY_SAFETY_MODE_CAR:
      ret.safetyConfigs = [get_safety_config(car.CarParams.SafetyModel.hyundaiLegacy)]

    # set appropriate safety param for gas signal
    if candidate in HYBRID_CAR:
      ret.safetyConfigs[0].safetyParam = 2
    elif candidate in EV_CAR:
      ret.safetyConfigs[0].safetyParam = 1

    ret.centerToFront = ret.wheelbase * 0.4

    # TODO: get actual value, for now starting with reasonable value for
    # civic and scaling by mass and wheelbase
    ret.rotationalInertia = scale_rot_inertia(ret.mass, ret.wheelbase)

    # TODO: start from empirically derived lateral slip stiffness for the civic and scale by
    # mass and CG position, so all cars will have approximately similar dyn behaviors
    ret.tireStiffnessFront, ret.tireStiffnessRear = scale_tire_stiffness(ret.mass, ret.wheelbase, ret.centerToFront,
                                                                         tire_stiffness_factor=tire_stiffness_factor)

    ret.enableBsm = 0x58b in fingerprint[0]

    if ret.openpilotLongitudinalControl:
      ret.safetyConfigs[0].safetyParam |= Panda.FLAG_HYUNDAI_LONG

    return ret

  @staticmethod
  def init(CP, logcan, sendcan):
    if CP.openpilotLongitudinalControl:
      disable_ecu(logcan, sendcan, addr=0x7d0, com_cont_req=b'\x28\x83\x01')

  def _update(self, c):
    ret = self.CS.update(self.cp, self.cp_cam)
    ret.steeringRateLimited = self.CC.steer_rate_limited if self.CC is not None else False

    # On some newer model years, the CANCEL button acts as a pause/resume button based on the PCM state
    # To avoid re-engaging when openpilot cancels, check user engagement intention via buttons
    # Main button also can trigger an engagement on these cars
    allow_enable = any(btn in ENABLE_BUTTONS for btn in self.CS.cruise_buttons) or any(self.CS.main_buttons)
    allow_enable = allow_enable or self.CP.carFingerprint in HDA2_CAR
    events = self.create_common_events(ret, pcm_enable=self.CS.CP.pcmCruise, allow_enable=allow_enable or True)

    if self.CS.brake_error:
      events.add(EventName.brakeUnavailable)

<<<<<<< HEAD
    if self.CS.CP.openpilotLongitudinalControl:
      buttonEvents = []

      if self.CS.cruise_buttons[-1] != self.CS.prev_cruise_buttons:
        # Handle CF_Clu_CruiseSwState changing buttons mid-press
        if self.CS.cruise_buttons[-1] != 0 and self.CS.prev_cruise_buttons != 0:
          be = car.CarState.ButtonEvent.new_message(pressed=False)
          be.type = get_button_type(self.CS.prev_cruise_buttons)
          buttonEvents.append(be)

        be = car.CarState.ButtonEvent.new_message()
        if self.CS.cruise_buttons[-1] != 0:
          be.pressed = True
          be.type = get_button_type(self.CS.cruise_buttons[-1])
        else:
          be.pressed = False
          be.type = get_button_type(self.CS.prev_cruise_buttons)
        buttonEvents.append(be)

        ret.buttonEvents = buttonEvents

        for b in ret.buttonEvents:
          # do enable on both accel and decel buttons
          if b.type in (ButtonType.accelCruise, ButtonType.decelCruise) and not b.pressed:
            events.add(EventName.buttonEnable)
          # do disable on button down
          if b.type == ButtonType.cancel and b.pressed:
            events.add(EventName.buttonCancel)
=======
    if self.CS.CP.openpilotLongitudinalControl and self.CS.cruise_buttons[-1] != self.CS.prev_cruise_buttons:
      ret.buttonEvents = [create_button_event(self.CS.cruise_buttons[-1], self.CS.prev_cruise_buttons, BUTTONS_DICT)]

      events.events.extend(create_button_enable_events(ret.buttonEvents))
>>>>>>> eed6803c

    # low speed steer alert hysteresis logic (only for cars with steer cut off above 10 m/s)
    if ret.vEgo < (self.CP.minSteerSpeed + 2.) and self.CP.minSteerSpeed > 10.:
      self.low_speed_alert = True
    if ret.vEgo > (self.CP.minSteerSpeed + 4.):
      self.low_speed_alert = False
    if self.low_speed_alert:
      events.add(car.CarEvent.EventName.belowSteerSpeed)

    ret.events = events.to_msg()

    return ret

  def apply(self, c):
    ret = self.CC.update(c, self.CS)
    return ret<|MERGE_RESOLUTION|>--- conflicted
+++ resolved
@@ -352,41 +352,13 @@
     if self.CS.brake_error:
       events.add(EventName.brakeUnavailable)
 
-<<<<<<< HEAD
-    if self.CS.CP.openpilotLongitudinalControl:
-      buttonEvents = []
-
-      if self.CS.cruise_buttons[-1] != self.CS.prev_cruise_buttons:
-        # Handle CF_Clu_CruiseSwState changing buttons mid-press
-        if self.CS.cruise_buttons[-1] != 0 and self.CS.prev_cruise_buttons != 0:
-          be = car.CarState.ButtonEvent.new_message(pressed=False)
-          be.type = get_button_type(self.CS.prev_cruise_buttons)
-          buttonEvents.append(be)
-
-        be = car.CarState.ButtonEvent.new_message()
-        if self.CS.cruise_buttons[-1] != 0:
-          be.pressed = True
-          be.type = get_button_type(self.CS.cruise_buttons[-1])
-        else:
-          be.pressed = False
-          be.type = get_button_type(self.CS.prev_cruise_buttons)
-        buttonEvents.append(be)
-
-        ret.buttonEvents = buttonEvents
-
-        for b in ret.buttonEvents:
-          # do enable on both accel and decel buttons
-          if b.type in (ButtonType.accelCruise, ButtonType.decelCruise) and not b.pressed:
-            events.add(EventName.buttonEnable)
-          # do disable on button down
-          if b.type == ButtonType.cancel and b.pressed:
-            events.add(EventName.buttonCancel)
-=======
     if self.CS.CP.openpilotLongitudinalControl and self.CS.cruise_buttons[-1] != self.CS.prev_cruise_buttons:
-      ret.buttonEvents = [create_button_event(self.CS.cruise_buttons[-1], self.CS.prev_cruise_buttons, BUTTONS_DICT)]
-
+      buttonEvents = [create_button_event(self.CS.cruise_buttons[-1], self.CS.prev_cruise_buttons, BUTTONS_DICT)]
+      if self.CS.cruise_buttons[-1] != 0 and self.CS.prev_cruise_buttons != 0:
+        buttonEvents.append(create_button_event(0, self.CS.prev_cruise_buttons, BUTTONS_DICT))
+
+      ret.buttonEvents = buttonEvents
       events.events.extend(create_button_enable_events(ret.buttonEvents))
->>>>>>> eed6803c
 
     # low speed steer alert hysteresis logic (only for cars with steer cut off above 10 m/s)
     if ret.vEgo < (self.CP.minSteerSpeed + 2.) and self.CP.minSteerSpeed > 10.:
