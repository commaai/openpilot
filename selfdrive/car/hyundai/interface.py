--- conflicted
+++ resolved
@@ -28,12 +28,8 @@
     # These cars have been put into dashcam only due to both a lack of users and test coverage.
     # These cars likely still work fine. Once a user confirms each car works and a test route is
     # added to selfdrive/car/tests/routes.py, we can remove it from this list.
-<<<<<<< HEAD
+    # FIXME: the Optima Hybrid uses a different SCC12 checksum
     ret.dashcamOnly = candidate in {CAR.KIA_OPTIMA_H, }
-=======
-    # FIXME: the Optima Hybrid uses a different SCC12 checksum
-    ret.dashcamOnly = candidate in {CAR.KIA_OPTIMA_H, CAR.IONIQ_6}
->>>>>>> 57ad4f02
 
     hda2 = Ecu.adas in [fw.ecu for fw in car_fw]
     CAN = CanBus(None, hda2, fingerprint)
