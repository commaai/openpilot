from openpilot.common.numpy_fast import clip
from openpilot.selfdrive.car import CanBusBase
from openpilot.selfdrive.car.hyundai.values import HyundaiFlags


class CanBus(CanBusBase):
  def __init__(self, CP, hda2=None, fingerprint=None) -> None:
    super().__init__(CP, fingerprint)

    if hda2 is None:
      assert CP is not None
      hda2 = CP.flags & HyundaiFlags.CANFD_HDA2.value

    # On the CAN-FD platforms, the LKAS camera is on both A-CAN and E-CAN. HDA2 cars
    # have a different harness than the HDA1 and non-HDA variants in order to split
    # a different bus, since the steering is done by different ECUs.
    self._a, self._e = 1, 0
    if hda2:
      self._a, self._e = 0, 1

    self._a += self.offset
    self._e += self.offset
    self._cam = 2 + self.offset

  @property
  def ECAN(self):
    return self._e

  @property
  def ACAN(self):
    return self._a

  @property
  def CAM(self):
    return self._cam


def create_steering_messages(packer, CP, CAN, enabled, lat_active, apply_steer):

  ret = []

  values = {
    "LKA_MODE": 2,
    "LKA_ICON": 2 if enabled else 1,
    "TORQUE_REQUEST": apply_steer,
    "LKA_ASSIST": 0,
    "STEER_REQ": 1 if lat_active else 0,
    "STEER_MODE": 0,
    "HAS_LANE_SAFETY": 0,  # hide LKAS settings
    "NEW_SIGNAL_1": 0,
    "NEW_SIGNAL_2": 0,
  }

  if CP.flags & HyundaiFlags.CANFD_HDA2:
<<<<<<< HEAD
    hda2_steering_msg = "LKAS_ALT" if CP.flags & HyundaiFlags.CANFD_HDA2_ALT_STEERING else "LKAS"
    if CP.openpilotLongitudinalControl:
      ret.append(packer.make_can_msg("LFA", CAN.ECAN, values))
    ret.append(packer.make_can_msg(hda2_steering_msg, CAN.ACAN, values))
=======
    hda2_lkas_msg = "LKAS_ALT" if CP.flags & HyundaiFlags.CANFD_HDA2_ALT_STEERING else "LKAS"
    if CP.openpilotLongitudinalControl:
      ret.append(packer.make_can_msg("LFA", CAN.ECAN, values))
    ret.append(packer.make_can_msg(hda2_lkas_msg, CAN.ACAN, values))
>>>>>>> c6502763
  else:
    ret.append(packer.make_can_msg("LFA", CAN.ECAN, values))

  return ret

<<<<<<< HEAD
def create_suppress_lfa(packer, CAN, CS, hda2_alt_steering):
  fwd_msg = CS.cam_0x362 if hda2_alt_steering else CS.cam_0x2a4
  suppress_msg = "CAM_0x362" if hda2_alt_steering else "CAM_0x2a4"
  msg_bytes = 32 if hda2_alt_steering else 24

  values = {f"BYTE{i}": fwd_msg[f"BYTE{i}"] for i in range(3, msg_bytes) if i != 7}
  values["COUNTER"] = fwd_msg["COUNTER"]
=======
def create_suppress_lfa(packer, CAN, hda2_lfa_block_msg, hda2_alt_steering):
  suppress_msg = "CAM_0x362" if hda2_alt_steering else "CAM_0x2a4"
  msg_bytes = 32 if hda2_alt_steering else 24

  values = {f"BYTE{i}": hda2_lfa_block_msg[f"BYTE{i}"] for i in range(3, msg_bytes) if i != 7}
  values["COUNTER"] = hda2_lfa_block_msg["COUNTER"]
>>>>>>> c6502763
  values["SET_ME_0"] = 0
  values["SET_ME_0_2"] = 0
  values["LEFT_LANE_LINE"] = 0
  values["RIGHT_LANE_LINE"] = 0
  return packer.make_can_msg(suppress_msg, CAN.ACAN, values)

def create_buttons(packer, CP, CAN, cnt, btn):
  values = {
    "COUNTER": cnt,
    "SET_ME_1": 1,
    "CRUISE_BUTTONS": btn,
  }

  bus = CAN.ECAN if CP.flags & HyundaiFlags.CANFD_HDA2 else CAN.CAM
  return packer.make_can_msg("CRUISE_BUTTONS", bus, values)

def create_acc_cancel(packer, CP, CAN, cruise_info_copy):
  # TODO: why do we copy different values here?
  if CP.flags & HyundaiFlags.CANFD_CAMERA_SCC.value:
    values = {s: cruise_info_copy[s] for s in [
      "COUNTER",
      "CHECKSUM",
      "NEW_SIGNAL_1",
      "MainMode_ACC",
      "ACCMode",
      "ZEROS_9",
      "CRUISE_STANDSTILL",
      "ZEROS_5",
      "DISTANCE_SETTING",
      "VSetDis",
    ]}
  else:
    values = {s: cruise_info_copy[s] for s in [
      "COUNTER",
      "CHECKSUM",
      "ACCMode",
      "VSetDis",
      "CRUISE_STANDSTILL",
    ]}
  values.update({
    "ACCMode": 4,
    "aReqRaw": 0.0,
    "aReqValue": 0.0,
  })
  return packer.make_can_msg("SCC_CONTROL", CAN.ECAN, values)

def create_lfahda_cluster(packer, CAN, enabled):
  values = {
    "HDA_ICON": 1 if enabled else 0,
    "LFA_ICON": 2 if enabled else 0,
  }
  return packer.make_can_msg("LFAHDA_CLUSTER", CAN.ECAN, values)


def create_acc_control(packer, CAN, enabled, accel_last, accel, stopping, gas_override, set_speed):
  jerk = 5
  jn = jerk / 50
  if not enabled or gas_override:
    a_val, a_raw = 0, 0
  else:
    a_raw = accel
    a_val = clip(accel, accel_last - jn, accel_last + jn)

  values = {
    "ACCMode": 0 if not enabled else (2 if gas_override else 1),
    "MainMode_ACC": 1,
    "StopReq": 1 if stopping else 0,
    "aReqValue": a_val,
    "aReqRaw": a_raw,
    "VSetDis": set_speed,
    "JerkLowerLimit": jerk if enabled else 1,
    "JerkUpperLimit": 3.0,

    "ACC_ObjDist": 1,
    "ObjValid": 0,
    "OBJ_STATUS": 2,
    "SET_ME_2": 0x4,
    "SET_ME_3": 0x3,
    "SET_ME_TMP_64": 0x64,
    "DISTANCE_SETTING": 4,
  }

  return packer.make_can_msg("SCC_CONTROL", CAN.ECAN, values)


def create_spas_messages(packer, CAN, frame, left_blink, right_blink):
  ret = []

  values = {
  }
  ret.append(packer.make_can_msg("SPAS1", CAN.ECAN, values))

  blink = 0
  if left_blink:
    blink = 3
  elif right_blink:
    blink = 4
  values = {
    "BLINKER_CONTROL": blink,
  }
  ret.append(packer.make_can_msg("SPAS2", CAN.ECAN, values))

  return ret


def create_adrv_messages(packer, CAN, frame):
  # messages needed to car happy after disabling
  # the ADAS Driving ECU to do longitudinal control

  ret = []

  values = {
  }
  ret.append(packer.make_can_msg("ADRV_0x51", CAN.ACAN, values))

  if frame % 2 == 0:
    values = {
      'AEB_SETTING': 0x1,  # show AEB disabled icon
      'SET_ME_2': 0x2,
      'SET_ME_FF': 0xff,
      'SET_ME_FC': 0xfc,
      'SET_ME_9': 0x9,
    }
    ret.append(packer.make_can_msg("ADRV_0x160", CAN.ECAN, values))

  if frame % 5 == 0:
    values = {
      'SET_ME_1C': 0x1c,
      'SET_ME_FF': 0xff,
      'SET_ME_TMP_F': 0xf,
      'SET_ME_TMP_F_2': 0xf,
    }
    ret.append(packer.make_can_msg("ADRV_0x1ea", CAN.ECAN, values))

    values = {
      'SET_ME_E1': 0xe1,
      'SET_ME_3A': 0x3a,
    }
    ret.append(packer.make_can_msg("ADRV_0x200", CAN.ECAN, values))

  if frame % 20 == 0:
    values = {
      'SET_ME_15': 0x15,
    }
    ret.append(packer.make_can_msg("ADRV_0x345", CAN.ECAN, values))

  if frame % 100 == 0:
    values = {
      'SET_ME_22': 0x22,
      'SET_ME_41': 0x41,
    }
    ret.append(packer.make_can_msg("ADRV_0x1da", CAN.ECAN, values))

  return ret<|MERGE_RESOLUTION|>--- conflicted
+++ resolved
@@ -52,38 +52,21 @@
   }
 
   if CP.flags & HyundaiFlags.CANFD_HDA2:
-<<<<<<< HEAD
-    hda2_steering_msg = "LKAS_ALT" if CP.flags & HyundaiFlags.CANFD_HDA2_ALT_STEERING else "LKAS"
-    if CP.openpilotLongitudinalControl:
-      ret.append(packer.make_can_msg("LFA", CAN.ECAN, values))
-    ret.append(packer.make_can_msg(hda2_steering_msg, CAN.ACAN, values))
-=======
     hda2_lkas_msg = "LKAS_ALT" if CP.flags & HyundaiFlags.CANFD_HDA2_ALT_STEERING else "LKAS"
     if CP.openpilotLongitudinalControl:
       ret.append(packer.make_can_msg("LFA", CAN.ECAN, values))
     ret.append(packer.make_can_msg(hda2_lkas_msg, CAN.ACAN, values))
->>>>>>> c6502763
   else:
     ret.append(packer.make_can_msg("LFA", CAN.ECAN, values))
 
   return ret
 
-<<<<<<< HEAD
-def create_suppress_lfa(packer, CAN, CS, hda2_alt_steering):
-  fwd_msg = CS.cam_0x362 if hda2_alt_steering else CS.cam_0x2a4
-  suppress_msg = "CAM_0x362" if hda2_alt_steering else "CAM_0x2a4"
-  msg_bytes = 32 if hda2_alt_steering else 24
-
-  values = {f"BYTE{i}": fwd_msg[f"BYTE{i}"] for i in range(3, msg_bytes) if i != 7}
-  values["COUNTER"] = fwd_msg["COUNTER"]
-=======
 def create_suppress_lfa(packer, CAN, hda2_lfa_block_msg, hda2_alt_steering):
   suppress_msg = "CAM_0x362" if hda2_alt_steering else "CAM_0x2a4"
   msg_bytes = 32 if hda2_alt_steering else 24
 
   values = {f"BYTE{i}": hda2_lfa_block_msg[f"BYTE{i}"] for i in range(3, msg_bytes) if i != 7}
   values["COUNTER"] = hda2_lfa_block_msg["COUNTER"]
->>>>>>> c6502763
   values["SET_ME_0"] = 0
   values["SET_ME_0_2"] = 0
   values["LEFT_LANE_LINE"] = 0
