#!/usr/bin/env python3
import unittest
import random

from cereal import car
from selfdrive.car.fw_versions import match_fw_to_car, build_fw_dict
from selfdrive.car.hyundai.values import CAMERA_SCC_CAR, CANFD_CAR, CAN_GEARS, CAR, CHECKSUM, FW_QUERY_CONFIG, \
<<<<<<< HEAD
                                         FW_VERSIONS, LEGACY_SAFETY_MODE_CAR, PART_NUMBER_FW_PATTERN, \
                                         PLATFORM_CODE_ECUS, get_platform_codes
=======
                                         FW_VERSIONS, LEGACY_SAFETY_MODE_CAR, PART_NUMBER_FW_PATTERN, PLATFORM_CODE_ECUS, \
                                         get_platform_codes
>>>>>>> 572a221a

Ecu = car.CarParams.Ecu
ECU_NAME = {v: k for k, v in Ecu.schema.enumerants.items()}


class TestHyundaiFingerprint(unittest.TestCase):
  def test_canfd_not_in_can_features(self):
    can_specific_feature_list = set.union(*CAN_GEARS.values(), *CHECKSUM.values(), LEGACY_SAFETY_MODE_CAR, CAMERA_SCC_CAR)
    for car_model in CANFD_CAR:
      self.assertNotIn(car_model, can_specific_feature_list, "CAN FD car unexpectedly found in a CAN feature list")

  def test_auxiliary_request_ecu_whitelist(self):
    # Asserts only auxiliary Ecus can exist in database for CAN-FD cars
    whitelisted_ecus = {ecu for r in FW_QUERY_CONFIG.requests for ecu in r.whitelist_ecus if r.auxiliary}

    for car_model in CANFD_CAR:
      ecus = {fw[0] for fw in FW_VERSIONS[car_model].keys()}
      ecus_not_in_whitelist = ecus - whitelisted_ecus
      ecu_strings = ", ".join([f'Ecu.{ECU_NAME[ecu]}' for ecu in ecus_not_in_whitelist])
      self.assertEqual(len(ecus_not_in_whitelist), 0, f'{car_model}: Car model has ECUs not in auxiliary request whitelists: {ecu_strings}')

  # Tests for platform codes, part numbers, and FW dates which Hyundai will use to fuzzy
  # fingerprint in the absence of full FW matches:
  def test_platform_code_ecus_available(self):
    # TODO: add queries for these non-CAN FD cars to get EPS
    no_eps_platforms = CANFD_CAR | {CAR.KIA_SORENTO, CAR.KIA_OPTIMA_G4, CAR.KIA_OPTIMA_G4_FL,
                                    CAR.SONATA_LF, CAR.TUCSON, CAR.GENESIS_G90, CAR.GENESIS_G80}

    # Asserts ECU keys essential for fuzzy fingerprinting are available on all platforms
    for car_model, ecus in FW_VERSIONS.items():
      with self.subTest(car_model=car_model):
<<<<<<< HEAD
        for fuzzy_ecu in PLATFORM_CODE_ECUS:
          if fuzzy_ecu in (Ecu.fwdRadar, Ecu.eps) and car_model == CAR.HYUNDAI_GENESIS:
=======
        for platform_code_ecu in PLATFORM_CODE_ECUS:
          if platform_code_ecu in (Ecu.fwdRadar, Ecu.eps) and car_model == CAR.HYUNDAI_GENESIS:
>>>>>>> 572a221a
            continue
          if platform_code_ecu == Ecu.eps and car_model in no_eps_platforms:
            continue
          self.assertIn(platform_code_ecu, [e[0] for e in ecus])

  def test_fw_part_numbers(self):
    # Hyundai places the ECU part number in their FW versions, assert all parsable
    # Some examples of valid formats: '56310-L0010', '56310L0010', '56310/M6300'
    # TODO: combine with test below
    for car_model, ecus in FW_VERSIONS.items():
      with self.subTest(car_model=car_model):
        if car_model == CAR.HYUNDAI_GENESIS:
          raise unittest.SkipTest("No part numbers for car model")

        for ecu, fws in ecus.items():
          if ecu[0] not in PLATFORM_CODE_ECUS:
            continue

          for fw in fws:
            match = PART_NUMBER_FW_PATTERN.search(fw)
            self.assertIsNotNone(match, fw)

  def test_fw_dates(self):
    # Some newer platforms have date codes in a different format we don't yet parse,
    # for now assert date format is consistent for all FW across each platform
    for car_model, ecus in FW_VERSIONS.items():
      with self.subTest(car_model=car_model):
        for ecu, fws in ecus.items():
          if ecu[0] not in PLATFORM_CODE_ECUS:
            continue

          codes = set()
          for fw in fws:
            codes |= get_platform_codes([fw])

          # Either no parts should be parsed or all parts should be parsed
          self.assertEqual(len({b"-" in code[0] for code in codes}), 1)
          # Same with dates
          self.assertEqual(len({code[1] is not None for code in codes}), 1)

<<<<<<< HEAD
  def test_fuzzy_platform_codes(self):
    # Asserts basic platform code parsing behavior
    results = get_platform_codes([b'\xf1\x00DH LKAS 1.1 -150210'])
    self.assertEqual(results, {(b"DH", b"150210")})

    # Some cameras and all radars do not have dates
    results = get_platform_codes([b'\xf1\x00AEhe SCC H-CUP      1.01 1.01 96400-G2000         '])
    self.assertEqual(results, {(b'AEhe-G2000', None)})

    results = get_platform_codes([b'\xf1\x00CV1_ RDR -----      1.00 1.01 99110-CV000         '])
    self.assertEqual(results, {(b"CV1-CV000", None)})

    results = get_platform_codes([
=======
  def test_platform_codes_all_parsable(self):
    # Assert every supported ECU FW version returns one platform code
    for fw_by_addr in FW_VERSIONS.values():
      for addr, fws in fw_by_addr.items():
        if addr[0] in PLATFORM_CODE_ECUS:
          for f in fws:
            self.assertEqual(1, len(get_platform_codes([f])), f"Unable to parse FW: {f}")

  def test_platform_codes_spot_check(self):
    # Asserts basic platform code parsing behavior for a few cases
    codes = get_platform_codes([b'\xf1\x00DH LKAS 1.1 -150210'])
    self.assertEqual(codes, {b"DH-1502"})

    # Some cameras and all radars do not have dates
    codes = get_platform_codes([b'\xf1\x00AEhe SCC H-CUP      1.01 1.01 96400-G2000         '])
    self.assertEqual(codes, {b"AEhe"})

    codes = get_platform_codes([b'\xf1\x00CV1_ RDR -----      1.00 1.01 99110-CV000         '])
    self.assertEqual(codes, {b"CV1"})

    codes = get_platform_codes([
>>>>>>> 572a221a
      b'\xf1\x00DH LKAS 1.1 -150210',
      b'\xf1\x00AEhe SCC H-CUP      1.01 1.01 96400-G2000         ',
      b'\xf1\x00CV1_ RDR -----      1.00 1.01 99110-CV000         ',
    ])
    self.assertEqual(results, {(b"DH", b"150210"), (b'AEhe-G2000', None), (b"CV1-CV000", None)})

<<<<<<< HEAD
    results = get_platform_codes([
=======
    # Returned platform codes must inclusively contain start/end dates
    codes = get_platform_codes([
>>>>>>> 572a221a
      b'\xf1\x00LX2 MFC  AT USA LHD 1.00 1.07 99211-S8100 220222',
      b'\xf1\x00LX2 MFC  AT USA LHD 1.00 1.08 99211-S8100 211103',
      b'\xf1\x00ON  MFC  AT USA LHD 1.00 1.01 99211-S9100 190405',
      b'\xf1\x00ON  MFC  AT USA LHD 1.00 1.03 99211-S9100 190720',
    ])
    self.assertEqual(results, {(b"LX2-S8100", b"220222"), (b"LX2-S8100", b"211103"),
                               (b"ON-S9100", b"190405"), (b"ON-S9100", b"190720")})

  def test_excluded_platforms(self):
    # Asserts a list of platforms that will not fuzzy fingerprint with platform codes due to them being shared.
    # This list can be shrunk as we combine platforms and detect features
    excluded_platforms = {
      CAR.GENESIS_G70,
      CAR.GENESIS_G70_2020,
      CAR.TUCSON_4TH_GEN,
      CAR.TUCSON_HYBRID_4TH_GEN,
    }

    platforms_with_shared_codes = set()
    for platform, fw_by_addr in FW_VERSIONS.items():
      car_fw = []
      for ecu, fw_versions in fw_by_addr.items():
        # Only test fuzzy ECUs so excluded platforms for platforms codes are accurate
        # We can still fuzzy match via exact FW matches
        ecu_name, addr, sub_addr = ecu
        # TODO: if we use match_fw_for_car we need this continue
        # if ecu_name not in PLATFORM_CODE_ECUS:
        #   continue

        for fw in fw_versions:
          car_fw.append({"ecu": ecu_name, "fwVersion": fw, 'brand': 'hyundai',
                         "address": addr, "subAddress": 0 if sub_addr is None else sub_addr})

      CP = car.CarParams.new_message(carFw=car_fw)
      # _, matches = match_fw_to_car(CP.carFw, allow_exact=False, log=False)
      matches = FW_QUERY_CONFIG.match_fw_to_car_fuzzy(build_fw_dict(CP.carFw, filter_brand='hyundai'))
      if len(matches) == 1:
        self.assertEqual(list(matches)[0], platform)
      else:
        platforms_with_shared_codes.add(platform)

    self.assertEqual(platforms_with_shared_codes, excluded_platforms)


if __name__ == "__main__":
  unittest.main()<|MERGE_RESOLUTION|>--- conflicted
+++ resolved
@@ -5,13 +5,8 @@
 from cereal import car
 from selfdrive.car.fw_versions import match_fw_to_car, build_fw_dict
 from selfdrive.car.hyundai.values import CAMERA_SCC_CAR, CANFD_CAR, CAN_GEARS, CAR, CHECKSUM, FW_QUERY_CONFIG, \
-<<<<<<< HEAD
-                                         FW_VERSIONS, LEGACY_SAFETY_MODE_CAR, PART_NUMBER_FW_PATTERN, \
-                                         PLATFORM_CODE_ECUS, get_platform_codes
-=======
                                          FW_VERSIONS, LEGACY_SAFETY_MODE_CAR, PART_NUMBER_FW_PATTERN, PLATFORM_CODE_ECUS, \
                                          get_platform_codes
->>>>>>> 572a221a
 
 Ecu = car.CarParams.Ecu
 ECU_NAME = {v: k for k, v in Ecu.schema.enumerants.items()}
@@ -43,13 +38,8 @@
     # Asserts ECU keys essential for fuzzy fingerprinting are available on all platforms
     for car_model, ecus in FW_VERSIONS.items():
       with self.subTest(car_model=car_model):
-<<<<<<< HEAD
-        for fuzzy_ecu in PLATFORM_CODE_ECUS:
-          if fuzzy_ecu in (Ecu.fwdRadar, Ecu.eps) and car_model == CAR.HYUNDAI_GENESIS:
-=======
         for platform_code_ecu in PLATFORM_CODE_ECUS:
           if platform_code_ecu in (Ecu.fwdRadar, Ecu.eps) and car_model == CAR.HYUNDAI_GENESIS:
->>>>>>> 572a221a
             continue
           if platform_code_ecu == Ecu.eps and car_model in no_eps_platforms:
             continue
@@ -90,9 +80,16 @@
           # Same with dates
           self.assertEqual(len({code[1] is not None for code in codes}), 1)
 
-<<<<<<< HEAD
-  def test_fuzzy_platform_codes(self):
-    # Asserts basic platform code parsing behavior
+  def test_platform_codes_all_parsable(self):
+    # Assert every supported ECU FW version returns one platform code
+    for fw_by_addr in FW_VERSIONS.values():
+      for addr, fws in fw_by_addr.items():
+        if addr[0] in PLATFORM_CODE_ECUS:
+          for f in fws:
+            self.assertEqual(1, len(get_platform_codes([f])), f"Unable to parse FW: {f}")
+
+  def test_platform_codes_spot_check(self):
+    # Asserts basic platform code parsing behavior for a few cases
     results = get_platform_codes([b'\xf1\x00DH LKAS 1.1 -150210'])
     self.assertEqual(results, {(b"DH", b"150210")})
 
@@ -104,41 +101,13 @@
     self.assertEqual(results, {(b"CV1-CV000", None)})
 
     results = get_platform_codes([
-=======
-  def test_platform_codes_all_parsable(self):
-    # Assert every supported ECU FW version returns one platform code
-    for fw_by_addr in FW_VERSIONS.values():
-      for addr, fws in fw_by_addr.items():
-        if addr[0] in PLATFORM_CODE_ECUS:
-          for f in fws:
-            self.assertEqual(1, len(get_platform_codes([f])), f"Unable to parse FW: {f}")
-
-  def test_platform_codes_spot_check(self):
-    # Asserts basic platform code parsing behavior for a few cases
-    codes = get_platform_codes([b'\xf1\x00DH LKAS 1.1 -150210'])
-    self.assertEqual(codes, {b"DH-1502"})
-
-    # Some cameras and all radars do not have dates
-    codes = get_platform_codes([b'\xf1\x00AEhe SCC H-CUP      1.01 1.01 96400-G2000         '])
-    self.assertEqual(codes, {b"AEhe"})
-
-    codes = get_platform_codes([b'\xf1\x00CV1_ RDR -----      1.00 1.01 99110-CV000         '])
-    self.assertEqual(codes, {b"CV1"})
-
-    codes = get_platform_codes([
->>>>>>> 572a221a
       b'\xf1\x00DH LKAS 1.1 -150210',
       b'\xf1\x00AEhe SCC H-CUP      1.01 1.01 96400-G2000         ',
       b'\xf1\x00CV1_ RDR -----      1.00 1.01 99110-CV000         ',
     ])
     self.assertEqual(results, {(b"DH", b"150210"), (b'AEhe-G2000', None), (b"CV1-CV000", None)})
 
-<<<<<<< HEAD
     results = get_platform_codes([
-=======
-    # Returned platform codes must inclusively contain start/end dates
-    codes = get_platform_codes([
->>>>>>> 572a221a
       b'\xf1\x00LX2 MFC  AT USA LHD 1.00 1.07 99211-S8100 220222',
       b'\xf1\x00LX2 MFC  AT USA LHD 1.00 1.08 99211-S8100 211103',
       b'\xf1\x00ON  MFC  AT USA LHD 1.00 1.01 99211-S9100 190405',
