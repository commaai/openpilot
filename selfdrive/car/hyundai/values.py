import re
from dataclasses import dataclass, field
from enum import Enum, IntFlag

from cereal import car
from panda.python import uds
from openpilot.common.conversions import Conversions as CV
from openpilot.selfdrive.car import CarSpecs, DbcDict, PlatformConfig, Platforms, dbc_dict
from openpilot.selfdrive.car.docs_definitions import CarFootnote, CarHarness, CarDocs, CarParts, Column
from openpilot.selfdrive.car.fw_query_definitions import FwQueryConfig, Request, p16

Ecu = car.CarParams.Ecu


class CarControllerParams:
  ACCEL_MIN = -3.5 # m/s
  ACCEL_MAX = 2.0 # m/s

  def __init__(self, CP):
    self.STEER_DELTA_UP = 3
    self.STEER_DELTA_DOWN = 7
    self.STEER_DRIVER_ALLOWANCE = 50
    self.STEER_DRIVER_MULTIPLIER = 2
    self.STEER_DRIVER_FACTOR = 1
    self.STEER_THRESHOLD = 150
    self.STEER_STEP = 1  # 100 Hz

    if CP.carFingerprint in CANFD_CAR:
      self.STEER_MAX = 170
      self.STEER_DRIVER_ALLOWANCE = 250
      self.STEER_DRIVER_MULTIPLIER = 2
      self.STEER_THRESHOLD = 250
      self.STEER_DELTA_UP = 2
      self.STEER_DELTA_DOWN = 3

    # To determine the limit for your car, find the maximum value that the stock LKAS will request.
    # If the max stock LKAS request is <384, add your car to this list.
    elif CP.carFingerprint in (CAR.GENESIS_G80, CAR.GENESIS_G90, CAR.HYUNDAI_ELANTRA, CAR.HYUNDAI_ELANTRA_GT_I30, CAR.HYUNDAI_IONIQ,
                               CAR.HYUNDAI_IONIQ_EV_LTD, CAR.HYUNDAI_SANTA_FE_PHEV_2022, CAR.HYUNDAI_SONATA_LF, CAR.KIA_FORTE, CAR.KIA_NIRO_PHEV,
                               CAR.KIA_OPTIMA_H, CAR.KIA_OPTIMA_H_G4_FL, CAR.KIA_SORENTO):
      self.STEER_MAX = 255

    # these cars have significantly more torque than most HKG; limit to 70% of max
    elif CP.flags & HyundaiFlags.ALT_LIMITS:
      self.STEER_MAX = 270
      self.STEER_DELTA_UP = 2
      self.STEER_DELTA_DOWN = 3

    # Default for most HKG
    else:
      self.STEER_MAX = 384


class HyundaiFlags(IntFlag):
  # Dynamic Flags
  CANFD_HDA2 = 1
  CANFD_ALT_BUTTONS = 2
  CANFD_ALT_GEARS = 2 ** 2
  CANFD_CAMERA_SCC = 2 ** 3

  ALT_LIMITS = 2 ** 4
  ENABLE_BLINKERS = 2 ** 5
  CANFD_ALT_GEARS_2 = 2 ** 6
  SEND_LFA = 2 ** 7
  USE_FCA = 2 ** 8
  CANFD_HDA2_ALT_STEERING = 2 ** 9

  # these cars use a different gas signal
  HYBRID = 2 ** 10
  EV = 2 ** 11

  # Static flags

<<<<<<< HEAD
  # Kia
  KIA_FORTE = "KIA FORTE E 2018 & GT 2021"
  KIA_K5_2021 = "KIA K5 2021"
  KIA_K5_HEV_2020 = "KIA K5 HYBRID 2020"
  KIA_K8_HEV_1ST_GEN = "KIA K8 HYBRID 1ST GEN"
  KIA_NIRO_EV = "KIA NIRO EV 2020"
  KIA_NIRO_EV_2ND_GEN = "KIA NIRO EV 2ND GEN"
  KIA_NIRO_PHEV = "KIA NIRO HYBRID 2019"
  KIA_NIRO_PHEV_2022 = "KIA NIRO PLUG-IN HYBRID 2022"
  KIA_NIRO_HEV_2021 = "KIA NIRO HYBRID 2021"
  KIA_NIRO_HEV_2ND_GEN = "KIA NIRO HYBRID 2ND GEN"
  KIA_OPTIMA_G4 = "KIA OPTIMA 4TH GEN"
  KIA_OPTIMA_G4_FL = "KIA OPTIMA 4TH GEN FACELIFT"
  KIA_OPTIMA_H = "KIA OPTIMA HYBRID 2017 & SPORTS 2019"
  KIA_OPTIMA_H_G4_FL = "KIA OPTIMA HYBRID 4TH GEN FACELIFT"
  KIA_SELTOS = "KIA SELTOS 2021"
  KIA_SPORTAGE_5TH_GEN = "KIA SPORTAGE 5TH GEN"
  KIA_SORENTO = "KIA SORENTO GT LINE 2018"
  KIA_SORENTO_4TH_GEN = "KIA SORENTO 4TH GEN"
  KIA_SORENTO_HEV_4TH_GEN = "KIA SORENTO HYBRID 4TH GEN"
  KIA_SORENTO_PHEV_4TH_GEN = "KIA SORENTO PLUG-IN HYBRID 4TH GEN"
  KIA_SPORTAGE_HYBRID_5TH_GEN = "KIA SPORTAGE HYBRID 5TH GEN"
  KIA_SPORTAGE_PHEV_5TH_GEN = "KIA SPORTAGE PLUG-IN HYBRID 5TH GEN"
  KIA_STINGER = "KIA STINGER GT2 2018"
  KIA_STINGER_2022 = "KIA STINGER 2022"
  KIA_CEED = "KIA CEED INTRO ED 2019"
  KIA_EV6 = "KIA EV6 2022"
  KIA_CARNIVAL_4TH_GEN = "KIA CARNIVAL 4TH GEN"
=======
  # If 0x500 is present on bus 1 it probably has a Mando radar outputting radar points.
  # If no points are outputted by default it might be possible to turn it on using  selfdrive/debug/hyundai_enable_radar_points.py
  MANDO_RADAR = 2 ** 12
  CANFD = 2 ** 13
>>>>>>> 865b98a5

  # The radar does SCC on these cars when HDA I, rather than the camera
  RADAR_SCC = 2 ** 14
  CAMERA_SCC = 2 ** 15
  CHECKSUM_CRC8 = 2 ** 16
  CHECKSUM_6B = 2 ** 17

  # these cars require a special panda safety mode due to missing counters and checksums in the messages
  LEGACY = 2 ** 18

  # these cars have not been verified to work with longitudinal yet - radar disable, sending correct messages, etc.
  UNSUPPORTED_LONGITUDINAL = 2 ** 19

  CANFD_NO_RADAR_DISABLE = 2 ** 20

  CLUSTER_GEARS = 2 ** 21
  TCU_GEARS = 2 ** 22

  MIN_STEER_32_MPH = 2 ** 23


class Footnote(Enum):
  CANFD = CarFootnote(
    "Requires a <a href=\"https://comma.ai/shop/can-fd-panda-kit\" target=\"_blank\">CAN FD panda kit</a> if not using " +
    "comma 3X for this <a href=\"https://en.wikipedia.org/wiki/CAN_FD\" target=\"_blank\">CAN FD car</a>.",
    Column.MODEL, shop_footnote=False)


@dataclass
class HyundaiCarDocs(CarDocs):
  package: str = "Smart Cruise Control (SCC)"

  def init_make(self, CP: car.CarParams):
    if CP.flags & HyundaiFlags.CANFD:
      self.footnotes.insert(0, Footnote.CANFD)


@dataclass
class HyundaiPlatformConfig(PlatformConfig):
  dbc_dict: DbcDict = field(default_factory=lambda: dbc_dict("hyundai_kia_generic", None))

  def init(self):
    if self.flags & HyundaiFlags.MANDO_RADAR:
      self.dbc_dict = dbc_dict('hyundai_kia_generic', 'hyundai_kia_mando_front_radar_generated')

    if self.flags & HyundaiFlags.MIN_STEER_32_MPH:
      self.specs = self.specs.override(minSteerSpeed=32 * CV.MPH_TO_MS)


@dataclass
class HyundaiCanFDPlatformConfig(PlatformConfig):
  dbc_dict: DbcDict = field(default_factory=lambda: dbc_dict("hyundai_canfd", None))

  def init(self):
    self.flags |= HyundaiFlags.CANFD


class CAR(Platforms):
  # Hyundai
  HYUNDAI_AZERA_6TH_GEN = HyundaiPlatformConfig(
    [HyundaiCarDocs("Hyundai Azera 2022", "All", car_parts=CarParts.common([CarHarness.hyundai_k]))],
    CarSpecs(mass=1600, wheelbase=2.885, steerRatio=14.5),
  )
  HYUNDAI_AZERA_HEV_6TH_GEN = HyundaiPlatformConfig(
    [
      HyundaiCarDocs("Hyundai Azera Hybrid 2019", "All", car_parts=CarParts.common([CarHarness.hyundai_c])),
      HyundaiCarDocs("Hyundai Azera Hybrid 2020", "All", car_parts=CarParts.common([CarHarness.hyundai_k])),
    ],
    CarSpecs(mass=1675, wheelbase=2.885, steerRatio=14.5),
    flags=HyundaiFlags.HYBRID,
  )
  HYUNDAI_ELANTRA = HyundaiPlatformConfig(
    [
      # TODO: 2017-18 could be Hyundai G
      HyundaiCarDocs("Hyundai Elantra 2017-18", min_enable_speed=19 * CV.MPH_TO_MS, car_parts=CarParts.common([CarHarness.hyundai_b])),
      HyundaiCarDocs("Hyundai Elantra 2019", min_enable_speed=19 * CV.MPH_TO_MS, car_parts=CarParts.common([CarHarness.hyundai_g])),
    ],
    # steerRatio: 14 is Stock | Settled Params Learner values are steerRatio: 15.401566348670535, stiffnessFactor settled on 1.0081302973865127
    CarSpecs(mass=1275, wheelbase=2.7, steerRatio=15.4, tireStiffnessFactor=0.385),
    flags=HyundaiFlags.LEGACY | HyundaiFlags.CLUSTER_GEARS | HyundaiFlags.MIN_STEER_32_MPH,
  )
  HYUNDAI_ELANTRA_GT_I30 = HyundaiPlatformConfig(
    [
      HyundaiCarDocs("Hyundai Elantra GT 2017-19", car_parts=CarParts.common([CarHarness.hyundai_e])),
      HyundaiCarDocs("Hyundai i30 2017-19", car_parts=CarParts.common([CarHarness.hyundai_e])),
    ],
    HYUNDAI_ELANTRA.specs,
    flags=HyundaiFlags.LEGACY | HyundaiFlags.CLUSTER_GEARS | HyundaiFlags.MIN_STEER_32_MPH,
  )
  HYUNDAI_ELANTRA_2021 = HyundaiPlatformConfig(
    [HyundaiCarDocs("Hyundai Elantra 2021-23", video_link="https://youtu.be/_EdYQtV52-c", car_parts=CarParts.common([CarHarness.hyundai_k]))],
    CarSpecs(mass=2800 * CV.LB_TO_KG, wheelbase=2.72, steerRatio=12.9, tireStiffnessFactor=0.65),
    flags=HyundaiFlags.CHECKSUM_CRC8,
  )
  HYUNDAI_ELANTRA_HEV_2021 = HyundaiPlatformConfig(
    [HyundaiCarDocs("Hyundai Elantra Hybrid 2021-23", video_link="https://youtu.be/_EdYQtV52-c",
                    car_parts=CarParts.common([CarHarness.hyundai_k]))],
    CarSpecs(mass=3017 * CV.LB_TO_KG, wheelbase=2.72, steerRatio=12.9, tireStiffnessFactor=0.65),
    flags=HyundaiFlags.CHECKSUM_CRC8 | HyundaiFlags.HYBRID,
  )
  HYUNDAI_GENESIS = HyundaiPlatformConfig(
    [
      # TODO: check 2015 packages
      HyundaiCarDocs("Hyundai Genesis 2015-16", min_enable_speed=19 * CV.MPH_TO_MS, car_parts=CarParts.common([CarHarness.hyundai_j])),
      HyundaiCarDocs("Genesis G80 2017", "All", min_enable_speed=19 * CV.MPH_TO_MS, car_parts=CarParts.common([CarHarness.hyundai_j])),
    ],
    CarSpecs(mass=2060, wheelbase=3.01, steerRatio=16.5, minSteerSpeed=60 * CV.KPH_TO_MS),
    flags=HyundaiFlags.CHECKSUM_6B | HyundaiFlags.LEGACY,
  )
  HYUNDAI_IONIQ = HyundaiPlatformConfig(
    [HyundaiCarDocs("Hyundai Ioniq Hybrid 2017-19", car_parts=CarParts.common([CarHarness.hyundai_c]))],
    CarSpecs(mass=1490, wheelbase=2.7, steerRatio=13.73, tireStiffnessFactor=0.385),
    flags=HyundaiFlags.HYBRID | HyundaiFlags.MIN_STEER_32_MPH,
  )
  HYUNDAI_IONIQ_HEV_2022 = HyundaiPlatformConfig(
    [HyundaiCarDocs("Hyundai Ioniq Hybrid 2020-22", car_parts=CarParts.common([CarHarness.hyundai_h]))],  # TODO: confirm 2020-21 harness,
    CarSpecs(mass=1490, wheelbase=2.7, steerRatio=13.73, tireStiffnessFactor=0.385),
    flags=HyundaiFlags.HYBRID | HyundaiFlags.LEGACY,
  )
  HYUNDAI_IONIQ_EV_LTD = HyundaiPlatformConfig(
    [HyundaiCarDocs("Hyundai Ioniq Electric 2019", car_parts=CarParts.common([CarHarness.hyundai_c]))],
    CarSpecs(mass=1490, wheelbase=2.7, steerRatio=13.73, tireStiffnessFactor=0.385),
    flags=HyundaiFlags.MANDO_RADAR | HyundaiFlags.EV | HyundaiFlags.LEGACY | HyundaiFlags.MIN_STEER_32_MPH,
  )
  HYUNDAI_IONIQ_EV_2020 = HyundaiPlatformConfig(
    [HyundaiCarDocs("Hyundai Ioniq Electric 2020", "All", car_parts=CarParts.common([CarHarness.hyundai_h]))],
    CarSpecs(mass=1490, wheelbase=2.7, steerRatio=13.73, tireStiffnessFactor=0.385),
    flags=HyundaiFlags.EV,
  )
  HYUNDAI_IONIQ_PHEV_2019 = HyundaiPlatformConfig(
    [HyundaiCarDocs("Hyundai Ioniq Plug-in Hybrid 2019", car_parts=CarParts.common([CarHarness.hyundai_c]))],
    CarSpecs(mass=1490, wheelbase=2.7, steerRatio=13.73, tireStiffnessFactor=0.385),
    flags=HyundaiFlags.HYBRID | HyundaiFlags.MIN_STEER_32_MPH,
  )
  HYUNDAI_IONIQ_PHEV = HyundaiPlatformConfig(
    [HyundaiCarDocs("Hyundai Ioniq Plug-in Hybrid 2020-22", "All", car_parts=CarParts.common([CarHarness.hyundai_h]))],
    CarSpecs(mass=1490, wheelbase=2.7, steerRatio=13.73, tireStiffnessFactor=0.385),
    flags=HyundaiFlags.HYBRID,
  )
  HYUNDAI_KONA = HyundaiPlatformConfig(
    [HyundaiCarDocs("Hyundai Kona 2020", min_enable_speed=6 * CV.MPH_TO_MS, car_parts=CarParts.common([CarHarness.hyundai_b]))],
    CarSpecs(mass=1275, wheelbase=2.6, steerRatio=13.42, tireStiffnessFactor=0.385),
    flags=HyundaiFlags.CLUSTER_GEARS,
  )
  HYUNDAI_KONA_EV = HyundaiPlatformConfig(
    [HyundaiCarDocs("Hyundai Kona Electric 2018-21", car_parts=CarParts.common([CarHarness.hyundai_g]))],
    CarSpecs(mass=1685, wheelbase=2.6, steerRatio=13.42, tireStiffnessFactor=0.385),
    flags=HyundaiFlags.EV,
  )
  HYUNDAI_KONA_EV_2022 = HyundaiPlatformConfig(
    [HyundaiCarDocs("Hyundai Kona Electric 2022-23", car_parts=CarParts.common([CarHarness.hyundai_o]))],
    CarSpecs(mass=1743, wheelbase=2.6, steerRatio=13.42, tireStiffnessFactor=0.385),
    flags=HyundaiFlags.CAMERA_SCC | HyundaiFlags.EV,
  )
  HYUNDAI_KONA_EV_2ND_GEN = HyundaiCanFDPlatformConfig(
    [HyundaiCarDocs("Hyundai Kona Electric (with HDA II, Korea only) 2023", video_link="https://www.youtube.com/watch?v=U2fOCmcQ8hw",
                    car_parts=CarParts.common([CarHarness.hyundai_r]))],
    CarSpecs(mass=1740, wheelbase=2.66, steerRatio=13.6, tireStiffnessFactor=0.385),
    flags=HyundaiFlags.EV | HyundaiFlags.CANFD_NO_RADAR_DISABLE,
  )
  HYUNDAI_KONA_HEV = HyundaiPlatformConfig(
    [HyundaiCarDocs("Hyundai Kona Hybrid 2020", car_parts=CarParts.common([CarHarness.hyundai_i]))],  # TODO: check packages,
    CarSpecs(mass=1425, wheelbase=2.6, steerRatio=13.42, tireStiffnessFactor=0.385),
    flags=HyundaiFlags.HYBRID,
  )
  HYUNDAI_SANTA_FE = HyundaiPlatformConfig(
    [HyundaiCarDocs("Hyundai Santa Fe 2019-20", "All", video_link="https://youtu.be/bjDR0YjM__s",
                    car_parts=CarParts.common([CarHarness.hyundai_d]))],
    CarSpecs(mass=3982 * CV.LB_TO_KG, wheelbase=2.766, steerRatio=16.55, tireStiffnessFactor=0.82),
    flags=HyundaiFlags.MANDO_RADAR | HyundaiFlags.CHECKSUM_CRC8,
  )
  HYUNDAI_SANTA_FE_2022 = HyundaiPlatformConfig(
    [HyundaiCarDocs("Hyundai Santa Fe 2021-23", "All", video_link="https://youtu.be/VnHzSTygTS4",
                    car_parts=CarParts.common([CarHarness.hyundai_l]))],
    HYUNDAI_SANTA_FE.specs,
    flags=HyundaiFlags.CHECKSUM_CRC8,
  )
  HYUNDAI_SANTA_FE_HEV_2022 = HyundaiPlatformConfig(
    [HyundaiCarDocs("Hyundai Santa Fe Hybrid 2022-23", "All", car_parts=CarParts.common([CarHarness.hyundai_l]))],
    HYUNDAI_SANTA_FE.specs,
    flags=HyundaiFlags.CHECKSUM_CRC8 | HyundaiFlags.HYBRID,
  )
  HYUNDAI_SANTA_FE_PHEV_2022 = HyundaiPlatformConfig(
    [HyundaiCarDocs("Hyundai Santa Fe Plug-in Hybrid 2022-23", "All", car_parts=CarParts.common([CarHarness.hyundai_l]))],
    HYUNDAI_SANTA_FE.specs,
    flags=HyundaiFlags.CHECKSUM_CRC8 | HyundaiFlags.HYBRID,
  )
  HYUNDAI_SONATA = HyundaiPlatformConfig(
    [HyundaiCarDocs("Hyundai Sonata 2020-23", "All", video_link="https://www.youtube.com/watch?v=ix63r9kE3Fw",
                   car_parts=CarParts.common([CarHarness.hyundai_a]))],
    CarSpecs(mass=1513, wheelbase=2.84, steerRatio=13.27 * 1.15, tireStiffnessFactor=0.65),  # 15% higher at the center seems reasonable
    flags=HyundaiFlags.MANDO_RADAR | HyundaiFlags.CHECKSUM_CRC8,
  )
  HYUNDAI_SONATA_LF = HyundaiPlatformConfig(
    [HyundaiCarDocs("Hyundai Sonata 2018-19", car_parts=CarParts.common([CarHarness.hyundai_e]))],
    CarSpecs(mass=1536, wheelbase=2.804, steerRatio=13.27 * 1.15),  # 15% higher at the center seems reasonable

    flags=HyundaiFlags.UNSUPPORTED_LONGITUDINAL | HyundaiFlags.TCU_GEARS,
  )
  HYUNDAI_STARIA_4TH_GEN = HyundaiCanFDPlatformConfig(
    [HyundaiCarDocs("Hyundai Staria 2023", "All", car_parts=CarParts.common([CarHarness.hyundai_k]))],
    CarSpecs(mass=2205, wheelbase=3.273, steerRatio=11.94),  # https://www.hyundai.com/content/dam/hyundai/au/en/models/staria-load/premium-pip-update-2023/spec-sheet/STARIA_Load_Spec-Table_March_2023_v3.1.pdf
  )
  HYUNDAI_TUCSON = HyundaiPlatformConfig(
    [
      HyundaiCarDocs("Hyundai Tucson 2021", min_enable_speed=19 * CV.MPH_TO_MS, car_parts=CarParts.common([CarHarness.hyundai_l])),
      HyundaiCarDocs("Hyundai Tucson Diesel 2019", car_parts=CarParts.common([CarHarness.hyundai_l])),
    ],
    CarSpecs(mass=3520 * CV.LB_TO_KG, wheelbase=2.67, steerRatio=16.1, tireStiffnessFactor=0.385),
    flags=HyundaiFlags.TCU_GEARS,
  )
  HYUNDAI_PALISADE = HyundaiPlatformConfig(
    [
      HyundaiCarDocs("Hyundai Palisade 2020-22", "All", video_link="https://youtu.be/TAnDqjF4fDY?t=456", car_parts=CarParts.common([CarHarness.hyundai_h])),
      HyundaiCarDocs("Kia Telluride 2020-22", "All", car_parts=CarParts.common([CarHarness.hyundai_h])),
    ],
    CarSpecs(mass=1999, wheelbase=2.9, steerRatio=15.6 * 1.15, tireStiffnessFactor=0.63),
    flags=HyundaiFlags.MANDO_RADAR | HyundaiFlags.CHECKSUM_CRC8,
  )
  HYUNDAI_VELOSTER = HyundaiPlatformConfig(
    [HyundaiCarDocs("Hyundai Veloster 2019-20", min_enable_speed=5. * CV.MPH_TO_MS, car_parts=CarParts.common([CarHarness.hyundai_e]))],
    CarSpecs(mass=2917 * CV.LB_TO_KG, wheelbase=2.8, steerRatio=13.75 * 1.15, tireStiffnessFactor=0.5),
    flags=HyundaiFlags.LEGACY | HyundaiFlags.TCU_GEARS,
  )
  HYUNDAI_SONATA_HYBRID = HyundaiPlatformConfig(
    [HyundaiCarDocs("Hyundai Sonata Hybrid 2020-23", "All", car_parts=CarParts.common([CarHarness.hyundai_a]))],
    HYUNDAI_SONATA.specs,
    flags=HyundaiFlags.MANDO_RADAR | HyundaiFlags.CHECKSUM_CRC8 | HyundaiFlags.HYBRID,
  )
  HYUNDAI_IONIQ_5 = HyundaiCanFDPlatformConfig(
    [
      HyundaiCarDocs("Hyundai Ioniq 5 (Non-US only) 2022-24", "All", car_parts=CarParts.common([CarHarness.hyundai_q])),
      HyundaiCarDocs("Hyundai Ioniq 5 (without HDA II) 2022-24", "Highway Driving Assist", car_parts=CarParts.common([CarHarness.hyundai_k])),
      HyundaiCarDocs("Hyundai Ioniq 5 (with HDA II) 2022-24", "Highway Driving Assist II", car_parts=CarParts.common([CarHarness.hyundai_q])),
    ],
    CarSpecs(mass=1948, wheelbase=2.97, steerRatio=14.26, tireStiffnessFactor=0.65),
    flags=HyundaiFlags.EV,
  )
  HYUNDAI_IONIQ_6 = HyundaiCanFDPlatformConfig(
    [HyundaiCarDocs("Hyundai Ioniq 6 (with HDA II) 2023-24", "Highway Driving Assist II", car_parts=CarParts.common([CarHarness.hyundai_p]))],
    HYUNDAI_IONIQ_5.specs,
    flags=HyundaiFlags.EV | HyundaiFlags.CANFD_NO_RADAR_DISABLE,
  )
  HYUNDAI_TUCSON_4TH_GEN = HyundaiCanFDPlatformConfig(
    [
      HyundaiCarDocs("Hyundai Tucson 2022", car_parts=CarParts.common([CarHarness.hyundai_n])),
      HyundaiCarDocs("Hyundai Tucson 2023-24", "All", car_parts=CarParts.common([CarHarness.hyundai_n])),
      HyundaiCarDocs("Hyundai Tucson Hybrid 2022-24", "All", car_parts=CarParts.common([CarHarness.hyundai_n])),
      HyundaiCarDocs("Hyundai Tucson Plug-in Hybrid 2024", "All", car_parts=CarParts.common([CarHarness.hyundai_n])),
    ],
    CarSpecs(mass=1630, wheelbase=2.756, steerRatio=13.7, tireStiffnessFactor=0.385),
  )
  HYUNDAI_SANTA_CRUZ_1ST_GEN = HyundaiCanFDPlatformConfig(
    [HyundaiCarDocs("Hyundai Santa Cruz 2022-24", car_parts=CarParts.common([CarHarness.hyundai_n]))],
    # weight from Limited trim - the only supported trim, steering ratio according to Hyundai News https://www.hyundainews.com/assets/documents/original/48035-2022SantaCruzProductGuideSpecsv2081521.pdf
    CarSpecs(mass=1870, wheelbase=3, steerRatio=14.2),
  )
  HYUNDAI_CUSTIN_1ST_GEN = HyundaiPlatformConfig(
    [HyundaiCarDocs("Hyundai Custin 2023", "All", car_parts=CarParts.common([CarHarness.hyundai_k]))],
    CarSpecs(mass=1690, wheelbase=3.055, steerRatio=17),  # mass: from https://www.hyundai-motor.com.tw/clicktobuy/custin#spec_0, steerRatio: from learner
    flags=HyundaiFlags.CHECKSUM_CRC8,
  )

  # Kia
  KIA_FORTE = HyundaiPlatformConfig(
    [
      HyundaiCarDocs("Kia Forte 2019-21", min_enable_speed=6 * CV.MPH_TO_MS, car_parts=CarParts.common([CarHarness.hyundai_g])),
      HyundaiCarDocs("Kia Forte 2022-23", car_parts=CarParts.common([CarHarness.hyundai_e])),
    ],
    CarSpecs(mass=2878 * CV.LB_TO_KG, wheelbase=2.8, steerRatio=13.75, tireStiffnessFactor=0.5)
  )
  KIA_K5_2021 = HyundaiPlatformConfig(
    [HyundaiCarDocs("Kia K5 2021-24", car_parts=CarParts.common([CarHarness.hyundai_a]))],
    CarSpecs(mass=3381 * CV.LB_TO_KG, wheelbase=2.85, steerRatio=13.27, tireStiffnessFactor=0.5),  # 2021 Kia K5 Steering Ratio (all trims)
    flags=HyundaiFlags.CHECKSUM_CRC8,
  )
  KIA_K5_HEV_2020 = HyundaiPlatformConfig(
    [HyundaiCarDocs("Kia K5 Hybrid 2020-22", car_parts=CarParts.common([CarHarness.hyundai_a]))],
    KIA_K5_2021.specs,
    flags=HyundaiFlags.MANDO_RADAR | HyundaiFlags.CHECKSUM_CRC8 | HyundaiFlags.HYBRID,
  )
  KIA_K8_HEV_1ST_GEN = HyundaiCanFDPlatformConfig(
    [HyundaiCarDocs("Kia K8 Hybrid (with HDA II) 2023", "Highway Driving Assist II", car_parts=CarParts.common([CarHarness.hyundai_q]))],
    # mass: https://carprices.ae/brands/kia/2023/k8/1.6-turbo-hybrid, steerRatio: guesstimate from K5 platform
    CarSpecs(mass=1630, wheelbase=2.895, steerRatio=13.27)
  )
  KIA_NIRO_EV = HyundaiPlatformConfig(
    [
      HyundaiCarDocs("Kia Niro EV 2019", "All", video_link="https://www.youtube.com/watch?v=lT7zcG6ZpGo", car_parts=CarParts.common([CarHarness.hyundai_h])),
      HyundaiCarDocs("Kia Niro EV 2020", "All", video_link="https://www.youtube.com/watch?v=lT7zcG6ZpGo", car_parts=CarParts.common([CarHarness.hyundai_f])),
      HyundaiCarDocs("Kia Niro EV 2021", "All", video_link="https://www.youtube.com/watch?v=lT7zcG6ZpGo", car_parts=CarParts.common([CarHarness.hyundai_c])),
      HyundaiCarDocs("Kia Niro EV 2022", "All", video_link="https://www.youtube.com/watch?v=lT7zcG6ZpGo", car_parts=CarParts.common([CarHarness.hyundai_h])),
    ],
    CarSpecs(mass=3543 * CV.LB_TO_KG, wheelbase=2.7, steerRatio=13.6, tireStiffnessFactor=0.385),  # average of all the cars
    flags=HyundaiFlags.MANDO_RADAR | HyundaiFlags.EV,
  )
  KIA_NIRO_EV_2ND_GEN = HyundaiCanFDPlatformConfig(
    [HyundaiCarDocs("Kia Niro EV 2023", "All", car_parts=CarParts.common([CarHarness.hyundai_a]))],
    KIA_NIRO_EV.specs,
    flags=HyundaiFlags.EV,
  )
  KIA_NIRO_PHEV = HyundaiPlatformConfig(
    [
      HyundaiCarDocs("Kia Niro Hybrid 2018", "All", min_enable_speed=10. * CV.MPH_TO_MS, car_parts=CarParts.common([CarHarness.hyundai_c])),
      HyundaiCarDocs("Kia Niro Plug-in Hybrid 2018-19", "All", min_enable_speed=10. * CV.MPH_TO_MS, car_parts=CarParts.common([CarHarness.hyundai_c])),
      HyundaiCarDocs("Kia Niro Plug-in Hybrid 2020", car_parts=CarParts.common([CarHarness.hyundai_d])),
    ],
    KIA_NIRO_EV.specs,
    flags=HyundaiFlags.MANDO_RADAR | HyundaiFlags.HYBRID | HyundaiFlags.UNSUPPORTED_LONGITUDINAL | HyundaiFlags.MIN_STEER_32_MPH,
  )
  KIA_NIRO_PHEV_2022 = HyundaiPlatformConfig(
    [
      HyundaiCarDocs("Kia Niro Plug-in Hybrid 2021", car_parts=CarParts.common([CarHarness.hyundai_d])),
      HyundaiCarDocs("Kia Niro Plug-in Hybrid 2022", car_parts=CarParts.common([CarHarness.hyundai_f])),
    ],
    KIA_NIRO_EV.specs,
    flags=HyundaiFlags.HYBRID | HyundaiFlags.MANDO_RADAR,
  )
  KIA_NIRO_HEV_2021 = HyundaiPlatformConfig(
    [
      HyundaiCarDocs("Kia Niro Hybrid 2021", car_parts=CarParts.common([CarHarness.hyundai_d])),
      HyundaiCarDocs("Kia Niro Hybrid 2022", car_parts=CarParts.common([CarHarness.hyundai_f])),
    ],
    KIA_NIRO_EV.specs,
    flags=HyundaiFlags.HYBRID,
  )
  KIA_NIRO_HEV_2ND_GEN = HyundaiCanFDPlatformConfig(
    [HyundaiCarDocs("Kia Niro Hybrid 2023", car_parts=CarParts.common([CarHarness.hyundai_a]))],
    KIA_NIRO_EV.specs,
  )
  KIA_OPTIMA_G4 = HyundaiPlatformConfig(
    [HyundaiCarDocs("Kia Optima 2017", "Advanced Smart Cruise Control",
                    car_parts=CarParts.common([CarHarness.hyundai_b]))],  # TODO: may support 2016, 2018
    CarSpecs(mass=3558 * CV.LB_TO_KG, wheelbase=2.8, steerRatio=13.75, tireStiffnessFactor=0.5),
    flags=HyundaiFlags.LEGACY | HyundaiFlags.TCU_GEARS | HyundaiFlags.MIN_STEER_32_MPH,
  )
  KIA_OPTIMA_G4_FL = HyundaiPlatformConfig(
    [HyundaiCarDocs("Kia Optima 2019-20", car_parts=CarParts.common([CarHarness.hyundai_g]))],
    CarSpecs(mass=3558 * CV.LB_TO_KG, wheelbase=2.8, steerRatio=13.75, tireStiffnessFactor=0.5),
    flags=HyundaiFlags.UNSUPPORTED_LONGITUDINAL | HyundaiFlags.TCU_GEARS,
  )
  # TODO: may support adjacent years. may have a non-zero minimum steering speed
<<<<<<< HEAD
  CAR.KIA_OPTIMA_H: HyundaiCarInfo("Kia Optima Hybrid 2017", "Advanced Smart Cruise Control", car_parts=CarParts.common([CarHarness.hyundai_c])),
  CAR.KIA_OPTIMA_H_G4_FL: HyundaiCarInfo("Kia Optima Hybrid 2019", car_parts=CarParts.common([CarHarness.hyundai_h])),
  CAR.KIA_SELTOS: HyundaiCarInfo("Kia Seltos 2021", car_parts=CarParts.common([CarHarness.hyundai_a])),
  CAR.KIA_SPORTAGE_5TH_GEN: HyundaiCarInfo("Kia Sportage 2023", car_parts=CarParts.common([CarHarness.hyundai_n])),
  CAR.KIA_SORENTO: [
    HyundaiCarInfo("Kia Sorento 2018", "Advanced Smart Cruise Control & LKAS", video_link="https://www.youtube.com/watch?v=Fkh3s6WHJz8",
                   car_parts=CarParts.common([CarHarness.hyundai_e])),
    HyundaiCarInfo("Kia Sorento 2019", video_link="https://www.youtube.com/watch?v=Fkh3s6WHJz8", car_parts=CarParts.common([CarHarness.hyundai_e])),
  ],
  CAR.KIA_SORENTO_4TH_GEN: HyundaiCarInfo("Kia Sorento 2021-23", car_parts=CarParts.common([CarHarness.hyundai_k])),
  CAR.KIA_SORENTO_HEV_4TH_GEN: HyundaiCarInfo("Kia Sorento Hybrid 2021-23", "All", car_parts=CarParts.common([CarHarness.hyundai_a])),
  CAR.KIA_SORENTO_PHEV_4TH_GEN: HyundaiCarInfo("Kia Sorento Plug-in Hybrid 2022-23", "All", car_parts=CarParts.common([CarHarness.hyundai_a])),
  CAR.KIA_SPORTAGE_HYBRID_5TH_GEN: HyundaiCarInfo("Kia Sportage Hybrid 2023", car_parts=CarParts.common([CarHarness.hyundai_n])),
  CAR.KIA_SPORTAGE_PHEV_5TH_GEN: HyundaiCarInfo("Kia Sportage Plug-in Hybrid 2023", car_parts=CarParts.common([CarHarness.hyundai_n])),
  CAR.KIA_STINGER: HyundaiCarInfo("Kia Stinger 2018-20", video_link="https://www.youtube.com/watch?v=MJ94qoofYw0",
                                  car_parts=CarParts.common([CarHarness.hyundai_c])),
  CAR.KIA_STINGER_2022: HyundaiCarInfo("Kia Stinger 2022-23", "All", car_parts=CarParts.common([CarHarness.hyundai_k])),
  CAR.KIA_CEED: HyundaiCarInfo("Kia Ceed 2019", car_parts=CarParts.common([CarHarness.hyundai_e])),
  CAR.KIA_EV6: [
    HyundaiCarInfo("Kia EV6 (Southeast Asia only) 2022-23", "All", car_parts=CarParts.common([CarHarness.hyundai_p])),
    HyundaiCarInfo("Kia EV6 (without HDA II) 2022-23", "Highway Driving Assist", car_parts=CarParts.common([CarHarness.hyundai_l])),
    HyundaiCarInfo("Kia EV6 (with HDA II) 2022-23", "Highway Driving Assist II", car_parts=CarParts.common([CarHarness.hyundai_p]))
  ],
  CAR.KIA_CARNIVAL_4TH_GEN: [
    HyundaiCarInfo("Kia Carnival 2022-24", car_parts=CarParts.common([CarHarness.hyundai_a])),
    HyundaiCarInfo("Kia Carnival (China only) 2023", car_parts=CarParts.common([CarHarness.hyundai_k]))
  ],
=======
  KIA_OPTIMA_H = HyundaiPlatformConfig(
    [HyundaiCarDocs("Kia Optima Hybrid 2017", "Advanced Smart Cruise Control", car_parts=CarParts.common([CarHarness.hyundai_c]))],
    CarSpecs(mass=3558 * CV.LB_TO_KG, wheelbase=2.8, steerRatio=13.75, tireStiffnessFactor=0.5),
    flags=HyundaiFlags.HYBRID | HyundaiFlags.LEGACY,
  )
  KIA_OPTIMA_H_G4_FL = HyundaiPlatformConfig(
    [HyundaiCarDocs("Kia Optima Hybrid 2019", car_parts=CarParts.common([CarHarness.hyundai_h]))],
    CarSpecs(mass=3558 * CV.LB_TO_KG, wheelbase=2.8, steerRatio=13.75, tireStiffnessFactor=0.5),
    flags=HyundaiFlags.HYBRID | HyundaiFlags.UNSUPPORTED_LONGITUDINAL,
  )
  KIA_SELTOS = HyundaiPlatformConfig(
    [HyundaiCarDocs("Kia Seltos 2021", car_parts=CarParts.common([CarHarness.hyundai_a]))],
    CarSpecs(mass=1337, wheelbase=2.63, steerRatio=14.56),
    flags=HyundaiFlags.CHECKSUM_CRC8,
  )
  KIA_SPORTAGE_5TH_GEN = HyundaiCanFDPlatformConfig(
    [
      HyundaiCarDocs("Kia Sportage 2023-24", car_parts=CarParts.common([CarHarness.hyundai_n])),
      HyundaiCarDocs("Kia Sportage Hybrid 2023", car_parts=CarParts.common([CarHarness.hyundai_n])),
    ],
    # weight from SX and above trims, average of FWD and AWD version, steering ratio according to Kia News https://www.kiamedia.com/us/en/models/sportage/2023/specifications
    CarSpecs(mass=1725, wheelbase=2.756, steerRatio=13.6),
  )
  KIA_SORENTO = HyundaiPlatformConfig(
    [
      HyundaiCarDocs("Kia Sorento 2018", "Advanced Smart Cruise Control & LKAS", video_link="https://www.youtube.com/watch?v=Fkh3s6WHJz8",
                     car_parts=CarParts.common([CarHarness.hyundai_e])),
      HyundaiCarDocs("Kia Sorento 2019", video_link="https://www.youtube.com/watch?v=Fkh3s6WHJz8", car_parts=CarParts.common([CarHarness.hyundai_e])),
    ],
    CarSpecs(mass=1985, wheelbase=2.78, steerRatio=14.4 * 1.1),  # 10% higher at the center seems reasonable
    flags=HyundaiFlags.CHECKSUM_6B | HyundaiFlags.UNSUPPORTED_LONGITUDINAL,
  )
  KIA_SORENTO_4TH_GEN = HyundaiCanFDPlatformConfig(
    [HyundaiCarDocs("Kia Sorento 2021-23", car_parts=CarParts.common([CarHarness.hyundai_k]))],
    CarSpecs(mass=3957 * CV.LB_TO_KG, wheelbase=2.81, steerRatio=13.5),  # average of the platforms
    flags=HyundaiFlags.RADAR_SCC,
  )
  KIA_SORENTO_HEV_4TH_GEN = HyundaiCanFDPlatformConfig(
    [
      HyundaiCarDocs("Kia Sorento Hybrid 2021-23", "All", car_parts=CarParts.common([CarHarness.hyundai_a])),
      HyundaiCarDocs("Kia Sorento Plug-in Hybrid 2022-23", "All", car_parts=CarParts.common([CarHarness.hyundai_a])),
    ],
    CarSpecs(mass=4395 * CV.LB_TO_KG, wheelbase=2.81, steerRatio=13.5),  # average of the platforms
    flags=HyundaiFlags.RADAR_SCC,
  )
  KIA_STINGER = HyundaiPlatformConfig(
    [HyundaiCarDocs("Kia Stinger 2018-20", video_link="https://www.youtube.com/watch?v=MJ94qoofYw0",
                    car_parts=CarParts.common([CarHarness.hyundai_c]))],
    CarSpecs(mass=1825, wheelbase=2.78, steerRatio=14.4 * 1.15)  # 15% higher at the center seems reasonable
  )
  KIA_STINGER_2022 = HyundaiPlatformConfig(
    [HyundaiCarDocs("Kia Stinger 2022-23", "All", car_parts=CarParts.common([CarHarness.hyundai_k]))],
    KIA_STINGER.specs,
  )
  KIA_CEED = HyundaiPlatformConfig(
    [HyundaiCarDocs("Kia Ceed 2019", car_parts=CarParts.common([CarHarness.hyundai_e]))],
    CarSpecs(mass=1450, wheelbase=2.65, steerRatio=13.75, tireStiffnessFactor=0.5),
    flags=HyundaiFlags.LEGACY,
  )
  KIA_EV6 = HyundaiCanFDPlatformConfig(
    [
      HyundaiCarDocs("Kia EV6 (Non-US only) 2022-24", "All", car_parts=CarParts.common([CarHarness.hyundai_p])),
      HyundaiCarDocs("Kia EV6 (without HDA II) 2022-24", "Highway Driving Assist", car_parts=CarParts.common([CarHarness.hyundai_l])),
      HyundaiCarDocs("Kia EV6 (with HDA II) 2022-24", "Highway Driving Assist II", car_parts=CarParts.common([CarHarness.hyundai_p]))
    ],
    CarSpecs(mass=2055, wheelbase=2.9, steerRatio=16, tireStiffnessFactor=0.65),
    flags=HyundaiFlags.EV,
  )
  KIA_CARNIVAL_4TH_GEN = HyundaiCanFDPlatformConfig(
    [
      HyundaiCarDocs("Kia Carnival 2022-24", car_parts=CarParts.common([CarHarness.hyundai_a])),
      HyundaiCarDocs("Kia Carnival (China only) 2023", car_parts=CarParts.common([CarHarness.hyundai_k]))
    ],
    CarSpecs(mass=2087, wheelbase=3.09, steerRatio=14.23),
    flags=HyundaiFlags.RADAR_SCC,
  )
>>>>>>> 865b98a5

  # Genesis
  GENESIS_GV60_EV_1ST_GEN = HyundaiCanFDPlatformConfig(
    [
      HyundaiCarDocs("Genesis GV60 (Advanced Trim) 2023", "All", car_parts=CarParts.common([CarHarness.hyundai_a])),
      HyundaiCarDocs("Genesis GV60 (Performance Trim) 2023", "All", car_parts=CarParts.common([CarHarness.hyundai_k])),
    ],
    CarSpecs(mass=2205, wheelbase=2.9, steerRatio=12.6),  # steerRatio: https://www.motor1.com/reviews/586376/2023-genesis-gv60-first-drive/#:~:text=Relative%20to%20the%20related%20Ioniq,5%2FEV6%27s%2014.3%3A1.
    flags=HyundaiFlags.EV,
  )
  GENESIS_G70 = HyundaiPlatformConfig(
    [HyundaiCarDocs("Genesis G70 2018", "All", car_parts=CarParts.common([CarHarness.hyundai_f]))],
    CarSpecs(mass=1640, wheelbase=2.84, steerRatio=13.56),
    flags=HyundaiFlags.LEGACY,
  )
  GENESIS_G70_2020 = HyundaiPlatformConfig(
    [
      # TODO: 2021 MY harness is unknown
      HyundaiCarDocs("Genesis G70 2019-21", "All", car_parts=CarParts.common([CarHarness.hyundai_f])),
      # TODO: From 3.3T Sport Advanced 2022 & Prestige 2023 Trim, 2.0T is unknown
      HyundaiCarDocs("Genesis G70 2022-23", "All", car_parts=CarParts.common([CarHarness.hyundai_l])),
    ],
    GENESIS_G70.specs,
    flags=HyundaiFlags.MANDO_RADAR,
  )
  GENESIS_GV70_1ST_GEN = HyundaiCanFDPlatformConfig(
    [
      HyundaiCarDocs("Genesis GV70 (2.5T Trim) 2022-23", "All", car_parts=CarParts.common([CarHarness.hyundai_l])),
      HyundaiCarDocs("Genesis GV70 (3.5T Trim) 2022-23", "All", car_parts=CarParts.common([CarHarness.hyundai_m])),
    ],
    CarSpecs(mass=1950, wheelbase=2.87, steerRatio=14.6),
    flags=HyundaiFlags.RADAR_SCC,
  )
  GENESIS_G80 = HyundaiPlatformConfig(
    [HyundaiCarDocs("Genesis G80 2018-19", "All", car_parts=CarParts.common([CarHarness.hyundai_h]))],
    CarSpecs(mass=2060, wheelbase=3.01, steerRatio=16.5),
    flags=HyundaiFlags.LEGACY,
  )
  GENESIS_G90 = HyundaiPlatformConfig(
    [HyundaiCarDocs("Genesis G90 2017-20", "All", car_parts=CarParts.common([CarHarness.hyundai_c]))],
    CarSpecs(mass=2200, wheelbase=3.15, steerRatio=12.069),
  )
  GENESIS_GV80 = HyundaiCanFDPlatformConfig(
    [HyundaiCarDocs("Genesis GV80 2023", "All", car_parts=CarParts.common([CarHarness.hyundai_m]))],
    CarSpecs(mass=2258, wheelbase=2.95, steerRatio=14.14),
    flags=HyundaiFlags.RADAR_SCC,
  )


class Buttons:
  NONE = 0
  RES_ACCEL = 1
  SET_DECEL = 2
  GAP_DIST = 3
  CANCEL = 4  # on newer models, this is a pause/resume button


def get_platform_codes(fw_versions: list[bytes]) -> set[tuple[bytes, bytes | None]]:
  # Returns unique, platform-specific identification codes for a set of versions
  codes = set()  # (code-Optional[part], date)
  for fw in fw_versions:
    code_match = PLATFORM_CODE_FW_PATTERN.search(fw)
    part_match = PART_NUMBER_FW_PATTERN.search(fw)
    date_match = DATE_FW_PATTERN.search(fw)
    if code_match is not None:
      code: bytes = code_match.group()
      part = part_match.group() if part_match else None
      date = date_match.group() if date_match else None
      if part is not None:
        # part number starts with generic ECU part type, add what is specific to platform
        code += b"-" + part[-5:]

      codes.add((code, date))
  return codes


def match_fw_to_car_fuzzy(live_fw_versions, vin, offline_fw_versions) -> set[str]:
  # Non-electric CAN FD platforms often do not have platform code specifiers needed
  # to distinguish between hybrid and ICE. All EVs so far are either exclusively
  # electric or specify electric in the platform code.
  fuzzy_platform_blacklist = {str(c) for c in (CANFD_CAR - EV_CAR - CANFD_FUZZY_WHITELIST)}
  candidates: set[str] = set()

  for candidate, fws in offline_fw_versions.items():
    # Keep track of ECUs which pass all checks (platform codes, within date range)
    valid_found_ecus = set()
    valid_expected_ecus = {ecu[1:] for ecu in fws if ecu[0] in PLATFORM_CODE_ECUS}
    for ecu, expected_versions in fws.items():
      addr = ecu[1:]
      # Only check ECUs expected to have platform codes
      if ecu[0] not in PLATFORM_CODE_ECUS:
        continue

      # Expected platform codes & dates
      codes = get_platform_codes(expected_versions)
      expected_platform_codes = {code for code, _ in codes}
      expected_dates = {date for _, date in codes if date is not None}

      # Found platform codes & dates
      codes = get_platform_codes(live_fw_versions.get(addr, set()))
      found_platform_codes = {code for code, _ in codes}
      found_dates = {date for _, date in codes if date is not None}

      # Check platform code + part number matches for any found versions
      if not any(found_platform_code in expected_platform_codes for found_platform_code in found_platform_codes):
        break

      if ecu[0] in DATE_FW_ECUS:
        # If ECU can have a FW date, require it to exist
        # (this excludes candidates in the database without dates)
        if not len(expected_dates) or not len(found_dates):
          break

        # Check any date within range in the database, format is %y%m%d
        if not any(min(expected_dates) <= found_date <= max(expected_dates) for found_date in found_dates):
          break

      valid_found_ecus.add(addr)

    # If all live ECUs pass all checks for candidate, add it as a match
    if valid_expected_ecus.issubset(valid_found_ecus):
      candidates.add(candidate)

  return candidates - fuzzy_platform_blacklist


HYUNDAI_VERSION_REQUEST_LONG = bytes([uds.SERVICE_TYPE.READ_DATA_BY_IDENTIFIER]) + \
  p16(0xf100)  # Long description

HYUNDAI_VERSION_REQUEST_ALT = bytes([uds.SERVICE_TYPE.READ_DATA_BY_IDENTIFIER]) + \
  p16(0xf110)  # Alt long description

HYUNDAI_ECU_MANUFACTURING_DATE = bytes([uds.SERVICE_TYPE.READ_DATA_BY_IDENTIFIER]) + \
  p16(uds.DATA_IDENTIFIER_TYPE.ECU_MANUFACTURING_DATE)

HYUNDAI_VERSION_RESPONSE = bytes([uds.SERVICE_TYPE.READ_DATA_BY_IDENTIFIER + 0x40])

# Regex patterns for parsing platform code, FW date, and part number from FW versions
PLATFORM_CODE_FW_PATTERN = re.compile(b'((?<=' + HYUNDAI_VERSION_REQUEST_LONG[1:] +
                                      b')[A-Z]{2}[A-Za-z0-9]{0,2})')
DATE_FW_PATTERN = re.compile(b'(?<=[ -])([0-9]{6}$)')
PART_NUMBER_FW_PATTERN = re.compile(b'(?<=[0-9][.,][0-9]{2} )([0-9]{5}[-/]?[A-Z][A-Z0-9]{3}[0-9])')

# We've seen both ICE and hybrid for these platforms, and they have hybrid descriptors (e.g. MQ4 vs MQ4H)
CANFD_FUZZY_WHITELIST = {CAR.KIA_SORENTO_4TH_GEN, CAR.KIA_SORENTO_HEV_4TH_GEN, CAR.KIA_K8_HEV_1ST_GEN,
                         # TODO: the hybrid variant is not out yet
                         CAR.KIA_CARNIVAL_4TH_GEN}

# List of ECUs expected to have platform codes, camera and radar should exist on all cars
# TODO: use abs, it has the platform code and part number on many platforms
PLATFORM_CODE_ECUS = [Ecu.fwdRadar, Ecu.fwdCamera, Ecu.eps]
# So far we've only seen dates in fwdCamera
# TODO: there are date codes in the ABS firmware versions in hex
DATE_FW_ECUS = [Ecu.fwdCamera]

# Note: an ECU on CAN FD cars may sometimes send 0x30080aaaaaaaaaaa (flow control continue) while we
# are attempting to query ECUs. This currently does not seem to affect fingerprinting from the camera
FW_QUERY_CONFIG = FwQueryConfig(
  requests=[
    # TODO: add back whitelists
    # CAN queries (OBD-II port)
    Request(
      [HYUNDAI_VERSION_REQUEST_LONG],
      [HYUNDAI_VERSION_RESPONSE],
    ),

    # CAN & CAN-FD queries (from camera)
    Request(
      [HYUNDAI_VERSION_REQUEST_LONG],
      [HYUNDAI_VERSION_RESPONSE],
      bus=0,
      auxiliary=True,
    ),
    Request(
      [HYUNDAI_VERSION_REQUEST_LONG],
      [HYUNDAI_VERSION_RESPONSE],
      bus=1,
      auxiliary=True,
      obd_multiplexing=False,
    ),

    # CAN & CAN FD query to understand the three digit date code
    # HDA2 cars usually use 6 digit date codes, so skip bus 1
    Request(
      [HYUNDAI_ECU_MANUFACTURING_DATE],
      [HYUNDAI_VERSION_RESPONSE],
      bus=0,
      auxiliary=True,
      logging=True,
    ),

    # CAN-FD alt request logging queries for hvac and parkingAdas
    Request(
      [HYUNDAI_VERSION_REQUEST_ALT],
      [HYUNDAI_VERSION_RESPONSE],
      bus=0,
      auxiliary=True,
      logging=True,
    ),
    Request(
      [HYUNDAI_VERSION_REQUEST_ALT],
      [HYUNDAI_VERSION_RESPONSE],
      bus=1,
      auxiliary=True,
      logging=True,
      obd_multiplexing=False,
    ),
  ],
  # We lose these ECUs without the comma power on these cars.
  # Note that we still attempt to match with them when they are present
  non_essential_ecus={
    Ecu.abs: [CAR.HYUNDAI_PALISADE, CAR.HYUNDAI_SONATA, CAR.HYUNDAI_SANTA_FE_2022, CAR.KIA_K5_2021, CAR.HYUNDAI_ELANTRA_2021,
              CAR.HYUNDAI_SANTA_FE, CAR.HYUNDAI_KONA_EV_2022, CAR.HYUNDAI_KONA_EV, CAR.HYUNDAI_CUSTIN_1ST_GEN, CAR.KIA_SORENTO,
              CAR.KIA_CEED, CAR.KIA_SELTOS],
  },
  extra_ecus=[
    (Ecu.adas, 0x730, None),              # ADAS Driving ECU on HDA2 platforms
    (Ecu.parkingAdas, 0x7b1, None),       # ADAS Parking ECU (may exist on all platforms)
    (Ecu.hvac, 0x7b3, None),              # HVAC Control Assembly
    (Ecu.cornerRadar, 0x7b7, None),
    (Ecu.combinationMeter, 0x7c6, None),  # CAN FD Instrument cluster
  ],
  # Custom fuzzy fingerprinting function using platform codes, part numbers + FW dates:
  match_fw_to_car_fuzzy=match_fw_to_car_fuzzy,
)

CHECKSUM = {
  "crc8": CAR.with_flags(HyundaiFlags.CHECKSUM_CRC8),
  "6B": CAR.with_flags(HyundaiFlags.CHECKSUM_6B),
}

CAN_GEARS = {
  # which message has the gear. hybrid and EV use ELECT_GEAR
  "use_cluster_gears": CAR.with_flags(HyundaiFlags.CLUSTER_GEARS),
  "use_tcu_gears": CAR.with_flags(HyundaiFlags.TCU_GEARS),
}

<<<<<<< HEAD
CANFD_CAR = {CAR.KIA_EV6, CAR.IONIQ_5, CAR.IONIQ_6, CAR.TUCSON_4TH_GEN, CAR.TUCSON_HYBRID_4TH_GEN, CAR.KIA_SPORTAGE_HYBRID_5TH_GEN,
             CAR.SANTA_CRUZ_1ST_GEN, CAR.KIA_SPORTAGE_5TH_GEN, CAR.GENESIS_GV70_1ST_GEN, CAR.KIA_SORENTO_PHEV_4TH_GEN,
             CAR.GENESIS_GV60_EV_1ST_GEN, CAR.KIA_SORENTO_4TH_GEN, CAR.KIA_NIRO_HEV_2ND_GEN, CAR.KIA_NIRO_EV_2ND_GEN,
             CAR.GENESIS_GV80, CAR.KIA_CARNIVAL_4TH_GEN, CAR.KIA_SORENTO_HEV_4TH_GEN, CAR.KONA_EV_2ND_GEN, CAR.KIA_K8_HEV_1ST_GEN,
             CAR.STARIA_4TH_GEN, CAR.KIA_SPORTAGE_PHEV_5TH_GEN}

# The radar does SCC on these cars when HDA I, rather than the camera
CANFD_RADAR_SCC_CAR = {CAR.GENESIS_GV70_1ST_GEN, CAR.KIA_SORENTO_PHEV_4TH_GEN, CAR.KIA_SORENTO_4TH_GEN, CAR.GENESIS_GV80,
                       CAR.KIA_CARNIVAL_4TH_GEN, CAR.KIA_SORENTO_HEV_4TH_GEN}
=======
CANFD_CAR = CAR.with_flags(HyundaiFlags.CANFD)
CANFD_RADAR_SCC_CAR = CAR.with_flags(HyundaiFlags.RADAR_SCC)
>>>>>>> 865b98a5

# These CAN FD cars do not accept communication control to disable the ADAS ECU,
# responds with 0x7F2822 - 'conditions not correct'
CANFD_UNSUPPORTED_LONGITUDINAL_CAR = CAR.with_flags(HyundaiFlags.CANFD_NO_RADAR_DISABLE)

# The camera does SCC on these cars, rather than the radar
<<<<<<< HEAD
CAMERA_SCC_CAR = {CAR.KONA_EV_2022, }

# these cars use a different gas signal
HYBRID_CAR = {CAR.IONIQ_PHEV, CAR.ELANTRA_HEV_2021, CAR.KIA_NIRO_PHEV, CAR.KIA_NIRO_HEV_2021, CAR.SONATA_HYBRID, CAR.KONA_HEV, CAR.IONIQ,
              CAR.IONIQ_HEV_2022, CAR.SANTA_FE_HEV_2022, CAR.SANTA_FE_PHEV_2022, CAR.IONIQ_PHEV_2019, CAR.TUCSON_HYBRID_4TH_GEN,
              CAR.KIA_SPORTAGE_HYBRID_5TH_GEN, CAR.KIA_SORENTO_PHEV_4TH_GEN, CAR.KIA_K5_HEV_2020, CAR.KIA_NIRO_HEV_2ND_GEN,
              CAR.KIA_SORENTO_HEV_4TH_GEN, CAR.KIA_OPTIMA_H, CAR.KIA_OPTIMA_H_G4_FL, CAR.KIA_K8_HEV_1ST_GEN,
              CAR.AZERA_HEV_6TH_GEN, CAR.KIA_NIRO_PHEV_2022, CAR.KIA_SPORTAGE_PHEV_5TH_GEN}

EV_CAR = {CAR.IONIQ_EV_2020, CAR.IONIQ_EV_LTD, CAR.KONA_EV, CAR.KIA_NIRO_EV, CAR.KIA_NIRO_EV_2ND_GEN, CAR.KONA_EV_2022,
          CAR.KIA_EV6, CAR.IONIQ_5, CAR.IONIQ_6, CAR.GENESIS_GV60_EV_1ST_GEN, CAR.KONA_EV_2ND_GEN}

# these cars require a special panda safety mode due to missing counters and checksums in the messages
LEGACY_SAFETY_MODE_CAR = {CAR.HYUNDAI_GENESIS, CAR.IONIQ_EV_LTD, CAR.KIA_OPTIMA_G4,
                          CAR.VELOSTER, CAR.GENESIS_G70, CAR.GENESIS_G80, CAR.KIA_CEED, CAR.ELANTRA, CAR.IONIQ_HEV_2022,
                          CAR.KIA_OPTIMA_H, CAR.ELANTRA_GT_I30}

# these cars have not been verified to work with longitudinal yet - radar disable, sending correct messages, etc.
UNSUPPORTED_LONGITUDINAL_CAR = LEGACY_SAFETY_MODE_CAR | {CAR.KIA_NIRO_PHEV, CAR.KIA_SORENTO, CAR.SONATA_LF, CAR.KIA_OPTIMA_G4_FL,
                                                         CAR.KIA_OPTIMA_H_G4_FL}

# If 0x500 is present on bus 1 it probably has a Mando radar outputting radar points.
# If no points are outputted by default it might be possible to turn it on using  selfdrive/debug/hyundai_enable_radar_points.py
DBC = {
  CAR.AZERA_6TH_GEN: dbc_dict('hyundai_kia_generic', None),
  CAR.AZERA_HEV_6TH_GEN: dbc_dict('hyundai_kia_generic', None),
  CAR.ELANTRA: dbc_dict('hyundai_kia_generic', None),
  CAR.ELANTRA_GT_I30: dbc_dict('hyundai_kia_generic', None),
  CAR.ELANTRA_2021: dbc_dict('hyundai_kia_generic', None),
  CAR.ELANTRA_HEV_2021: dbc_dict('hyundai_kia_generic', None),
  CAR.GENESIS_G70: dbc_dict('hyundai_kia_generic', None),
  CAR.GENESIS_G70_2020: dbc_dict('hyundai_kia_generic', 'hyundai_kia_mando_front_radar_generated'),
  CAR.GENESIS_G80: dbc_dict('hyundai_kia_generic', None),
  CAR.GENESIS_G90: dbc_dict('hyundai_kia_generic', None),
  CAR.HYUNDAI_GENESIS: dbc_dict('hyundai_kia_generic', None),
  CAR.IONIQ_PHEV_2019: dbc_dict('hyundai_kia_generic', None),
  CAR.IONIQ_PHEV: dbc_dict('hyundai_kia_generic', None),
  CAR.IONIQ_EV_2020: dbc_dict('hyundai_kia_generic', None),
  CAR.IONIQ_EV_LTD: dbc_dict('hyundai_kia_generic', 'hyundai_kia_mando_front_radar_generated'),
  CAR.IONIQ: dbc_dict('hyundai_kia_generic', None),
  CAR.IONIQ_HEV_2022: dbc_dict('hyundai_kia_generic', None),
  CAR.KIA_FORTE: dbc_dict('hyundai_kia_generic', None),
  CAR.KIA_K5_2021: dbc_dict('hyundai_kia_generic', None),
  CAR.KIA_K5_HEV_2020: dbc_dict('hyundai_kia_generic', 'hyundai_kia_mando_front_radar_generated'),
  CAR.KIA_NIRO_EV: dbc_dict('hyundai_kia_generic', 'hyundai_kia_mando_front_radar_generated'),
  CAR.KIA_NIRO_PHEV: dbc_dict('hyundai_kia_generic', 'hyundai_kia_mando_front_radar_generated'),
  CAR.KIA_NIRO_HEV_2021: dbc_dict('hyundai_kia_generic', None),
  CAR.KIA_OPTIMA_G4: dbc_dict('hyundai_kia_generic', None),
  CAR.KIA_OPTIMA_G4_FL: dbc_dict('hyundai_kia_generic', None),
  CAR.KIA_OPTIMA_H: dbc_dict('hyundai_kia_generic', None),
  CAR.KIA_OPTIMA_H_G4_FL: dbc_dict('hyundai_kia_generic', None),
  CAR.KIA_SELTOS: dbc_dict('hyundai_kia_generic', None),
  CAR.KIA_SORENTO: dbc_dict('hyundai_kia_generic', None), # Has 0x5XX messages, but different format
  CAR.KIA_STINGER: dbc_dict('hyundai_kia_generic', None),
  CAR.KIA_STINGER_2022: dbc_dict('hyundai_kia_generic', None),
  CAR.KONA: dbc_dict('hyundai_kia_generic', None),
  CAR.KONA_EV: dbc_dict('hyundai_kia_generic', None),
  CAR.KONA_EV_2022: dbc_dict('hyundai_kia_generic', None),
  CAR.KONA_HEV: dbc_dict('hyundai_kia_generic', None),
  CAR.SANTA_FE: dbc_dict('hyundai_kia_generic', 'hyundai_kia_mando_front_radar_generated'),
  CAR.SANTA_FE_2022: dbc_dict('hyundai_kia_generic', None),
  CAR.SANTA_FE_HEV_2022: dbc_dict('hyundai_kia_generic', None),
  CAR.SANTA_FE_PHEV_2022: dbc_dict('hyundai_kia_generic', None),
  CAR.SONATA: dbc_dict('hyundai_kia_generic', 'hyundai_kia_mando_front_radar_generated'),
  CAR.SONATA_LF: dbc_dict('hyundai_kia_generic', None), # Has 0x5XX messages, but different format
  CAR.TUCSON: dbc_dict('hyundai_kia_generic', None),
  CAR.PALISADE: dbc_dict('hyundai_kia_generic', 'hyundai_kia_mando_front_radar_generated'),
  CAR.VELOSTER: dbc_dict('hyundai_kia_generic', None),
  CAR.KIA_CEED: dbc_dict('hyundai_kia_generic', None),
  CAR.KIA_EV6: dbc_dict('hyundai_canfd', None),
  CAR.SONATA_HYBRID: dbc_dict('hyundai_kia_generic', 'hyundai_kia_mando_front_radar_generated'),
  CAR.TUCSON_4TH_GEN: dbc_dict('hyundai_canfd', None),
  CAR.TUCSON_HYBRID_4TH_GEN: dbc_dict('hyundai_canfd', None),
  CAR.IONIQ_5: dbc_dict('hyundai_canfd', None),
  CAR.IONIQ_6: dbc_dict('hyundai_canfd', None),
  CAR.SANTA_CRUZ_1ST_GEN: dbc_dict('hyundai_canfd', None),
  CAR.KIA_SPORTAGE_5TH_GEN: dbc_dict('hyundai_canfd', None),
  CAR.KIA_SPORTAGE_HYBRID_5TH_GEN: dbc_dict('hyundai_canfd', None),
  CAR.KIA_SPORTAGE_PHEV_5TH_GEN: dbc_dict('hyundai_canfd', None),
  CAR.GENESIS_GV70_1ST_GEN: dbc_dict('hyundai_canfd', None),
  CAR.KIA_SORENTO_PHEV_4TH_GEN: dbc_dict('hyundai_canfd', None),
  CAR.GENESIS_GV60_EV_1ST_GEN: dbc_dict('hyundai_canfd', None),
  CAR.KIA_SORENTO_4TH_GEN: dbc_dict('hyundai_canfd', None),
  CAR.KIA_NIRO_HEV_2ND_GEN: dbc_dict('hyundai_canfd', None),
  CAR.KIA_NIRO_EV_2ND_GEN: dbc_dict('hyundai_canfd', None),
  CAR.GENESIS_GV80: dbc_dict('hyundai_canfd', None),
  CAR.KIA_CARNIVAL_4TH_GEN: dbc_dict('hyundai_canfd', None),
  CAR.KIA_SORENTO_HEV_4TH_GEN: dbc_dict('hyundai_canfd', None),
  CAR.KONA_EV_2ND_GEN: dbc_dict('hyundai_canfd', None),
  CAR.KIA_K8_HEV_1ST_GEN: dbc_dict('hyundai_canfd', None),
  CAR.CUSTIN_1ST_GEN: dbc_dict('hyundai_kia_generic', None),
  CAR.KIA_NIRO_PHEV_2022: dbc_dict('hyundai_kia_generic', 'hyundai_kia_mando_front_radar_generated'),
  CAR.STARIA_4TH_GEN: dbc_dict('hyundai_canfd', None),
}
=======
CAMERA_SCC_CAR = CAR.with_flags(HyundaiFlags.CAMERA_SCC)

HYBRID_CAR = CAR.with_flags(HyundaiFlags.HYBRID)

EV_CAR = CAR.with_flags(HyundaiFlags.EV)

LEGACY_SAFETY_MODE_CAR = CAR.with_flags(HyundaiFlags.LEGACY)

UNSUPPORTED_LONGITUDINAL_CAR = CAR.with_flags(HyundaiFlags.LEGACY) | CAR.with_flags(HyundaiFlags.UNSUPPORTED_LONGITUDINAL)

DBC = CAR.create_dbc_map()
>>>>>>> 865b98a5
<|MERGE_RESOLUTION|>--- conflicted
+++ resolved
@@ -71,41 +71,10 @@
 
   # Static flags
 
-<<<<<<< HEAD
-  # Kia
-  KIA_FORTE = "KIA FORTE E 2018 & GT 2021"
-  KIA_K5_2021 = "KIA K5 2021"
-  KIA_K5_HEV_2020 = "KIA K5 HYBRID 2020"
-  KIA_K8_HEV_1ST_GEN = "KIA K8 HYBRID 1ST GEN"
-  KIA_NIRO_EV = "KIA NIRO EV 2020"
-  KIA_NIRO_EV_2ND_GEN = "KIA NIRO EV 2ND GEN"
-  KIA_NIRO_PHEV = "KIA NIRO HYBRID 2019"
-  KIA_NIRO_PHEV_2022 = "KIA NIRO PLUG-IN HYBRID 2022"
-  KIA_NIRO_HEV_2021 = "KIA NIRO HYBRID 2021"
-  KIA_NIRO_HEV_2ND_GEN = "KIA NIRO HYBRID 2ND GEN"
-  KIA_OPTIMA_G4 = "KIA OPTIMA 4TH GEN"
-  KIA_OPTIMA_G4_FL = "KIA OPTIMA 4TH GEN FACELIFT"
-  KIA_OPTIMA_H = "KIA OPTIMA HYBRID 2017 & SPORTS 2019"
-  KIA_OPTIMA_H_G4_FL = "KIA OPTIMA HYBRID 4TH GEN FACELIFT"
-  KIA_SELTOS = "KIA SELTOS 2021"
-  KIA_SPORTAGE_5TH_GEN = "KIA SPORTAGE 5TH GEN"
-  KIA_SORENTO = "KIA SORENTO GT LINE 2018"
-  KIA_SORENTO_4TH_GEN = "KIA SORENTO 4TH GEN"
-  KIA_SORENTO_HEV_4TH_GEN = "KIA SORENTO HYBRID 4TH GEN"
-  KIA_SORENTO_PHEV_4TH_GEN = "KIA SORENTO PLUG-IN HYBRID 4TH GEN"
-  KIA_SPORTAGE_HYBRID_5TH_GEN = "KIA SPORTAGE HYBRID 5TH GEN"
-  KIA_SPORTAGE_PHEV_5TH_GEN = "KIA SPORTAGE PLUG-IN HYBRID 5TH GEN"
-  KIA_STINGER = "KIA STINGER GT2 2018"
-  KIA_STINGER_2022 = "KIA STINGER 2022"
-  KIA_CEED = "KIA CEED INTRO ED 2019"
-  KIA_EV6 = "KIA EV6 2022"
-  KIA_CARNIVAL_4TH_GEN = "KIA CARNIVAL 4TH GEN"
-=======
   # If 0x500 is present on bus 1 it probably has a Mando radar outputting radar points.
   # If no points are outputted by default it might be possible to turn it on using  selfdrive/debug/hyundai_enable_radar_points.py
   MANDO_RADAR = 2 ** 12
   CANFD = 2 ** 13
->>>>>>> 865b98a5
 
   # The radar does SCC on these cars when HDA I, rather than the camera
   RADAR_SCC = 2 ** 14
@@ -448,35 +417,6 @@
     flags=HyundaiFlags.UNSUPPORTED_LONGITUDINAL | HyundaiFlags.TCU_GEARS,
   )
   # TODO: may support adjacent years. may have a non-zero minimum steering speed
-<<<<<<< HEAD
-  CAR.KIA_OPTIMA_H: HyundaiCarInfo("Kia Optima Hybrid 2017", "Advanced Smart Cruise Control", car_parts=CarParts.common([CarHarness.hyundai_c])),
-  CAR.KIA_OPTIMA_H_G4_FL: HyundaiCarInfo("Kia Optima Hybrid 2019", car_parts=CarParts.common([CarHarness.hyundai_h])),
-  CAR.KIA_SELTOS: HyundaiCarInfo("Kia Seltos 2021", car_parts=CarParts.common([CarHarness.hyundai_a])),
-  CAR.KIA_SPORTAGE_5TH_GEN: HyundaiCarInfo("Kia Sportage 2023", car_parts=CarParts.common([CarHarness.hyundai_n])),
-  CAR.KIA_SORENTO: [
-    HyundaiCarInfo("Kia Sorento 2018", "Advanced Smart Cruise Control & LKAS", video_link="https://www.youtube.com/watch?v=Fkh3s6WHJz8",
-                   car_parts=CarParts.common([CarHarness.hyundai_e])),
-    HyundaiCarInfo("Kia Sorento 2019", video_link="https://www.youtube.com/watch?v=Fkh3s6WHJz8", car_parts=CarParts.common([CarHarness.hyundai_e])),
-  ],
-  CAR.KIA_SORENTO_4TH_GEN: HyundaiCarInfo("Kia Sorento 2021-23", car_parts=CarParts.common([CarHarness.hyundai_k])),
-  CAR.KIA_SORENTO_HEV_4TH_GEN: HyundaiCarInfo("Kia Sorento Hybrid 2021-23", "All", car_parts=CarParts.common([CarHarness.hyundai_a])),
-  CAR.KIA_SORENTO_PHEV_4TH_GEN: HyundaiCarInfo("Kia Sorento Plug-in Hybrid 2022-23", "All", car_parts=CarParts.common([CarHarness.hyundai_a])),
-  CAR.KIA_SPORTAGE_HYBRID_5TH_GEN: HyundaiCarInfo("Kia Sportage Hybrid 2023", car_parts=CarParts.common([CarHarness.hyundai_n])),
-  CAR.KIA_SPORTAGE_PHEV_5TH_GEN: HyundaiCarInfo("Kia Sportage Plug-in Hybrid 2023", car_parts=CarParts.common([CarHarness.hyundai_n])),
-  CAR.KIA_STINGER: HyundaiCarInfo("Kia Stinger 2018-20", video_link="https://www.youtube.com/watch?v=MJ94qoofYw0",
-                                  car_parts=CarParts.common([CarHarness.hyundai_c])),
-  CAR.KIA_STINGER_2022: HyundaiCarInfo("Kia Stinger 2022-23", "All", car_parts=CarParts.common([CarHarness.hyundai_k])),
-  CAR.KIA_CEED: HyundaiCarInfo("Kia Ceed 2019", car_parts=CarParts.common([CarHarness.hyundai_e])),
-  CAR.KIA_EV6: [
-    HyundaiCarInfo("Kia EV6 (Southeast Asia only) 2022-23", "All", car_parts=CarParts.common([CarHarness.hyundai_p])),
-    HyundaiCarInfo("Kia EV6 (without HDA II) 2022-23", "Highway Driving Assist", car_parts=CarParts.common([CarHarness.hyundai_l])),
-    HyundaiCarInfo("Kia EV6 (with HDA II) 2022-23", "Highway Driving Assist II", car_parts=CarParts.common([CarHarness.hyundai_p]))
-  ],
-  CAR.KIA_CARNIVAL_4TH_GEN: [
-    HyundaiCarInfo("Kia Carnival 2022-24", car_parts=CarParts.common([CarHarness.hyundai_a])),
-    HyundaiCarInfo("Kia Carnival (China only) 2023", car_parts=CarParts.common([CarHarness.hyundai_k]))
-  ],
-=======
   KIA_OPTIMA_H = HyundaiPlatformConfig(
     [HyundaiCarDocs("Kia Optima Hybrid 2017", "Advanced Smart Cruise Control", car_parts=CarParts.common([CarHarness.hyundai_c]))],
     CarSpecs(mass=3558 * CV.LB_TO_KG, wheelbase=2.8, steerRatio=13.75, tireStiffnessFactor=0.5),
@@ -496,6 +436,7 @@
     [
       HyundaiCarDocs("Kia Sportage 2023-24", car_parts=CarParts.common([CarHarness.hyundai_n])),
       HyundaiCarDocs("Kia Sportage Hybrid 2023", car_parts=CarParts.common([CarHarness.hyundai_n])),
+      HyundaiCarDocs("Kia Sportage Plug-in Hybrid 2023", car_parts=CarParts.common([CarHarness.hyundai_n])),
     ],
     # weight from SX and above trims, average of FWD and AWD version, steering ratio according to Kia News https://www.kiamedia.com/us/en/models/sportage/2023/specifications
     CarSpecs(mass=1725, wheelbase=2.756, steerRatio=13.6),
@@ -553,7 +494,6 @@
     CarSpecs(mass=2087, wheelbase=3.09, steerRatio=14.23),
     flags=HyundaiFlags.RADAR_SCC,
   )
->>>>>>> 865b98a5
 
   # Genesis
   GENESIS_GV60_EV_1ST_GEN = HyundaiCanFDPlatformConfig(
@@ -791,122 +731,14 @@
   "use_tcu_gears": CAR.with_flags(HyundaiFlags.TCU_GEARS),
 }
 
-<<<<<<< HEAD
-CANFD_CAR = {CAR.KIA_EV6, CAR.IONIQ_5, CAR.IONIQ_6, CAR.TUCSON_4TH_GEN, CAR.TUCSON_HYBRID_4TH_GEN, CAR.KIA_SPORTAGE_HYBRID_5TH_GEN,
-             CAR.SANTA_CRUZ_1ST_GEN, CAR.KIA_SPORTAGE_5TH_GEN, CAR.GENESIS_GV70_1ST_GEN, CAR.KIA_SORENTO_PHEV_4TH_GEN,
-             CAR.GENESIS_GV60_EV_1ST_GEN, CAR.KIA_SORENTO_4TH_GEN, CAR.KIA_NIRO_HEV_2ND_GEN, CAR.KIA_NIRO_EV_2ND_GEN,
-             CAR.GENESIS_GV80, CAR.KIA_CARNIVAL_4TH_GEN, CAR.KIA_SORENTO_HEV_4TH_GEN, CAR.KONA_EV_2ND_GEN, CAR.KIA_K8_HEV_1ST_GEN,
-             CAR.STARIA_4TH_GEN, CAR.KIA_SPORTAGE_PHEV_5TH_GEN}
-
-# The radar does SCC on these cars when HDA I, rather than the camera
-CANFD_RADAR_SCC_CAR = {CAR.GENESIS_GV70_1ST_GEN, CAR.KIA_SORENTO_PHEV_4TH_GEN, CAR.KIA_SORENTO_4TH_GEN, CAR.GENESIS_GV80,
-                       CAR.KIA_CARNIVAL_4TH_GEN, CAR.KIA_SORENTO_HEV_4TH_GEN}
-=======
 CANFD_CAR = CAR.with_flags(HyundaiFlags.CANFD)
 CANFD_RADAR_SCC_CAR = CAR.with_flags(HyundaiFlags.RADAR_SCC)
->>>>>>> 865b98a5
 
 # These CAN FD cars do not accept communication control to disable the ADAS ECU,
 # responds with 0x7F2822 - 'conditions not correct'
 CANFD_UNSUPPORTED_LONGITUDINAL_CAR = CAR.with_flags(HyundaiFlags.CANFD_NO_RADAR_DISABLE)
 
 # The camera does SCC on these cars, rather than the radar
-<<<<<<< HEAD
-CAMERA_SCC_CAR = {CAR.KONA_EV_2022, }
-
-# these cars use a different gas signal
-HYBRID_CAR = {CAR.IONIQ_PHEV, CAR.ELANTRA_HEV_2021, CAR.KIA_NIRO_PHEV, CAR.KIA_NIRO_HEV_2021, CAR.SONATA_HYBRID, CAR.KONA_HEV, CAR.IONIQ,
-              CAR.IONIQ_HEV_2022, CAR.SANTA_FE_HEV_2022, CAR.SANTA_FE_PHEV_2022, CAR.IONIQ_PHEV_2019, CAR.TUCSON_HYBRID_4TH_GEN,
-              CAR.KIA_SPORTAGE_HYBRID_5TH_GEN, CAR.KIA_SORENTO_PHEV_4TH_GEN, CAR.KIA_K5_HEV_2020, CAR.KIA_NIRO_HEV_2ND_GEN,
-              CAR.KIA_SORENTO_HEV_4TH_GEN, CAR.KIA_OPTIMA_H, CAR.KIA_OPTIMA_H_G4_FL, CAR.KIA_K8_HEV_1ST_GEN,
-              CAR.AZERA_HEV_6TH_GEN, CAR.KIA_NIRO_PHEV_2022, CAR.KIA_SPORTAGE_PHEV_5TH_GEN}
-
-EV_CAR = {CAR.IONIQ_EV_2020, CAR.IONIQ_EV_LTD, CAR.KONA_EV, CAR.KIA_NIRO_EV, CAR.KIA_NIRO_EV_2ND_GEN, CAR.KONA_EV_2022,
-          CAR.KIA_EV6, CAR.IONIQ_5, CAR.IONIQ_6, CAR.GENESIS_GV60_EV_1ST_GEN, CAR.KONA_EV_2ND_GEN}
-
-# these cars require a special panda safety mode due to missing counters and checksums in the messages
-LEGACY_SAFETY_MODE_CAR = {CAR.HYUNDAI_GENESIS, CAR.IONIQ_EV_LTD, CAR.KIA_OPTIMA_G4,
-                          CAR.VELOSTER, CAR.GENESIS_G70, CAR.GENESIS_G80, CAR.KIA_CEED, CAR.ELANTRA, CAR.IONIQ_HEV_2022,
-                          CAR.KIA_OPTIMA_H, CAR.ELANTRA_GT_I30}
-
-# these cars have not been verified to work with longitudinal yet - radar disable, sending correct messages, etc.
-UNSUPPORTED_LONGITUDINAL_CAR = LEGACY_SAFETY_MODE_CAR | {CAR.KIA_NIRO_PHEV, CAR.KIA_SORENTO, CAR.SONATA_LF, CAR.KIA_OPTIMA_G4_FL,
-                                                         CAR.KIA_OPTIMA_H_G4_FL}
-
-# If 0x500 is present on bus 1 it probably has a Mando radar outputting radar points.
-# If no points are outputted by default it might be possible to turn it on using  selfdrive/debug/hyundai_enable_radar_points.py
-DBC = {
-  CAR.AZERA_6TH_GEN: dbc_dict('hyundai_kia_generic', None),
-  CAR.AZERA_HEV_6TH_GEN: dbc_dict('hyundai_kia_generic', None),
-  CAR.ELANTRA: dbc_dict('hyundai_kia_generic', None),
-  CAR.ELANTRA_GT_I30: dbc_dict('hyundai_kia_generic', None),
-  CAR.ELANTRA_2021: dbc_dict('hyundai_kia_generic', None),
-  CAR.ELANTRA_HEV_2021: dbc_dict('hyundai_kia_generic', None),
-  CAR.GENESIS_G70: dbc_dict('hyundai_kia_generic', None),
-  CAR.GENESIS_G70_2020: dbc_dict('hyundai_kia_generic', 'hyundai_kia_mando_front_radar_generated'),
-  CAR.GENESIS_G80: dbc_dict('hyundai_kia_generic', None),
-  CAR.GENESIS_G90: dbc_dict('hyundai_kia_generic', None),
-  CAR.HYUNDAI_GENESIS: dbc_dict('hyundai_kia_generic', None),
-  CAR.IONIQ_PHEV_2019: dbc_dict('hyundai_kia_generic', None),
-  CAR.IONIQ_PHEV: dbc_dict('hyundai_kia_generic', None),
-  CAR.IONIQ_EV_2020: dbc_dict('hyundai_kia_generic', None),
-  CAR.IONIQ_EV_LTD: dbc_dict('hyundai_kia_generic', 'hyundai_kia_mando_front_radar_generated'),
-  CAR.IONIQ: dbc_dict('hyundai_kia_generic', None),
-  CAR.IONIQ_HEV_2022: dbc_dict('hyundai_kia_generic', None),
-  CAR.KIA_FORTE: dbc_dict('hyundai_kia_generic', None),
-  CAR.KIA_K5_2021: dbc_dict('hyundai_kia_generic', None),
-  CAR.KIA_K5_HEV_2020: dbc_dict('hyundai_kia_generic', 'hyundai_kia_mando_front_radar_generated'),
-  CAR.KIA_NIRO_EV: dbc_dict('hyundai_kia_generic', 'hyundai_kia_mando_front_radar_generated'),
-  CAR.KIA_NIRO_PHEV: dbc_dict('hyundai_kia_generic', 'hyundai_kia_mando_front_radar_generated'),
-  CAR.KIA_NIRO_HEV_2021: dbc_dict('hyundai_kia_generic', None),
-  CAR.KIA_OPTIMA_G4: dbc_dict('hyundai_kia_generic', None),
-  CAR.KIA_OPTIMA_G4_FL: dbc_dict('hyundai_kia_generic', None),
-  CAR.KIA_OPTIMA_H: dbc_dict('hyundai_kia_generic', None),
-  CAR.KIA_OPTIMA_H_G4_FL: dbc_dict('hyundai_kia_generic', None),
-  CAR.KIA_SELTOS: dbc_dict('hyundai_kia_generic', None),
-  CAR.KIA_SORENTO: dbc_dict('hyundai_kia_generic', None), # Has 0x5XX messages, but different format
-  CAR.KIA_STINGER: dbc_dict('hyundai_kia_generic', None),
-  CAR.KIA_STINGER_2022: dbc_dict('hyundai_kia_generic', None),
-  CAR.KONA: dbc_dict('hyundai_kia_generic', None),
-  CAR.KONA_EV: dbc_dict('hyundai_kia_generic', None),
-  CAR.KONA_EV_2022: dbc_dict('hyundai_kia_generic', None),
-  CAR.KONA_HEV: dbc_dict('hyundai_kia_generic', None),
-  CAR.SANTA_FE: dbc_dict('hyundai_kia_generic', 'hyundai_kia_mando_front_radar_generated'),
-  CAR.SANTA_FE_2022: dbc_dict('hyundai_kia_generic', None),
-  CAR.SANTA_FE_HEV_2022: dbc_dict('hyundai_kia_generic', None),
-  CAR.SANTA_FE_PHEV_2022: dbc_dict('hyundai_kia_generic', None),
-  CAR.SONATA: dbc_dict('hyundai_kia_generic', 'hyundai_kia_mando_front_radar_generated'),
-  CAR.SONATA_LF: dbc_dict('hyundai_kia_generic', None), # Has 0x5XX messages, but different format
-  CAR.TUCSON: dbc_dict('hyundai_kia_generic', None),
-  CAR.PALISADE: dbc_dict('hyundai_kia_generic', 'hyundai_kia_mando_front_radar_generated'),
-  CAR.VELOSTER: dbc_dict('hyundai_kia_generic', None),
-  CAR.KIA_CEED: dbc_dict('hyundai_kia_generic', None),
-  CAR.KIA_EV6: dbc_dict('hyundai_canfd', None),
-  CAR.SONATA_HYBRID: dbc_dict('hyundai_kia_generic', 'hyundai_kia_mando_front_radar_generated'),
-  CAR.TUCSON_4TH_GEN: dbc_dict('hyundai_canfd', None),
-  CAR.TUCSON_HYBRID_4TH_GEN: dbc_dict('hyundai_canfd', None),
-  CAR.IONIQ_5: dbc_dict('hyundai_canfd', None),
-  CAR.IONIQ_6: dbc_dict('hyundai_canfd', None),
-  CAR.SANTA_CRUZ_1ST_GEN: dbc_dict('hyundai_canfd', None),
-  CAR.KIA_SPORTAGE_5TH_GEN: dbc_dict('hyundai_canfd', None),
-  CAR.KIA_SPORTAGE_HYBRID_5TH_GEN: dbc_dict('hyundai_canfd', None),
-  CAR.KIA_SPORTAGE_PHEV_5TH_GEN: dbc_dict('hyundai_canfd', None),
-  CAR.GENESIS_GV70_1ST_GEN: dbc_dict('hyundai_canfd', None),
-  CAR.KIA_SORENTO_PHEV_4TH_GEN: dbc_dict('hyundai_canfd', None),
-  CAR.GENESIS_GV60_EV_1ST_GEN: dbc_dict('hyundai_canfd', None),
-  CAR.KIA_SORENTO_4TH_GEN: dbc_dict('hyundai_canfd', None),
-  CAR.KIA_NIRO_HEV_2ND_GEN: dbc_dict('hyundai_canfd', None),
-  CAR.KIA_NIRO_EV_2ND_GEN: dbc_dict('hyundai_canfd', None),
-  CAR.GENESIS_GV80: dbc_dict('hyundai_canfd', None),
-  CAR.KIA_CARNIVAL_4TH_GEN: dbc_dict('hyundai_canfd', None),
-  CAR.KIA_SORENTO_HEV_4TH_GEN: dbc_dict('hyundai_canfd', None),
-  CAR.KONA_EV_2ND_GEN: dbc_dict('hyundai_canfd', None),
-  CAR.KIA_K8_HEV_1ST_GEN: dbc_dict('hyundai_canfd', None),
-  CAR.CUSTIN_1ST_GEN: dbc_dict('hyundai_kia_generic', None),
-  CAR.KIA_NIRO_PHEV_2022: dbc_dict('hyundai_kia_generic', 'hyundai_kia_mando_front_radar_generated'),
-  CAR.STARIA_4TH_GEN: dbc_dict('hyundai_canfd', None),
-}
-=======
 CAMERA_SCC_CAR = CAR.with_flags(HyundaiFlags.CAMERA_SCC)
 
 HYBRID_CAR = CAR.with_flags(HyundaiFlags.HYBRID)
@@ -917,5 +749,4 @@
 
 UNSUPPORTED_LONGITUDINAL_CAR = CAR.with_flags(HyundaiFlags.LEGACY) | CAR.with_flags(HyundaiFlags.UNSUPPORTED_LONGITUDINAL)
 
-DBC = CAR.create_dbc_map()
->>>>>>> 865b98a5
+DBC = CAR.create_dbc_map()