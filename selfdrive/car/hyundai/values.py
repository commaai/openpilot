import re
from dataclasses import dataclass, field
from enum import Enum, IntFlag

from cereal import car
from panda.python import uds
from openpilot.common.conversions import Conversions as CV
from openpilot.selfdrive.car import CarSpecs, DbcDict, PlatformConfig, Platforms, dbc_dict
from openpilot.selfdrive.car.docs_definitions import CarFootnote, CarHarness, CarDocs, CarParts, Column
from openpilot.selfdrive.car.fw_query_definitions import FwQueryConfig, Request, p16

Ecu = car.CarParams.Ecu


class CarControllerParams:
  ACCEL_MIN = -3.5 # m/s
  ACCEL_MAX = 2.0 # m/s

  def __init__(self, CP):
    self.STEER_DELTA_UP = 3
    self.STEER_DELTA_DOWN = 7
    self.STEER_DRIVER_ALLOWANCE = 50
    self.STEER_DRIVER_MULTIPLIER = 2
    self.STEER_DRIVER_FACTOR = 1
    self.STEER_THRESHOLD = 150
    self.STEER_STEP = 1  # 100 Hz

    if CP.carFingerprint in CANFD_CAR:
      self.STEER_MAX = 270
      self.STEER_DRIVER_ALLOWANCE = 250
      self.STEER_DRIVER_MULTIPLIER = 2
      self.STEER_THRESHOLD = 250
      self.STEER_DELTA_UP = 2
      self.STEER_DELTA_DOWN = 3

    # To determine the limit for your car, find the maximum value that the stock LKAS will request.
    # If the max stock LKAS request is <384, add your car to this list.
    elif CP.carFingerprint in (CAR.GENESIS_G80, CAR.GENESIS_G90, CAR.ELANTRA, CAR.ELANTRA_GT_I30, CAR.IONIQ,
                               CAR.IONIQ_EV_LTD, CAR.SANTA_FE_PHEV_2022, CAR.SONATA_LF, CAR.KIA_FORTE, CAR.KIA_NIRO_PHEV,
                               CAR.KIA_OPTIMA_H, CAR.KIA_OPTIMA_H_G4_FL, CAR.KIA_SORENTO):
      self.STEER_MAX = 255

    # these cars have significantly more torque than most HKG; limit to 70% of max
    elif CP.flags & HyundaiFlags.ALT_LIMITS:
      self.STEER_MAX = 270
      self.STEER_DELTA_UP = 2
      self.STEER_DELTA_DOWN = 3

    # Default for most HKG
    else:
      self.STEER_MAX = 384


class HyundaiFlags(IntFlag):
  # Dynamic Flags
  CANFD_HDA2 = 1
  CANFD_ALT_BUTTONS = 2
  CANFD_ALT_GEARS = 2 ** 2
  CANFD_CAMERA_SCC = 2 ** 3

  ALT_LIMITS = 2 ** 4
  ENABLE_BLINKERS = 2 ** 5
  CANFD_ALT_GEARS_2 = 2 ** 6
  SEND_LFA = 2 ** 7
  USE_FCA = 2 ** 8
  CANFD_HDA2_ALT_STEERING = 2 ** 9

  # these cars use a different gas signal
  HYBRID = 2 ** 10
  EV = 2 ** 11

  # Static flags

  # If 0x500 is present on bus 1 it probably has a Mando radar outputting radar points.
  # If no points are outputted by default it might be possible to turn it on using  selfdrive/debug/hyundai_enable_radar_points.py
  MANDO_RADAR = 2 ** 12
  CANFD = 2 ** 13

  # The radar does SCC on these cars when HDA I, rather than the camera
  RADAR_SCC = 2 ** 14
  CAMERA_SCC = 2 ** 15
  CHECKSUM_CRC8 = 2 ** 16
  CHECKSUM_6B = 2 ** 17

  # these cars require a special panda safety mode due to missing counters and checksums in the messages
  LEGACY = 2 ** 18

  # these cars have not been verified to work with longitudinal yet - radar disable, sending correct messages, etc.
  UNSUPPORTED_LONGITUDINAL = 2 ** 19

  CANFD_NO_RADAR_DISABLE = 2 ** 20

  CLUSTER_GEARS = 2 ** 21
  TCU_GEARS = 2 ** 22

  MIN_STEER_32_MPH = 2 ** 23


class Footnote(Enum):
  CANFD = CarFootnote(
    "Requires a <a href=\"https://comma.ai/shop/can-fd-panda-kit\" target=\"_blank\">CAN FD panda kit</a> if not using " +
    "comma 3X for this <a href=\"https://en.wikipedia.org/wiki/CAN_FD\" target=\"_blank\">CAN FD car</a>.",
    Column.MODEL, shop_footnote=False)


@dataclass
class HyundaiCarDocs(CarDocs):
  package: str = "Smart Cruise Control (SCC)"

  def init_make(self, CP: car.CarParams):
    if CP.flags & HyundaiFlags.CANFD:
      self.footnotes.insert(0, Footnote.CANFD)


@dataclass
class HyundaiPlatformConfig(PlatformConfig):
  dbc_dict: DbcDict = field(default_factory=lambda: dbc_dict("hyundai_kia_generic", None))

  def init(self):
    if self.flags & HyundaiFlags.MANDO_RADAR:
      self.dbc_dict = dbc_dict('hyundai_kia_generic', 'hyundai_kia_mando_front_radar_generated')

    if self.flags & HyundaiFlags.MIN_STEER_32_MPH:
      self.specs = self.specs.override(minSteerSpeed=32 * CV.MPH_TO_MS)


@dataclass
class HyundaiCanFDPlatformConfig(PlatformConfig):
  dbc_dict: DbcDict = field(default_factory=lambda: dbc_dict("hyundai_canfd", None))

  def init(self):
    self.flags |= HyundaiFlags.CANFD


class CAR(Platforms):
  # Hyundai
  AZERA_6TH_GEN = HyundaiPlatformConfig(
<<<<<<< HEAD
    HyundaiCarInfo("Hyundai Azera 2022", "All", car_parts=CarParts.common([CarHarness.hyundai_k])),
=======
    "HYUNDAI AZERA 6TH GEN",
    [HyundaiCarDocs("Hyundai Azera 2022", "All", car_parts=CarParts.common([CarHarness.hyundai_k]))],
>>>>>>> 1cb49ae4
    CarSpecs(mass=1600, wheelbase=2.885, steerRatio=14.5),
  )
  AZERA_HEV_6TH_GEN = HyundaiPlatformConfig(
    [
      HyundaiCarDocs("Hyundai Azera Hybrid 2019", "All", car_parts=CarParts.common([CarHarness.hyundai_c])),
      HyundaiCarDocs("Hyundai Azera Hybrid 2020", "All", car_parts=CarParts.common([CarHarness.hyundai_k])),
    ],
    CarSpecs(mass=1675, wheelbase=2.885, steerRatio=14.5),
    flags=HyundaiFlags.HYBRID,
  )
  ELANTRA = HyundaiPlatformConfig(
    [
      # TODO: 2017-18 could be Hyundai G
      HyundaiCarDocs("Hyundai Elantra 2017-18", min_enable_speed=19 * CV.MPH_TO_MS, car_parts=CarParts.common([CarHarness.hyundai_b])),
      HyundaiCarDocs("Hyundai Elantra 2019", min_enable_speed=19 * CV.MPH_TO_MS, car_parts=CarParts.common([CarHarness.hyundai_g])),
    ],
    # steerRatio: 14 is Stock | Settled Params Learner values are steerRatio: 15.401566348670535, stiffnessFactor settled on 1.0081302973865127
    CarSpecs(mass=1275, wheelbase=2.7, steerRatio=15.4, tireStiffnessFactor=0.385),
    flags=HyundaiFlags.LEGACY | HyundaiFlags.CLUSTER_GEARS | HyundaiFlags.MIN_STEER_32_MPH,
  )
  ELANTRA_GT_I30 = HyundaiPlatformConfig(
    [
      HyundaiCarDocs("Hyundai Elantra GT 2017-19", car_parts=CarParts.common([CarHarness.hyundai_e])),
      HyundaiCarDocs("Hyundai i30 2017-19", car_parts=CarParts.common([CarHarness.hyundai_e])),
    ],
    ELANTRA.specs,
    flags=HyundaiFlags.LEGACY | HyundaiFlags.CLUSTER_GEARS | HyundaiFlags.MIN_STEER_32_MPH,
  )
  ELANTRA_2021 = HyundaiPlatformConfig(
<<<<<<< HEAD
    HyundaiCarInfo("Hyundai Elantra 2021-23", video_link="https://youtu.be/_EdYQtV52-c", car_parts=CarParts.common([CarHarness.hyundai_k])),
=======
    "HYUNDAI ELANTRA 2021",
    [HyundaiCarDocs("Hyundai Elantra 2021-23", video_link="https://youtu.be/_EdYQtV52-c", car_parts=CarParts.common([CarHarness.hyundai_k]))],
>>>>>>> 1cb49ae4
    CarSpecs(mass=2800 * CV.LB_TO_KG, wheelbase=2.72, steerRatio=12.9, tireStiffnessFactor=0.65),
    flags=HyundaiFlags.CHECKSUM_CRC8,
  )
  ELANTRA_HEV_2021 = HyundaiPlatformConfig(
<<<<<<< HEAD
    HyundaiCarInfo("Hyundai Elantra Hybrid 2021-23", video_link="https://youtu.be/_EdYQtV52-c",
                   car_parts=CarParts.common([CarHarness.hyundai_k])),
=======
    "HYUNDAI ELANTRA HYBRID 2021",
    [HyundaiCarDocs("Hyundai Elantra Hybrid 2021-23", video_link="https://youtu.be/_EdYQtV52-c",
                    car_parts=CarParts.common([CarHarness.hyundai_k]))],
>>>>>>> 1cb49ae4
    CarSpecs(mass=3017 * CV.LB_TO_KG, wheelbase=2.72, steerRatio=12.9, tireStiffnessFactor=0.65),
    flags=HyundaiFlags.CHECKSUM_CRC8 | HyundaiFlags.HYBRID,
  )
  HYUNDAI_GENESIS = HyundaiPlatformConfig(
    [
      # TODO: check 2015 packages
      HyundaiCarDocs("Hyundai Genesis 2015-16", min_enable_speed=19 * CV.MPH_TO_MS, car_parts=CarParts.common([CarHarness.hyundai_j])),
      HyundaiCarDocs("Genesis G80 2017", "All", min_enable_speed=19 * CV.MPH_TO_MS, car_parts=CarParts.common([CarHarness.hyundai_j])),
    ],
    CarSpecs(mass=2060, wheelbase=3.01, steerRatio=16.5, minSteerSpeed=60 * CV.KPH_TO_MS),
    flags=HyundaiFlags.CHECKSUM_6B | HyundaiFlags.LEGACY,
  )
  IONIQ = HyundaiPlatformConfig(
<<<<<<< HEAD
    HyundaiCarInfo("Hyundai Ioniq Hybrid 2017-19", car_parts=CarParts.common([CarHarness.hyundai_c])),
=======
    "HYUNDAI IONIQ HYBRID 2017-2019",
    [HyundaiCarDocs("Hyundai Ioniq Hybrid 2017-19", car_parts=CarParts.common([CarHarness.hyundai_c]))],
>>>>>>> 1cb49ae4
    CarSpecs(mass=1490, wheelbase=2.7, steerRatio=13.73, tireStiffnessFactor=0.385),
    flags=HyundaiFlags.HYBRID | HyundaiFlags.MIN_STEER_32_MPH,
  )
  IONIQ_HEV_2022 = HyundaiPlatformConfig(
<<<<<<< HEAD
    HyundaiCarInfo("Hyundai Ioniq Hybrid 2020-22", car_parts=CarParts.common([CarHarness.hyundai_h])),  # TODO: confirm 2020-21 harness,
=======
    "HYUNDAI IONIQ HYBRID 2020-2022",
    [HyundaiCarDocs("Hyundai Ioniq Hybrid 2020-22", car_parts=CarParts.common([CarHarness.hyundai_h]))],  # TODO: confirm 2020-21 harness,
>>>>>>> 1cb49ae4
    CarSpecs(mass=1490, wheelbase=2.7, steerRatio=13.73, tireStiffnessFactor=0.385),
    flags=HyundaiFlags.HYBRID | HyundaiFlags.LEGACY,
  )
  IONIQ_EV_LTD = HyundaiPlatformConfig(
<<<<<<< HEAD
    HyundaiCarInfo("Hyundai Ioniq Electric 2019", car_parts=CarParts.common([CarHarness.hyundai_c])),
=======
    "HYUNDAI IONIQ ELECTRIC LIMITED 2019",
    [HyundaiCarDocs("Hyundai Ioniq Electric 2019", car_parts=CarParts.common([CarHarness.hyundai_c]))],
>>>>>>> 1cb49ae4
    CarSpecs(mass=1490, wheelbase=2.7, steerRatio=13.73, tireStiffnessFactor=0.385),
    flags=HyundaiFlags.MANDO_RADAR | HyundaiFlags.EV | HyundaiFlags.LEGACY | HyundaiFlags.MIN_STEER_32_MPH,
  )
  IONIQ_EV_2020 = HyundaiPlatformConfig(
<<<<<<< HEAD
    HyundaiCarInfo("Hyundai Ioniq Electric 2020", "All", car_parts=CarParts.common([CarHarness.hyundai_h])),
=======
    "HYUNDAI IONIQ ELECTRIC 2020",
    [HyundaiCarDocs("Hyundai Ioniq Electric 2020", "All", car_parts=CarParts.common([CarHarness.hyundai_h]))],
>>>>>>> 1cb49ae4
    CarSpecs(mass=1490, wheelbase=2.7, steerRatio=13.73, tireStiffnessFactor=0.385),
    flags=HyundaiFlags.EV,
  )
  IONIQ_PHEV_2019 = HyundaiPlatformConfig(
<<<<<<< HEAD
    HyundaiCarInfo("Hyundai Ioniq Plug-in Hybrid 2019", car_parts=CarParts.common([CarHarness.hyundai_c])),
=======
    "HYUNDAI IONIQ PLUG-IN HYBRID 2019",
    [HyundaiCarDocs("Hyundai Ioniq Plug-in Hybrid 2019", car_parts=CarParts.common([CarHarness.hyundai_c]))],
>>>>>>> 1cb49ae4
    CarSpecs(mass=1490, wheelbase=2.7, steerRatio=13.73, tireStiffnessFactor=0.385),
    flags=HyundaiFlags.HYBRID | HyundaiFlags.MIN_STEER_32_MPH,
  )
  IONIQ_PHEV = HyundaiPlatformConfig(
<<<<<<< HEAD
    HyundaiCarInfo("Hyundai Ioniq Plug-in Hybrid 2020-22", "All", car_parts=CarParts.common([CarHarness.hyundai_h])),
=======
    "HYUNDAI IONIQ PHEV 2020",
    [HyundaiCarDocs("Hyundai Ioniq Plug-in Hybrid 2020-22", "All", car_parts=CarParts.common([CarHarness.hyundai_h]))],
>>>>>>> 1cb49ae4
    CarSpecs(mass=1490, wheelbase=2.7, steerRatio=13.73, tireStiffnessFactor=0.385),
    flags=HyundaiFlags.HYBRID,
  )
  KONA = HyundaiPlatformConfig(
<<<<<<< HEAD
    HyundaiCarInfo("Hyundai Kona 2020", car_parts=CarParts.common([CarHarness.hyundai_b])),
=======
    "HYUNDAI KONA 2020",
    [HyundaiCarDocs("Hyundai Kona 2020", car_parts=CarParts.common([CarHarness.hyundai_b]))],
>>>>>>> 1cb49ae4
    CarSpecs(mass=1275, wheelbase=2.6, steerRatio=13.42, tireStiffnessFactor=0.385),
    flags=HyundaiFlags.CLUSTER_GEARS,
  )
  KONA_EV = HyundaiPlatformConfig(
<<<<<<< HEAD
    HyundaiCarInfo("Hyundai Kona Electric 2018-21", car_parts=CarParts.common([CarHarness.hyundai_g])),
=======
    "HYUNDAI KONA ELECTRIC 2019",
    [HyundaiCarDocs("Hyundai Kona Electric 2018-21", car_parts=CarParts.common([CarHarness.hyundai_g]))],
>>>>>>> 1cb49ae4
    CarSpecs(mass=1685, wheelbase=2.6, steerRatio=13.42, tireStiffnessFactor=0.385),
    flags=HyundaiFlags.EV,
  )
  KONA_EV_2022 = HyundaiPlatformConfig(
<<<<<<< HEAD
    HyundaiCarInfo("Hyundai Kona Electric 2022-23", car_parts=CarParts.common([CarHarness.hyundai_o])),
=======
    "HYUNDAI KONA ELECTRIC 2022",
    [HyundaiCarDocs("Hyundai Kona Electric 2022-23", car_parts=CarParts.common([CarHarness.hyundai_o]))],
>>>>>>> 1cb49ae4
    CarSpecs(mass=1743, wheelbase=2.6, steerRatio=13.42, tireStiffnessFactor=0.385),
    flags=HyundaiFlags.CAMERA_SCC | HyundaiFlags.EV,
  )
  KONA_EV_2ND_GEN = HyundaiCanFDPlatformConfig(
<<<<<<< HEAD
    HyundaiCarInfo("Hyundai Kona Electric (with HDA II, Korea only) 2023", video_link="https://www.youtube.com/watch?v=U2fOCmcQ8hw",
                   car_parts=CarParts.common([CarHarness.hyundai_r])),
=======
    "HYUNDAI KONA ELECTRIC 2ND GEN",
    [HyundaiCarDocs("Hyundai Kona Electric (with HDA II, Korea only) 2023", video_link="https://www.youtube.com/watch?v=U2fOCmcQ8hw",
                    car_parts=CarParts.common([CarHarness.hyundai_r]))],
>>>>>>> 1cb49ae4
    CarSpecs(mass=1740, wheelbase=2.66, steerRatio=13.6, tireStiffnessFactor=0.385),
    flags=HyundaiFlags.EV | HyundaiFlags.CANFD_NO_RADAR_DISABLE,
  )
  KONA_HEV = HyundaiPlatformConfig(
<<<<<<< HEAD
    HyundaiCarInfo("Hyundai Kona Hybrid 2020", car_parts=CarParts.common([CarHarness.hyundai_i])),  # TODO: check packages,
=======
    "HYUNDAI KONA HYBRID 2020",
    [HyundaiCarDocs("Hyundai Kona Hybrid 2020", car_parts=CarParts.common([CarHarness.hyundai_i]))],  # TODO: check packages,
>>>>>>> 1cb49ae4
    CarSpecs(mass=1425, wheelbase=2.6, steerRatio=13.42, tireStiffnessFactor=0.385),
    flags=HyundaiFlags.HYBRID,
  )
  SANTA_FE = HyundaiPlatformConfig(
<<<<<<< HEAD
    HyundaiCarInfo("Hyundai Santa Fe 2019-20", "All", video_link="https://youtu.be/bjDR0YjM__s",
                   car_parts=CarParts.common([CarHarness.hyundai_d])),
=======
    "HYUNDAI SANTA FE 2019",
    [HyundaiCarDocs("Hyundai Santa Fe 2019-20", "All", video_link="https://youtu.be/bjDR0YjM__s",
                    car_parts=CarParts.common([CarHarness.hyundai_d]))],
>>>>>>> 1cb49ae4
    CarSpecs(mass=3982 * CV.LB_TO_KG, wheelbase=2.766, steerRatio=16.55, tireStiffnessFactor=0.82),
    flags=HyundaiFlags.MANDO_RADAR | HyundaiFlags.CHECKSUM_CRC8,
  )
  SANTA_FE_2022 = HyundaiPlatformConfig(
<<<<<<< HEAD
    HyundaiCarInfo("Hyundai Santa Fe 2021-23", "All", video_link="https://youtu.be/VnHzSTygTS4",
                   car_parts=CarParts.common([CarHarness.hyundai_l])),
=======
    "HYUNDAI SANTA FE 2022",
    [HyundaiCarDocs("Hyundai Santa Fe 2021-23", "All", video_link="https://youtu.be/VnHzSTygTS4",
                    car_parts=CarParts.common([CarHarness.hyundai_l]))],
>>>>>>> 1cb49ae4
    SANTA_FE.specs,
    flags=HyundaiFlags.CHECKSUM_CRC8,
  )
  SANTA_FE_HEV_2022 = HyundaiPlatformConfig(
<<<<<<< HEAD
    HyundaiCarInfo("Hyundai Santa Fe Hybrid 2022-23", "All", car_parts=CarParts.common([CarHarness.hyundai_l])),
=======
    "HYUNDAI SANTA FE HYBRID 2022",
    [HyundaiCarDocs("Hyundai Santa Fe Hybrid 2022-23", "All", car_parts=CarParts.common([CarHarness.hyundai_l]))],
>>>>>>> 1cb49ae4
    SANTA_FE.specs,
    flags=HyundaiFlags.CHECKSUM_CRC8 | HyundaiFlags.HYBRID,
  )
  SANTA_FE_PHEV_2022 = HyundaiPlatformConfig(
<<<<<<< HEAD
    HyundaiCarInfo("Hyundai Santa Fe Plug-in Hybrid 2022-23", "All", car_parts=CarParts.common([CarHarness.hyundai_l])),
=======
    "HYUNDAI SANTA FE PlUG-IN HYBRID 2022",
    [HyundaiCarDocs("Hyundai Santa Fe Plug-in Hybrid 2022-23", "All", car_parts=CarParts.common([CarHarness.hyundai_l]))],
>>>>>>> 1cb49ae4
    SANTA_FE.specs,
    flags=HyundaiFlags.CHECKSUM_CRC8 | HyundaiFlags.HYBRID,
  )
  SONATA = HyundaiPlatformConfig(
<<<<<<< HEAD
    HyundaiCarInfo("Hyundai Sonata 2020-23", "All", video_link="https://www.youtube.com/watch?v=ix63r9kE3Fw",
                   car_parts=CarParts.common([CarHarness.hyundai_a])),
=======
    "HYUNDAI SONATA 2020",
    [HyundaiCarDocs("Hyundai Sonata 2020-23", "All", video_link="https://www.youtube.com/watch?v=ix63r9kE3Fw",
                   car_parts=CarParts.common([CarHarness.hyundai_a]))],
>>>>>>> 1cb49ae4
    CarSpecs(mass=1513, wheelbase=2.84, steerRatio=13.27 * 1.15, tireStiffnessFactor=0.65),  # 15% higher at the center seems reasonable
    flags=HyundaiFlags.MANDO_RADAR | HyundaiFlags.CHECKSUM_CRC8,
  )
  SONATA_LF = HyundaiPlatformConfig(
<<<<<<< HEAD
    HyundaiCarInfo("Hyundai Sonata 2018-19", car_parts=CarParts.common([CarHarness.hyundai_e])),
=======
    "HYUNDAI SONATA 2019",
    [HyundaiCarDocs("Hyundai Sonata 2018-19", car_parts=CarParts.common([CarHarness.hyundai_e]))],
>>>>>>> 1cb49ae4
    CarSpecs(mass=1536, wheelbase=2.804, steerRatio=13.27 * 1.15),  # 15% higher at the center seems reasonable

    flags=HyundaiFlags.UNSUPPORTED_LONGITUDINAL | HyundaiFlags.TCU_GEARS,
  )
  STARIA_4TH_GEN = HyundaiCanFDPlatformConfig(
<<<<<<< HEAD
    HyundaiCarInfo("Hyundai Staria 2023", "All", car_parts=CarParts.common([CarHarness.hyundai_k])),
=======
    "HYUNDAI STARIA 4TH GEN",
    [HyundaiCarDocs("Hyundai Staria 2023", "All", car_parts=CarParts.common([CarHarness.hyundai_k]))],
>>>>>>> 1cb49ae4
    CarSpecs(mass=2205, wheelbase=3.273, steerRatio=11.94),  # https://www.hyundai.com/content/dam/hyundai/au/en/models/staria-load/premium-pip-update-2023/spec-sheet/STARIA_Load_Spec-Table_March_2023_v3.1.pdf
  )
  TUCSON = HyundaiPlatformConfig(
    [
      HyundaiCarDocs("Hyundai Tucson 2021", min_enable_speed=19 * CV.MPH_TO_MS, car_parts=CarParts.common([CarHarness.hyundai_l])),
      HyundaiCarDocs("Hyundai Tucson Diesel 2019", car_parts=CarParts.common([CarHarness.hyundai_l])),
    ],
    CarSpecs(mass=3520 * CV.LB_TO_KG, wheelbase=2.67, steerRatio=16.1, tireStiffnessFactor=0.385),
    flags=HyundaiFlags.TCU_GEARS,
  )
  PALISADE = HyundaiPlatformConfig(
    [
      HyundaiCarDocs("Hyundai Palisade 2020-22", "All", video_link="https://youtu.be/TAnDqjF4fDY?t=456", car_parts=CarParts.common([CarHarness.hyundai_h])),
      HyundaiCarDocs("Kia Telluride 2020-22", "All", car_parts=CarParts.common([CarHarness.hyundai_h])),
    ],
    CarSpecs(mass=1999, wheelbase=2.9, steerRatio=15.6 * 1.15, tireStiffnessFactor=0.63),
    flags=HyundaiFlags.MANDO_RADAR | HyundaiFlags.CHECKSUM_CRC8,
  )
  VELOSTER = HyundaiPlatformConfig(
<<<<<<< HEAD
    HyundaiCarInfo("Hyundai Veloster 2019-20", min_enable_speed=5. * CV.MPH_TO_MS, car_parts=CarParts.common([CarHarness.hyundai_e])),
=======
    "HYUNDAI VELOSTER 2019",
    [HyundaiCarDocs("Hyundai Veloster 2019-20", min_enable_speed=5. * CV.MPH_TO_MS, car_parts=CarParts.common([CarHarness.hyundai_e]))],
>>>>>>> 1cb49ae4
    CarSpecs(mass=2917 * CV.LB_TO_KG, wheelbase=2.8, steerRatio=13.75 * 1.15, tireStiffnessFactor=0.5),
    flags=HyundaiFlags.LEGACY | HyundaiFlags.TCU_GEARS,
  )
  SONATA_HYBRID = HyundaiPlatformConfig(
<<<<<<< HEAD
    HyundaiCarInfo("Hyundai Sonata Hybrid 2020-23", "All", car_parts=CarParts.common([CarHarness.hyundai_a])),
=======
    "HYUNDAI SONATA HYBRID 2021",
    [HyundaiCarDocs("Hyundai Sonata Hybrid 2020-23", "All", car_parts=CarParts.common([CarHarness.hyundai_a]))],
>>>>>>> 1cb49ae4
    SONATA.specs,
    flags=HyundaiFlags.MANDO_RADAR | HyundaiFlags.CHECKSUM_CRC8 | HyundaiFlags.HYBRID,
  )
  IONIQ_5 = HyundaiCanFDPlatformConfig(
    [
      HyundaiCarDocs("Hyundai Ioniq 5 (Southeast Asia only) 2022-23", "All", car_parts=CarParts.common([CarHarness.hyundai_q])),
      HyundaiCarDocs("Hyundai Ioniq 5 (without HDA II) 2022-23", "Highway Driving Assist", car_parts=CarParts.common([CarHarness.hyundai_k])),
      HyundaiCarDocs("Hyundai Ioniq 5 (with HDA II) 2022-23", "Highway Driving Assist II", car_parts=CarParts.common([CarHarness.hyundai_q])),
    ],
    CarSpecs(mass=1948, wheelbase=2.97, steerRatio=14.26, tireStiffnessFactor=0.65),
    flags=HyundaiFlags.EV,
  )
  IONIQ_6 = HyundaiCanFDPlatformConfig(
<<<<<<< HEAD
    HyundaiCarInfo("Hyundai Ioniq 6 (with HDA II) 2023", "Highway Driving Assist II", car_parts=CarParts.common([CarHarness.hyundai_p])),
=======
    "HYUNDAI IONIQ 6 2023",
    [HyundaiCarDocs("Hyundai Ioniq 6 (with HDA II) 2023", "Highway Driving Assist II", car_parts=CarParts.common([CarHarness.hyundai_p]))],
>>>>>>> 1cb49ae4
    IONIQ_5.specs,
    flags=HyundaiFlags.EV | HyundaiFlags.CANFD_NO_RADAR_DISABLE,
  )
  TUCSON_4TH_GEN = HyundaiCanFDPlatformConfig(
    [
      HyundaiCarDocs("Hyundai Tucson 2022", car_parts=CarParts.common([CarHarness.hyundai_n])),
      HyundaiCarDocs("Hyundai Tucson 2023", "All", car_parts=CarParts.common([CarHarness.hyundai_n])),
      HyundaiCarDocs("Hyundai Tucson Hybrid 2022-24", "All", car_parts=CarParts.common([CarHarness.hyundai_n])),
    ],
    CarSpecs(mass=1630, wheelbase=2.756, steerRatio=16, tireStiffnessFactor=0.385),
  )
  SANTA_CRUZ_1ST_GEN = HyundaiCanFDPlatformConfig(
<<<<<<< HEAD
    HyundaiCarInfo("Hyundai Santa Cruz 2022-23", car_parts=CarParts.common([CarHarness.hyundai_n])),
=======
    "HYUNDAI SANTA CRUZ 1ST GEN",
    [HyundaiCarDocs("Hyundai Santa Cruz 2022-24", car_parts=CarParts.common([CarHarness.hyundai_n]))],
>>>>>>> 1cb49ae4
    # weight from Limited trim - the only supported trim, steering ratio according to Hyundai News https://www.hyundainews.com/assets/documents/original/48035-2022SantaCruzProductGuideSpecsv2081521.pdf
    CarSpecs(mass=1870, wheelbase=3, steerRatio=14.2),
  )
  CUSTIN_1ST_GEN = HyundaiPlatformConfig(
<<<<<<< HEAD
    HyundaiCarInfo("Hyundai Custin 2023", "All", car_parts=CarParts.common([CarHarness.hyundai_k])),
=======
    "HYUNDAI CUSTIN 1ST GEN",
    [HyundaiCarDocs("Hyundai Custin 2023", "All", car_parts=CarParts.common([CarHarness.hyundai_k]))],
>>>>>>> 1cb49ae4
    CarSpecs(mass=1690, wheelbase=3.055, steerRatio=17),  # mass: from https://www.hyundai-motor.com.tw/clicktobuy/custin#spec_0, steerRatio: from learner
    flags=HyundaiFlags.CHECKSUM_CRC8,
  )

  # Kia
  KIA_FORTE = HyundaiPlatformConfig(
    [
      HyundaiCarDocs("Kia Forte 2019-21", car_parts=CarParts.common([CarHarness.hyundai_g])),
      HyundaiCarDocs("Kia Forte 2023", car_parts=CarParts.common([CarHarness.hyundai_e])),
    ],
    CarSpecs(mass=2878 * CV.LB_TO_KG, wheelbase=2.8, steerRatio=13.75, tireStiffnessFactor=0.5)
  )
  KIA_K5_2021 = HyundaiPlatformConfig(
<<<<<<< HEAD
    HyundaiCarInfo("Kia K5 2021-24", car_parts=CarParts.common([CarHarness.hyundai_a])),
=======
    "KIA K5 2021",
    [HyundaiCarDocs("Kia K5 2021-24", car_parts=CarParts.common([CarHarness.hyundai_a]))],
>>>>>>> 1cb49ae4
    CarSpecs(mass=3381 * CV.LB_TO_KG, wheelbase=2.85, steerRatio=13.27, tireStiffnessFactor=0.5),  # 2021 Kia K5 Steering Ratio (all trims)
    flags=HyundaiFlags.CHECKSUM_CRC8,
  )
  KIA_K5_HEV_2020 = HyundaiPlatformConfig(
<<<<<<< HEAD
    HyundaiCarInfo("Kia K5 Hybrid 2020-22", car_parts=CarParts.common([CarHarness.hyundai_a])),
=======
    "KIA K5 HYBRID 2020",
    [HyundaiCarDocs("Kia K5 Hybrid 2020-22", car_parts=CarParts.common([CarHarness.hyundai_a]))],
>>>>>>> 1cb49ae4
    KIA_K5_2021.specs,
    flags=HyundaiFlags.MANDO_RADAR | HyundaiFlags.CHECKSUM_CRC8 | HyundaiFlags.HYBRID,
  )
  KIA_K8_HEV_1ST_GEN = HyundaiCanFDPlatformConfig(
<<<<<<< HEAD
    HyundaiCarInfo("Kia K8 Hybrid (with HDA II) 2023", "Highway Driving Assist II", car_parts=CarParts.common([CarHarness.hyundai_q])),
=======
    "KIA K8 HYBRID 1ST GEN",
    [HyundaiCarDocs("Kia K8 Hybrid (with HDA II) 2023", "Highway Driving Assist II", car_parts=CarParts.common([CarHarness.hyundai_q]))],
>>>>>>> 1cb49ae4
    # mass: https://carprices.ae/brands/kia/2023/k8/1.6-turbo-hybrid, steerRatio: guesstimate from K5 platform
    CarSpecs(mass=1630, wheelbase=2.895, steerRatio=13.27)
  )
  KIA_NIRO_EV = HyundaiPlatformConfig(
    [
      HyundaiCarDocs("Kia Niro EV 2019", "All", video_link="https://www.youtube.com/watch?v=lT7zcG6ZpGo", car_parts=CarParts.common([CarHarness.hyundai_h])),
      HyundaiCarDocs("Kia Niro EV 2020", "All", video_link="https://www.youtube.com/watch?v=lT7zcG6ZpGo", car_parts=CarParts.common([CarHarness.hyundai_f])),
      HyundaiCarDocs("Kia Niro EV 2021", "All", video_link="https://www.youtube.com/watch?v=lT7zcG6ZpGo", car_parts=CarParts.common([CarHarness.hyundai_c])),
      HyundaiCarDocs("Kia Niro EV 2022", "All", video_link="https://www.youtube.com/watch?v=lT7zcG6ZpGo", car_parts=CarParts.common([CarHarness.hyundai_h])),
    ],
    CarSpecs(mass=3543 * CV.LB_TO_KG, wheelbase=2.7, steerRatio=13.6, tireStiffnessFactor=0.385),  # average of all the cars
    flags=HyundaiFlags.MANDO_RADAR | HyundaiFlags.EV,
  )
  KIA_NIRO_EV_2ND_GEN = HyundaiCanFDPlatformConfig(
<<<<<<< HEAD
    HyundaiCarInfo("Kia Niro EV 2023", "All", car_parts=CarParts.common([CarHarness.hyundai_a])),
=======
    "KIA NIRO EV 2ND GEN",
    [HyundaiCarDocs("Kia Niro EV 2023", "All", car_parts=CarParts.common([CarHarness.hyundai_a]))],
>>>>>>> 1cb49ae4
    KIA_NIRO_EV.specs,
    flags=HyundaiFlags.EV,
  )
  KIA_NIRO_PHEV = HyundaiPlatformConfig(
    [
      HyundaiCarDocs("Kia Niro Hybrid 2018", "All", min_enable_speed=10. * CV.MPH_TO_MS, car_parts=CarParts.common([CarHarness.hyundai_c])),
      HyundaiCarDocs("Kia Niro Plug-in Hybrid 2018-19", "All", min_enable_speed=10. * CV.MPH_TO_MS, car_parts=CarParts.common([CarHarness.hyundai_c])),
      HyundaiCarDocs("Kia Niro Plug-in Hybrid 2020", car_parts=CarParts.common([CarHarness.hyundai_d])),
    ],
    KIA_NIRO_EV.specs,
    flags=HyundaiFlags.MANDO_RADAR | HyundaiFlags.HYBRID | HyundaiFlags.UNSUPPORTED_LONGITUDINAL | HyundaiFlags.MIN_STEER_32_MPH,
  )
  KIA_NIRO_PHEV_2022 = HyundaiPlatformConfig(
    [
      HyundaiCarDocs("Kia Niro Plug-in Hybrid 2021", car_parts=CarParts.common([CarHarness.hyundai_d])),
      HyundaiCarDocs("Kia Niro Plug-in Hybrid 2022", car_parts=CarParts.common([CarHarness.hyundai_f])),
    ],
    KIA_NIRO_EV.specs,
    flags=HyundaiFlags.HYBRID | HyundaiFlags.MANDO_RADAR,
  )
  KIA_NIRO_HEV_2021 = HyundaiPlatformConfig(
    [
      HyundaiCarDocs("Kia Niro Hybrid 2021", car_parts=CarParts.common([CarHarness.hyundai_d])),
      HyundaiCarDocs("Kia Niro Hybrid 2022", car_parts=CarParts.common([CarHarness.hyundai_f])),
    ],
    KIA_NIRO_EV.specs,
    flags=HyundaiFlags.HYBRID,
  )
  KIA_NIRO_HEV_2ND_GEN = HyundaiCanFDPlatformConfig(
<<<<<<< HEAD
    HyundaiCarInfo("Kia Niro Hybrid 2023", car_parts=CarParts.common([CarHarness.hyundai_a])),
    KIA_NIRO_EV.specs,
  )
  KIA_OPTIMA_G4 = HyundaiPlatformConfig(
    HyundaiCarInfo("Kia Optima 2017", "Advanced Smart Cruise Control",
                   car_parts=CarParts.common([CarHarness.hyundai_b])),  # TODO: may support 2016, 2018
=======
    "KIA NIRO HYBRID 2ND GEN",
    [HyundaiCarDocs("Kia Niro Hybrid 2023", car_parts=CarParts.common([CarHarness.hyundai_a]))],
    KIA_NIRO_EV.specs,
  )
  KIA_OPTIMA_G4 = HyundaiPlatformConfig(
    "KIA OPTIMA 4TH GEN",
    [HyundaiCarDocs("Kia Optima 2017", "Advanced Smart Cruise Control",
                    car_parts=CarParts.common([CarHarness.hyundai_b]))],  # TODO: may support 2016, 2018
>>>>>>> 1cb49ae4
    CarSpecs(mass=3558 * CV.LB_TO_KG, wheelbase=2.8, steerRatio=13.75, tireStiffnessFactor=0.5),
    flags=HyundaiFlags.LEGACY | HyundaiFlags.TCU_GEARS | HyundaiFlags.MIN_STEER_32_MPH,
  )
  KIA_OPTIMA_G4_FL = HyundaiPlatformConfig(
<<<<<<< HEAD
    HyundaiCarInfo("Kia Optima 2019-20", car_parts=CarParts.common([CarHarness.hyundai_g])),
=======
    "KIA OPTIMA 4TH GEN FACELIFT",
    [HyundaiCarDocs("Kia Optima 2019-20", car_parts=CarParts.common([CarHarness.hyundai_g]))],
>>>>>>> 1cb49ae4
    CarSpecs(mass=3558 * CV.LB_TO_KG, wheelbase=2.8, steerRatio=13.75, tireStiffnessFactor=0.5),
    flags=HyundaiFlags.UNSUPPORTED_LONGITUDINAL | HyundaiFlags.TCU_GEARS,
  )
  # TODO: may support adjacent years. may have a non-zero minimum steering speed
  KIA_OPTIMA_H = HyundaiPlatformConfig(
<<<<<<< HEAD
    HyundaiCarInfo("Kia Optima Hybrid 2017", "Advanced Smart Cruise Control", car_parts=CarParts.common([CarHarness.hyundai_c])),
=======
    "KIA OPTIMA HYBRID 2017 & SPORTS 2019",
    [HyundaiCarDocs("Kia Optima Hybrid 2017", "Advanced Smart Cruise Control", car_parts=CarParts.common([CarHarness.hyundai_c]))],
>>>>>>> 1cb49ae4
    CarSpecs(mass=3558 * CV.LB_TO_KG, wheelbase=2.8, steerRatio=13.75, tireStiffnessFactor=0.5),
    flags=HyundaiFlags.HYBRID | HyundaiFlags.LEGACY,
  )
  KIA_OPTIMA_H_G4_FL = HyundaiPlatformConfig(
<<<<<<< HEAD
    HyundaiCarInfo("Kia Optima Hybrid 2019", car_parts=CarParts.common([CarHarness.hyundai_h])),
=======
    "KIA OPTIMA HYBRID 4TH GEN FACELIFT",
    [HyundaiCarDocs("Kia Optima Hybrid 2019", car_parts=CarParts.common([CarHarness.hyundai_h]))],
>>>>>>> 1cb49ae4
    CarSpecs(mass=3558 * CV.LB_TO_KG, wheelbase=2.8, steerRatio=13.75, tireStiffnessFactor=0.5),
    flags=HyundaiFlags.HYBRID | HyundaiFlags.UNSUPPORTED_LONGITUDINAL,
  )
  KIA_SELTOS = HyundaiPlatformConfig(
<<<<<<< HEAD
    HyundaiCarInfo("Kia Seltos 2021", car_parts=CarParts.common([CarHarness.hyundai_a])),
=======
    "KIA SELTOS 2021",
    [HyundaiCarDocs("Kia Seltos 2021", car_parts=CarParts.common([CarHarness.hyundai_a]))],
>>>>>>> 1cb49ae4
    CarSpecs(mass=1337, wheelbase=2.63, steerRatio=14.56),
    flags=HyundaiFlags.CHECKSUM_CRC8,
  )
  KIA_SPORTAGE_5TH_GEN = HyundaiCanFDPlatformConfig(
    [
      HyundaiCarDocs("Kia Sportage 2023-24", car_parts=CarParts.common([CarHarness.hyundai_n])),
      HyundaiCarDocs("Kia Sportage Hybrid 2023", car_parts=CarParts.common([CarHarness.hyundai_n])),
    ],
    # weight from SX and above trims, average of FWD and AWD version, steering ratio according to Kia News https://www.kiamedia.com/us/en/models/sportage/2023/specifications
    CarSpecs(mass=1725, wheelbase=2.756, steerRatio=13.6),
  )
  KIA_SORENTO = HyundaiPlatformConfig(
    [
      HyundaiCarDocs("Kia Sorento 2018", "Advanced Smart Cruise Control & LKAS", video_link="https://www.youtube.com/watch?v=Fkh3s6WHJz8",
                     car_parts=CarParts.common([CarHarness.hyundai_e])),
      HyundaiCarDocs("Kia Sorento 2019", video_link="https://www.youtube.com/watch?v=Fkh3s6WHJz8", car_parts=CarParts.common([CarHarness.hyundai_e])),
    ],
    CarSpecs(mass=1985, wheelbase=2.78, steerRatio=14.4 * 1.1),  # 10% higher at the center seems reasonable
    flags=HyundaiFlags.CHECKSUM_6B | HyundaiFlags.UNSUPPORTED_LONGITUDINAL,
  )
  KIA_SORENTO_4TH_GEN = HyundaiCanFDPlatformConfig(
<<<<<<< HEAD
    HyundaiCarInfo("Kia Sorento 2021-23", car_parts=CarParts.common([CarHarness.hyundai_k])),
=======
    "KIA SORENTO 4TH GEN",
    [HyundaiCarDocs("Kia Sorento 2021-23", car_parts=CarParts.common([CarHarness.hyundai_k]))],
>>>>>>> 1cb49ae4
    CarSpecs(mass=3957 * CV.LB_TO_KG, wheelbase=2.81, steerRatio=13.5),  # average of the platforms
    flags=HyundaiFlags.RADAR_SCC,
  )
  KIA_SORENTO_HEV_4TH_GEN = HyundaiCanFDPlatformConfig(
    [
      HyundaiCarDocs("Kia Sorento Hybrid 2021-23", "All", car_parts=CarParts.common([CarHarness.hyundai_a])),
      HyundaiCarDocs("Kia Sorento Plug-in Hybrid 2022-23", "All", car_parts=CarParts.common([CarHarness.hyundai_a])),
    ],
    CarSpecs(mass=4395 * CV.LB_TO_KG, wheelbase=2.81, steerRatio=13.5),  # average of the platforms
    flags=HyundaiFlags.RADAR_SCC,
  )
  KIA_STINGER = HyundaiPlatformConfig(
<<<<<<< HEAD
    HyundaiCarInfo("Kia Stinger 2018-20", video_link="https://www.youtube.com/watch?v=MJ94qoofYw0",
                   car_parts=CarParts.common([CarHarness.hyundai_c])),
    CarSpecs(mass=1825, wheelbase=2.78, steerRatio=14.4 * 1.15)  # 15% higher at the center seems reasonable
  )
  KIA_STINGER_2022 = HyundaiPlatformConfig(
    HyundaiCarInfo("Kia Stinger 2022-23", "All", car_parts=CarParts.common([CarHarness.hyundai_k])),
    KIA_STINGER.specs,
  )
  KIA_CEED = HyundaiPlatformConfig(
    HyundaiCarInfo("Kia Ceed 2019", car_parts=CarParts.common([CarHarness.hyundai_e])),
=======
    "KIA STINGER GT2 2018",
    [HyundaiCarDocs("Kia Stinger 2018-20", video_link="https://www.youtube.com/watch?v=MJ94qoofYw0",
                    car_parts=CarParts.common([CarHarness.hyundai_c]))],
    CarSpecs(mass=1825, wheelbase=2.78, steerRatio=14.4 * 1.15)  # 15% higher at the center seems reasonable
  )
  KIA_STINGER_2022 = HyundaiPlatformConfig(
    "KIA STINGER 2022",
    [HyundaiCarDocs("Kia Stinger 2022-23", "All", car_parts=CarParts.common([CarHarness.hyundai_k]))],
    KIA_STINGER.specs,
  )
  KIA_CEED = HyundaiPlatformConfig(
    "KIA CEED INTRO ED 2019",
    [HyundaiCarDocs("Kia Ceed 2019", car_parts=CarParts.common([CarHarness.hyundai_e]))],
>>>>>>> 1cb49ae4
    CarSpecs(mass=1450, wheelbase=2.65, steerRatio=13.75, tireStiffnessFactor=0.5),
    flags=HyundaiFlags.LEGACY,
  )
  KIA_EV6 = HyundaiCanFDPlatformConfig(
    [
      HyundaiCarDocs("Kia EV6 (Southeast Asia only) 2022-23", "All", car_parts=CarParts.common([CarHarness.hyundai_p])),
      HyundaiCarDocs("Kia EV6 (without HDA II) 2022-23", "Highway Driving Assist", car_parts=CarParts.common([CarHarness.hyundai_l])),
      HyundaiCarDocs("Kia EV6 (with HDA II) 2022-23", "Highway Driving Assist II", car_parts=CarParts.common([CarHarness.hyundai_p]))
    ],
    CarSpecs(mass=2055, wheelbase=2.9, steerRatio=16, tireStiffnessFactor=0.65),
    flags=HyundaiFlags.EV,
  )
  KIA_CARNIVAL_4TH_GEN = HyundaiCanFDPlatformConfig(
    [
      HyundaiCarDocs("Kia Carnival 2022-24", car_parts=CarParts.common([CarHarness.hyundai_a])),
      HyundaiCarDocs("Kia Carnival (China only) 2023", car_parts=CarParts.common([CarHarness.hyundai_k]))
    ],
    CarSpecs(mass=2087, wheelbase=3.09, steerRatio=14.23),
    flags=HyundaiFlags.RADAR_SCC,
  )

  # Genesis
  GENESIS_GV60_EV_1ST_GEN = HyundaiCanFDPlatformConfig(
    [
      HyundaiCarDocs("Genesis GV60 (Advanced Trim) 2023", "All", car_parts=CarParts.common([CarHarness.hyundai_a])),
      HyundaiCarDocs("Genesis GV60 (Performance Trim) 2023", "All", car_parts=CarParts.common([CarHarness.hyundai_k])),
    ],
    CarSpecs(mass=2205, wheelbase=2.9, steerRatio=12.6),  # steerRatio: https://www.motor1.com/reviews/586376/2023-genesis-gv60-first-drive/#:~:text=Relative%20to%20the%20related%20Ioniq,5%2FEV6%27s%2014.3%3A1.
    flags=HyundaiFlags.EV,
  )
  GENESIS_G70 = HyundaiPlatformConfig(
<<<<<<< HEAD
    HyundaiCarInfo("Genesis G70 2018-19", "All", car_parts=CarParts.common([CarHarness.hyundai_f])),
=======
    "GENESIS G70 2018",
    [HyundaiCarDocs("Genesis G70 2018-19", "All", car_parts=CarParts.common([CarHarness.hyundai_f]))],
>>>>>>> 1cb49ae4
    CarSpecs(mass=1640, wheelbase=2.84, steerRatio=13.56),
    flags=HyundaiFlags.LEGACY,
  )
  GENESIS_G70_2020 = HyundaiPlatformConfig(
<<<<<<< HEAD
    HyundaiCarInfo("Genesis G70 2020-23", "All", car_parts=CarParts.common([CarHarness.hyundai_f])),
=======
    "GENESIS G70 2020",
    [HyundaiCarDocs("Genesis G70 2020-23", "All", car_parts=CarParts.common([CarHarness.hyundai_f]))],
>>>>>>> 1cb49ae4
    CarSpecs(mass=3673 * CV.LB_TO_KG, wheelbase=2.83, steerRatio=12.9),
    flags=HyundaiFlags.MANDO_RADAR,
  )
  GENESIS_GV70_1ST_GEN = HyundaiCanFDPlatformConfig(
    [
      HyundaiCarDocs("Genesis GV70 (2.5T Trim) 2022-23", "All", car_parts=CarParts.common([CarHarness.hyundai_l])),
      HyundaiCarDocs("Genesis GV70 (3.5T Trim) 2022-23", "All", car_parts=CarParts.common([CarHarness.hyundai_m])),
    ],
    CarSpecs(mass=1950, wheelbase=2.87, steerRatio=14.6),
    flags=HyundaiFlags.RADAR_SCC,
  )
  GENESIS_G80 = HyundaiPlatformConfig(
<<<<<<< HEAD
    HyundaiCarInfo("Genesis G80 2018-19", "All", car_parts=CarParts.common([CarHarness.hyundai_h])),
=======
    "GENESIS G80 2017",
    [HyundaiCarDocs("Genesis G80 2018-19", "All", car_parts=CarParts.common([CarHarness.hyundai_h]))],
>>>>>>> 1cb49ae4
    CarSpecs(mass=2060, wheelbase=3.01, steerRatio=16.5),
    flags=HyundaiFlags.LEGACY,
  )
  GENESIS_G90 = HyundaiPlatformConfig(
<<<<<<< HEAD
    HyundaiCarInfo("Genesis G90 2017-18", "All", car_parts=CarParts.common([CarHarness.hyundai_c])),
    CarSpecs(mass=2200, wheelbase=3.15, steerRatio=12.069),
  )
  GENESIS_GV80 = HyundaiCanFDPlatformConfig(
    HyundaiCarInfo("Genesis GV80 2023", "All", car_parts=CarParts.common([CarHarness.hyundai_m])),
=======
    "GENESIS G90 2017",
    [HyundaiCarDocs("Genesis G90 2017-18", "All", car_parts=CarParts.common([CarHarness.hyundai_c]))],
    CarSpecs(mass=2200, wheelbase=3.15, steerRatio=12.069),
  )
  GENESIS_GV80 = HyundaiCanFDPlatformConfig(
    "GENESIS GV80 2023",
    [HyundaiCarDocs("Genesis GV80 2023", "All", car_parts=CarParts.common([CarHarness.hyundai_m]))],
>>>>>>> 1cb49ae4
    CarSpecs(mass=2258, wheelbase=2.95, steerRatio=14.14),
    flags=HyundaiFlags.RADAR_SCC,
  )


class Buttons:
  NONE = 0
  RES_ACCEL = 1
  SET_DECEL = 2
  GAP_DIST = 3
  CANCEL = 4  # on newer models, this is a pause/resume button


def get_platform_codes(fw_versions: list[bytes]) -> set[tuple[bytes, bytes | None]]:
  # Returns unique, platform-specific identification codes for a set of versions
  codes = set()  # (code-Optional[part], date)
  for fw in fw_versions:
    code_match = PLATFORM_CODE_FW_PATTERN.search(fw)
    part_match = PART_NUMBER_FW_PATTERN.search(fw)
    date_match = DATE_FW_PATTERN.search(fw)
    if code_match is not None:
      code: bytes = code_match.group()
      part = part_match.group() if part_match else None
      date = date_match.group() if date_match else None
      if part is not None:
        # part number starts with generic ECU part type, add what is specific to platform
        code += b"-" + part[-5:]

      codes.add((code, date))
  return codes


def match_fw_to_car_fuzzy(live_fw_versions, offline_fw_versions) -> set[str]:
  # Non-electric CAN FD platforms often do not have platform code specifiers needed
  # to distinguish between hybrid and ICE. All EVs so far are either exclusively
  # electric or specify electric in the platform code.
  fuzzy_platform_blacklist = {str(c) for c in (CANFD_CAR - EV_CAR - CANFD_FUZZY_WHITELIST)}
  candidates: set[str] = set()

  for candidate, fws in offline_fw_versions.items():
    # Keep track of ECUs which pass all checks (platform codes, within date range)
    valid_found_ecus = set()
    valid_expected_ecus = {ecu[1:] for ecu in fws if ecu[0] in PLATFORM_CODE_ECUS}
    for ecu, expected_versions in fws.items():
      addr = ecu[1:]
      # Only check ECUs expected to have platform codes
      if ecu[0] not in PLATFORM_CODE_ECUS:
        continue

      # Expected platform codes & dates
      codes = get_platform_codes(expected_versions)
      expected_platform_codes = {code for code, _ in codes}
      expected_dates = {date for _, date in codes if date is not None}

      # Found platform codes & dates
      codes = get_platform_codes(live_fw_versions.get(addr, set()))
      found_platform_codes = {code for code, _ in codes}
      found_dates = {date for _, date in codes if date is not None}

      # Check platform code + part number matches for any found versions
      if not any(found_platform_code in expected_platform_codes for found_platform_code in found_platform_codes):
        break

      if ecu[0] in DATE_FW_ECUS:
        # If ECU can have a FW date, require it to exist
        # (this excludes candidates in the database without dates)
        if not len(expected_dates) or not len(found_dates):
          break

        # Check any date within range in the database, format is %y%m%d
        if not any(min(expected_dates) <= found_date <= max(expected_dates) for found_date in found_dates):
          break

      valid_found_ecus.add(addr)

    # If all live ECUs pass all checks for candidate, add it as a match
    if valid_expected_ecus.issubset(valid_found_ecus):
      candidates.add(candidate)

  return candidates - fuzzy_platform_blacklist


HYUNDAI_VERSION_REQUEST_LONG = bytes([uds.SERVICE_TYPE.READ_DATA_BY_IDENTIFIER]) + \
  p16(0xf100)  # Long description

HYUNDAI_VERSION_REQUEST_ALT = bytes([uds.SERVICE_TYPE.READ_DATA_BY_IDENTIFIER]) + \
  p16(0xf110)  # Alt long description

HYUNDAI_VERSION_REQUEST_MULTI = bytes([uds.SERVICE_TYPE.READ_DATA_BY_IDENTIFIER]) + \
  p16(uds.DATA_IDENTIFIER_TYPE.VEHICLE_MANUFACTURER_SPARE_PART_NUMBER) + \
  p16(uds.DATA_IDENTIFIER_TYPE.APPLICATION_SOFTWARE_IDENTIFICATION) + \
  p16(0xf100)

HYUNDAI_ECU_MANUFACTURING_DATE = bytes([uds.SERVICE_TYPE.READ_DATA_BY_IDENTIFIER]) + \
  p16(uds.DATA_IDENTIFIER_TYPE.ECU_MANUFACTURING_DATE)

HYUNDAI_VERSION_RESPONSE = bytes([uds.SERVICE_TYPE.READ_DATA_BY_IDENTIFIER + 0x40])

# Regex patterns for parsing platform code, FW date, and part number from FW versions
PLATFORM_CODE_FW_PATTERN = re.compile(b'((?<=' + HYUNDAI_VERSION_REQUEST_LONG[1:] +
                                      b')[A-Z]{2}[A-Za-z0-9]{0,2})')
DATE_FW_PATTERN = re.compile(b'(?<=[ -])([0-9]{6}$)')
PART_NUMBER_FW_PATTERN = re.compile(b'(?<=[0-9][.,][0-9]{2} )([0-9]{5}[-/]?[A-Z][A-Z0-9]{3}[0-9])')

# We've seen both ICE and hybrid for these platforms, and they have hybrid descriptors (e.g. MQ4 vs MQ4H)
CANFD_FUZZY_WHITELIST = {CAR.KIA_SORENTO_4TH_GEN, CAR.KIA_SORENTO_HEV_4TH_GEN, CAR.KIA_K8_HEV_1ST_GEN,
                         # TODO: the hybrid variant is not out yet
                         CAR.KIA_CARNIVAL_4TH_GEN}

# List of ECUs expected to have platform codes, camera and radar should exist on all cars
# TODO: use abs, it has the platform code and part number on many platforms
PLATFORM_CODE_ECUS = [Ecu.fwdRadar, Ecu.fwdCamera, Ecu.eps]
# So far we've only seen dates in fwdCamera
# TODO: there are date codes in the ABS firmware versions in hex
DATE_FW_ECUS = [Ecu.fwdCamera]

ALL_HYUNDAI_ECUS = [Ecu.eps, Ecu.abs, Ecu.fwdRadar, Ecu.fwdCamera, Ecu.engine, Ecu.parkingAdas,
                    Ecu.transmission, Ecu.adas, Ecu.hvac, Ecu.cornerRadar, Ecu.combinationMeter]

FW_QUERY_CONFIG = FwQueryConfig(
  requests=[
    # TODO: minimize shared whitelists for CAN and cornerRadar for CAN-FD
    # CAN queries (OBD-II port)
    Request(
      [HYUNDAI_VERSION_REQUEST_LONG],
      [HYUNDAI_VERSION_RESPONSE],
      whitelist_ecus=[Ecu.transmission, Ecu.eps, Ecu.abs, Ecu.fwdRadar, Ecu.fwdCamera],
    ),
    Request(
      [HYUNDAI_VERSION_REQUEST_MULTI],
      [HYUNDAI_VERSION_RESPONSE],
      whitelist_ecus=[Ecu.engine, Ecu.transmission, Ecu.eps, Ecu.abs, Ecu.fwdRadar],
    ),

    # CAN-FD queries (from camera)
    # TODO: combine shared whitelists with CAN requests
    Request(
      [HYUNDAI_VERSION_REQUEST_LONG],
      [HYUNDAI_VERSION_RESPONSE],
      whitelist_ecus=[Ecu.fwdCamera, Ecu.fwdRadar, Ecu.cornerRadar, Ecu.hvac, Ecu.eps],
      bus=0,
      auxiliary=True,
    ),
    Request(
      [HYUNDAI_VERSION_REQUEST_LONG],
      [HYUNDAI_VERSION_RESPONSE],
      whitelist_ecus=[Ecu.fwdCamera, Ecu.adas, Ecu.cornerRadar, Ecu.hvac],
      bus=1,
      auxiliary=True,
      obd_multiplexing=False,
    ),

    # CAN & CAN FD query to understand the three digit date code
    # HDA2 cars usually use 6 digit date codes, so skip bus 1
    Request(
      [HYUNDAI_ECU_MANUFACTURING_DATE],
      [HYUNDAI_VERSION_RESPONSE],
      whitelist_ecus=[Ecu.fwdCamera],
      bus=0,
      auxiliary=True,
      logging=True,
    ),

    # CAN & CAN FD logging queries (from camera)
    Request(
      [HYUNDAI_VERSION_REQUEST_LONG],
      [HYUNDAI_VERSION_RESPONSE],
      whitelist_ecus=ALL_HYUNDAI_ECUS,
      bus=0,
      auxiliary=True,
      logging=True,
    ),
    Request(
      [HYUNDAI_VERSION_REQUEST_MULTI],
      [HYUNDAI_VERSION_RESPONSE],
      whitelist_ecus=ALL_HYUNDAI_ECUS,
      bus=0,
      auxiliary=True,
      logging=True,
    ),
    Request(
      [HYUNDAI_VERSION_REQUEST_LONG],
      [HYUNDAI_VERSION_RESPONSE],
      whitelist_ecus=ALL_HYUNDAI_ECUS,
      bus=1,
      auxiliary=True,
      obd_multiplexing=False,
      logging=True,
    ),

    # CAN-FD alt request logging queries
    Request(
      [HYUNDAI_VERSION_REQUEST_ALT],
      [HYUNDAI_VERSION_RESPONSE],
      whitelist_ecus=[Ecu.parkingAdas, Ecu.hvac],
      bus=0,
      auxiliary=True,
      logging=True,
    ),
    Request(
      [HYUNDAI_VERSION_REQUEST_ALT],
      [HYUNDAI_VERSION_RESPONSE],
      whitelist_ecus=[Ecu.parkingAdas, Ecu.hvac],
      bus=1,
      auxiliary=True,
      logging=True,
      obd_multiplexing=False,
    ),
  ],
  # We lose these ECUs without the comma power on these cars.
  # Note that we still attempt to match with them when they are present
  non_essential_ecus={
    Ecu.transmission: [CAR.AZERA_6TH_GEN, CAR.AZERA_HEV_6TH_GEN, CAR.PALISADE, CAR.SONATA],
    Ecu.engine: [CAR.AZERA_6TH_GEN, CAR.AZERA_HEV_6TH_GEN, CAR.PALISADE, CAR.SONATA],
    Ecu.abs: [CAR.PALISADE, CAR.SONATA],
  },
  extra_ecus=[
    (Ecu.adas, 0x730, None),              # ADAS Driving ECU on HDA2 platforms
    (Ecu.parkingAdas, 0x7b1, None),       # ADAS Parking ECU (may exist on all platforms)
    (Ecu.hvac, 0x7b3, None),              # HVAC Control Assembly
    (Ecu.cornerRadar, 0x7b7, None),
    (Ecu.combinationMeter, 0x7c6, None),  # CAN FD Instrument cluster
  ],
  # Custom fuzzy fingerprinting function using platform codes, part numbers + FW dates:
  match_fw_to_car_fuzzy=match_fw_to_car_fuzzy,
)

CHECKSUM = {
  "crc8": CAR.with_flags(HyundaiFlags.CHECKSUM_CRC8),
  "6B": CAR.with_flags(HyundaiFlags.CHECKSUM_6B),
}

CAN_GEARS = {
  # which message has the gear. hybrid and EV use ELECT_GEAR
  "use_cluster_gears": CAR.with_flags(HyundaiFlags.CLUSTER_GEARS),
  "use_tcu_gears": CAR.with_flags(HyundaiFlags.TCU_GEARS),
}

CANFD_CAR = CAR.with_flags(HyundaiFlags.CANFD)
CANFD_RADAR_SCC_CAR = CAR.with_flags(HyundaiFlags.RADAR_SCC)

# These CAN FD cars do not accept communication control to disable the ADAS ECU,
# responds with 0x7F2822 - 'conditions not correct'
CANFD_UNSUPPORTED_LONGITUDINAL_CAR = CAR.with_flags(HyundaiFlags.CANFD_NO_RADAR_DISABLE)

# The camera does SCC on these cars, rather than the radar
CAMERA_SCC_CAR = CAR.with_flags(HyundaiFlags.CAMERA_SCC)

HYBRID_CAR = CAR.with_flags(HyundaiFlags.HYBRID)

EV_CAR = CAR.with_flags(HyundaiFlags.EV)

LEGACY_SAFETY_MODE_CAR = CAR.with_flags(HyundaiFlags.LEGACY)

UNSUPPORTED_LONGITUDINAL_CAR = CAR.with_flags(HyundaiFlags.LEGACY) | CAR.with_flags(HyundaiFlags.UNSUPPORTED_LONGITUDINAL)

DBC = CAR.create_dbc_map()

if __name__ == "__main__":
  CAR.print_debug(HyundaiFlags)<|MERGE_RESOLUTION|>--- conflicted
+++ resolved
@@ -135,12 +135,7 @@
 class CAR(Platforms):
   # Hyundai
   AZERA_6TH_GEN = HyundaiPlatformConfig(
-<<<<<<< HEAD
-    HyundaiCarInfo("Hyundai Azera 2022", "All", car_parts=CarParts.common([CarHarness.hyundai_k])),
-=======
-    "HYUNDAI AZERA 6TH GEN",
     [HyundaiCarDocs("Hyundai Azera 2022", "All", car_parts=CarParts.common([CarHarness.hyundai_k]))],
->>>>>>> 1cb49ae4
     CarSpecs(mass=1600, wheelbase=2.885, steerRatio=14.5),
   )
   AZERA_HEV_6TH_GEN = HyundaiPlatformConfig(
@@ -170,24 +165,13 @@
     flags=HyundaiFlags.LEGACY | HyundaiFlags.CLUSTER_GEARS | HyundaiFlags.MIN_STEER_32_MPH,
   )
   ELANTRA_2021 = HyundaiPlatformConfig(
-<<<<<<< HEAD
-    HyundaiCarInfo("Hyundai Elantra 2021-23", video_link="https://youtu.be/_EdYQtV52-c", car_parts=CarParts.common([CarHarness.hyundai_k])),
-=======
-    "HYUNDAI ELANTRA 2021",
     [HyundaiCarDocs("Hyundai Elantra 2021-23", video_link="https://youtu.be/_EdYQtV52-c", car_parts=CarParts.common([CarHarness.hyundai_k]))],
->>>>>>> 1cb49ae4
     CarSpecs(mass=2800 * CV.LB_TO_KG, wheelbase=2.72, steerRatio=12.9, tireStiffnessFactor=0.65),
     flags=HyundaiFlags.CHECKSUM_CRC8,
   )
   ELANTRA_HEV_2021 = HyundaiPlatformConfig(
-<<<<<<< HEAD
-    HyundaiCarInfo("Hyundai Elantra Hybrid 2021-23", video_link="https://youtu.be/_EdYQtV52-c",
-                   car_parts=CarParts.common([CarHarness.hyundai_k])),
-=======
-    "HYUNDAI ELANTRA HYBRID 2021",
     [HyundaiCarDocs("Hyundai Elantra Hybrid 2021-23", video_link="https://youtu.be/_EdYQtV52-c",
                     car_parts=CarParts.common([CarHarness.hyundai_k]))],
->>>>>>> 1cb49ae4
     CarSpecs(mass=3017 * CV.LB_TO_KG, wheelbase=2.72, steerRatio=12.9, tireStiffnessFactor=0.65),
     flags=HyundaiFlags.CHECKSUM_CRC8 | HyundaiFlags.HYBRID,
   )
@@ -201,191 +185,97 @@
     flags=HyundaiFlags.CHECKSUM_6B | HyundaiFlags.LEGACY,
   )
   IONIQ = HyundaiPlatformConfig(
-<<<<<<< HEAD
-    HyundaiCarInfo("Hyundai Ioniq Hybrid 2017-19", car_parts=CarParts.common([CarHarness.hyundai_c])),
-=======
-    "HYUNDAI IONIQ HYBRID 2017-2019",
     [HyundaiCarDocs("Hyundai Ioniq Hybrid 2017-19", car_parts=CarParts.common([CarHarness.hyundai_c]))],
->>>>>>> 1cb49ae4
     CarSpecs(mass=1490, wheelbase=2.7, steerRatio=13.73, tireStiffnessFactor=0.385),
     flags=HyundaiFlags.HYBRID | HyundaiFlags.MIN_STEER_32_MPH,
   )
   IONIQ_HEV_2022 = HyundaiPlatformConfig(
-<<<<<<< HEAD
-    HyundaiCarInfo("Hyundai Ioniq Hybrid 2020-22", car_parts=CarParts.common([CarHarness.hyundai_h])),  # TODO: confirm 2020-21 harness,
-=======
-    "HYUNDAI IONIQ HYBRID 2020-2022",
     [HyundaiCarDocs("Hyundai Ioniq Hybrid 2020-22", car_parts=CarParts.common([CarHarness.hyundai_h]))],  # TODO: confirm 2020-21 harness,
->>>>>>> 1cb49ae4
     CarSpecs(mass=1490, wheelbase=2.7, steerRatio=13.73, tireStiffnessFactor=0.385),
     flags=HyundaiFlags.HYBRID | HyundaiFlags.LEGACY,
   )
   IONIQ_EV_LTD = HyundaiPlatformConfig(
-<<<<<<< HEAD
-    HyundaiCarInfo("Hyundai Ioniq Electric 2019", car_parts=CarParts.common([CarHarness.hyundai_c])),
-=======
-    "HYUNDAI IONIQ ELECTRIC LIMITED 2019",
     [HyundaiCarDocs("Hyundai Ioniq Electric 2019", car_parts=CarParts.common([CarHarness.hyundai_c]))],
->>>>>>> 1cb49ae4
     CarSpecs(mass=1490, wheelbase=2.7, steerRatio=13.73, tireStiffnessFactor=0.385),
     flags=HyundaiFlags.MANDO_RADAR | HyundaiFlags.EV | HyundaiFlags.LEGACY | HyundaiFlags.MIN_STEER_32_MPH,
   )
   IONIQ_EV_2020 = HyundaiPlatformConfig(
-<<<<<<< HEAD
-    HyundaiCarInfo("Hyundai Ioniq Electric 2020", "All", car_parts=CarParts.common([CarHarness.hyundai_h])),
-=======
-    "HYUNDAI IONIQ ELECTRIC 2020",
     [HyundaiCarDocs("Hyundai Ioniq Electric 2020", "All", car_parts=CarParts.common([CarHarness.hyundai_h]))],
->>>>>>> 1cb49ae4
     CarSpecs(mass=1490, wheelbase=2.7, steerRatio=13.73, tireStiffnessFactor=0.385),
     flags=HyundaiFlags.EV,
   )
   IONIQ_PHEV_2019 = HyundaiPlatformConfig(
-<<<<<<< HEAD
-    HyundaiCarInfo("Hyundai Ioniq Plug-in Hybrid 2019", car_parts=CarParts.common([CarHarness.hyundai_c])),
-=======
-    "HYUNDAI IONIQ PLUG-IN HYBRID 2019",
     [HyundaiCarDocs("Hyundai Ioniq Plug-in Hybrid 2019", car_parts=CarParts.common([CarHarness.hyundai_c]))],
->>>>>>> 1cb49ae4
     CarSpecs(mass=1490, wheelbase=2.7, steerRatio=13.73, tireStiffnessFactor=0.385),
     flags=HyundaiFlags.HYBRID | HyundaiFlags.MIN_STEER_32_MPH,
   )
   IONIQ_PHEV = HyundaiPlatformConfig(
-<<<<<<< HEAD
-    HyundaiCarInfo("Hyundai Ioniq Plug-in Hybrid 2020-22", "All", car_parts=CarParts.common([CarHarness.hyundai_h])),
-=======
-    "HYUNDAI IONIQ PHEV 2020",
     [HyundaiCarDocs("Hyundai Ioniq Plug-in Hybrid 2020-22", "All", car_parts=CarParts.common([CarHarness.hyundai_h]))],
->>>>>>> 1cb49ae4
     CarSpecs(mass=1490, wheelbase=2.7, steerRatio=13.73, tireStiffnessFactor=0.385),
     flags=HyundaiFlags.HYBRID,
   )
   KONA = HyundaiPlatformConfig(
-<<<<<<< HEAD
-    HyundaiCarInfo("Hyundai Kona 2020", car_parts=CarParts.common([CarHarness.hyundai_b])),
-=======
-    "HYUNDAI KONA 2020",
     [HyundaiCarDocs("Hyundai Kona 2020", car_parts=CarParts.common([CarHarness.hyundai_b]))],
->>>>>>> 1cb49ae4
     CarSpecs(mass=1275, wheelbase=2.6, steerRatio=13.42, tireStiffnessFactor=0.385),
     flags=HyundaiFlags.CLUSTER_GEARS,
   )
   KONA_EV = HyundaiPlatformConfig(
-<<<<<<< HEAD
-    HyundaiCarInfo("Hyundai Kona Electric 2018-21", car_parts=CarParts.common([CarHarness.hyundai_g])),
-=======
-    "HYUNDAI KONA ELECTRIC 2019",
     [HyundaiCarDocs("Hyundai Kona Electric 2018-21", car_parts=CarParts.common([CarHarness.hyundai_g]))],
->>>>>>> 1cb49ae4
     CarSpecs(mass=1685, wheelbase=2.6, steerRatio=13.42, tireStiffnessFactor=0.385),
     flags=HyundaiFlags.EV,
   )
   KONA_EV_2022 = HyundaiPlatformConfig(
-<<<<<<< HEAD
-    HyundaiCarInfo("Hyundai Kona Electric 2022-23", car_parts=CarParts.common([CarHarness.hyundai_o])),
-=======
-    "HYUNDAI KONA ELECTRIC 2022",
     [HyundaiCarDocs("Hyundai Kona Electric 2022-23", car_parts=CarParts.common([CarHarness.hyundai_o]))],
->>>>>>> 1cb49ae4
     CarSpecs(mass=1743, wheelbase=2.6, steerRatio=13.42, tireStiffnessFactor=0.385),
     flags=HyundaiFlags.CAMERA_SCC | HyundaiFlags.EV,
   )
   KONA_EV_2ND_GEN = HyundaiCanFDPlatformConfig(
-<<<<<<< HEAD
-    HyundaiCarInfo("Hyundai Kona Electric (with HDA II, Korea only) 2023", video_link="https://www.youtube.com/watch?v=U2fOCmcQ8hw",
-                   car_parts=CarParts.common([CarHarness.hyundai_r])),
-=======
-    "HYUNDAI KONA ELECTRIC 2ND GEN",
     [HyundaiCarDocs("Hyundai Kona Electric (with HDA II, Korea only) 2023", video_link="https://www.youtube.com/watch?v=U2fOCmcQ8hw",
                     car_parts=CarParts.common([CarHarness.hyundai_r]))],
->>>>>>> 1cb49ae4
     CarSpecs(mass=1740, wheelbase=2.66, steerRatio=13.6, tireStiffnessFactor=0.385),
     flags=HyundaiFlags.EV | HyundaiFlags.CANFD_NO_RADAR_DISABLE,
   )
   KONA_HEV = HyundaiPlatformConfig(
-<<<<<<< HEAD
-    HyundaiCarInfo("Hyundai Kona Hybrid 2020", car_parts=CarParts.common([CarHarness.hyundai_i])),  # TODO: check packages,
-=======
-    "HYUNDAI KONA HYBRID 2020",
     [HyundaiCarDocs("Hyundai Kona Hybrid 2020", car_parts=CarParts.common([CarHarness.hyundai_i]))],  # TODO: check packages,
->>>>>>> 1cb49ae4
     CarSpecs(mass=1425, wheelbase=2.6, steerRatio=13.42, tireStiffnessFactor=0.385),
     flags=HyundaiFlags.HYBRID,
   )
   SANTA_FE = HyundaiPlatformConfig(
-<<<<<<< HEAD
-    HyundaiCarInfo("Hyundai Santa Fe 2019-20", "All", video_link="https://youtu.be/bjDR0YjM__s",
-                   car_parts=CarParts.common([CarHarness.hyundai_d])),
-=======
-    "HYUNDAI SANTA FE 2019",
     [HyundaiCarDocs("Hyundai Santa Fe 2019-20", "All", video_link="https://youtu.be/bjDR0YjM__s",
                     car_parts=CarParts.common([CarHarness.hyundai_d]))],
->>>>>>> 1cb49ae4
     CarSpecs(mass=3982 * CV.LB_TO_KG, wheelbase=2.766, steerRatio=16.55, tireStiffnessFactor=0.82),
     flags=HyundaiFlags.MANDO_RADAR | HyundaiFlags.CHECKSUM_CRC8,
   )
   SANTA_FE_2022 = HyundaiPlatformConfig(
-<<<<<<< HEAD
-    HyundaiCarInfo("Hyundai Santa Fe 2021-23", "All", video_link="https://youtu.be/VnHzSTygTS4",
-                   car_parts=CarParts.common([CarHarness.hyundai_l])),
-=======
-    "HYUNDAI SANTA FE 2022",
     [HyundaiCarDocs("Hyundai Santa Fe 2021-23", "All", video_link="https://youtu.be/VnHzSTygTS4",
                     car_parts=CarParts.common([CarHarness.hyundai_l]))],
->>>>>>> 1cb49ae4
     SANTA_FE.specs,
     flags=HyundaiFlags.CHECKSUM_CRC8,
   )
   SANTA_FE_HEV_2022 = HyundaiPlatformConfig(
-<<<<<<< HEAD
-    HyundaiCarInfo("Hyundai Santa Fe Hybrid 2022-23", "All", car_parts=CarParts.common([CarHarness.hyundai_l])),
-=======
-    "HYUNDAI SANTA FE HYBRID 2022",
     [HyundaiCarDocs("Hyundai Santa Fe Hybrid 2022-23", "All", car_parts=CarParts.common([CarHarness.hyundai_l]))],
->>>>>>> 1cb49ae4
     SANTA_FE.specs,
     flags=HyundaiFlags.CHECKSUM_CRC8 | HyundaiFlags.HYBRID,
   )
   SANTA_FE_PHEV_2022 = HyundaiPlatformConfig(
-<<<<<<< HEAD
-    HyundaiCarInfo("Hyundai Santa Fe Plug-in Hybrid 2022-23", "All", car_parts=CarParts.common([CarHarness.hyundai_l])),
-=======
-    "HYUNDAI SANTA FE PlUG-IN HYBRID 2022",
     [HyundaiCarDocs("Hyundai Santa Fe Plug-in Hybrid 2022-23", "All", car_parts=CarParts.common([CarHarness.hyundai_l]))],
->>>>>>> 1cb49ae4
     SANTA_FE.specs,
     flags=HyundaiFlags.CHECKSUM_CRC8 | HyundaiFlags.HYBRID,
   )
   SONATA = HyundaiPlatformConfig(
-<<<<<<< HEAD
-    HyundaiCarInfo("Hyundai Sonata 2020-23", "All", video_link="https://www.youtube.com/watch?v=ix63r9kE3Fw",
-                   car_parts=CarParts.common([CarHarness.hyundai_a])),
-=======
-    "HYUNDAI SONATA 2020",
     [HyundaiCarDocs("Hyundai Sonata 2020-23", "All", video_link="https://www.youtube.com/watch?v=ix63r9kE3Fw",
                    car_parts=CarParts.common([CarHarness.hyundai_a]))],
->>>>>>> 1cb49ae4
     CarSpecs(mass=1513, wheelbase=2.84, steerRatio=13.27 * 1.15, tireStiffnessFactor=0.65),  # 15% higher at the center seems reasonable
     flags=HyundaiFlags.MANDO_RADAR | HyundaiFlags.CHECKSUM_CRC8,
   )
   SONATA_LF = HyundaiPlatformConfig(
-<<<<<<< HEAD
-    HyundaiCarInfo("Hyundai Sonata 2018-19", car_parts=CarParts.common([CarHarness.hyundai_e])),
-=======
-    "HYUNDAI SONATA 2019",
     [HyundaiCarDocs("Hyundai Sonata 2018-19", car_parts=CarParts.common([CarHarness.hyundai_e]))],
->>>>>>> 1cb49ae4
     CarSpecs(mass=1536, wheelbase=2.804, steerRatio=13.27 * 1.15),  # 15% higher at the center seems reasonable
 
     flags=HyundaiFlags.UNSUPPORTED_LONGITUDINAL | HyundaiFlags.TCU_GEARS,
   )
   STARIA_4TH_GEN = HyundaiCanFDPlatformConfig(
-<<<<<<< HEAD
-    HyundaiCarInfo("Hyundai Staria 2023", "All", car_parts=CarParts.common([CarHarness.hyundai_k])),
-=======
-    "HYUNDAI STARIA 4TH GEN",
     [HyundaiCarDocs("Hyundai Staria 2023", "All", car_parts=CarParts.common([CarHarness.hyundai_k]))],
->>>>>>> 1cb49ae4
     CarSpecs(mass=2205, wheelbase=3.273, steerRatio=11.94),  # https://www.hyundai.com/content/dam/hyundai/au/en/models/staria-load/premium-pip-update-2023/spec-sheet/STARIA_Load_Spec-Table_March_2023_v3.1.pdf
   )
   TUCSON = HyundaiPlatformConfig(
@@ -405,22 +295,12 @@
     flags=HyundaiFlags.MANDO_RADAR | HyundaiFlags.CHECKSUM_CRC8,
   )
   VELOSTER = HyundaiPlatformConfig(
-<<<<<<< HEAD
-    HyundaiCarInfo("Hyundai Veloster 2019-20", min_enable_speed=5. * CV.MPH_TO_MS, car_parts=CarParts.common([CarHarness.hyundai_e])),
-=======
-    "HYUNDAI VELOSTER 2019",
     [HyundaiCarDocs("Hyundai Veloster 2019-20", min_enable_speed=5. * CV.MPH_TO_MS, car_parts=CarParts.common([CarHarness.hyundai_e]))],
->>>>>>> 1cb49ae4
     CarSpecs(mass=2917 * CV.LB_TO_KG, wheelbase=2.8, steerRatio=13.75 * 1.15, tireStiffnessFactor=0.5),
     flags=HyundaiFlags.LEGACY | HyundaiFlags.TCU_GEARS,
   )
   SONATA_HYBRID = HyundaiPlatformConfig(
-<<<<<<< HEAD
-    HyundaiCarInfo("Hyundai Sonata Hybrid 2020-23", "All", car_parts=CarParts.common([CarHarness.hyundai_a])),
-=======
-    "HYUNDAI SONATA HYBRID 2021",
     [HyundaiCarDocs("Hyundai Sonata Hybrid 2020-23", "All", car_parts=CarParts.common([CarHarness.hyundai_a]))],
->>>>>>> 1cb49ae4
     SONATA.specs,
     flags=HyundaiFlags.MANDO_RADAR | HyundaiFlags.CHECKSUM_CRC8 | HyundaiFlags.HYBRID,
   )
@@ -434,12 +314,7 @@
     flags=HyundaiFlags.EV,
   )
   IONIQ_6 = HyundaiCanFDPlatformConfig(
-<<<<<<< HEAD
-    HyundaiCarInfo("Hyundai Ioniq 6 (with HDA II) 2023", "Highway Driving Assist II", car_parts=CarParts.common([CarHarness.hyundai_p])),
-=======
-    "HYUNDAI IONIQ 6 2023",
     [HyundaiCarDocs("Hyundai Ioniq 6 (with HDA II) 2023", "Highway Driving Assist II", car_parts=CarParts.common([CarHarness.hyundai_p]))],
->>>>>>> 1cb49ae4
     IONIQ_5.specs,
     flags=HyundaiFlags.EV | HyundaiFlags.CANFD_NO_RADAR_DISABLE,
   )
@@ -452,22 +327,12 @@
     CarSpecs(mass=1630, wheelbase=2.756, steerRatio=16, tireStiffnessFactor=0.385),
   )
   SANTA_CRUZ_1ST_GEN = HyundaiCanFDPlatformConfig(
-<<<<<<< HEAD
-    HyundaiCarInfo("Hyundai Santa Cruz 2022-23", car_parts=CarParts.common([CarHarness.hyundai_n])),
-=======
-    "HYUNDAI SANTA CRUZ 1ST GEN",
     [HyundaiCarDocs("Hyundai Santa Cruz 2022-24", car_parts=CarParts.common([CarHarness.hyundai_n]))],
->>>>>>> 1cb49ae4
     # weight from Limited trim - the only supported trim, steering ratio according to Hyundai News https://www.hyundainews.com/assets/documents/original/48035-2022SantaCruzProductGuideSpecsv2081521.pdf
     CarSpecs(mass=1870, wheelbase=3, steerRatio=14.2),
   )
   CUSTIN_1ST_GEN = HyundaiPlatformConfig(
-<<<<<<< HEAD
-    HyundaiCarInfo("Hyundai Custin 2023", "All", car_parts=CarParts.common([CarHarness.hyundai_k])),
-=======
-    "HYUNDAI CUSTIN 1ST GEN",
     [HyundaiCarDocs("Hyundai Custin 2023", "All", car_parts=CarParts.common([CarHarness.hyundai_k]))],
->>>>>>> 1cb49ae4
     CarSpecs(mass=1690, wheelbase=3.055, steerRatio=17),  # mass: from https://www.hyundai-motor.com.tw/clicktobuy/custin#spec_0, steerRatio: from learner
     flags=HyundaiFlags.CHECKSUM_CRC8,
   )
@@ -481,32 +346,17 @@
     CarSpecs(mass=2878 * CV.LB_TO_KG, wheelbase=2.8, steerRatio=13.75, tireStiffnessFactor=0.5)
   )
   KIA_K5_2021 = HyundaiPlatformConfig(
-<<<<<<< HEAD
-    HyundaiCarInfo("Kia K5 2021-24", car_parts=CarParts.common([CarHarness.hyundai_a])),
-=======
-    "KIA K5 2021",
     [HyundaiCarDocs("Kia K5 2021-24", car_parts=CarParts.common([CarHarness.hyundai_a]))],
->>>>>>> 1cb49ae4
     CarSpecs(mass=3381 * CV.LB_TO_KG, wheelbase=2.85, steerRatio=13.27, tireStiffnessFactor=0.5),  # 2021 Kia K5 Steering Ratio (all trims)
     flags=HyundaiFlags.CHECKSUM_CRC8,
   )
   KIA_K5_HEV_2020 = HyundaiPlatformConfig(
-<<<<<<< HEAD
-    HyundaiCarInfo("Kia K5 Hybrid 2020-22", car_parts=CarParts.common([CarHarness.hyundai_a])),
-=======
-    "KIA K5 HYBRID 2020",
     [HyundaiCarDocs("Kia K5 Hybrid 2020-22", car_parts=CarParts.common([CarHarness.hyundai_a]))],
->>>>>>> 1cb49ae4
     KIA_K5_2021.specs,
     flags=HyundaiFlags.MANDO_RADAR | HyundaiFlags.CHECKSUM_CRC8 | HyundaiFlags.HYBRID,
   )
   KIA_K8_HEV_1ST_GEN = HyundaiCanFDPlatformConfig(
-<<<<<<< HEAD
-    HyundaiCarInfo("Kia K8 Hybrid (with HDA II) 2023", "Highway Driving Assist II", car_parts=CarParts.common([CarHarness.hyundai_q])),
-=======
-    "KIA K8 HYBRID 1ST GEN",
     [HyundaiCarDocs("Kia K8 Hybrid (with HDA II) 2023", "Highway Driving Assist II", car_parts=CarParts.common([CarHarness.hyundai_q]))],
->>>>>>> 1cb49ae4
     # mass: https://carprices.ae/brands/kia/2023/k8/1.6-turbo-hybrid, steerRatio: guesstimate from K5 platform
     CarSpecs(mass=1630, wheelbase=2.895, steerRatio=13.27)
   )
@@ -521,12 +371,7 @@
     flags=HyundaiFlags.MANDO_RADAR | HyundaiFlags.EV,
   )
   KIA_NIRO_EV_2ND_GEN = HyundaiCanFDPlatformConfig(
-<<<<<<< HEAD
-    HyundaiCarInfo("Kia Niro EV 2023", "All", car_parts=CarParts.common([CarHarness.hyundai_a])),
-=======
-    "KIA NIRO EV 2ND GEN",
     [HyundaiCarDocs("Kia Niro EV 2023", "All", car_parts=CarParts.common([CarHarness.hyundai_a]))],
->>>>>>> 1cb49ae4
     KIA_NIRO_EV.specs,
     flags=HyundaiFlags.EV,
   )
@@ -556,64 +401,33 @@
     flags=HyundaiFlags.HYBRID,
   )
   KIA_NIRO_HEV_2ND_GEN = HyundaiCanFDPlatformConfig(
-<<<<<<< HEAD
-    HyundaiCarInfo("Kia Niro Hybrid 2023", car_parts=CarParts.common([CarHarness.hyundai_a])),
-    KIA_NIRO_EV.specs,
-  )
-  KIA_OPTIMA_G4 = HyundaiPlatformConfig(
-    HyundaiCarInfo("Kia Optima 2017", "Advanced Smart Cruise Control",
-                   car_parts=CarParts.common([CarHarness.hyundai_b])),  # TODO: may support 2016, 2018
-=======
-    "KIA NIRO HYBRID 2ND GEN",
     [HyundaiCarDocs("Kia Niro Hybrid 2023", car_parts=CarParts.common([CarHarness.hyundai_a]))],
     KIA_NIRO_EV.specs,
   )
   KIA_OPTIMA_G4 = HyundaiPlatformConfig(
-    "KIA OPTIMA 4TH GEN",
     [HyundaiCarDocs("Kia Optima 2017", "Advanced Smart Cruise Control",
                     car_parts=CarParts.common([CarHarness.hyundai_b]))],  # TODO: may support 2016, 2018
->>>>>>> 1cb49ae4
     CarSpecs(mass=3558 * CV.LB_TO_KG, wheelbase=2.8, steerRatio=13.75, tireStiffnessFactor=0.5),
     flags=HyundaiFlags.LEGACY | HyundaiFlags.TCU_GEARS | HyundaiFlags.MIN_STEER_32_MPH,
   )
   KIA_OPTIMA_G4_FL = HyundaiPlatformConfig(
-<<<<<<< HEAD
-    HyundaiCarInfo("Kia Optima 2019-20", car_parts=CarParts.common([CarHarness.hyundai_g])),
-=======
-    "KIA OPTIMA 4TH GEN FACELIFT",
     [HyundaiCarDocs("Kia Optima 2019-20", car_parts=CarParts.common([CarHarness.hyundai_g]))],
->>>>>>> 1cb49ae4
     CarSpecs(mass=3558 * CV.LB_TO_KG, wheelbase=2.8, steerRatio=13.75, tireStiffnessFactor=0.5),
     flags=HyundaiFlags.UNSUPPORTED_LONGITUDINAL | HyundaiFlags.TCU_GEARS,
   )
   # TODO: may support adjacent years. may have a non-zero minimum steering speed
   KIA_OPTIMA_H = HyundaiPlatformConfig(
-<<<<<<< HEAD
-    HyundaiCarInfo("Kia Optima Hybrid 2017", "Advanced Smart Cruise Control", car_parts=CarParts.common([CarHarness.hyundai_c])),
-=======
-    "KIA OPTIMA HYBRID 2017 & SPORTS 2019",
     [HyundaiCarDocs("Kia Optima Hybrid 2017", "Advanced Smart Cruise Control", car_parts=CarParts.common([CarHarness.hyundai_c]))],
->>>>>>> 1cb49ae4
     CarSpecs(mass=3558 * CV.LB_TO_KG, wheelbase=2.8, steerRatio=13.75, tireStiffnessFactor=0.5),
     flags=HyundaiFlags.HYBRID | HyundaiFlags.LEGACY,
   )
   KIA_OPTIMA_H_G4_FL = HyundaiPlatformConfig(
-<<<<<<< HEAD
-    HyundaiCarInfo("Kia Optima Hybrid 2019", car_parts=CarParts.common([CarHarness.hyundai_h])),
-=======
-    "KIA OPTIMA HYBRID 4TH GEN FACELIFT",
     [HyundaiCarDocs("Kia Optima Hybrid 2019", car_parts=CarParts.common([CarHarness.hyundai_h]))],
->>>>>>> 1cb49ae4
     CarSpecs(mass=3558 * CV.LB_TO_KG, wheelbase=2.8, steerRatio=13.75, tireStiffnessFactor=0.5),
     flags=HyundaiFlags.HYBRID | HyundaiFlags.UNSUPPORTED_LONGITUDINAL,
   )
   KIA_SELTOS = HyundaiPlatformConfig(
-<<<<<<< HEAD
-    HyundaiCarInfo("Kia Seltos 2021", car_parts=CarParts.common([CarHarness.hyundai_a])),
-=======
-    "KIA SELTOS 2021",
     [HyundaiCarDocs("Kia Seltos 2021", car_parts=CarParts.common([CarHarness.hyundai_a]))],
->>>>>>> 1cb49ae4
     CarSpecs(mass=1337, wheelbase=2.63, steerRatio=14.56),
     flags=HyundaiFlags.CHECKSUM_CRC8,
   )
@@ -635,12 +449,7 @@
     flags=HyundaiFlags.CHECKSUM_6B | HyundaiFlags.UNSUPPORTED_LONGITUDINAL,
   )
   KIA_SORENTO_4TH_GEN = HyundaiCanFDPlatformConfig(
-<<<<<<< HEAD
-    HyundaiCarInfo("Kia Sorento 2021-23", car_parts=CarParts.common([CarHarness.hyundai_k])),
-=======
-    "KIA SORENTO 4TH GEN",
     [HyundaiCarDocs("Kia Sorento 2021-23", car_parts=CarParts.common([CarHarness.hyundai_k]))],
->>>>>>> 1cb49ae4
     CarSpecs(mass=3957 * CV.LB_TO_KG, wheelbase=2.81, steerRatio=13.5),  # average of the platforms
     flags=HyundaiFlags.RADAR_SCC,
   )
@@ -653,32 +462,16 @@
     flags=HyundaiFlags.RADAR_SCC,
   )
   KIA_STINGER = HyundaiPlatformConfig(
-<<<<<<< HEAD
-    HyundaiCarInfo("Kia Stinger 2018-20", video_link="https://www.youtube.com/watch?v=MJ94qoofYw0",
-                   car_parts=CarParts.common([CarHarness.hyundai_c])),
-    CarSpecs(mass=1825, wheelbase=2.78, steerRatio=14.4 * 1.15)  # 15% higher at the center seems reasonable
-  )
-  KIA_STINGER_2022 = HyundaiPlatformConfig(
-    HyundaiCarInfo("Kia Stinger 2022-23", "All", car_parts=CarParts.common([CarHarness.hyundai_k])),
-    KIA_STINGER.specs,
-  )
-  KIA_CEED = HyundaiPlatformConfig(
-    HyundaiCarInfo("Kia Ceed 2019", car_parts=CarParts.common([CarHarness.hyundai_e])),
-=======
-    "KIA STINGER GT2 2018",
     [HyundaiCarDocs("Kia Stinger 2018-20", video_link="https://www.youtube.com/watch?v=MJ94qoofYw0",
                     car_parts=CarParts.common([CarHarness.hyundai_c]))],
     CarSpecs(mass=1825, wheelbase=2.78, steerRatio=14.4 * 1.15)  # 15% higher at the center seems reasonable
   )
   KIA_STINGER_2022 = HyundaiPlatformConfig(
-    "KIA STINGER 2022",
     [HyundaiCarDocs("Kia Stinger 2022-23", "All", car_parts=CarParts.common([CarHarness.hyundai_k]))],
     KIA_STINGER.specs,
   )
   KIA_CEED = HyundaiPlatformConfig(
-    "KIA CEED INTRO ED 2019",
     [HyundaiCarDocs("Kia Ceed 2019", car_parts=CarParts.common([CarHarness.hyundai_e]))],
->>>>>>> 1cb49ae4
     CarSpecs(mass=1450, wheelbase=2.65, steerRatio=13.75, tireStiffnessFactor=0.5),
     flags=HyundaiFlags.LEGACY,
   )
@@ -710,22 +503,12 @@
     flags=HyundaiFlags.EV,
   )
   GENESIS_G70 = HyundaiPlatformConfig(
-<<<<<<< HEAD
-    HyundaiCarInfo("Genesis G70 2018-19", "All", car_parts=CarParts.common([CarHarness.hyundai_f])),
-=======
-    "GENESIS G70 2018",
     [HyundaiCarDocs("Genesis G70 2018-19", "All", car_parts=CarParts.common([CarHarness.hyundai_f]))],
->>>>>>> 1cb49ae4
     CarSpecs(mass=1640, wheelbase=2.84, steerRatio=13.56),
     flags=HyundaiFlags.LEGACY,
   )
   GENESIS_G70_2020 = HyundaiPlatformConfig(
-<<<<<<< HEAD
-    HyundaiCarInfo("Genesis G70 2020-23", "All", car_parts=CarParts.common([CarHarness.hyundai_f])),
-=======
-    "GENESIS G70 2020",
     [HyundaiCarDocs("Genesis G70 2020-23", "All", car_parts=CarParts.common([CarHarness.hyundai_f]))],
->>>>>>> 1cb49ae4
     CarSpecs(mass=3673 * CV.LB_TO_KG, wheelbase=2.83, steerRatio=12.9),
     flags=HyundaiFlags.MANDO_RADAR,
   )
@@ -738,31 +521,16 @@
     flags=HyundaiFlags.RADAR_SCC,
   )
   GENESIS_G80 = HyundaiPlatformConfig(
-<<<<<<< HEAD
-    HyundaiCarInfo("Genesis G80 2018-19", "All", car_parts=CarParts.common([CarHarness.hyundai_h])),
-=======
-    "GENESIS G80 2017",
     [HyundaiCarDocs("Genesis G80 2018-19", "All", car_parts=CarParts.common([CarHarness.hyundai_h]))],
->>>>>>> 1cb49ae4
     CarSpecs(mass=2060, wheelbase=3.01, steerRatio=16.5),
     flags=HyundaiFlags.LEGACY,
   )
   GENESIS_G90 = HyundaiPlatformConfig(
-<<<<<<< HEAD
-    HyundaiCarInfo("Genesis G90 2017-18", "All", car_parts=CarParts.common([CarHarness.hyundai_c])),
-    CarSpecs(mass=2200, wheelbase=3.15, steerRatio=12.069),
-  )
-  GENESIS_GV80 = HyundaiCanFDPlatformConfig(
-    HyundaiCarInfo("Genesis GV80 2023", "All", car_parts=CarParts.common([CarHarness.hyundai_m])),
-=======
-    "GENESIS G90 2017",
     [HyundaiCarDocs("Genesis G90 2017-18", "All", car_parts=CarParts.common([CarHarness.hyundai_c]))],
     CarSpecs(mass=2200, wheelbase=3.15, steerRatio=12.069),
   )
   GENESIS_GV80 = HyundaiCanFDPlatformConfig(
-    "GENESIS GV80 2023",
     [HyundaiCarDocs("Genesis GV80 2023", "All", car_parts=CarParts.common([CarHarness.hyundai_m]))],
->>>>>>> 1cb49ae4
     CarSpecs(mass=2258, wheelbase=2.95, steerRatio=14.14),
     flags=HyundaiFlags.RADAR_SCC,
   )
