--- conflicted
+++ resolved
@@ -36,13 +36,8 @@
     # If the max stock LKAS request is <384, add your car to this list.
     elif CP.carFingerprint in (CAR.GENESIS_G80, CAR.GENESIS_G90, CAR.ELANTRA, CAR.HYUNDAI_GENESIS, CAR.ELANTRA_GT_I30, CAR.IONIQ,
                                CAR.IONIQ_EV_LTD, CAR.SANTA_FE_PHEV_2022, CAR.SONATA_LF, CAR.KIA_FORTE, CAR.KIA_NIRO_PHEV,
-<<<<<<< HEAD
-                               CAR.KIA_OPTIMA_H, CAR.KIA_SORENTO, CAR.KIA_STINGER):
+                               CAR.KIA_OPTIMA_H, CAR.KIA_SORENTO):
       self.STEER_MAX = 250
-=======
-                               CAR.KIA_OPTIMA_H, CAR.KIA_SORENTO):
-      self.STEER_MAX = 255
->>>>>>> bd3b2e62
 
     # Default for most HKG
     else:
