--- conflicted
+++ resolved
@@ -369,10 +369,7 @@
       whitelist_ecus=[Ecu.fwdCamera, Ecu.fwdRadar, Ecu.cornerRadar, Ecu.hvac],
       bus=0,
       auxiliary=True,
-<<<<<<< HEAD
-=======
       obd_multiplexing=False,
->>>>>>> ecbd7150
     ),
     Request(
       [HYUNDAI_VERSION_REQUEST_LONG],
@@ -381,7 +378,6 @@
       bus=1,
       auxiliary=True,
       obd_multiplexing=False,
-<<<<<<< HEAD
     ),
 
     # CAN-FD debugging queries
@@ -399,8 +395,6 @@
       bus=1,
       auxiliary=True,
       obd_multiplexing=False,
-=======
->>>>>>> ecbd7150
     ),
   ],
   extra_ecus=[
