from enum import IntFlag
from dataclasses import dataclass
from typing import Dict, List, Optional, Union

from cereal import car
from panda.python import uds
from common.conversions import Conversions as CV
from selfdrive.car import dbc_dict
from selfdrive.car.docs_definitions import CarInfo, Harness
from selfdrive.car.fw_query_definitions import FwQueryConfig, Request, p16

Ecu = car.CarParams.Ecu


class CarControllerParams:
  ACCEL_MIN = -3.5 # m/s
  ACCEL_MAX = 2.0 # m/s

  def __init__(self, CP):
    self.STEER_DELTA_UP = 3
    self.STEER_DELTA_DOWN = 7
    self.STEER_DRIVER_ALLOWANCE = 50
    self.STEER_DRIVER_MULTIPLIER = 2
    self.STEER_DRIVER_FACTOR = 1
    self.STEER_THRESHOLD = 150

    if CP.carFingerprint in CANFD_CAR:
      self.STEER_MAX = 270
      self.STEER_DRIVER_ALLOWANCE = 250
      self.STEER_DRIVER_MULTIPLIER = 2
      self.STEER_THRESHOLD = 250
      self.STEER_DELTA_UP = 2
      self.STEER_DELTA_DOWN = 3

    # To determine the limit for your car, find the maximum value that the stock LKAS will request.
    # If the max stock LKAS request is <384, add your car to this list.
    elif CP.carFingerprint in (CAR.GENESIS_G80, CAR.GENESIS_G90, CAR.ELANTRA, CAR.HYUNDAI_GENESIS, CAR.ELANTRA_GT_I30, CAR.IONIQ,
                               CAR.IONIQ_EV_LTD, CAR.SANTA_FE_PHEV_2022, CAR.SONATA_LF, CAR.KIA_FORTE, CAR.KIA_NIRO_PHEV,
                               CAR.KIA_OPTIMA_H, CAR.KIA_SORENTO, CAR.KIA_STINGER):
      self.STEER_MAX = 255

    # Default for most HKG
    else:
      self.STEER_MAX = 384


class HyundaiFlags(IntFlag):
  CANFD_HDA2 = 1
  CANFD_ALT_BUTTONS = 2
  CANFD_GENESIS_HDA1 = 4


class CAR:
  # Hyundai
  ELANTRA = "HYUNDAI ELANTRA 2017"
  ELANTRA_2021 = "HYUNDAI ELANTRA 2021"
  ELANTRA_HEV_2021 = "HYUNDAI ELANTRA HYBRID 2021"
  ELANTRA_GT_I30 = "HYUNDAI I30 N LINE 2019 & GT 2018 DCT"
  HYUNDAI_GENESIS = "HYUNDAI GENESIS 2015-2016"
  IONIQ = "HYUNDAI IONIQ HYBRID 2017-2019"
  IONIQ_HEV_2022 = "HYUNDAI IONIQ HYBRID 2020-2022"
  IONIQ_EV_LTD = "HYUNDAI IONIQ ELECTRIC LIMITED 2019"
  IONIQ_EV_2020 = "HYUNDAI IONIQ ELECTRIC 2020"
  IONIQ_PHEV_2019 = "HYUNDAI IONIQ PLUG-IN HYBRID 2019"
  IONIQ_PHEV = "HYUNDAI IONIQ PHEV 2020"
  KONA = "HYUNDAI KONA 2020"
  KONA_EV = "HYUNDAI KONA ELECTRIC 2019"
  KONA_EV_2022 = "HYUNDAI KONA ELECTRIC 2022"
  KONA_HEV = "HYUNDAI KONA HYBRID 2020"
  SANTA_FE = "HYUNDAI SANTA FE 2019"
  SANTA_FE_2022 = "HYUNDAI SANTA FE 2022"
  SANTA_FE_HEV_2022 = "HYUNDAI SANTA FE HYBRID 2022"
  SANTA_FE_PHEV_2022 = "HYUNDAI SANTA FE PlUG-IN HYBRID 2022"
  SONATA = "HYUNDAI SONATA 2020"
  SONATA_LF = "HYUNDAI SONATA 2019"
  TUCSON = "HYUNDAI TUCSON 2019"
  PALISADE = "HYUNDAI PALISADE 2020"
  VELOSTER = "HYUNDAI VELOSTER 2019"
  SONATA_HYBRID = "HYUNDAI SONATA HYBRID 2021"
  IONIQ_5 = "HYUNDAI IONIQ 5 2022"
  TUCSON_HYBRID_4TH_GEN = "HYUNDAI TUCSON HYBRID 4TH GEN"

  # Kia
  KIA_FORTE = "KIA FORTE E 2018 & GT 2021"
  KIA_K5_2021 = "KIA K5 2021"
  KIA_NIRO_EV = "KIA NIRO EV 2020"
  KIA_NIRO_PHEV = "KIA NIRO HYBRID 2019"
  KIA_NIRO_HEV_2021 = "KIA NIRO HYBRID 2021"
  KIA_OPTIMA = "KIA OPTIMA 2016"
  KIA_OPTIMA_2019 = "KIA OPTIMA 2019"
  KIA_OPTIMA_H = "KIA OPTIMA HYBRID 2017 & SPORTS 2019"
  KIA_SELTOS = "KIA SELTOS 2021"
  KIA_SORENTO = "KIA SORENTO GT LINE 2018"
  KIA_STINGER = "KIA STINGER GT2 2018"
  KIA_CEED = "KIA CEED INTRO ED 2019"
  KIA_EV6 = "KIA EV6 2022"

  # Genesis
  GENESIS_G70 = "GENESIS G70 2018"
  GENESIS_G70_2020 = "GENESIS G70 2020"
  GENESIS_G80 = "GENESIS G80 2017"
  GENESIS_G90 = "GENESIS G90 2017"
  GENESIS_GV70 = "GENESIS GV70 2022"


@dataclass
class HyundaiCarInfo(CarInfo):
  # TODO: we can probably remove LKAS. LKAS is standard on many
  # HKG and for others, it's likely packaged together with SCC
  package: str = "Smart Cruise Control (SCC) & LKAS"


CAR_INFO: Dict[str, Optional[Union[HyundaiCarInfo, List[HyundaiCarInfo]]]] = {
  CAR.ELANTRA: HyundaiCarInfo("Hyundai Elantra 2017-19", min_enable_speed=19 * CV.MPH_TO_MS, harness=Harness.hyundai_b),
  CAR.ELANTRA_2021: HyundaiCarInfo("Hyundai Elantra 2021-22", video_link="https://youtu.be/_EdYQtV52-c", harness=Harness.hyundai_k),
  CAR.ELANTRA_HEV_2021: HyundaiCarInfo("Hyundai Elantra Hybrid 2021-22", "Smart Cruise Control (SCC)", video_link="https://youtu.be/_EdYQtV52-c", harness=Harness.hyundai_k),
  CAR.ELANTRA_GT_I30: None,  # dashcamOnly and same platform as CAR.ELANTRA
  CAR.HYUNDAI_GENESIS: HyundaiCarInfo("Hyundai Genesis 2015-16", min_enable_speed=19 * CV.MPH_TO_MS, harness=Harness.hyundai_j),
  CAR.IONIQ: HyundaiCarInfo("Hyundai Ioniq Hybrid 2017-19", harness=Harness.hyundai_c),
  CAR.IONIQ_HEV_2022: HyundaiCarInfo("Hyundai Ioniq Hybrid 2020-22", "Smart Cruise Control (SCC) & LFA", harness=Harness.hyundai_h),
  CAR.IONIQ_EV_LTD: HyundaiCarInfo("Hyundai Ioniq Electric 2019", harness=Harness.hyundai_c),
  CAR.IONIQ_EV_2020: HyundaiCarInfo("Hyundai Ioniq Electric 2020", harness=Harness.hyundai_h),
  CAR.IONIQ_PHEV_2019: HyundaiCarInfo("Hyundai Ioniq Plug-in Hybrid 2019", harness=Harness.hyundai_c),
  CAR.IONIQ_PHEV: HyundaiCarInfo("Hyundai Ioniq Plug-in Hybrid 2020-21", "Smart Cruise Control (SCC)", harness=Harness.hyundai_h),
  CAR.KONA: HyundaiCarInfo("Hyundai Kona 2020", "Smart Cruise Control (SCC)", harness=Harness.hyundai_b),
  CAR.KONA_EV: HyundaiCarInfo("Hyundai Kona Electric 2018-21", harness=Harness.hyundai_g),
  CAR.KONA_EV_2022: HyundaiCarInfo("Hyundai Kona Electric 2022", "Smart Cruise Control (SCC)", harness=Harness.hyundai_o),
  CAR.KONA_HEV: HyundaiCarInfo("Hyundai Kona Hybrid 2020", video_link="https://youtu.be/0dwpAHiZgFo", harness=Harness.hyundai_i),
  CAR.SANTA_FE: HyundaiCarInfo("Hyundai Santa Fe 2019-20", "All", harness=Harness.hyundai_d),
  CAR.SANTA_FE_2022: HyundaiCarInfo("Hyundai Santa Fe 2021-22", "All", video_link="https://youtu.be/VnHzSTygTS4", harness=Harness.hyundai_l),
  CAR.SANTA_FE_HEV_2022: HyundaiCarInfo("Hyundai Santa Fe Hybrid 2022", "All", harness=Harness.hyundai_l),
  CAR.SANTA_FE_PHEV_2022: HyundaiCarInfo("Hyundai Santa Fe Plug-in Hybrid 2022", "All", harness=Harness.hyundai_l),
  CAR.SONATA: HyundaiCarInfo("Hyundai Sonata 2020-22", "All", video_link="https://www.youtube.com/watch?v=ix63r9kE3Fw", harness=Harness.hyundai_a),
  CAR.SONATA_LF: HyundaiCarInfo("Hyundai Sonata 2018-19", harness=Harness.hyundai_e),
  CAR.TUCSON: [
    HyundaiCarInfo("Hyundai Tucson 2021", "Smart Cruise Control (SCC)", min_enable_speed=19 * CV.MPH_TO_MS, harness=Harness.hyundai_l),
    HyundaiCarInfo("Hyundai Tucson Diesel 2019", "Smart Cruise Control (SCC)", harness=Harness.hyundai_l),
  ],
  CAR.PALISADE: [
    HyundaiCarInfo("Hyundai Palisade 2020-22", "All", video_link="https://youtu.be/TAnDqjF4fDY?t=456", harness=Harness.hyundai_h),
    HyundaiCarInfo("Kia Telluride 2020", "All", harness=Harness.hyundai_h),
  ],
  CAR.VELOSTER: HyundaiCarInfo("Hyundai Veloster 2019-20", "Smart Cruise Control (SCC)", min_enable_speed=5. * CV.MPH_TO_MS, harness=Harness.hyundai_e),
  CAR.SONATA_HYBRID: HyundaiCarInfo("Hyundai Sonata Hybrid 2020-22", "All", harness=Harness.hyundai_a),
  CAR.IONIQ_5: HyundaiCarInfo("Hyundai Ioniq 5 2022", "Highway Driving Assist II", harness=Harness.hyundai_q),
  CAR.TUCSON_HYBRID_4TH_GEN: HyundaiCarInfo("Hyundai Tucson Hybrid 2022", "All", harness=Harness.hyundai_n),

  # Kia
<<<<<<< HEAD
  CAR.KIA_FORTE: [
    HyundaiCarInfo("Kia Forte 2018", harness=Harness.hyundai_b),
    HyundaiCarInfo("Kia Forte 2019-21", harness=Harness.hyundai_g),
  ],
=======
  CAR.KIA_FORTE: HyundaiCarInfo("Kia Forte 2019-21", "Smart Cruise Control (SCC)", harness=Harness.hyundai_g),
>>>>>>> bae94a00
  CAR.KIA_K5_2021: HyundaiCarInfo("Kia K5 2021-22", "Smart Cruise Control (SCC)", harness=Harness.hyundai_a),
  CAR.KIA_NIRO_EV: [
    HyundaiCarInfo("Kia Niro EV 2019", "All", video_link="https://www.youtube.com/watch?v=lT7zcG6ZpGo", harness=Harness.hyundai_h),
    HyundaiCarInfo("Kia Niro EV 2020", "All", video_link="https://www.youtube.com/watch?v=lT7zcG6ZpGo", harness=Harness.hyundai_f),
    HyundaiCarInfo("Kia Niro EV 2021", "All", video_link="https://www.youtube.com/watch?v=lT7zcG6ZpGo", harness=Harness.hyundai_c),
    HyundaiCarInfo("Kia Niro EV 2022", "All", video_link="https://www.youtube.com/watch?v=lT7zcG6ZpGo", harness=Harness.hyundai_h),
  ],
  CAR.KIA_NIRO_PHEV: HyundaiCarInfo("Kia Niro Plug-in Hybrid 2018-19", "All", min_enable_speed=10. * CV.MPH_TO_MS, harness=Harness.hyundai_c),
  CAR.KIA_NIRO_HEV_2021: [
    HyundaiCarInfo("Kia Niro Hybrid 2021", harness=Harness.hyundai_f),  # TODO: could be hyundai_d, verify
    HyundaiCarInfo("Kia Niro Hybrid 2022", harness=Harness.hyundai_h),
  ],
  CAR.KIA_OPTIMA: HyundaiCarInfo("Kia Optima 2017", "Advanced Smart Cruise Control", harness=Harness.hyundai_b),  # TODO: may support 2016, 2018
  CAR.KIA_OPTIMA_2019: HyundaiCarInfo("Kia Optima 2019-20", "Smart Cruise Control (SCC)", harness=Harness.hyundai_g),
  CAR.KIA_OPTIMA_H: [
    HyundaiCarInfo("Kia Optima Hybrid 2017", "Advanced Smart Cruise Control"),  # TODO: may support adjacent years
    HyundaiCarInfo("Kia Optima Hybrid 2019", "Smart Cruise Control (SCC)"),
  ],
  CAR.KIA_SELTOS: HyundaiCarInfo("Kia Seltos 2021", harness=Harness.hyundai_a),
  CAR.KIA_SORENTO: [
    HyundaiCarInfo("Kia Sorento 2018", "Advanced Smart Cruise Control", video_link="https://www.youtube.com/watch?v=Fkh3s6WHJz8", harness=Harness.hyundai_c),
    HyundaiCarInfo("Kia Sorento 2019", video_link="https://www.youtube.com/watch?v=Fkh3s6WHJz8", harness=Harness.hyundai_e),
  ],
  CAR.KIA_STINGER: HyundaiCarInfo("Kia Stinger 2018-20", video_link="https://www.youtube.com/watch?v=MJ94qoofYw0", harness=Harness.hyundai_c),
  CAR.KIA_CEED: HyundaiCarInfo("Kia Ceed 2019", "Smart Cruise Control (SCC)", harness=Harness.hyundai_e),
  CAR.KIA_EV6: HyundaiCarInfo("Kia EV6 2022", "Highway Driving Assist II", harness=Harness.hyundai_p),

  # Genesis
  CAR.GENESIS_G70: HyundaiCarInfo("Genesis G70 2018-19", "All", harness=Harness.hyundai_f),
  CAR.GENESIS_G70_2020: HyundaiCarInfo("Genesis G70 2020", "All", harness=Harness.hyundai_f),
  CAR.GENESIS_G80: HyundaiCarInfo("Genesis G80 2017-19", "All", harness=Harness.hyundai_h),
  CAR.GENESIS_G90: HyundaiCarInfo("Genesis G90 2017-18", "All", harness=Harness.hyundai_c),
  CAR.GENESIS_GV70: HyundaiCarInfo("Genesis GV70 2022", "Highway Driving Assist I", harness=Harness.hyundai_l),
}

class Buttons:
  NONE = 0
  RES_ACCEL = 1
  SET_DECEL = 2
  GAP_DIST = 3
  CANCEL = 4  # on newer models, this is a pause/resume button

FINGERPRINTS = {
  CAR.ELANTRA: [{
    66: 8, 67: 8, 68: 8, 127: 8, 273: 8, 274: 8, 275: 8, 339: 8, 356: 4, 399: 8, 512: 6, 544: 8, 593: 8, 608: 8, 688: 5, 790: 8, 809: 8, 897: 8, 832: 8, 899: 8, 902: 8, 903: 8, 905: 8, 909: 8, 916: 8, 1040: 8, 1056: 8, 1057: 8, 1078: 4, 1170: 8, 1265: 4, 1280: 1, 1282: 4, 1287: 4, 1290: 8, 1292: 8, 1294: 8, 1312: 8, 1314: 8, 1322: 8, 1345: 8, 1349: 8, 1351: 8, 1353: 8, 1363: 8, 1366: 8, 1367: 8, 1369: 8, 1407: 8, 1415: 8, 1419: 8, 1425: 2, 1427: 6, 1440: 8, 1456: 4, 1472: 8, 1486: 8, 1487: 8, 1491: 8, 1530: 8, 1532: 5, 2001: 8, 2003: 8, 2004: 8, 2009: 8, 2012: 8, 2016: 8, 2017: 8, 2024: 8, 2025: 8
  }],
  CAR.ELANTRA_GT_I30: [{
    66: 8, 67: 8, 68: 8, 127: 8, 128: 8, 129: 8, 273: 8, 274: 8, 275: 8, 339: 8, 354: 3, 356: 4, 399: 8, 512: 6, 544: 8, 593: 8, 608: 8, 688: 5, 790: 8, 809: 8, 884: 8, 897: 8, 899: 8, 902: 8, 903: 8, 905: 8, 909: 8, 916: 8, 1040: 8, 1056: 8, 1057: 8, 1078: 4, 1151: 6, 1168: 7, 1170: 8, 1193: 8, 1265: 4, 1280: 1, 1282: 4, 1287: 4, 1290: 8, 1292: 8, 1294: 8, 1312: 8, 1322: 8, 1345: 8, 1348: 8, 1349: 8, 1351: 8, 1353: 8, 1356: 8, 1363: 8, 1365: 8, 1366: 8, 1367: 8, 1369: 8, 1407: 8, 1414: 3, 1415: 8, 1427: 6, 1440: 8, 1456: 4, 1470: 8, 1486: 8, 1487: 8, 1491: 8, 1530: 8, 1952: 8, 1960: 8, 1988: 8, 2000: 8, 2001: 8, 2005: 8, 2008: 8, 2009: 8, 2013: 8, 2017: 8, 2025: 8
  },
  {
    66: 8, 67: 8, 68: 8, 127: 8, 128: 8, 129: 8, 273: 8, 274: 8, 275: 8, 339: 8, 354: 3, 356: 4, 399: 8, 512: 6, 544: 8, 593: 8, 608: 8, 688: 5, 790: 8, 809: 8, 832: 8, 897: 8, 899: 8, 902: 8, 903: 8, 905: 8, 909: 8, 916: 8, 1040: 8, 1056: 8, 1057: 8, 1078: 4, 1151: 6, 1168: 7, 1170: 8, 1265: 4, 1280: 1, 1282: 4, 1287: 4, 1290: 8, 1292: 8, 1294: 8, 1312: 8, 1322: 8, 1342: 6, 1345: 8, 1348: 8, 1349: 8, 1351: 8, 1353: 8, 1356: 8, 1363: 8, 1366: 8, 1367: 8, 1369: 8, 1407: 8, 1414: 3, 1415: 8, 1419: 8, 1440: 8, 1456: 4, 1470: 8, 1486: 8, 1487: 8, 1491: 8, 1530: 8
  },
  {
    66: 8, 67: 8, 68: 8, 127: 8, 128: 8, 129: 8, 273: 8, 274: 8, 275: 8, 339: 8, 354: 3, 356: 4, 399: 8, 512: 6, 544: 8, 593: 8, 608: 8, 688: 5, 790: 8, 809: 8, 832: 8, 897: 8, 899: 8, 902: 8, 903: 8, 905: 8, 909: 8, 916: 8, 1040: 8, 1056: 8, 1057: 8, 1078: 4, 1151: 6, 1168: 7, 1170: 8, 1265: 4, 1280: 1, 1282: 4, 1287: 4, 1290: 8, 1292: 8, 1294: 8, 1312: 8, 1322: 8, 1342: 6, 1345: 8, 1348: 8, 1349: 8, 1351: 8, 1353: 8, 1356: 8, 1363: 8, 1366: 8, 1367: 8, 1369: 8, 1407: 8, 1414: 3, 1419: 8, 1427: 6, 1440: 8, 1456: 4, 1470: 8, 1486: 8, 1487: 8, 1491: 8, 1960: 8, 1990: 8, 1998: 8, 2000: 8, 2001: 8, 2004: 8, 2005: 8, 2008: 8, 2009: 8, 2012: 8, 2013: 8, 2015: 8, 2016: 8, 2017: 8, 2024: 8, 2025: 8
  }],
  CAR.HYUNDAI_GENESIS: [{
    67: 8, 68: 8, 304: 8, 320: 8, 339: 8, 356: 4, 544: 7, 593: 8, 608: 8, 688: 5, 809: 8, 832: 8, 854: 7, 870: 7, 871: 8, 872: 5, 897: 8, 902: 8, 903: 6, 916: 8, 1024: 2, 1040: 8, 1056: 8, 1057: 8, 1078: 4, 1107: 5, 1136: 8, 1151: 6, 1168: 7, 1170: 8, 1173: 8, 1184: 8, 1265: 4, 1280: 1, 1287: 4, 1292: 8, 1312: 8, 1322: 8, 1331: 8, 1332: 8, 1333: 8, 1334: 8, 1335: 8, 1342: 6, 1345: 8, 1363: 8, 1369: 8, 1370: 8, 1371: 8, 1378: 4, 1384: 5, 1407: 8, 1419: 8, 1427: 6, 1434: 2, 1456: 4
  },
  {
    67: 8, 68: 8, 304: 8, 320: 8, 339: 8, 356: 4, 544: 7, 593: 8, 608: 8, 688: 5, 809: 8, 832: 8, 854: 7, 870: 7, 871: 8, 872: 5, 897: 8, 902: 8, 903: 6, 916: 8, 1024: 2, 1040: 8, 1056: 8, 1057: 8, 1078: 4, 1107: 5, 1136: 8, 1151: 6, 1168: 7, 1170: 8, 1173: 8, 1184: 8, 1265: 4, 1280: 1, 1281: 3, 1287: 4, 1292: 8, 1312: 8, 1322: 8, 1331: 8, 1332: 8, 1333: 8, 1334: 8, 1335: 8, 1345: 8, 1363: 8, 1369: 8, 1370: 8, 1378: 4, 1379: 8, 1384: 5, 1407: 8, 1419: 8, 1427: 6, 1434: 2, 1456: 4
  },
  {
    67: 8, 68: 8, 304: 8, 320: 8, 339: 8, 356: 4, 544: 7, 593: 8, 608: 8, 688: 5, 809: 8, 854: 7, 870: 7, 871: 8, 872: 5, 897: 8, 902: 8, 903: 6, 912: 7, 916: 8, 1040: 8, 1056: 8, 1057: 8, 1078: 4, 1107: 5, 1136: 8, 1151: 6, 1168: 7, 1170: 8, 1173: 8, 1184: 8, 1265: 4, 1268: 8, 1280: 1, 1281: 3, 1287: 4, 1292: 8, 1312: 8, 1322: 8, 1331: 8, 1332: 8, 1333: 8, 1334: 8, 1335: 8, 1345: 8, 1363: 8, 1369: 8, 1370: 8, 1371: 8, 1378: 4, 1384: 5, 1407: 8, 1419: 8, 1427: 6, 1434: 2, 1437: 8, 1456: 4
  },
  {
    67: 8, 68: 8, 304: 8, 320: 8, 339: 8, 356: 4, 544: 7, 593: 8, 608: 8, 688: 5, 809: 8, 832: 8, 854: 7, 870: 7, 871: 8, 872: 5, 897: 8, 902: 8, 903: 6, 916: 8, 1040: 8, 1056: 8, 1057: 8, 1078: 4, 1107: 5, 1136: 8, 1151: 6, 1168: 7, 1170: 8, 1173: 8, 1184: 8, 1265: 4, 1280: 1, 1287: 4, 1292: 8, 1312: 8, 1322: 8, 1331: 8, 1332: 8, 1333: 8, 1334: 8, 1335: 8, 1345: 8, 1363: 8, 1369: 8, 1370: 8, 1378: 4, 1379: 8, 1384: 5, 1407: 8, 1425: 2, 1427: 6, 1437: 8, 1456: 4
  },
  {
    67: 8, 68: 8, 304: 8, 320: 8, 339: 8, 356: 4, 544: 7, 593: 8, 608: 8, 688: 5, 809: 8, 832: 8, 854: 7, 870: 7, 871: 8, 872: 5, 897: 8, 902: 8, 903: 6, 916: 8, 1040: 8, 1056: 8, 1057: 8, 1078: 4, 1107: 5, 1136: 8, 1151: 6, 1168: 7, 1170: 8, 1173: 8, 1184: 8, 1265: 4, 1280: 1, 1287: 4, 1292: 8, 1312: 8, 1322: 8, 1331: 8, 1332: 8, 1333: 8, 1334: 8, 1335: 8, 1345: 8, 1363: 8, 1369: 8, 1370: 8, 1371: 8, 1378: 4, 1384: 5, 1407: 8, 1419: 8, 1425: 2, 1427: 6, 1437: 8, 1456: 4
  }],
  CAR.SANTA_FE: [{
    67: 8, 127: 8, 304: 8, 320: 8, 339: 8, 356: 4, 544: 8, 593: 8, 608: 8, 688: 6, 809: 8, 832: 8, 854: 7, 870: 7, 871: 8, 872: 8, 897: 8, 902: 8, 903: 8, 905: 8, 909: 8, 916: 8, 1040: 8, 1042: 8, 1056: 8, 1057: 8, 1078: 4, 1107: 5, 1136: 8, 1151: 6, 1155: 8, 1156: 8, 1162: 8, 1164: 8, 1168: 7, 1170: 8, 1173: 8, 1183: 8, 1186: 2, 1191: 2, 1227: 8, 1265: 4, 1280: 1, 1287: 4, 1290: 8, 1292: 8, 1294: 8, 1312: 8, 1322: 8, 1342: 6, 1345: 8, 1348: 8, 1363: 8, 1369: 8, 1379: 8, 1384: 8, 1407: 8, 1414: 3, 1419: 8, 1427: 6, 1456: 4, 1470: 8
  },
  {
    67: 8, 127: 8, 304: 8, 320: 8, 339: 8, 356: 4, 544: 8, 593: 8, 608: 8, 688: 6, 764: 8, 809: 8, 854: 7, 870: 7, 871: 8, 872: 8, 897: 8, 902: 8, 903: 8, 905: 8, 909: 8, 916: 8, 1040: 8, 1042: 8, 1056: 8, 1057: 8, 1064: 8, 1078: 4, 1107: 5, 1136: 8, 1151: 6, 1155: 8, 1162: 8, 1164: 8, 1168: 7, 1170: 8, 1173: 8, 1180: 8, 1183: 8, 1186: 2, 1227: 8, 1265: 4, 1280: 1, 1287: 4, 1290: 8, 1292: 8, 1294: 8, 1312: 8, 1322: 8, 1345: 8, 1348: 8, 1363: 8, 1369: 8, 1371: 8, 1378: 8, 1384: 8, 1407: 8, 1414: 3, 1419: 8, 1427: 6, 1456: 4, 1470: 8, 1988: 8, 2000: 8, 2004: 8, 2008: 8, 2012: 8
  },
  {
    67: 8, 68: 8, 80: 4, 160: 8, 161: 8, 272: 8, 288: 4, 339: 8, 356: 8, 357: 8, 399: 8, 544: 8, 608: 8, 672: 8, 688: 5, 704: 1, 790: 8, 809: 8, 848: 8, 880: 8, 898: 8, 900: 8, 901: 8, 904: 8, 1056: 8, 1064: 8, 1065: 8, 1072: 8, 1075: 8, 1087: 8, 1088: 8, 1151: 8, 1200: 8, 1201: 8, 1232: 4, 1264: 8, 1265: 8, 1266: 8, 1296: 8, 1306: 8, 1312: 8, 1322: 8, 1331: 8, 1332: 8, 1333: 8, 1348: 8, 1349: 8, 1369: 8, 1370: 8, 1371: 8, 1407: 8, 1415: 8, 1419: 8, 1440: 8, 1442: 4, 1461: 8, 1470: 8
  }],
  CAR.SONATA: [
    {67: 8, 68: 8, 127: 8, 304: 8, 320: 8, 339: 8, 356: 4, 544: 8, 546: 8, 549: 8, 550: 8, 576: 8, 593: 8, 608: 8, 688: 6, 809: 8, 832: 8, 854: 8, 865: 8, 870: 7, 871: 8, 872: 8, 897: 8, 902: 8, 903: 8, 905: 8, 908: 8, 909: 8, 912: 7, 913: 8, 916: 8, 1040: 8, 1042: 8, 1056: 8, 1057: 8, 1078: 4, 1089: 5, 1096: 8, 1107: 5, 1108: 8, 1114: 8, 1136: 8, 1145: 8, 1151: 8, 1155: 8, 1156: 8, 1157: 4, 1162: 8, 1164: 8, 1168: 8, 1170: 8, 1173: 8, 1180: 8, 1183: 8, 1184: 8, 1186: 2, 1191: 2, 1193: 8, 1210: 8, 1225: 8, 1227: 8, 1265: 4, 1268: 8, 1280: 8, 1287: 4, 1290: 8, 1292: 8, 1294: 8, 1312: 8, 1322: 8, 1330: 8, 1339: 8, 1342: 6, 1343: 8, 1345: 8, 1348: 8, 1363: 8, 1369: 8, 1371: 8, 1378: 8, 1379: 8, 1384: 8, 1394: 8, 1407: 8, 1419: 8, 1427: 6, 1446: 8, 1456: 4, 1460: 8, 1470: 8, 1485: 8, 1504: 3, 1988: 8, 1996: 8, 2000: 8, 2004: 8, 2008: 8, 2012: 8, 2015: 8},
  ],
  CAR.SONATA_LF: [
    {66: 8, 67: 8, 68: 8, 127: 8, 273: 8, 274: 8, 275: 8, 339: 8, 356: 4, 399: 8, 447: 8, 512: 6, 544: 8, 593: 8, 608: 8, 688: 5, 790: 8, 809: 8, 832: 8, 884: 8, 897: 8, 899: 8, 902: 8, 903: 6, 916: 8, 1040: 8, 1056: 8, 1057: 8, 1078: 4, 1151: 6, 1168: 7, 1170: 8, 1253: 8, 1254: 8, 1255: 8, 1265: 4, 1280: 1, 1287: 4, 1290: 8, 1292: 8, 1294: 8, 1312: 8, 1314: 8, 1322: 8, 1331: 8, 1332: 8, 1333: 8, 1342: 6, 1345: 8, 1348: 8, 1349: 8, 1351: 8, 1353: 8, 1363: 8, 1365: 8, 1366: 8, 1367: 8, 1369: 8, 1397: 8, 1407: 8, 1415: 8, 1419: 8, 1425: 2, 1427: 6, 1440: 8, 1456: 4, 1470: 8, 1472: 8, 1486: 8, 1487: 8, 1491: 8, 1530: 8, 1532: 5, 2000: 8, 2001: 8, 2004: 8, 2005: 8, 2008: 8, 2009: 8, 2012: 8, 2013: 8, 2014: 8, 2016: 8, 2017: 8, 2024: 8, 2025: 8},
  ],
  CAR.KIA_SORENTO: [{
    67: 8, 68: 8, 127: 8, 304: 8, 320: 8, 339: 8, 356: 4, 544: 8, 593: 8, 608: 8, 688: 5, 809: 8, 832: 8, 854: 7, 870: 7, 871: 8, 872: 8, 897: 8, 902: 8, 903: 8, 916: 8, 1040: 8, 1042: 8, 1056: 8, 1057: 8, 1064: 8, 1078: 4, 1107: 5, 1136: 8, 1151: 6, 1168: 7, 1170: 8, 1173: 8, 1265: 4, 1280: 1, 1287: 4, 1290: 8, 1292: 8, 1294: 8, 1312: 8, 1322: 8, 1331: 8, 1332: 8, 1333: 8, 1342: 6, 1345: 8, 1348: 8, 1363: 8, 1369: 8, 1370: 8, 1371: 8, 1384: 8, 1407: 8, 1411: 8, 1419: 8, 1425: 2, 1427: 6, 1444: 8, 1456: 4, 1470: 8, 1489: 1
  }],
  CAR.KIA_STINGER: [{
    67: 8, 127: 8, 304: 8, 320: 8, 339: 8, 356: 4, 358: 6, 359: 8, 544: 8, 576: 8, 593: 8, 608: 8, 688: 5, 809: 8, 832: 8, 854: 7, 870: 7, 871: 8, 872: 8, 897: 8, 902: 8, 909: 8, 916: 8, 1040: 8, 1042: 8, 1056: 8, 1057: 8, 1064: 8, 1078: 4, 1107: 5, 1136: 8, 1151: 6, 1168: 7, 1170: 8, 1173: 8, 1184: 8, 1265: 4, 1280: 1, 1281: 4, 1287: 4, 1290: 8, 1292: 8, 1294: 8, 1312: 8, 1322: 8, 1342: 6, 1345: 8, 1348: 8, 1363: 8, 1369: 8, 1371: 8, 1378: 4, 1379: 8, 1384: 8, 1407: 8, 1419: 8, 1425: 2, 1427: 6, 1456: 4, 1470: 8
  }],
  CAR.GENESIS_G80: [{
    67: 8, 68: 8, 127: 8, 304: 8, 320: 8, 339: 8, 356: 4, 358: 6, 544: 8, 593: 8, 608: 8, 688: 5, 809: 8, 832: 8, 854: 7, 870: 7, 871: 8, 872: 8, 897: 8, 902: 8, 903: 8, 916: 8, 1024: 2, 1040: 8, 1042: 8, 1056: 8, 1057: 8, 1078: 4, 1107: 5, 1136: 8, 1151: 6, 1156: 8, 1168: 7, 1170: 8, 1173: 8, 1184: 8, 1191: 2, 1265: 4, 1280: 1, 1287: 4, 1290: 8, 1292: 8, 1294: 8, 1312: 8, 1322: 8, 1342: 6, 1345: 8, 1348: 8, 1363: 8, 1369: 8, 1370: 8, 1371: 8, 1378: 4, 1384: 8, 1407: 8, 1419: 8, 1425: 2, 1427: 6, 1434: 2, 1456: 4, 1470: 8
  },
  {
    67: 8, 68: 8, 127: 8, 304: 8, 320: 8, 339: 8, 356: 4, 358: 6, 359: 8, 544: 8, 546: 8, 593: 8, 608: 8, 688: 5, 809: 8, 832: 8, 854: 7, 870: 7, 871: 8, 872: 8, 897: 8, 902: 8, 903: 8, 916: 8, 1040: 8, 1042: 8, 1056: 8, 1057: 8, 1064: 8, 1078: 4, 1107: 5, 1136: 8, 1151: 6, 1156: 8, 1157: 4, 1168: 7, 1170: 8, 1173: 8, 1184: 8, 1265: 4, 1280: 1, 1281: 3, 1287: 4, 1290: 8, 1292: 8, 1294: 8, 1312: 8, 1322: 8, 1342: 6, 1345: 8, 1348: 8, 1363: 8, 1369: 8, 1370: 8, 1371: 8, 1378: 4, 1384: 8, 1407: 8, 1419: 8, 1425: 2, 1427: 6, 1434: 2, 1437: 8, 1456: 4, 1470: 8
  },
  {
    67: 8, 68: 8, 127: 8, 304: 8, 320: 8, 339: 8, 356: 4, 358: 6, 544: 8, 593: 8, 608: 8, 688: 5, 809: 8, 832: 8, 854: 7, 870: 7, 871: 8, 872: 8, 897: 8, 902: 8, 903: 8, 916: 8, 1040: 8, 1042: 8, 1056: 8, 1057: 8, 1064: 8, 1078: 4, 1107: 5, 1136: 8, 1151: 6, 1156: 8, 1157: 4, 1162: 8, 1168: 7, 1170: 8, 1173: 8, 1184: 8, 1193: 8, 1265: 4, 1280: 1, 1287: 4, 1290: 8, 1292: 8, 1294: 8, 1312: 8, 1322: 8, 1342: 6, 1345: 8, 1348: 8, 1363: 8, 1369: 8, 1371: 8, 1378: 4, 1384: 8, 1407: 8, 1419: 8, 1425: 2, 1427: 6, 1437: 8, 1456: 4, 1470: 8
  }],
  CAR.GENESIS_G90: [{
    67: 8, 68: 8, 127: 8, 304: 8, 320: 8, 339: 8, 356: 4, 358: 6, 359: 8, 544: 8, 593: 8, 608: 8, 688: 5, 809: 8, 854: 7, 870: 7, 871: 8, 872: 8, 897: 8, 902: 8, 903: 8, 916: 8, 1040: 8, 1056: 8, 1057: 8, 1078: 4, 1107: 5, 1136: 8, 1151: 6, 1162: 4, 1168: 7, 1170: 8, 1173: 8, 1184: 8, 1265: 4, 1280: 1, 1281: 3, 1287: 4, 1290: 8, 1292: 8, 1294: 8, 1312: 8, 1322: 8, 1345: 8, 1348: 8, 1363: 8, 1369: 8, 1370: 8, 1371: 8, 1378: 4, 1384: 8, 1407: 8, 1419: 8, 1425: 2, 1427: 6, 1434: 2, 1456: 4, 1470: 8, 1988: 8, 2000: 8, 2003: 8, 2004: 8, 2005: 8, 2008: 8, 2011: 8, 2012: 8, 2013: 8
  }],
  CAR.IONIQ_EV_2020: [{
    127: 8, 304: 8, 320: 8, 339: 8, 352: 8, 356: 4, 524: 8, 544: 7, 593: 8, 688: 5, 832: 8, 881: 8, 882: 8, 897: 8, 902: 8, 903: 8, 905: 8, 909: 8, 916: 8, 1040: 8, 1042: 8, 1056: 8, 1057: 8, 1078: 4, 1136: 8, 1151: 6, 1155: 8, 1156: 8, 1157: 4, 1164: 8, 1168: 7, 1173: 8, 1183: 8, 1186: 2, 1191: 2, 1225: 8, 1265: 4, 1280: 1, 1287: 4, 1290: 8, 1291: 8, 1292: 8, 1294: 8, 1312: 8, 1322: 8, 1342: 6, 1345: 8, 1348: 8, 1355: 8, 1363: 8, 1369: 8, 1379: 8, 1407: 8, 1419: 8, 1426: 8, 1427: 6, 1429: 8, 1430: 8, 1456: 4, 1470: 8, 1473: 8, 1507: 8, 1535: 8, 1988: 8, 1996: 8, 2000: 8, 2004: 8, 2005: 8, 2008: 8, 2012: 8, 2013: 8
  }],
  CAR.IONIQ: [{
    68:8, 127: 8, 304: 8, 320: 8, 339: 8, 352: 8, 356: 4, 524: 8, 544: 8, 576:8, 593: 8, 688: 5, 832: 8, 881: 8, 882: 8, 897: 8, 902: 8, 903: 8, 905: 8, 909: 8, 916: 8, 1040: 8, 1042: 8, 1056: 8, 1057: 8, 1078: 4, 1136: 6, 1151: 6, 1155: 8, 1156: 8, 1157: 4, 1164: 8, 1168: 7, 1173: 8, 1183: 8, 1186: 2, 1191: 2, 1225: 8, 1265: 4, 1280: 1, 1287: 4, 1290: 8, 1291: 8, 1292: 8, 1294: 8, 1312: 8, 1322: 8, 1342: 6, 1345: 8, 1348: 8, 1355: 8, 1363: 8, 1369: 8, 1379: 8, 1407: 8, 1419: 8, 1426: 8, 1427: 6, 1429: 8, 1430: 8, 1448: 8, 1456: 4, 1470: 8, 1473: 8, 1476: 8, 1507: 8, 1535: 8, 1988: 8, 1996: 8, 2000: 8, 2004: 8, 2005: 8, 2008: 8, 2012: 8, 2013: 8
  }],
  CAR.KONA_EV: [{
    127: 8, 304: 8, 320: 8, 339: 8, 352: 8, 356: 4, 544: 8, 549: 8, 593: 8, 688: 5, 832: 8, 881: 8, 882: 8, 897: 8, 902: 8, 903: 8, 905: 8, 909: 8, 916: 8, 1040: 8, 1042: 8, 1056: 8, 1057: 8, 1078: 4, 1136: 8, 1151: 6, 1168: 7, 1173: 8, 1183: 8, 1186: 2, 1191: 2, 1225: 8, 1265: 4, 1280: 1, 1287: 4, 1290: 8, 1291: 8, 1292: 8, 1294: 8, 1307: 8, 1312: 8, 1322: 8, 1342: 6, 1345: 8, 1348: 8, 1355: 8, 1363: 8, 1369: 8, 1378: 4, 1407: 8, 1419: 8, 1426: 8, 1427: 6, 1429: 8, 1430: 8, 1456: 4, 1470: 8, 1473: 8, 1507: 8, 1535: 8, 2000: 8, 2004: 8, 2008: 8, 2012: 8, 1157: 4, 1193: 8, 1379: 8, 1988: 8, 1996: 8
  }],
  CAR.KONA_EV_2022: [{
    127: 8, 304: 8, 320: 8, 339: 8, 352: 8, 356: 4, 544: 8, 593: 8, 688: 5, 832: 8, 881: 8, 882: 8, 897: 8, 902: 8, 903: 8, 905: 8, 909: 8, 913: 8, 916: 8, 1040: 8, 1042: 8, 1056: 8, 1057: 8, 1069: 8, 1078: 4, 1136: 8, 1145: 8, 1151: 8, 1155: 8, 1156: 8, 1157: 4, 1162: 8, 1164: 8, 1168: 8, 1173: 8, 1183: 8, 1188: 8, 1191: 2, 1193: 8, 1225: 8, 1227: 8, 1265: 4, 1280: 1, 1287: 4, 1290: 8, 1291: 8, 1292: 8, 1294: 8, 1312: 8, 1322: 8, 1339: 8, 1342: 8, 1343: 8, 1345: 8, 1348: 8, 1355: 8, 1363: 8, 1369: 8, 1379: 8, 1407: 8, 1419: 8, 1426: 8, 1427: 6, 1429: 8, 1430: 8, 1446: 8, 1456: 4, 1470: 8, 1473: 8, 1485: 8, 1507: 8, 1535: 8, 1990: 8, 1998: 8
  }],
  CAR.KIA_NIRO_EV: [{
    127: 8, 304: 8, 320: 8, 339: 8, 352: 8, 356: 4, 516: 8, 544: 8, 593: 8, 688: 5, 832: 8, 881: 8, 882: 8, 897: 8, 902: 8, 903: 8, 905: 8, 909: 8, 916: 8, 1040: 8, 1042: 8, 1056: 8, 1057: 8, 1078: 4, 1136: 8, 1151: 6, 1156: 8, 1157: 4, 1168: 7, 1173: 8, 1183: 8, 1186: 2, 1191: 2, 1193: 8, 1225: 8, 1260: 8, 1265: 4, 1280: 1, 1287: 4, 1290: 8, 1291: 8, 1292: 8, 1294: 8, 1312: 8, 1322: 8, 1342: 6, 1345: 8, 1348: 8, 1355: 8, 1363: 8, 1369: 8, 1407: 8, 1419: 8, 1426: 8, 1427: 6, 1429: 8, 1430: 8, 1456: 4, 1470: 8, 1473: 8, 1507: 8, 1535: 8, 1990: 8, 1998: 8, 1996: 8, 2000: 8, 2004: 8, 2008: 8, 2012: 8, 2015: 8
  }],
  CAR.KIA_OPTIMA_H: [{
    68: 8, 127: 8, 304: 8, 320: 8, 339: 8, 352: 8, 356: 4, 544: 8, 593: 8, 688: 5, 832: 8, 881: 8, 882: 8, 897: 8, 902: 8, 903: 6, 916: 8, 1040: 8, 1056: 8, 1057: 8, 1078: 4, 1136: 6, 1151: 6, 1168: 7, 1173: 8, 1236: 2, 1265: 4, 1280: 1, 1287: 4, 1290: 8, 1291: 8, 1292: 8, 1322: 8, 1331: 8, 1332: 8, 1333: 8, 1342: 6, 1345: 8, 1348: 8, 1355: 8, 1363: 8, 1369: 8, 1371: 8, 1407: 8, 1419: 8, 1427: 6, 1429: 8, 1430: 8, 1448: 8, 1456: 4, 1470: 8, 1476: 8, 1535: 8
  },
  {
    68: 8, 127: 8, 304: 8, 320: 8, 339: 8, 352: 8, 356: 4, 544: 8, 576: 8, 593: 8, 688: 5, 881: 8, 882: 8, 897: 8, 902: 8, 903: 8, 909: 8, 912: 7, 916: 8, 1040: 8, 1056: 8, 1057: 8, 1078: 4, 1136: 6, 1151: 6, 1168: 7, 1173: 8, 1180: 8, 1186: 2, 1191: 2, 1265: 4, 1268: 8, 1280: 1, 1287: 4, 1290: 8, 1291: 8, 1292: 8, 1294: 8, 1312: 8, 1322: 8, 1342: 6, 1345: 8, 1348: 8, 1355: 8, 1363: 8, 1369: 8, 1371: 8, 1407: 8, 1419: 8, 1420: 8, 1425: 2, 1427: 6, 1429: 8, 1430: 8, 1448: 8, 1456: 4, 1470: 8, 1476: 8, 1535: 8
  }],
  CAR.PALISADE: [{
    67: 8, 127: 8, 304: 8, 320: 8, 339: 8, 356: 4, 544: 8, 546: 8, 547: 8, 548: 8, 549: 8, 576: 8, 593: 8, 608: 8, 688: 6, 809: 8, 832: 8, 854: 7, 870: 7, 871: 8, 872: 8, 897: 8, 902: 8, 903: 8, 905: 8, 909: 8, 913: 8, 916: 8, 1040: 8, 1042: 8, 1056: 8, 1057: 8, 1064: 8, 1078: 4, 1107: 5, 1123: 8, 1136: 8, 1151: 6, 1155: 8, 1156: 8, 1157: 4, 1162: 8, 1164: 8, 1168: 7, 1170: 8, 1173: 8, 1180: 8, 1186: 2, 1191: 2, 1193: 8, 1210: 8, 1225: 8, 1227: 8, 1265: 4, 1280: 8, 1287: 4, 1290: 8, 1292: 8, 1294: 8, 1312: 8, 1322: 8, 1342: 6, 1345: 8, 1348: 8, 1363: 8, 1369: 8, 1371: 8, 1378: 8, 1384: 8, 1407: 8, 1419: 8, 1427: 6, 1456: 4, 1470: 8, 1988: 8, 1996: 8, 2000: 8, 2004: 8, 2005: 8, 2008: 8, 2012: 8
  }],
}

HYUNDAI_VERSION_REQUEST_LONG = bytes([uds.SERVICE_TYPE.READ_DATA_BY_IDENTIFIER]) + \
  p16(0xf100)  # Long description
HYUNDAI_VERSION_REQUEST_MULTI = bytes([uds.SERVICE_TYPE.READ_DATA_BY_IDENTIFIER]) + \
  p16(uds.DATA_IDENTIFIER_TYPE.VEHICLE_MANUFACTURER_SPARE_PART_NUMBER) + \
  p16(uds.DATA_IDENTIFIER_TYPE.APPLICATION_SOFTWARE_IDENTIFICATION) + \
  p16(0xf100)
HYUNDAI_VERSION_RESPONSE = bytes([uds.SERVICE_TYPE.READ_DATA_BY_IDENTIFIER + 0x40])

FW_QUERY_CONFIG = FwQueryConfig(
  requests=[
    Request(
      [HYUNDAI_VERSION_REQUEST_LONG],
      [HYUNDAI_VERSION_RESPONSE],
    ),
    Request(
      [HYUNDAI_VERSION_REQUEST_MULTI],
      [HYUNDAI_VERSION_RESPONSE],
    ),
  ],
)

FW_VERSIONS = {
  CAR.IONIQ: {
    (Ecu.fwdRadar, 0x7d0, None): [
      b'\xf1\x00AEhe SCC H-CUP      1.01 1.01 96400-G2000         ',
    ],
    (Ecu.eps, 0x7d4, None): [
      b'\xf1\x00AE  MDPS C 1.00 1.07 56310/G2301 4AEHC107',
    ],
    (Ecu.fwdCamera, 0x7c4, None): [
      b'\xf1\x00AEH MFC  AT EUR LHD 1.00 1.00 95740-G2400 180222',
    ],
    (Ecu.engine, 0x7e0, None): [
      b'\xf1\x816H6F2051\x00\x00\x00\x00\x00\x00\x00\x00',
    ],
    (Ecu.transmission, 0x7e1, None): [
      b'\xf1\x816U3H1051\x00\x00\xf1\x006U3H0_C2\x00\x006U3H1051\x00\x00HAE0G16US2\x00\x00\x00\x00',
    ],
  },
  CAR.IONIQ_PHEV_2019: {
    (Ecu.fwdRadar, 0x7d0, None): [
      b'\xf1\x00AEhe SCC H-CUP      1.01 1.01 96400-G2100         ',
    ],
    (Ecu.eps, 0x7d4, None): [
      b'\xf1\x00AE  MDPS C 1.00 1.07 56310/G2501 4AEHC107',
    ],
    (Ecu.fwdCamera, 0x7c4, None): [
      b'\xf1\x00AEP MFC  AT USA LHD 1.00 1.00 95740-G2400 180222',
    ],
    (Ecu.engine, 0x7e0, None): [
      b'\xf1\x816H6F6051\x00\x00\x00\x00\x00\x00\x00\x00',
    ],
    (Ecu.transmission, 0x7e1, None): [
      b'\xf1\x816U3J2051\x00\x00\xf1\x006U3H0_C2\x00\x006U3J2051\x00\x00PAE0G16NS1\xdbD\r\x81',
      b'\xf1\x816U3J2051\x00\x00\xf1\x006U3H0_C2\x00\x006U3J2051\x00\x00PAE0G16NS1\x00\x00\x00\x00',
    ],
  },
  CAR.IONIQ_PHEV: {
    (Ecu.fwdRadar, 0x7d0, None): [
      b'\xf1\000AEhe SCC FHCUP      1.00 1.02 99110-G2100         ',
      b'\xf1\x00AEhe SCC F-CUP      1.00 1.00 99110-G2200         ',
      b'\xf1\x00AEhe SCC F-CUP      1.00 1.00 99110-G2600         ',
    ],
    (Ecu.eps, 0x7d4, None): [
      b'\xf1\000AE  MDPS C 1.00 1.01 56310/G2510 4APHC101',
      b'\xf1\x00AE  MDPS C 1.00 1.01 56310/G2560 4APHC101',
      b'\xf1\x00AE  MDPS C 1.00 1.01 56310G2510\x00 4APHC101',
    ],
    (Ecu.fwdCamera, 0x7c4, None): [
      b'\xf1\000AEP MFC  AT USA LHD 1.00 1.01 95740-G2600 190819',
      b'\xf1\x00AEP MFC  AT EUR RHD 1.00 1.01 95740-G2600 190819',
      b'\xf1\x00AEP MFC  AT USA LHD 1.00 1.00 95740-G2700 201027',
    ],
    (Ecu.engine, 0x7e0, None): [
      b'\xf1\x816H6F6051\x00\x00\x00\x00\x00\x00\x00\x00',
      b'\xf1\x816H6G6051\x00\x00\x00\x00\x00\x00\x00\x00',
    ],
    (Ecu.transmission, 0x7e1, None): [
      b'\xf1\x816U3J9051\000\000\xf1\0006U3H1_C2\000\0006U3J9051\000\000PAE0G16NL0\x82zT\xd2',
      b'\xf1\x816U3J8051\x00\x00\xf1\x006U3H1_C2\x00\x006U3J8051\x00\x00PAETG16UL0\x00\x00\x00\x00',
      b'\xf1\x816U3J9051\x00\x00\xf1\x006U3H1_C2\x00\x006U3J9051\x00\x00PAE0G16NL2\xad\xeb\xabt',
      b'\xf1\x816U3J9051\x00\x00\xf1\x006U3H1_C2\x00\x006U3J9051\x00\x00PAE0G16NL2\x00\x00\x00\x00',
    ],
  },
  CAR.IONIQ_EV_2020: {
    (Ecu.fwdRadar, 0x7d0, None): [
      b'\xf1\x00AEev SCC F-CUP      1.00 1.01 99110-G7000         ',
      b'\xf1\x00AEev SCC F-CUP      1.00 1.00 99110-G7200         ',
    ],
    (Ecu.eps, 0x7d4, None): [
      b'\xf1\x00AE  MDPS C 1.00 1.01 56310/G7310 4APEC101',
      b'\xf1\x00AE  MDPS C 1.00 1.01 56310/G7560 4APEC101',
    ],
    (Ecu.fwdCamera, 0x7c4, None): [
      b'\xf1\x00AEE MFC  AT EUR LHD 1.00 1.01 95740-G2600 190819',
      b'\xf1\x00AEE MFC  AT EUR LHD 1.00 1.03 95740-G2500 190516',
      b'\xf1\x00AEE MFC  AT EUR RHD 1.00 1.01 95740-G2600 190819',
    ],
  },
  CAR.IONIQ_EV_LTD: {
    (Ecu.fwdRadar, 0x7d0, None): [
      b'\xf1\x00AEev SCC F-CUP      1.00 1.00 96400-G7000         ',
      b'\xf1\x00AEev SCC F-CUP      1.00 1.00 96400-G7100         ',
    ],
    (Ecu.eps, 0x7d4, None): [
      b'\xf1\x00AE  MDPS C 1.00 1.02 56310G7300\x00 4AEEC102',
      b'\xf1\x00AE  MDPS C 1.00 1.04 56310/G7501 4AEEC104',
      b'\xf1\x00AE  MDPS C 1.00 1.03 56310/G7300 4AEEC103',
      b'\xf1\x00AE  MDPS C 1.00 1.03 56310G7300\x00 4AEEC103',
    ],
    (Ecu.fwdCamera, 0x7c4, None): [
      b'\xf1\x00AEE MFC  AT EUR LHD 1.00 1.00 95740-G7200 160418',
      b'\xf1\x00AEE MFC  AT USA LHD 1.00 1.00 95740-G2400 180222',
      b'\xf1\x00AEE MFC  AT EUR LHD 1.00 1.00 95740-G2300 170703',
    ],
  },
  CAR.IONIQ_HEV_2022: {
    (Ecu.fwdRadar, 0x7d0, None): [
      b'\xf1\x00AEhe SCC F-CUP      1.00 1.00 99110-G2600         ',
    ],
    (Ecu.eps, 0x7d4, None): [
      b'\xf1\x00AE  MDPS C 1.00 1.01 56310G2510\x00 4APHC101',
    ],
    (Ecu.fwdCamera, 0x7c4, None): [
      b'\xf1\x00AEH MFC  AT USA LHD 1.00 1.00 95740-G2700 201027',
    ],
    (Ecu.engine, 0x7e0, None): [
      b'\xf1\x816H6G5051\x00\x00\x00\x00\x00\x00\x00\x00',
    ],
    (Ecu.transmission, 0x7e1, None): [
      b'\xf1\x816U3J9051\x00\x00\xf1\x006U3H1_C2\x00\x006U3J9051\x00\x00HAE0G16NL2\x00\x00\x00\x00',
    ],
  },
  CAR.SONATA: {
    (Ecu.fwdRadar, 0x7d0, None): [
      b'\xf1\x00DN8 1.00 99110-L0000         \xaa\xaa\xaa\xaa\xaa\xaa\xaa     ',
      b'\xf1\x00DN8 1.00 99110-L0000         \xaa\xaa\xaa\xaa\xaa\xaa\xaa\x00\x00\x00\x00\x00\x00\x00\x00\x00\x00\x00\x00\x00\x00',
      b'\xf1\x00DN8_ SCC F-CU-      1.00 1.00 99110-L0000         ',
      b'\xf1\x00DN8_ SCC F-CUP      1.00 1.00 99110-L0000         ',
      b'\xf1\x00DN8_ SCC F-CUP      1.00 1.02 99110-L1000         ',
      b'\xf1\x00DN8_ SCC FHCUP      1.00 1.00 99110-L0000         ',
      b'\xf1\x00DN8_ SCC FHCUP      1.00 1.01 99110-L1000         ',
      b'\xf1\x00DN89110-L0000         \xaa\xaa\xaa\xaa\xaa\xaa\xaa     ',
      b'\xf1\x8799110L0000\xf1\x00DN8_ SCC F-CUP      1.00 1.00 99110-L0000         ',
      b'\xf1\x8799110L0000\xf1\x00DN8_ SCC FHCUP      1.00 1.00 99110-L0000         ',
    ],
    (Ecu.abs, 0x7d1, None): [
      b'\xf1\x00DN ESC \x07 106 \x07\x01 58910-L0100',
      b'\xf1\x00DN ESC \x01 102\x19\x04\x13 58910-L1300',
      b'\xf1\x00DN ESC \x03 100 \x08\x01 58910-L0300',
      b'\xf1\x00DN ESC \x06 104\x19\x08\x01 58910-L0100',
      b'\xf1\x00DN ESC \x07 104\x19\x08\x01 58910-L0100',
      b'\xf1\x00DN ESC \x08 103\x19\x06\x01 58910-L1300',
      b'\xf1\x8758910-L0100\xf1\x00DN ESC \x07 106 \x07\x01 58910-L0100',
      b'\xf1\x8758910-L0100\xf1\x00DN ESC \x06 104\x19\x08\x01 58910-L0100',
      b'\xf1\x8758910-L0100\xf1\x00DN ESC \x06 106 \x07\x01 58910-L0100',
      b'\xf1\x8758910-L0100\xf1\x00DN ESC \x07 104\x19\x08\x01 58910-L0100',
      b'\xf1\x8758910-L0300\xf1\x00DN ESC \x03 100 \x08\x01 58910-L0300',
      b'\xf1\x00DN ESC \x06 106 \x07\x01 58910-L0100',
    ],
    (Ecu.engine, 0x7e0, None): [
      b'\xf1\x81HM6M1_0a0_F00',
      b'\xf1\x82DNBVN5GMCCXXXDCA',
      b'\xf1\x82DNBVN5GMCCXXXG2F',
      b'\xf1\x82DNBWN5TMDCXXXG2E',
      b'\xf1\x82DNCVN5GMCCXXXF0A',
      b'\xf1\x82DNCVN5GMCCXXXG2B',
      b'\xf1\x870\x00\x00\x00\x00\x00\x00\x00\x00\x00\x00\xf1\x82DNDWN5TMDCXXXJ1A',
      b'\xf1\x87391162M003',
      b'\xf1\x87391162M013',
      b'\xf1\x87391162M023',
      b'HM6M1_0a0_F00',
      b'HM6M1_0a0_G20',
      b'HM6M2_0a0_BD0',
      b'\xf1\x8739110-2S278\xf1\x82DNDVD5GMCCXXXL5B',
    ],
    (Ecu.eps, 0x7d4, None): [
      b'\xf1\x00DN8 MDPS C 1,00 1,01 56310L0010\x00 4DNAC101',  # modified firmware
      b'\xf1\x8756310L0010\x00\xf1\x00DN8 MDPS C 1,00 1,01 56310L0010\x00 4DNAC101',  # modified firmware
      b'\xf1\x00DN8 MDPS C 1.00 1.01 \x00\x00\x00\x00\x00\x00\x00\x00\x00\x00\x00 4DNAC101',
      b'\xf1\x00DN8 MDPS C 1.00 1.01 56310-L0010 4DNAC101',
      b'\xf1\x00DN8 MDPS C 1.00 1.01 56310L0010\x00 4DNAC101',
      b'\xf1\x00DN8 MDPS R 1.00 1.00 57700-L0000 4DNAP100',
      b'\xf1\x87\x00\x00\x00\x00\x00\x00\x00\x00\x00\x00\x00\xf1\x00DN8 MDPS C 1.00 1.01 \x00\x00\x00\x00\x00\x00\x00\x00\x00\x00\x00 4DNAC101',
      b'\xf1\x8756310-L0010\xf1\x00DN8 MDPS C 1.00 1.01 56310-L0010 4DNAC101',
      b'\xf1\x8756310-L0210\xf1\x00DN8 MDPS C 1.00 1.01 56310-L0210 4DNAC101',
      b'\xf1\x8756310-L1010\xf1\x00DN8 MDPS C 1.00 1.03 56310-L1010 4DNDC103',
      b'\xf1\x8756310-L1030\xf1\x00DN8 MDPS C 1.00 1.03 56310-L1030 4DNDC103',
      b'\xf1\x8756310L0010\x00\xf1\x00DN8 MDPS C 1.00 1.01 56310L0010\x00 4DNAC101',
      b'\xf1\x8756310L0210\x00\xf1\x00DN8 MDPS C 1.00 1.01 56310L0210\x00 4DNAC101',
      b'\xf1\x8757700-L0000\xf1\x00DN8 MDPS R 1.00 1.00 57700-L0000 4DNAP100',
    ],
    (Ecu.fwdCamera, 0x7c4, None): [
      b'\xf1\x00DN8 MFC  AT KOR LHD 1.00 1.02 99211-L1000 190422',
      b'\xf1\x00DN8 MFC  AT RUS LHD 1.00 1.03 99211-L1000 190705',
      b'\xf1\x00DN8 MFC  AT USA LHD 1.00 1.00 99211-L0000 190716',
      b'\xf1\x00DN8 MFC  AT USA LHD 1.00 1.01 99211-L0000 191016',
      b'\xf1\x00DN8 MFC  AT USA LHD 1.00 1.03 99211-L0000 210603',
      b'\xf1\x00DN8 MFC  AT USA LHD 1.00 1.05 99211-L1000 201109',
      b'\xf1\x00DN8 MFC  AT USA LHD 1.00 1.06 99211-L1000 210325',
    ],
    (Ecu.transmission, 0x7e1, None): [
      b'\xf1\x00bcsh8p54  U903\x00\x00\x00\x00\x00\x00SDN8T16NB0z{\xd4v',
      b'\xf1\x00bcsh8p54  U913\x00\x00\x00\x00\x00\x00SDN8T16NB1\xe3\xc10\xa1',
      b'\xf1\x00bcsh8p54  U913\x00\x00\x00\x00\x00\x00SDN8T16NB2\n\xdd^\xbc',
      b'\xf1\x00HT6TA260BLHT6TA800A1TDN8C20KS4\x00\x00\x00\x00\x00\x00\x00\x00\x00\x00',
      b'\xf1\x00HT6TA260BLHT6TA810A1TDN8M25GS0\x00\x00\x00\x00\x00\x00\xaa\x8c\xd9p',
      b'\xf1\x00HT6WA250BLHT6WA910A1SDN8G25NB1\x00\x00\x00\x00\x00\x00\x00\x00\x00\x00',
      b'\xf1\x00HT6WA250BLHT6WA910A1SDN8G25NB1\x00\x00\x00\x00\x00\x00\x96\xa1\xf1\x92',
      b'\xf1\x00HT6WA280BLHT6WAD10A1SDN8G25NB2\x00\x00\x00\x00\x00\x00\x08\xc9O:',
      b'\xf1\x00T02601BL  T02730A1  VDN8T25XXX730NS5\xf7_\x92\xf5',
      b'\xf1\x87954A02N060\x00\x00\x00\x00\x00\xf1\x81T02730A1  \xf1\x00T02601BL  T02730A1  VDN8T25XXX730NS5\xf7_\x92\xf5',
      b'\xf1\x87SAKFBA2926554GJ2VefVww\x87xwwwww\x88\x87xww\x87wTo\xfb\xffvUo\xff\x8d\x16\xf1\x81U903\x00\x00\x00\x00\x00\x00\xf1\x00bcsh8p54  U903\x00\x00\x00\x00\x00\x00SDN8T16NB0z{\xd4v',
      b'\xf1\x87SAKFBA3030524GJ2UVugww\x97yx\x88\x87\x88vw\x87gww\x87wto\xf9\xfffUo\xff\xa2\x0c\xf1\x81U903\x00\x00\x00\x00\x00\x00\xf1\x00bcsh8p54  U903\x00\x00\x00\x00\x00\x00SDN8T16NB0z{\xd4v',
      b'\xf1\x87SAKFBA3356084GJ2\x86fvgUUuWgw\x86www\x87wffvf\xb6\xcf\xfc\xffeUO\xff\x12\x19\xf1\x81U903\x00\x00\x00\x00\x00\x00\xf1\x00bcsh8p54  U903\x00\x00\x00\x00\x00\x00SDN8T16NB0z{\xd4v',
      b'\xf1\x87SAKFBA3474944GJ2ffvgwwwwg\x88\x86x\x88\x88\x98\x88ffvfeo\xfa\xff\x86fo\xff\t\xae\xf1\x81U903\x00\x00\x00\x00\x00\x00\xf1\x00bcsh8p54  U903\x00\x00\x00\x00\x00\x00SDN8T16NB0z{\xd4v',
      b'\xf1\x87SAKFBA3475714GJ2Vfvgvg\x96yx\x88\x97\x88ww\x87ww\x88\x87xs_\xfb\xffvUO\xff\x0f\xff\xf1\x81U903\x00\x00\x00\x00\x00\x00\xf1\x00bcsh8p54  U903\x00\x00\x00\x00\x00\x00SDN8T16NB0z{\xd4v',
      b'\xf1\x87SALDBA3510954GJ3ww\x87xUUuWx\x88\x87\x88\x87w\x88wvfwfc_\xf9\xff\x98wO\xffl\xe0\xf1\x89HT6WA910A1\xf1\x82SDN8G25NB1\x00\x00\x00\x00\x00\x00',
      b'\xf1\x87SALDBA3573534GJ3\x89\x98\x89\x88EUuWgwvwwwwww\x88\x87xTo\xfa\xff\x86f\x7f\xffo\x0e\xf1\x89HT6WA910A1\xf1\x82SDN8G25NB1\x00\x00\x00\x00\x00\x00',
      b'\xf1\x87SALDBA3601464GJ3\x88\x88\x88\x88ffvggwvwvw\x87gww\x87wvo\xfb\xff\x98\x88\x7f\xffjJ\xf1\x89HT6WA910A1\xf1\x82SDN8G25NB1\x00\x00\x00\x00\x00\x00',
      b'\xf1\x87SALDBA3753044GJ3UUeVff\x86hwwwwvwwgvfgfvo\xf9\xfffU_\xffC\xae\xf1\x89HT6WA910A1\xf1\x82SDN8G25NB1\x00\x00\x00\x00\x00\x00',
      b'\xf1\x87SALDBA3862294GJ3vfvgvefVxw\x87\x87w\x88\x87xwwwwc_\xf9\xff\x87w\x9f\xff\xd5\xdc\xf1\x89HT6WA910A1\xf1\x82SDN8G25NB1\x00\x00\x00\x00\x00\x00',
      b'\xf1\x87SALDBA3873834GJ3fefVwuwWx\x88\x97\x88w\x88\x97xww\x87wU_\xfb\xff\x86f\x8f\xffN\x04\xf1\x89HT6WA910A1\xf1\x82SDN8G25NB1\x00\x00\x00\x00\x00\x00',
      b'\xf1\x87SALDBA4525334GJ3\x89\x99\x99\x99fevWh\x88\x86\x88fwvgw\x88\x87xfo\xfa\xffuDo\xff\xd1>\xf1\x89HT6WA910A1\xf1\x82SDN8G25NB1\x00\x00\x00\x00\x00\x00',
      b'\xf1\x87SALDBA4626804GJ3wwww\x88\x87\x88xx\x88\x87\x88wwgw\x88\x88\x98\x88\x95_\xf9\xffuDo\xff|\xe7\xf1\x89HT6WA910A1\xf1\x82SDN8G25NB1\x00\x00\x00\x00\x00\x00',
      b'\xf1\x87SALDBA4803224GJ3wwwwwvwg\x88\x88\x98\x88wwww\x87\x88\x88xu\x9f\xfc\xff\x87f\x8f\xff\xea\xea\xf1\x89HT6WA910A1\xf1\x82SDN8G25NB1\x00\x00\x00\x00\x00\x00',
      b'\xf1\x87SALDBA6212564GJ3\x87wwwUTuGg\x88\x86xx\x88\x87\x88\x87\x88\x98xu?\xf9\xff\x97f\x7f\xff\xb8\n\xf1\x89HT6WA910A1\xf1\x82SDN8G25NB1\x00\x00\x00\x00\x00\x00',
      b'\xf1\x87SALDBA6347404GJ3wwwwff\x86hx\x88\x97\x88\x88\x88\x88\x88vfgf\x88?\xfc\xff\x86Uo\xff\xec/\xf1\x89HT6WA910A1\xf1\x82SDN8G25NB1\x00\x00\x00\x00\x00\x00',
      b'\xf1\x87SALDBA6901634GJ3UUuWVeVUww\x87wwwwwvUge\x86/\xfb\xff\xbb\x99\x7f\xff]2\xf1\x89HT6WA910A1\xf1\x82SDN8G25NB1\x00\x00\x00\x00\x00\x00',
      b'\xf1\x87SALDBA7077724GJ3\x98\x88\x88\x88ww\x97ygwvwww\x87ww\x88\x87x\x87_\xfd\xff\xba\x99o\xff\x99\x01\xf1\x89HT6WA910A1\xf1\x82SDN8G25NB1\x00\x00\x00\x00\x00\x00',
      b'\xf1\x87SALFBA3525114GJ2wvwgvfvggw\x86wffvffw\x86g\x85_\xf9\xff\xa8wo\xffv\xcd\xf1\x81U903\x00\x00\x00\x00\x00\x00\xf1\x00bcsh8p54  U903\x00\x00\x00\x00\x00\x00SDN8T16NB0z{\xd4v',
      b'\xf1\x87SALFBA3624024GJ2\x88\x88\x88\x88wv\x87hx\x88\x97\x88x\x88\x97\x88ww\x87w\x86o\xfa\xffvU\x7f\xff\xd1\xec\xf1\x81U903\x00\x00\x00\x00\x00\x00\xf1\x00bcsh8p54  U903\x00\x00\x00\x00\x00\x00SDN8T16NB0z{\xd4v',
      b'\xf1\x87SALFBA3960824GJ2wwwwff\x86hffvfffffvfwfg_\xf9\xff\xa9\x88\x8f\xffb\x99\xf1\x81U903\x00\x00\x00\x00\x00\x00\xf1\x00bcsh8p54  U903\x00\x00\x00\x00\x00\x00SDN8T16NB0z{\xd4v',
      b'\xf1\x87SALFBA4011074GJ2fgvwwv\x87hw\x88\x87xww\x87wwfgvu_\xfa\xffefo\xff\x87\xc0\xf1\x81U903\x00\x00\x00\x00\x00\x00\xf1\x00bcsh8p54  U903\x00\x00\x00\x00\x00\x00SDN8T16NB0z{\xd4v',
      b'\xf1\x87SALFBA4121304GJ2x\x87xwff\x86hwwwwww\x87wwwww\x84_\xfc\xff\x98\x88\x9f\xffi\xa6\xf1\x81U903\x00\x00\x00\x00\x00\x00\xf1\x00bcsh8p54  U903\x00\x00\x00\x00\x00\x00SDN8T16NB0z{\xd4v',
      b'\xf1\x87SALFBA4195874GJ2EVugvf\x86hgwvwww\x87wgw\x86wc_\xfb\xff\x98\x88\x8f\xff\xe23\xf1\x81U903\x00\x00\x00\x00\x00\x00\xf1\x00bcsh8p54  U903\x00\x00\x00\x00\x00\x00SDN8T16NB0z{\xd4v',
      b'\xf1\x87SALFBA4625294GJ2eVefeUeVx\x88\x97\x88wwwwwwww\xa7o\xfb\xffvw\x9f\xff\xee.\xf1\x81U903\x00\x00\x00\x00\x00\x00\xf1\x00bcsh8p54  U903\x00\x00\x00\x00\x00\x00SDN8T16NB0z{\xd4v',
      b'\xf1\x87SALFBA4728774GJ2vfvg\x87vwgww\x87ww\x88\x97xww\x87w\x86_\xfb\xffeD?\xffk0\xf1\x81U903\x00\x00\x00\x00\x00\x00\xf1\x00bcsh8p54  U903\x00\x00\x00\x00\x00\x00SDN8T16NB0z{\xd4v',
      b'\xf1\x87SALFBA5129064GJ2vfvgwv\x87hx\x88\x87\x88ww\x87www\x87wd_\xfa\xffvfo\xff\x1d\x00\xf1\x81U903\x00\x00\x00\x00\x00\x00\xf1\x00bcsh8p54  U903\x00\x00\x00\x00\x00\x00SDN8T16NB0z{\xd4v',
      b'\xf1\x87SALFBA5454914GJ2\x98\x88\x88\x88\x87vwgx\x88\x87\x88xww\x87ffvf\xa7\x7f\xf9\xff\xa8w\x7f\xff\x1b\x90\xf1\x81U903\x00\x00\x00\x00\x00\x00\xf1\x00bcsh8p54  U903\x00\x00\x00\x00\x00\x00SDN8T16NB0z{\xd4v',
      b'\xf1\x87SALFBA5987784GJ2UVugDDtGx\x88\x87\x88w\x88\x87xwwwwd/\xfb\xff\x97fO\xff\xb0h\xf1\x81U903\x00\x00\x00\x00\x00\x00\xf1\x00bcsh8p54  U903\x00\x00\x00\x00\x00\x00SDN8T16NB0z{\xd4v',
      b'\xf1\x87SALFBA5987864GJ2fgvwUUuWgwvw\x87wxwwwww\x84/\xfc\xff\x97w\x7f\xff\xdf\x1d\xf1\x81U903\x00\x00\x00\x00\x00\x00\xf1\x00bcsh8p54  U903\x00\x00\x00\x00\x00\x00SDN8T16NB0z{\xd4v',
      b'\xf1\x87SALFBA6337644GJ2vgvwwv\x87hgffvwwwwwwww\x85O\xfa\xff\xa7w\x7f\xff\xc5\xfc\xf1\x81U903\x00\x00\x00\x00\x00\x00\xf1\x00bcsh8p54  U903\x00\x00\x00\x00\x00\x00SDN8T16NB0z{\xd4v',
      b'\xf1\x87SALFBA6802004GJ2UUuWUUuWgw\x86www\x87www\x87w\x96?\xf9\xff\xa9\x88\x7f\xff\x9fK\xf1\x81U903\x00\x00\x00\x00\x00\x00\xf1\x00bcsh8p54  U903\x00\x00\x00\x00\x00\x00SDN8T16NB0z{\xd4v',
      b'\xf1\x87SALFBA6892284GJ233S5\x87w\x87xx\x88\x87\x88vwwgww\x87w\x84?\xfb\xff\x98\x88\x8f\xff*\x9e\xf1\x81U903\x00\x00\x00\x00\x00\x00\xf1\x00bcsh8p54  U903\x00\x00\x00\x00\x00\x00SDN8T16NB0z{\xd4v',
      b'\xf1\x87SALFBA7005534GJ2eUuWfg\x86xxww\x87x\x88\x87\x88\x88w\x88\x87\x87O\xfc\xffuUO\xff\xa3k\xf1\x81U913\x00\x00\x00\x00\x00\x00\xf1\x00bcsh8p54  U913\x00\x00\x00\x00\x00\x00SDN8T16NB1\xe3\xc10\xa1',
      b'\xf1\x87SALFBA7152454GJ2gvwgFf\x86hx\x88\x87\x88vfWfffffd?\xfa\xff\xba\x88o\xff,\xcf\xf1\x81U913\x00\x00\x00\x00\x00\x00\xf1\x00bcsh8p54  U913\x00\x00\x00\x00\x00\x00SDN8T16NB1\xe3\xc10\xa1',
      b'\xf1\x87SALFBA7485034GJ2ww\x87xww\x87xfwvgwwwwvfgf\xa5/\xfc\xff\xa9w_\xff40\xf1\x81U913\x00\x00\x00\x00\x00\x00\xf1\x00bcsh8p54  U913\x00\x00\x00\x00\x00\x00SDN8T16NB2\n\xdd^\xbc',
      b'\xf1\x87SAMDBA7743924GJ3wwwwww\x87xgwvw\x88\x88\x88\x88wwww\x85_\xfa\xff\x86f\x7f\xff0\x9d\xf1\x89HT6WAD10A1\xf1\x82SDN8G25NB2\x00\x00\x00\x00\x00\x00',
      b'\xf1\x87SAMDBA7817334GJ3Vgvwvfvgww\x87wwwwwwfgv\x97O\xfd\xff\x88\x88o\xff\x8e\xeb\xf1\x89HT6WAD10A1\xf1\x82SDN8G25NB2\x00\x00\x00\x00\x00\x00',
      b'\xf1\x87SAMDBA8054504GJ3gw\x87xffvgffffwwwweUVUf?\xfc\xffvU_\xff\xddl\xf1\x89HT6WAD10A1\xf1\x82SDN8G25NB2\x00\x00\x00\x00\x00\x00',
      b'\xf1\x87SAMFB41553621GC7ww\x87xUU\x85Xvwwg\x88\x88\x88\x88wwgw\x86\xaf\xfb\xffuDo\xff\xaa\x8f\xf1\x81U913\x00\x00\x00\x00\x00\x00\xf1\x00bcsh8p54  U913\x00\x00\x00\x00\x00\x00SDN8T16NB2\n\xdd^\xbc',
      b'\xf1\x87SAMFB42555421GC7\x88\x88\x88\x88wvwgx\x88\x87\x88wwgw\x87wxw3\x8f\xfc\xff\x98f\x8f\xffga\xf1\x81U913\x00\x00\x00\x00\x00\x00\xf1\x00bcsh8p54  U913\x00\x00\x00\x00\x00\x00SDN8T16NB2\n\xdd^\xbc',
      b'\xf1\x87SAMFBA7978674GJ2gw\x87xgw\x97ywwwwvUGeUUeU\x87O\xfb\xff\x98w\x8f\xfffF\xf1\x81U913\x00\x00\x00\x00\x00\x00\xf1\x00bcsh8p54  U913\x00\x00\x00\x00\x00\x00SDN8T16NB2\n\xdd^\xbc',
      b'\xf1\x87SAMFBA9283024GJ2wwwwEUuWwwgwwwwwwwww\x87/\xfb\xff\x98w\x8f\xff<\xd3\xf1\x81U913\x00\x00\x00\x00\x00\x00\xf1\x00bcsh8p54  U913\x00\x00\x00\x00\x00\x00SDN8T16NB2\n\xdd^\xbc',
      b'\xf1\x87SAMFBA9708354GJ2wwwwVf\x86h\x88wx\x87xww\x87\x88\x88\x88\x88w/\xfa\xff\x97w\x8f\xff\x86\xa0\xf1\x81U913\x00\x00\x00\x00\x00\x00\xf1\x00bcsh8p54  U913\x00\x00\x00\x00\x00\x00SDN8T16NB2\n\xdd^\xbc',
      b'\xf1\x87SANDB45316691GC6\x99\x99\x99\x99\x88\x88\xa8\x8avfwfwwww\x87wxwT\x9f\xfd\xff\x88wo\xff\x1c\xfa\xf1\x89HT6WAD10A1\xf1\x82SDN8G25NB3\x00\x00\x00\x00\x00\x00',
      b'\xf1\x87SALFBA7460044GJ2gx\x87\x88Vf\x86hx\x88\x87\x88wwwwgw\x86wd?\xfa\xff\x86U_\xff\xaf\x1f\xf1\x81U913\x00\x00\x00\x00\x00\x00\xf1\x00bcsh8p54  U913\x00\x00\x00\x00\x00\x00SDN8T16NB2\n\xdd^\xbc',
      b'\xf1\x87SAMFBA8105254GJ2wx\x87\x88Vf\x86hx\x88\x87\x88wwwwwwww\x86O\xfa\xff\x99\x88\x7f\xffZG\xf1\x81U913\x00\x00\x00\x00\x00\x00\xf1\x00bcsh8p54  U913\x00\x00\x00\x00\x00\x00SDN8T16NB2\n\xdd^\xbc',
      b'\xf1\x87SANFB45889451GC7wx\x87\x88gw\x87x\x88\x88x\x88\x87wxw\x87wxw\x87\x8f\xfc\xffeU\x8f\xff+Q\xf1\x81U913\x00\x00\x00\x00\x00\x00\xf1\x00bcsh8p54  U913\x00\x00\x00\x00\x00\x00SDN8T16NB2\n\xdd^\xbc',
    ],
  },
  CAR.SONATA_LF: {
    (Ecu.fwdRadar, 0x7d0, None): [
      b'\xf1\x00LF__ SCC F-CUP      1.00 1.00 96401-C2200         ',
    ],
    (Ecu.abs, 0x7d1, None): [
      b'\xf1\x00LF ESC \f 11 \x17\x01\x13 58920-C2610',
      b'\xf1\x00LF ESC \t 11 \x17\x01\x13 58920-C2610',
    ],
    (Ecu.engine, 0x7e0, None): [
      b'\xf1\x81606D5051\x00\x00\x00\x00\x00\x00\x00\x00',
      b'\xf1\x81606D5K51\x00\x00\x00\x00\x00\x00\x00\x00',
      b'\xf1\x81606G1051\x00\x00\x00\x00\x00\x00\x00\x00',
    ],
    (Ecu.fwdCamera, 0x7c4, None): [
      b'\xf1\x00LFF LKAS AT USA LHD 1.00 1.01 95740-C1000 E51',
      b'\xf1\x00LFF LKAS AT USA LHD 1.01 1.02 95740-C1000 E52',
    ],
    (Ecu.transmission, 0x7e1, None): [
      b'\xf1\x006T6H0_C2\x00\x006T6B4051\x00\x00TLF0G24NL1\xb0\x9f\xee\xf5',
      b'\xf1\x87\xff\xff\xff\xff\xff\xff\xff\xff\xff\xff\xff\xff\xff\xff\xff\xff\xff\xff\xff\xff\xff\xff\xff\xff\xff\xff\xff\xff\xff\xff\xff\xff\xff\xff\xff\xff\xff\xff\xff\xff\xff\xff\xf1\x816T6B4051\x00\x00\xf1\x006T6H0_C2\x00\x006T6B4051\x00\x00TLF0G24NL1\x00\x00\x00\x00',
      b'\xf1\x87\xff\xff\xff\xff\xff\xff\xff\xff\xff\xff\xff\xff\xff\xff\xff\xff\xff\xff\xff\xff\xff\xff\xff\xff\xff\xff\xff\xff\xff\xff\xff\xff\xff\xff\xff\xff\xff\xff\xff\xff\xff\xff\xf1\x816T6B4051\x00\x00\xf1\x006T6H0_C2\x00\x006T6B4051\x00\x00TLF0G24NL1\xb0\x9f\xee\xf5',
      b'\xf1\x87\xff\xff\xff\xff\xff\xff\xff\xff\xff\xff\xff\xff\xff\xff\xff\xff\xff\xff\xff\xff\xff\xff\xff\xff\xff\xff\xff\xff\xff\xff\xff\xff\xff\xff\xff\xff\xff\xff\xff\xff\xff\xff\xf1\x816T6B4051\x00\x00\xf1\x006T6H0_C2\x00\x006T6B4051\x00\x00TLF0G24SL2n\x8d\xbe\xd8',
      b'\xf1\x87LAHSGN012918KF10\x98\x88x\x87\x88\x88x\x87\x88\x88\x98\x88\x87w\x88w\x88\x88\x98\x886o\xf6\xff\x98w\x7f\xff3\x00\xf1\x816W3B1051\x00\x00\xf1\x006W351_C2\x00\x006W3B1051\x00\x00TLF0T20NL2\x00\x00\x00\x00',
      b'\xf1\x87LAHSGN012918KF10\x98\x88x\x87\x88\x88x\x87\x88\x88\x98\x88\x87w\x88w\x88\x88\x98\x886o\xf6\xff\x98w\x7f\xff3\x00\xf1\x816W3B1051\x00\x00\xf1\x006W351_C2\x00\x006W3B1051\x00\x00TLF0T20NL2H\r\xbdm',
      b'\xf1\x87LAJSG49645724HF0\x87x\x87\x88\x87www\x88\x99\xa8\x89\x88\x99\xa8\x89\x88\x99\xa8\x89S_\xfb\xff\x87f\x7f\xff^2\xf1\x816W3B1051\x00\x00\xf1\x006W351_C2\x00\x006W3B1051\x00\x00TLF0T20NL2H\r\xbdm',
    ],
  },
  CAR.TUCSON: {
    (Ecu.fwdRadar, 0x7d0, None): [
      b'\xf1\x00TL__ FCA F-CUP      1.00 1.01 99110-D3500         ',
      b'\xf1\x00TL__ FCA F-CUP      1.00 1.02 99110-D3510         ',
    ],
    (Ecu.engine, 0x7e0, None): [
      b'\xf1\x8971TLC2NAIDDIR002\xf1\x8271TLC2NAIDDIR002',
      b'\xf1\x81606G3051\x00\x00\x00\x00\x00\x00\x00\x00',
    ],
    (Ecu.fwdCamera, 0x7c4, None): [
      b'\xf1\x00TL  MFC  AT KOR LHD 1.00 1.02 95895-D3800 180719',
      b'\xf1\x00TL  MFC  AT USA LHD 1.00 1.06 95895-D3800 190107',
    ],
    (Ecu.transmission, 0x7e1, None): [
      b'\xf1\x87LBJXAN202299KF22\x87x\x87\x88ww\x87xx\x88\x97\x88\x87\x88\x98x\x88\x99\x98\x89\x87o\xf6\xff\x87w\x7f\xff\x12\x9a\xf1\x81U083\x00\x00\x00\x00\x00\x00\xf1\x00bcsh8p54  U083\x00\x00\x00\x00\x00\x00TTL2V20KL1\x8fRn\x8a',
      b'\xf1\x87KMLDCU585233TJ20wx\x87\x88x\x88\x98\x89vfwfwwww\x87f\x9f\xff\x98\xff\x7f\xf9\xf7s\xf1\x816T6G4051\x00\x00\xf1\x006T6J0_C2\x00\x006T6G4051\x00\x00TTL4G24NH2\x00\x00\x00\x00',
    ],
  },
  CAR.SANTA_FE: {
    (Ecu.fwdRadar, 0x7d0, None): [
      b'\xf1\x00TM__ SCC F-CUP      1.00 1.01 99110-S2000         ',
      b'\xf1\x00TM__ SCC F-CUP      1.00 1.02 99110-S2000         ',
      b'\xf1\x00TM__ SCC F-CUP      1.00 1.03 99110-S2000         ',
    ],
    (Ecu.abs, 0x7d1, None): [
      b'\xf1\x00TM ESC \r 100\x18\x031 58910-S2650',
      b'\xf1\x00TM ESC \r 103\x18\x11\x08 58910-S2650',
      b'\xf1\x00TM ESC \r 104\x19\a\b 58910-S2650',
      b'\xf1\x00TM ESC \x02 100\x18\x030 58910-S2600',
      b'\xf1\x00TM ESC \x02 102\x18\x07\x01 58910-S2600',
      b'\xf1\x00TM ESC \x02 103\x18\x11\x07 58910-S2600',
      b'\xf1\x00TM ESC \x02 104\x19\x07\x07 58910-S2600',
      b'\xf1\x00TM ESC \x03 103\x18\x11\x07 58910-S2600',
      b'\xf1\x00TM ESC \x0c 103\x18\x11\x08 58910-S2650',
    ],
    (Ecu.engine, 0x7e0, None): [
      b'\xf1\x81606EA051\x00\x00\x00\x00\x00\x00\x00\x00',
      b'\xf1\x81606G1051\x00\x00\x00\x00\x00\x00\x00\x00',
      b'\xf1\x81606G3051\x00\x00\x00\x00\x00\x00\x00\x00',
    ],
    (Ecu.eps, 0x7d4, None): [
      b'\xf1\x00TM  MDPS C 1.00 1.00 56340-S2000 8409',
      b'\xf1\x00TM  MDPS C 1.00 1.00 56340-S2000 8A12',
      b'\xf1\x00TM  MDPS C 1.00 1.01 56340-S2000 9129',
    ],
    (Ecu.fwdCamera, 0x7c4, None): [
      b'\xf1\x00TM  MFC  AT USA LHD 1.00 1.00 99211-S2000 180409',
    ],
    (Ecu.transmission, 0x7e1, None): [
      b'\xf1\x87LBJSGA7082574HG0\x87www\x98\x88\x88\x88\x99\xaa\xb9\x9afw\x86gx\x99\xa7\x89co\xf8\xffvU_\xffR\xaf\xf1\x816W3C2051\x00\x00\xf1\x006W351_C2\x00\x006W3C2051\x00\x00TTM2T20NS1\x00\xa6\xe0\x91',
      b'\xf1\x87LBKSGA0458404HG0vfvg\x87www\x89\x99\xa8\x99y\xaa\xa7\x9ax\x88\xa7\x88t_\xf9\xff\x86w\x8f\xff\x15x\xf1\x816W3C2051\x00\x00\xf1\x006W351_C2\x00\x006W3C2051\x00\x00TTM2T20NS1\x00\x00\x00\x00',
      b'\xf1\x87LDJUEA6010814HG1\x87w\x87x\x86gvw\x88\x88\x98\x88gw\x86wx\x88\x97\x88\x85o\xf8\xff\x86f_\xff\xd37\xf1\x816W3C2051\x00\x00\xf1\x006W351_C2\x00\x006W3C2051\x00\x00TTM4T20NS0\xf8\x19\x92g',
      b'\xf1\x87LDJUEA6458264HG1ww\x87x\x97x\x87\x88\x88\x99\x98\x89g\x88\x86xw\x88\x97x\x86o\xf7\xffvw\x8f\xff3\x9a\xf1\x816W3C2051\x00\x00\xf1\x006W351_C2\x00\x006W3C2051\x00\x00TTM4T20NS0\xf8\x19\x92g',
      b'\xf1\x87LDKUEA2045844HG1wwww\x98\x88x\x87\x88\x88\xa8\x88x\x99\x97\x89x\x88\xa7\x88U\x7f\xf8\xffvfO\xffC\x1e\xf1\x816W3E0051\x00\x00\xf1\x006W351_C2\x00\x006W3E0051\x00\x00TTM4T20NS3\x00\x00\x00\x00',
      b'\xf1\x87LDKUEA9993304HG1\x87www\x97x\x87\x88\x99\x99\xa9\x99x\x99\xa7\x89w\x88\x97x\x86_\xf7\xffwwO\xffl#\xf1\x816W3C2051\x00\x00\xf1\x006W351_C2\x00\x006W3C2051\x00\x00TTM4T20NS1R\x7f\x90\n',
      b'\xf1\x87LDLUEA6061564HG1\xa9\x99\x89\x98\x87wwwx\x88\x97\x88x\x99\xa7\x89x\x99\xa7\x89sO\xf9\xffvU_\xff<\xde\xf1\x816W3E1051\x00\x00\xf1\x006W351_C2\x00\x006W3E1051\x00\x00TTM4T20NS50\xcb\xc3\xed',
      b'\xf1\x87LDLUEA6159884HG1\x88\x87hv\x99\x99y\x97\x89\xaa\xb8\x9ax\x99\x87\x89y\x99\xb7\x99\xa7?\xf7\xff\x97wo\xff\xf3\x05\xf1\x816W3E1051\x00\x00\xf1\x006W351_C2\x00\x006W3E1051\x00\x00TTM4T20NS5\x00\x00\x00\x00',
      b'\xf1\x87LDLUEA6852664HG1\x97wWu\x97www\x89\xaa\xc8\x9ax\x99\x97\x89x\x99\xa7\x89SO\xf7\xff\xa8\x88\x7f\xff\x03z\xf1\x816W3E1051\x00\x00\xf1\x006W351_C2\x00\x006W3E1051\x00\x00TTM4T20NS50\xcb\xc3\xed',
      b'\xf1\x87LDLUEA6898374HG1fevW\x87wwwx\x88\x97\x88h\x88\x96\x88x\x88\xa7\x88ao\xf9\xff\x98\x99\x7f\xffD\xe2\xf1\x816W3E1051\x00\x00\xf1\x006W351_C2\x00\x006W3E1051\x00\x00TTM4T20NS5\x00\x00\x00\x00',
      b'\xf1\x87LDLUEA6898374HG1fevW\x87wwwx\x88\x97\x88h\x88\x96\x88x\x88\xa7\x88ao\xf9\xff\x98\x99\x7f\xffD\xe2\xf1\x816W3E1051\x00\x00\xf1\x006W351_C2\x00\x006W3E1051\x00\x00TTM4T20NS50\xcb\xc3\xed',
      b'\xf1\x87SBJWAA5842214GG0\x88\x87\x88xww\x87x\x89\x99\xa8\x99\x88\x99\x98\x89w\x88\x87xw_\xfa\xfffU_\xff\xd1\x8d\xf1\x816W3C2051\x00\x00\xf1\x006W351_C2\x00\x006W3C2051\x00\x00TTM2G24NS1\x98{|\xe3',
      b'\xf1\x87SBJWAA5890864GG0\xa9\x99\x89\x98\x98\x87\x98y\x89\x99\xa8\x99w\x88\x87xww\x87wvo\xfb\xffuD_\xff\x9f\xb5\xf1\x816W3C2051\x00\x00\xf1\x006W351_C2\x00\x006W3C2051\x00\x00TTM2G24NS1\x98{|\xe3',
      b'\xf1\x87SBJWAA6562474GG0ffvgeTeFx\x88\x97\x88ww\x87www\x87w\x84o\xfa\xff\x87fO\xff\xc2 \xf1\x816W3C2051\x00\x00\xf1\x006W351_C2\x00\x006W3C2051\x00\x00TTM2G24NS1\x00\x00\x00\x00',
      b'\xf1\x87SBJWAA6562474GG0ffvgeTeFx\x88\x97\x88ww\x87www\x87w\x84o\xfa\xff\x87fO\xff\xc2 \xf1\x816W3C2051\x00\x00\xf1\x006W351_C2\x00\x006W3C2051\x00\x00TTM2G24NS1\x98{|\xe3',
      b'\xf1\x87SBJWAA7780564GG0wvwgUUeVwwwwx\x88\x87\x88wwwwd_\xfc\xff\x86f\x7f\xff\xd7*\xf1\x816W3C2051\x00\x00\xf1\x006W351_C2\x00\x006W3C2051\x00\x00TTM2G24NS2F\x84<\xc0',
      b'\xf1\x87SBJWAA8278284GG0ffvgUU\x85Xx\x88\x87\x88x\x88w\x88ww\x87w\x96o\xfd\xff\xa7U_\xff\xf2\xa0\xf1\x816W3C2051\x00\x00\xf1\x006W351_C2\x00\x006W3C2051\x00\x00TTM2G24NS2F\x84<\xc0',
      b'\xf1\x87SBLWAA4363244GG0wvwgwv\x87hgw\x86ww\x88\x87xww\x87wdo\xfb\xff\x86f\x7f\xff3$\xf1\x816W3E1051\x00\x00\xf1\x006W351_C2\x00\x006W3E1051\x00\x00TTM2G24NS6\x00\x00\x00\x00',
      b'\xf1\x87SBLWAA4363244GG0wvwgwv\x87hgw\x86ww\x88\x87xww\x87wdo\xfb\xff\x86f\x7f\xff3$\xf1\x816W3E1051\x00\x00\xf1\x006W351_C2\x00\x006W3E1051\x00\x00TTM2G24NS6x0\x17\xfe',
      b'\xf1\x87SBLWAA4899564GG0VfvgUU\x85Xx\x88\x87\x88vfgf\x87wxwvO\xfb\xff\x97f\xb1\xffSB\xf1\x816W3E1051\x00\x00\xf1\x006W351_C2\x00\x006W3E1051\x00\x00TTM2G24NS7\x00\x00\x00\x00',
      b'\xf1\x87SBLWAA6622844GG0wwwwff\x86hwwwwx\x88\x87\x88\x88\x88\x88\x88\x98?\xfd\xff\xa9\x88\x7f\xffn\xe5\xf1\x816W3E1051\x00\x00\xf1\x006W351_C2\x00\x006W3E1051\x00\x00TTM2G24NS7u\x1e{\x1c',
      b'\xf1\x87SDJXAA7656854GG1DEtWUU\x85X\x88\x88\x98\x88w\x88\x87xx\x88\x87\x88\x96o\xfb\xff\x86f\x7f\xff.\xca\xf1\x816W3C2051\x00\x00\xf1\x006W351_C2\x00\x006W3C2051\x00\x00TTM4G24NS2\x00\x00\x00\x00',
      b'\xf1\x87SDJXAA7656854GG1DEtWUU\x85X\x88\x88\x98\x88w\x88\x87xx\x88\x87\x88\x96o\xfb\xff\x86f\x7f\xff.\xca\xf1\x816W3C2051\x00\x00\xf1\x006W351_C2\x00\x006W3C2051\x00\x00TTM4G24NS2K\xdaV0',
      b'\xf1\x87SDKXAA2443414GG1vfvgwv\x87h\x88\x88\x88\x88ww\x87wwwww\x99_\xfc\xffvD?\xffl\xd2\xf1\x816W3E1051\x00\x00\xf1\x006W351_C2\x00\x006W3E1051\x00\x00TTM4G24NS6\x00\x00\x00\x00',
    ],
  },
  CAR.SANTA_FE_2022: {
    (Ecu.fwdRadar, 0x7d0, None): [
      b'\xf1\x00TM__ SCC F-CUP      1.00 1.00 99110-S1500         ',
      b'\xf1\x8799110S1500\xf1\x00TM__ SCC F-CUP      1.00 1.00 99110-S1500         ',
      b'\xf1\x8799110S1500\xf1\x00TM__ SCC FHCUP      1.00 1.00 99110-S1500         ',
      b'\xf1\x00TM__ SCC FHCUP      1.00 1.00 99110-S1500         ',
    ],
    (Ecu.abs, 0x7d1, None): [
      b'\xf1\x00TM ESC \x02 101 \x08\x04 58910-S2GA0',
      b'\xf1\x00TM ESC \x03 101 \x08\x02 58910-S2DA0',
      b'\xf1\x8758910-S2DA0\xf1\x00TM ESC \x03 101 \x08\x02 58910-S2DA0',
      b'\xf1\x8758910-S2GA0\xf1\x00TM ESC \x02 101 \x08\x04 58910-S2GA0',
      b'\xf1\x8758910-S1DA0\xf1\x00TM ESC \x1e 102 \x08\x08 58910-S1DA0',
      b'\xf1\x8758910-S2GA0\xf1\x00TM ESC \x04 102!\x04\x05 58910-S2GA0',
      b'\xf1\x00TM ESC \x04 102!\x04\x05 58910-S2GA0',
    ],
    (Ecu.engine, 0x7e0, None): [
      b'\xf1\x82TACVN5GMI3XXXH0A',
      b'\xf1\x82TMBZN5TMD3XXXG2E',
      b'\xf1\x82TACVN5GSI3XXXH0A',
      b'\xf1\x82TMCFD5MMCXXXXG0A',
      b'\xf1\x870\x00\x00\x00\x00\x00\x00\x00\x00\x00\x00\xf1\x82TMDWN5TMD3TXXJ1A',
      b'\xf1\x81HM6M2_0a0_G00',
      b'\xf1\x870\x00\x00\x00\x00\x00\x00\x00\x00\x00\x00\xf1\x81HM6M1_0a0_J10',
    ],
    (Ecu.eps, 0x7d4, None): [
      b'\xf1\x00TM  MDPS C 1.00 1.02 56370-S2AA0 0B19',
      b'\xf1\x00TM  MDPS C 1.00 1.01 56310-S1AB0 4TSDC101',
    ],
    (Ecu.fwdCamera, 0x7c4, None): [
      b'\xf1\x00TMA MFC  AT MEX LHD 1.00 1.01 99211-S2500 210205',
      b'\xf1\x00TMA MFC  AT USA LHD 1.00 1.00 99211-S2500 200720',
      b'\xf1\x00TM  MFC  AT EUR LHD 1.00 1.03 99211-S1500 210224',
      b'\xf1\x00TMA MFC  AT USA LHD 1.00 1.01 99211-S2500 210205',
    ],
    (Ecu.transmission, 0x7e1, None): [
      b'\xf1\x87SDMXCA9087684GN1VfvgUUeVwwgwwwwwffffU?\xfb\xff\x97\x88\x7f\xff+\xa4\xf1\x89HT6WAD00A1\xf1\x82STM4G25NH1\x00\x00\x00\x00\x00\x00',
      b'\xf1\x00T02601BL  T02730A1  VTMPT25XXX730NS2\xa6\x06\x88\xf7',
      b'\xf1\x87SDMXCA8653204GN1EVugEUuWwwwwww\x87wwwwwv/\xfb\xff\xa8\x88\x9f\xff\xa5\x9c\xf1\x89HT6WAD00A1\xf1\x82STM4G25NH1\x00\x00\x00\x00\x00\x00',
      b'\xf1\x87954A02N250\x00\x00\x00\x00\x00\xf1\x81T02730A1  \xf1\x00T02601BL  T02730A1  VTMPT25XXX730NS2\xa6\x06\x88\xf7',
      b'\xf1\x87KMMYBU034207SB72x\x89\x88\x98h\x88\x98\x89\x87fhvvfWf33_\xff\x87\xff\x8f\xfa\x81\xe5\xf1\x89HT6TAF00A1\xf1\x82STM0M25GS1\x00\x00\x00\x00\x00\x00',
      b'\xf1\x87954A02N250\x00\x00\x00\x00\x00\xf1\x81T02730A1  \xf1\x00T02601BL  T02730A1  VTMPT25XXX730NS2\xa6',
      b'\xf1\x00HT6TA290BLHT6TAF00A1STM0M25GS1\x00\x00\x00\x00\x00\x006\xd8\x97\x15',
      b'\xf1\x00T02601BL  T02900A1  VTMPT25XXX900NS8\xb7\xaa\xfe\xfc',
      b'\xf1\x87954A02N250\x00\x00\x00\x00\x00\xf1\x81T02900A1  \xf1\x00T02601BL  T02900A1  VTMPT25XXX900NS8\xb7\xaa\xfe\xfc',
    ],
  },
  CAR.SANTA_FE_HEV_2022: {
    (Ecu.fwdRadar, 0x7d0, None): [
      b'\xf1\x8799110CL500\xf1\x00TMhe SCC FHCUP      1.00 1.00 99110-CL500         ',
    ],
    (Ecu.eps, 0x7d4, None): [
      b'\xf1\x00TM  MDPS C 1.00 1.02 56310-CLAC0 4TSHC102',
    ],
    (Ecu.fwdCamera, 0x7c4, None): [
      b'\xf1\x00TMH MFC  AT USA LHD 1.00 1.03 99211-S1500 210224',
    ],
    (Ecu.transmission, 0x7e1, None): [
      b'\xf1\x87959102T250\x00\x00\x00\x00\x00\xf1\x81E14\x00\x00\x00\x00\x00\x00\x00\xf1\x00PSBG2333  E14\x00\x00\x00\x00\x00\x00\x00TTM2H16SA2\x80\xd7l\xb2',
    ],
    (Ecu.engine, 0x7e0, None): [
      b'\xf1\x87391312MTC1',
    ],
  },
  CAR.SANTA_FE_PHEV_2022: {
    (Ecu.fwdRadar, 0x7d0, None): [
      b'\xf1\x8799110CL500\xf1\x00TMhe SCC FHCUP      1.00 1.00 99110-CL500         ',
    ],
    (Ecu.eps, 0x7d4, None): [
      b'\xf1\x00TM  MDPS C 1.00 1.02 56310-CLAC0 4TSHC102',
      b'\xf1\x00TM  MDPS C 1.00 1.02 56310-CLEC0 4TSHC102',
    ],
    (Ecu.fwdCamera, 0x7c4, None): [
      b'\xf1\x00TMP MFC  AT USA LHD 1.00 1.03 99211-S1500 210224',
    ],
    (Ecu.transmission, 0x7e1, None): [
      b'\xf1\x8795441-3D121\x00\xf1\x81E16\x00\x00\x00\x00\x00\x00\x00\xf1\x00PSBG2333  E16\x00\x00\x00\x00\x00\x00\x00TTM2P16SA0o\x88^\xbe',
      b'\xf1\x8795441-3D121\x00\xf1\x81E16\x00\x00\x00\x00\x00\x00\x00\xf1\x00PSBG2333  E16\x00\x00\x00\x00\x00\x00\x00TTM2P16SA1\x0b\xc5\x0f\xea',
    ],
    (Ecu.engine, 0x7e0, None): [
      b'\xf1\x87391312MTF0',
    ],
  },
  CAR.KIA_STINGER: {
    (Ecu.fwdRadar, 0x7d0, None): [
      b'\xf1\x00CK__ SCC F_CUP      1.00 1.01 96400-J5100         ',
      b'\xf1\x00CK__ SCC F_CUP      1.00 1.03 96400-J5100         ',
      b'\xf1\x00CK__ SCC F_CUP      1.00 1.01 96400-J5000         ',
    ],
    (Ecu.engine, 0x7e0, None): [
      b'\xf1\x81606DE051\x00\x00\x00\x00\x00\x00\x00\x00',
      b'\xf1\x81640E0051\x00\x00\x00\x00\x00\x00\x00\x00',
      b'\xf1\x82CKJN3TMSDE0B\x00\x00\x00\x00',
      b'\xf1\x82CKKN3TMD_H0A\x00\x00\x00\x00',
    ],
    (Ecu.eps, 0x7d4, None): [
      b'\xf1\x00CK  MDPS R 1.00 1.04 57700-J5200 4C2CL104',
      b'\xf1\x00CK  MDPS R 1.00 1.04 57700-J5220 4C2VL104',
      b'\xf1\x00CK  MDPS R 1.00 1.04 57700-J5420 4C4VL104',
      b'\xf1\x00CK  MDPS R 1.00 1.06 57700-J5420 4C4VL106',
      b'\xf1\x00CK  MDPS R 1.00 1.07 57700-J5220 4C2VL107',
    ],
    (Ecu.fwdCamera, 0x7c4, None): [
      b'\xf1\x00CK  MFC  AT USA LHD 1.00 1.03 95740-J5000 170822',
      b'\xf1\x00CK  MFC  AT USA LHD 1.00 1.04 95740-J5000 180504',
      b'\xf1\x00CK  MFC  AT EUR LHD 1.00 1.03 95740-J5000 170822',
    ],
    (Ecu.transmission, 0x7e1, None): [
      b'\xf1\x87VCJLE17622572DK0vd6D\x99\x98y\x97vwVffUfvfC%CuT&Dx\x87o\xff{\x1c\xf1\x81E21\x00\x00\x00\x00\x00\x00\x00\xf1\x00bcsh8p54  E21\x00\x00\x00\x00\x00\x00\x00SCK0T33NB0\x88\xa2\xe6\xf0',
      b'\xf1\x87VDHLG17000192DK2xdFffT\xa5VUD$DwT\x86wveVeeD&T\x99\xba\x8f\xff\xcc\x99\xf1\x81E21\x00\x00\x00\x00\x00\x00\x00\xf1\x00bcsh8p54  E21\x00\x00\x00\x00\x00\x00\x00SCK0T33NB0\x88\xa2\xe6\xf0',
      b'\xf1\x87VDHLG17000192DK2xdFffT\xa5VUD$DwT\x86wveVeeD&T\x99\xba\x8f\xff\xcc\x99\xf1\x89E21\x00\x00\x00\x00\x00\x00\x00\xf1\x82SCK0T33NB0',
      b'\xf1\x87VDHLG17034412DK2vD6DfVvVTD$D\x99w\x88\x98EDEDeT6DgfO\xff\xc3=\xf1\x81E21\x00\x00\x00\x00\x00\x00\x00\xf1\x00bcsh8p54  E21\x00\x00\x00\x00\x00\x00\x00SCK0T33NB0\x88\xa2\xe6\xf0',
      b'\xf1\x87VDHLG17118862DK2\x8awWwgu\x96wVfUVwv\x97xWvfvUTGTx\x87o\xff\xc9\xed\xf1\x81E21\x00\x00\x00\x00\x00\x00\x00\xf1\x00bcsh8p54  E21\x00\x00\x00\x00\x00\x00\x00SCK0T33NB0\x88\xa2\xe6\xf0',
      b'\xf1\x87VDKLJ18675252DK6\x89vhgwwwwveVU\x88w\x87w\x99vgf\x97vXfgw_\xff\xc2\xfb\xf1\x89E25\x00\x00\x00\x00\x00\x00\x00\xf1\x82TCK0T33NB2',
      b'\xf1\x87WAJTE17552812CH4vfFffvfVeT5DwvvVVdFeegeg\x88\x88o\xff\x1a]\xf1\x81E21\x00\x00\x00\x00\x00\x00\x00\xf1\x00bcsh8p54  E21\x00\x00\x00\x00\x00\x00\x00TCK2T20NB1\x19\xd2\x00\x94',
      b'\xf1\x87VDHLG17274082DK2wfFf\x89x\x98wUT5T\x88v\x97xgeGefTGTVvO\xff\x1c\x14\xf1\x81E19\x00\x00\x00\x00\x00\x00\x00\xf1\x00bcsh8p54  E19\x00\x00\x00\x00\x00\x00\x00SCK0T33UB2\xee[\x97S',
    ],
  },
  CAR.PALISADE: {
    (Ecu.fwdRadar, 0x7d0, None): [
      b'\xf1\x00LX2_ SCC F-CUP      1.00 1.05 99110-S8100         ',
      b'\xf1\x00LX2 SCC FHCUP      1.00 1.04 99110-S8100         ',
      b'\xf1\x00LX2_ SCC FHCU-      1.00 1.05 99110-S8100         ',
      b'\xf1\x00LX2_ SCC FHCUP      1.00 1.00 99110-S8110         ',
      b'\xf1\x00LX2_ SCC FHCUP      1.00 1.04 99110-S8100         ',
      b'\xf1\x00LX2_ SCC FHCUP      1.00 1.05 99110-S8100         ',
      b'\xf1\x00ON__ FCA FHCUP      1.00 1.02 99110-S9100         ',
    ],
    (Ecu.abs, 0x7d1, None): [
      b'\xf1\x00LX ESC \x01 103\x19\t\x10 58910-S8360',
      b'\xf1\x00LX ESC \x01 1031\t\x10 58910-S8360',
      b'\xf1\x00LX ESC \x0b 101\x19\x03\x17 58910-S8330',
      b'\xf1\x00LX ESC \x0b 102\x19\x05\x07 58910-S8330',
      b'\xf1\x00LX ESC \x0b 103\x19\t\x07 58910-S8330',
      b'\xf1\x00LX ESC \x0b 103\x19\t\x10 58910-S8360',
      b'\xf1\x00LX ESC \x0b 104 \x10\x16 58910-S8360',
      b'\xf1\x00ON ESC \x0b 100\x18\x12\x18 58910-S9360',
      b'\xf1\x00ON ESC \x0b 101\x19\t\x08 58910-S9360',
      b'\xf1\x00ON ESC \x0b 101\x19\t\x05 58910-S9320',
    ],
    (Ecu.engine, 0x7e0, None): [
      b'\xf1\x81640J0051\x00\x00\x00\x00\x00\x00\x00\x00',
      b'\xf1\x81640K0051\x00\x00\x00\x00\x00\x00\x00\x00',
      b'\xf1\x81640S1051\x00\x00\x00\x00\x00\x00\x00\x00',
    ],
    (Ecu.eps, 0x7d4, None): [
      b'\xf1\x00LX2 MDPS C 1,00 1,03 56310-S8020 4LXDC103',
      b'\xf1\x00LX2 MDPS C 1.00 1.03 56310-S8020 4LXDC103',
      b'\xf1\x00LX2 MDPS C 1.00 1.04 56310-S8020 4LXDC104',
      b'\xf1\x00ON  MDPS C 1.00 1.00 56340-S9000 8B13',
      b'\xf1\x00ON  MDPS C 1.00 1.01 56340-S9000 9201',
    ],
    (Ecu.fwdCamera, 0x7c4, None): [
      b'\xf1\x00LX2 MFC  AT USA LHD 1.00 1.03 99211-S8100 190125',
      b'\xf1\x00LX2 MFC  AT USA LHD 1.00 1.05 99211-S8100 190909',
      b'\xf1\x00LX2 MFC  AT USA LHD 1.00 1.07 99211-S8100 200422',
      b'\xf1\x00LX2 MFC  AT USA LHD 1.00 1.08 99211-S8100 200903',
      b'\xf1\x00ON  MFC  AT USA LHD 1.00 1.01 99211-S9100 181105',
      b'\xf1\x00ON  MFC  AT USA LHD 1.00 1.03 99211-S9100 200720',
      b'\xf1\x00LX2 MFC  AT USA LHD 1.00 1.00 99211-S8110 210226',
    ],
    (Ecu.transmission, 0x7e1, None): [
      b'\xf1\x00bcsh8p54  U872\x00\x00\x00\x00\x00\x00TON4G38NB1\x96z28',
      b'\xf1\x00bcsh8p54  U903\x00\x00\x00\x00\x00\x00TON4G38NB2[v\\\xb6',
      b'\xf1\x87LBLUFN591307KF25vgvw\x97wwwy\x99\xa7\x99\x99\xaa\xa9\x9af\x88\x96h\x95o\xf7\xff\x99f/\xff\xe4c\xf1\x81U891\x00\x00\x00\x00\x00\x00\xf1\x00bcsh8p54  U891\x00\x00\x00\x00\x00\x00SLX2G38NB2\xd7\xc1/\xd1',
      b'\xf1\x87LBLUFN650868KF36\xa9\x98\x89\x88\xa8\x88\x88\x88h\x99\xa6\x89fw\x86gw\x88\x97x\xaa\x7f\xf6\xff\xbb\xbb\x8f\xff+\x82\xf1\x81U891\x00\x00\x00\x00\x00\x00\xf1\x00bcsh8p54  U891\x00\x00\x00\x00\x00\x00SLX2G38NB3\xd1\xc3\xf8\xa8',
      b'\xf1\x87LBLUFN655162KF36\x98\x88\x88\x88\x98\x88\x88\x88x\x99\xa7\x89x\x99\xa7\x89x\x99\x97\x89g\x7f\xf7\xffwU_\xff\xe9!\xf1\x81U891\x00\x00\x00\x00\x00\x00\xf1\x00bcsh8p54  U891\x00\x00\x00\x00\x00\x00SLX2G38NB3\xd1\xc3\xf8\xa8',
      b'\xf1\x87LBLUFN731381KF36\xb9\x99\x89\x98\x98\x88\x88\x88\x89\x99\xa8\x99\x88\x99\xa8\x89\x88\x88\x98\x88V\x7f\xf6\xff\x99w\x8f\xff\xad\xd8\xf1\x81U891\x00\x00\x00\x00\x00\x00\xf1\x00bcsh8p54  U891\x00\x00\x00\x00\x00\x00SLX2G38NB3\xd1\xc3\xf8\xa8',
      b'\xf1\x87LDKVAA0028604HH1\xa8\x88x\x87vgvw\x88\x99\xa8\x89gw\x86ww\x88\x97x\x97o\xf9\xff\x97w\x7f\xffo\x02\xf1\x81U872\x00\x00\x00\x00\x00\x00\xf1\x00bcsh8p54  U872\x00\x00\x00\x00\x00\x00TON4G38NB1\x96z28',
      b'\xf1\x87LDKVAA3068374HH1wwww\x87xw\x87y\x99\xa7\x99w\x88\x87xw\x88\x97x\x85\xaf\xfa\xffvU/\xffU\xdc\xf1\x81U872\x00\x00\x00\x00\x00\x00\xf1\x00bcsh8p54  U872\x00\x00\x00\x00\x00\x00TON4G38NB1\x96z28',
      b'\xf1\x87LDKVBN382172KF26\x98\x88\x88\x88\xa8\x88\x88\x88x\x99\xa7\x89\x87\x88\x98x\x98\x99\xa9\x89\xa5_\xf6\xffDDO\xff\xcd\x16\xf1\x81U891\x00\x00\x00\x00\x00\x00\xf1\x00bcsh8p54  U891\x00\x00\x00\x00\x00\x00SLX4G38NB2\xafL]\xe7',
      b'\xf1\x87LDKVBN424201KF26\xba\xaa\x9a\xa9\x99\x99\x89\x98\x89\x99\xa8\x99\x88\x99\x98\x89\x88\x99\xa8\x89v\x7f\xf7\xffwf_\xffq\xa6\xf1\x81U891\x00\x00\x00\x00\x00\x00\xf1\x00bcsh8p54  U891\x00\x00\x00\x00\x00\x00SLX4G38NB2\xafL]\xe7',
      b'\xf1\x87LDKVBN540766KF37\x87wgv\x87w\x87xx\x99\x97\x89v\x88\x97h\x88\x88\x88\x88x\x7f\xf6\xffvUo\xff\xd3\x01\xf1\x81U891\x00\x00\x00\x00\x00\x00\xf1\x00bcsh8p54  U891\x00\x00\x00\x00\x00\x00SLX4G38NB2\xafL]\xe7',
      b'\xf1\x87LDLVAA4225634HH1\x98\x88\x88\x88eUeVx\x88\x87\x88g\x88\x86xx\x88\x87\x88\x86o\xf9\xff\x87w\x7f\xff\xf2\xf7\xf1\x81U903\x00\x00\x00\x00\x00\x00\xf1\x00bcsh8p54  U903\x00\x00\x00\x00\x00\x00TON4G38NB2[v\\\xb6',
      b'\xf1\x87LDLVAA4777834HH1\x98\x88x\x87\x87wwwx\x88\x87\x88x\x99\x97\x89x\x88\x97\x88\x86o\xfa\xff\x86fO\xff\x1d9\xf1\x81U903\x00\x00\x00\x00\x00\x00\xf1\x00bcsh8p54  U903\x00\x00\x00\x00\x00\x00TON4G38NB2[v\\\xb6',
      b'\xf1\x87LDLVAA5194534HH1ffvguUUUx\x88\xa7\x88h\x99\x96\x89x\x88\x97\x88ro\xf9\xff\x98wo\xff\xaaM\xf1\x81U903\x00\x00\x00\x00\x00\x00\xf1\x00bcsh8p54  U903\x00\x00\x00\x00\x00\x00TON4G38NB2[v\\\xb6',
      b'\xf1\x87LDLVAA5949924HH1\xa9\x99y\x97\x87wwwx\x99\x97\x89x\x99\xa7\x89x\x99\xa7\x89\x87_\xfa\xffeD?\xff\xf1\xfd\xf1\x81U903\x00\x00\x00\x00\x00\x00\xf1\x00bcsh8p54  U903\x00\x00\x00\x00\x00\x00TON4G38NB2[v\\\xb6',
      b'\xf1\x87LDLVBN560098KF26\x86fff\x87vgfg\x88\x96xfw\x86gfw\x86g\x95\xf6\xffeU_\xff\x92c\xf1\x81U891\x00\x00\x00\x00\x00\x00\xf1\x00bcsh8p54  U891\x00\x00\x00\x00\x00\x00SLX4G38NB2\xafL]\xe7',
      b'\xf1\x87LDLVBN602045KF26\xb9\x99\x89\x98\x97vwgy\xaa\xb7\x9af\x88\x96hw\x99\xa7y\xa9\x7f\xf5\xff\x99w\x7f\xff,\xd3\xf1\x81U891\x00\x00\x00\x00\x00\x00\xf1\x00bcsh8p54  U891\x00\x00\x00\x00\x00\x00SLX4G38NB3X\xa8\xc08',
      b'\xf1\x87LDLVBN628911KF26\xa9\x99\x89\x98\x98\x88\x88\x88y\x99\xa7\x99fw\x86gw\x88\x87x\x83\x7f\xf6\xff\x98wo\xff2\xda\xf1\x81U891\x00\x00\x00\x00\x00\x00\xf1\x00bcsh8p54  U891\x00\x00\x00\x00\x00\x00SLX4G38NB3X\xa8\xc08',
      b'\xf1\x87LDLVBN645817KF37\x87www\x98\x87xwx\x99\x97\x89\x99\x99\x99\x99g\x88\x96x\xb6_\xf7\xff\x98fo\xff\xe2\x86\xf1\x81U891\x00\x00\x00\x00\x00\x00\xf1\x00bcsh8p54  U891\x00\x00\x00\x00\x00\x00SLX4G38NB3X\xa8\xc08',
      b'\xf1\x87LDLVBN662115KF37\x98\x88\x88\x88\xa8\x88\x88\x88x\x99\x97\x89x\x99\xa7\x89\x88\x99\xa8\x89\x88\x7f\xf7\xfffD_\xff\xdc\x84\xf1\x81U891\x00\x00\x00\x00\x00\x00\xf1\x00bcsh8p54  U891\x00\x00\x00\x00\x00\x00SLX4G38NB3X\xa8\xc08',
      b'\xf1\x87LDLVBN667933KF37\xb9\x99\x89\x98\xb9\x99\x99\x99x\x88\x87\x88w\x88\x87x\x88\x88\x98\x88\xcbo\xf7\xffe3/\xffQ!\xf1\x81U891\x00\x00\x00\x00\x00\x00\xf1\x00bcsh8p54  U891\x00\x00\x00\x00\x00\x00SLX4G38NB3X\xa8\xc08',
      b'\xf1\x87LDLVBN673087KF37\x97www\x86fvgx\x99\x97\x89\x99\xaa\xa9\x9ag\x88\x86x\xe9_\xf8\xff\x98w\x7f\xff"\xad\xf1\x81U891\x00\x00\x00\x00\x00\x00\xf1\x00bcsh8p54  U891\x00\x00\x00\x00\x00\x00SLX4G38NB3X\xa8\xc08',
      b'\xf1\x87LDLVBN673841KF37\x98\x88x\x87\x86g\x86xy\x99\xa7\x99\x88\x99\xa8\x89w\x88\x97xdo\xf5\xff\x98\x88\x8f\xffT\xec\xf1\x81U891\x00\x00\x00\x00\x00\x00\xf1\x00bcsh8p54  U891\x00\x00\x00\x00\x00\x00SLX4G38NB3X\xa8\xc08',
      b'\xf1\x87LDLVBN681363KF37\x98\x88\x88\x88\x97x\x87\x88y\xaa\xa7\x9a\x88\x88\x98\x88\x88\x88\x88\x88vo\xf6\xffvD\x7f\xff%v\xf1\x81U891\x00\x00\x00\x00\x00\x00\xf1\x00bcsh8p54  U891\x00\x00\x00\x00\x00\x00SLX4G38NB3X\xa8\xc08',
      b'\xf1\x87LDLVBN713782KF37\x99\x99y\x97\x98\x88\x88\x88x\x88\x97\x88\x88\x99\x98\x89\x88\x99\xa8\x89\x87o\xf7\xffeU?\xff7,\xf1\x81U891\x00\x00\x00\x00\x00\x00\xf1\x00bcsh8p54  U891\x00\x00\x00\x00\x00\x00SLX4G38NB3X\xa8\xc08',
      b'\xf1\x87LDLVBN713890KF26\xb9\x99\x89\x98\xa9\x99\x99\x99x\x99\x97\x89\x88\x99\xa8\x89\x88\x99\xb8\x89Do\xf7\xff\xa9\x88o\xffs\r\xf1\x81U891\x00\x00\x00\x00\x00\x00\xf1\x00bcsh8p54  U891\x00\x00\x00\x00\x00\x00SLX4G38NB3X\xa8\xc08',
      b'\xf1\x87LDLVBN733215KF37\x99\x98y\x87\x97wwwi\x99\xa6\x99x\x99\xa7\x89V\x88\x95h\x86o\xf7\xffeDO\xff\x12\xe7\xf1\x81U891\x00\x00\x00\x00\x00\x00\xf1\x00bcsh8p54  U891\x00\x00\x00\x00\x00\x00SLX4G38NB3X\xa8\xc08',
      b'\xf1\x87LDLVBN750044KF37\xca\xa9\x8a\x98\xa7wwwy\xaa\xb7\x9ag\x88\x96x\x88\x99\xa8\x89\xb9\x7f\xf6\xff\xa8w\x7f\xff\xbe\xde\xf1\x81U891\x00\x00\x00\x00\x00\x00\xf1\x00bcsh8p54  U891\x00\x00\x00\x00\x00\x00SLX4G38NB3X\xa8\xc08',
      b'\xf1\x87LDLVBN752612KF37\xba\xaa\x8a\xa8\x87w\x87xy\xaa\xa7\x9a\x88\x99\x98\x89x\x88\x97\x88\x96o\xf6\xffvU_\xffh\x1b\xf1\x81U891\x00\x00\x00\x00\x00\x00\xf1\x00bcsh8p54  U891\x00\x00\x00\x00\x00\x00SLX4G38NB3X\xa8\xc08',
      b'\xf1\x87LDLVBN755553KF37\x87xw\x87\x97w\x87xy\x99\xa7\x99\x99\x99\xa9\x99Vw\x95gwo\xf6\xffwUO\xff\xb5T\xf1\x81U891\x00\x00\x00\x00\x00\x00\xf1\x00bcsh8p54  U891\x00\x00\x00\x00\x00\x00SLX4G38NB3X\xa8\xc08',
      b'\xf1\x87LDLVBN757883KF37\x98\x87xw\x98\x87\x88xy\xaa\xb7\x9ag\x88\x96x\x89\x99\xa8\x99e\x7f\xf6\xff\xa9\x88o\xff5\x15\xf1\x81U922\x00\x00\x00\x00\x00\x00\xf1\x00bcsh8p54  U922\x00\x00\x00\x00\x00\x00SLX4G38NB4\xd6\xe8\xd7\xa6',
      b'\xf1\x87LDMVBN778156KF37\x87vWe\xa9\x99\x99\x99y\x99\xb7\x99\x99\x99\x99\x99x\x99\x97\x89\xa8\x7f\xf8\xffwf\x7f\xff\x82_\xf1\x81U922\x00\x00\x00\x00\x00\x00\xf1\x00bcsh8p54  U922\x00\x00\x00\x00\x00\x00SLX4G38NB4\xd6\xe8\xd7\xa6',
      b'\xf1\x87LDMVBN780576KF37\x98\x87hv\x97x\x97\x89x\x99\xa7\x89\x88\x99\x98\x89w\x88\x97x\x98\x7f\xf7\xff\xba\x88\x8f\xff\x1e0\xf1\x81U922\x00\x00\x00\x00\x00\x00\xf1\x00bcsh8p54  U922\x00\x00\x00\x00\x00\x00SLX4G38NB4\xd6\xe8\xd7\xa6',
      b'\xf1\x87LDMVBN783485KF37\x87www\x87vwgy\x99\xa7\x99\x99\x99\xa9\x99Vw\x95g\x89_\xf6\xff\xa9w_\xff\xc5\xd6\xf1\x81U922\x00\x00\x00\x00\x00\x00\xf1\x00bcsh8p54  U922\x00\x00\x00\x00\x00\x00SLX4G38NB4\xd6\xe8\xd7\xa6',
      b'\xf1\x87LDMVBN811844KF37\x87vwgvfffx\x99\xa7\x89Vw\x95gg\x88\xa6xe\x8f\xf6\xff\x97wO\xff\t\x80\xf1\x81U922\x00\x00\x00\x00\x00\x00\xf1\x00bcsh8p54  U922\x00\x00\x00\x00\x00\x00SLX4G38NB4\xd6\xe8\xd7\xa6',
      b'\xf1\x87LDMVBN830601KF37\xa7www\xa8\x87xwx\x99\xa7\x89Uw\x85Ww\x88\x97x\x88o\xf6\xff\x8a\xaa\x7f\xff\xe2:\xf1\x81U922\x00\x00\x00\x00\x00\x00\xf1\x00bcsh8p54  U922\x00\x00\x00\x00\x00\x00SLX4G38NB4\xd6\xe8\xd7\xa6',
      b'\xf1\x87LDMVBN848789KF37\x87w\x87x\x87w\x87xy\x99\xb7\x99\x87\x88\x98x\x88\x99\xa8\x89\x87\x7f\xf6\xfffUo\xff\xe3!\xf1\x81U922\x00\x00\x00\x00\x00\x00\xf1\x00bcsh8p54  U922\x00\x00\x00\x00\x00\x00SLX4G38NB5\xb9\x94\xe8\x89',
      b'\xf1\x87LDMVBN851595KF37\x97wgvvfffx\x99\xb7\x89\x88\x99\x98\x89\x87\x88\x98x\x99\x7f\xf7\xff\x97w\x7f\xff@\xf3\xf1\x81U922\x00\x00\x00\x00\x00\x00\xf1\x00bcsh8p54  U922\x00\x00\x00\x00\x00\x00SLX4G38NB5\xb9\x94\xe8\x89',
      b'\xf1\x87LDMVBN873175KF26\xa8\x88\x88\x88vfVex\x99\xb7\x89\x88\x99\x98\x89x\x88\x97\x88f\x7f\xf7\xff\xbb\xaa\x8f\xff,\x04\xf1\x81U922\x00\x00\x00\x00\x00\x00\xf1\x00bcsh8p54  U922\x00\x00\x00\x00\x00\x00SLX4G38NB5\xb9\x94\xe8\x89',
      b'\xf1\x87LDMVBN879401KF26veVU\xa8\x88\x88\x88g\x88\xa6xVw\x95gx\x88\xa7\x88v\x8f\xf9\xff\xdd\xbb\xbf\xff\xb3\x99\xf1\x81U922\x00\x00\x00\x00\x00\x00\xf1\x00bcsh8p54  U922\x00\x00\x00\x00\x00\x00SLX4G38NB5\xb9\x94\xe8\x89',
      b'\xf1\x87LDMVBN881314KF37\xa8\x88h\x86\x97www\x89\x99\xa8\x99w\x88\x97xx\x99\xa7\x89\xca\x7f\xf8\xff\xba\x99\x8f\xff\xd8v\xf1\x81U922\x00\x00\x00\x00\x00\x00\xf1\x00bcsh8p54  U922\x00\x00\x00\x00\x00\x00SLX4G38NB5\xb9\x94\xe8\x89',
      b'\xf1\x87LDMVBN888651KF37\xa9\x99\x89\x98vfff\x88\x99\x98\x89w\x99\xa7y\x88\x88\x98\x88D\x8f\xf9\xff\xcb\x99\x8f\xff\xa5\x1e\xf1\x81U922\x00\x00\x00\x00\x00\x00\xf1\x00bcsh8p54  U922\x00\x00\x00\x00\x00\x00SLX4G38NB5\xb9\x94\xe8\x89',
      b'\xf1\x87LDMVBN889419KF37\xa9\x99y\x97\x87w\x87xx\x88\x97\x88w\x88\x97x\x88\x99\x98\x89e\x9f\xf9\xffeUo\xff\x901\xf1\x81U922\x00\x00\x00\x00\x00\x00\xf1\x00bcsh8p54  U922\x00\x00\x00\x00\x00\x00SLX4G38NB5\xb9\x94\xe8\x89',
      b'\xf1\x87LDMVBN895969KF37vefV\x87vgfx\x99\xa7\x89\x99\x99\xb9\x99f\x88\x96he_\xf7\xffxwo\xff\x14\xf9\xf1\x81U922\x00\x00\x00\x00\x00\x00\xf1\x00bcsh8p54  U922\x00\x00\x00\x00\x00\x00SLX4G38NB5\xb9\x94\xe8\x89',
      b'\xf1\x87LDMVBN899222KF37\xa8\x88x\x87\x97www\x98\x99\x99\x89\x88\x99\x98\x89f\x88\x96hdo\xf7\xff\xbb\xaa\x9f\xff\xe2U\xf1\x81U922\x00\x00\x00\x00\x00\x00\xf1\x00bcsh8p54  U922\x00\x00\x00\x00\x00\x00SLX4G38NB5\xb9\x94\xe8\x89',
      b"\xf1\x87LBLUFN622950KF36\xa8\x88\x88\x88\x87w\x87xh\x99\x96\x89\x88\x99\x98\x89\x88\x99\x98\x89\x87o\xf6\xff\x98\x88o\xffx'\xf1\x81U891\x00\x00\x00\x00\x00\x00\xf1\x00bcsh8p54  U891\x00\x00\x00\x00\x00\x00SLX2G38NB3\xd1\xc3\xf8\xa8",
      b'\xf1\x87LDMVBN950669KF37\x97www\x96fffy\x99\xa7\x99\xa9\x99\xaa\x99g\x88\x96x\xb8\x8f\xf9\xffTD/\xff\xa7\xcb\xf1\x81U922\x00\x00\x00\x00\x00\x00\xf1\x00bcsh8p54  U922\x00\x00\x00\x00\x00\x00SLX4G38NB5\xb9\x94\xe8\x89',
      b'\xf1\x87LDLVAA4478824HH1\x87wwwvfvg\x89\x99\xa8\x99w\x88\x87x\x89\x99\xa8\x99\xa6o\xfa\xfffU/\xffu\x92\xf1\x81U903\x00\x00\x00\x00\x00\x00\xf1\x00bcsh8p54  U903\x00\x00\x00\x00\x00\x00TON4G38NB2[v\\\xb6',
      b'\xf1\x87LDMVBN871852KF37\xb9\x99\x99\x99\xa8\x88\x88\x88y\x99\xa7\x99x\x99\xa7\x89\x88\x88\x98\x88\x89o\xf7\xff\xaa\x88o\xff\x0e\xed\xf1\x81U922\x00\x00\x00\x00\x00\x00\xf1\x00bcsh8p54  U922\x00\x00\x00\x00\x00\x00SLX4G38NB5\xb9\x94\xe8\x89',
    ],
  },
  CAR.VELOSTER: {
    (Ecu.fwdRadar, 0x7d0, None): [
      b'\xf1\x00JS__ SCC H-CUP      1.00 1.02 95650-J3200         ',
      b'\xf1\x00JS__ SCC HNCUP      1.00 1.02 95650-J3100         ',
    ],
    (Ecu.abs, 0x7d1, None): [
      b'\xf1\x00\x00\x00\x00\x00\x00\x00',
      b'\xf1\x816V8RAC00121.ELF\xf1\x00\x00\x00\x00\x00\x00\x00',
    ],
    (Ecu.engine, 0x7e0, None): [
      b'\x01TJS-JNU06F200H0A',
      b'\x01TJS-JDK06F200H0A',
      b'391282BJF5 ',
    ],
    (Ecu.eps, 0x7d4, None): [b'\xf1\x00JSL MDPS C 1.00 1.03 56340-J3000 8308', ],
    (Ecu.fwdCamera, 0x7c4, None): [
      b'\xf1\x00JS  LKAS AT USA LHD 1.00 1.02 95740-J3000 K32',
      b'\xf1\x00JS  LKAS AT KOR LHD 1.00 1.03 95740-J3000 K33',
    ],
    (Ecu.transmission, 0x7e1, None): [
      b'\xf1\x816U2V8051\x00\x00\xf1\x006U2V0_C2\x00\x006U2V8051\x00\x00DJS0T16NS1\xba\x02\xb8\x80',
      b'\xf1\x816U2V8051\x00\x00\xf1\x006U2V0_C2\x00\x006U2V8051\x00\x00DJS0T16NS1\x00\x00\x00\x00',
      b'\xf1\x816U2V8051\x00\x00\xf1\x006U2V0_C2\x00\x006U2V8051\x00\x00DJS0T16KS2\016\xba\036\xa2',
    ],
  },
  CAR.GENESIS_G70: {
    (Ecu.fwdRadar, 0x7d0, None): [b'\xf1\x00IK__ SCC F-CUP      1.00 1.02 96400-G9100         ', ],
    (Ecu.engine, 0x7e0, None): [b'\xf1\x81640F0051\x00\x00\x00\x00\x00\x00\x00\x00', ],
    (Ecu.eps, 0x7d4, None): [b'\xf1\x00IK  MDPS R 1.00 1.06 57700-G9420 4I4VL106', ],
    (Ecu.fwdCamera, 0x7c4, None): [b'\xf1\x00IK  MFC  AT USA LHD 1.00 1.01 95740-G9000 170920', ],
    (Ecu.transmission, 0x7e1, None): [b'\xf1\x87VDJLT17895112DN4\x88fVf\x99\x88\x88\x88\x87fVe\x88vhwwUFU\x97eFex\x99\xff\xb7\x82\xf1\x81E25\x00\x00\x00\x00\x00\x00\x00\xf1\x00bcsh8p54  E25\x00\x00\x00\x00\x00\x00\x00SIK0T33NB2\x11\x1am\xda', ],
  },
  CAR.GENESIS_G70_2020: {
    (Ecu.eps, 0x7d4, None): [
      b'\xf1\x00IK  MDPS R 1.00 1.07 57700-G9220 4I2VL107',
      b'\xf1\x00IK  MDPS R 1.00 1.07 57700-G9420 4I4VL107',
      b'\xf1\x00IK  MDPS R 1.00 1.08 57700-G9420 4I4VL108',
    ],
    (Ecu.transmission, 0x7e1, None): [
      b'\xf1\x87VCJLP18407832DN3\x88vXfvUVT\x97eFU\x87d7v\x88eVeveFU\x89\x98\x7f\xff\xb2\xb0\xf1\x81E25\x00\x00\x00',
      b'\x00\x00\x00\x00\xf1\x00bcsh8p54  E25\x00\x00\x00\x00\x00\x00\x00SIK0T33NB4\xecE\xefL',
      b'\xf1\x87VDKLT18912362DN4wfVfwefeveVUwfvw\x88vWfvUFU\x89\xa9\x8f\xff\x87w\xf1\x81E25\x00\x00\x00\x00\x00\x00\x00\xf1\x00bcsh8p54  E25\x00\x00\x00\x00\x00\x00\x00SIK0T33NB4\xecE\xefL',
      b'\xf1\x87VDJLC18480772DK9\x88eHfwfff\x87eFUeDEU\x98eFe\x86T5DVyo\xff\x87s\xf1\x81E25\x00\x00\x00\x00\x00\x00\x00\xf1\x00bcsh8p54  E25\x00\x00\x00\x00\x00\x00\x00SIK0T33KB5\x9f\xa5&\x81',
    ],
    (Ecu.fwdRadar, 0x7d0, None): [
      b'\xf1\x00IK__ SCC F-CUP      1.00 1.02 96400-G9100         ',
      b'\xf1\x00IK__ SCC F-CUP      1.00 1.02 96400-G9100         \xf1\xa01.02',
      b'\xf1\x00IK__ SCC FHCUP      1.00 1.02 96400-G9000         ',
    ],
    (Ecu.fwdCamera, 0x7c4, None): [
      b'\xf1\x00IK  MFC  AT USA LHD 1.00 1.01 95740-G9000 170920',
      b'\xf1\x00IK  MFC  AT KOR LHD 1.00 1.01 95740-G9000 170920',
    ],
    (Ecu.engine, 0x7e0, None): [
      b'\xf1\x81640J0051\x00\x00\x00\x00\x00\x00\x00\x00',
      b'\xf1\x81640H0051\x00\x00\x00\x00\x00\x00\x00\x00',
    ],
  },
  CAR.GENESIS_GV70: {
    (Ecu.transmission, 0x7e1, None): [b'\xf1\x8795441-47785\x00\xf1\x89G16\x00\x00\x00\x00\x00\x00\x00\xf1\x82SJK1T25XXXG16NS0'],
    (Ecu.engine, 0x7e0, None): [b'\xf1\x82JKBWD5TMA3XXXH0E'],
    (Ecu.eps, 0x7d4, None): [b'\xf1\x8757700AR000 \xf1\x00JK  MDPS R 1.00 1.04 57700AR000  4JKDR104'],
    (Ecu.fwdCamera, 0x7c4, None): [b'\xf1\x00JK1 MFC  AT USA LHD 1.00 1.04 99211-AR000 210204'],
  },
  CAR.GENESIS_G90: {
    (Ecu.transmission, 0x7e1, None): [b'\xf1\x87VDGMD15866192DD3x\x88x\x89wuFvvfUf\x88vWwgwwwvfVgx\x87o\xff\xbc^\xf1\x81E14\x00\x00\x00\x00\x00\x00\x00\xf1\x00bcshcm49  E14\x00\x00\x00\x00\x00\x00\x00SHI0G50NB1tc5\xb7'],
    (Ecu.fwdRadar, 0x7d0, None): [b'\xf1\x00HI__ SCC F-CUP      1.00 1.01 96400-D2100         '],
    (Ecu.fwdCamera, 0x7c4, None): [b'\xf1\x00HI  LKAS AT USA LHD 1.00 1.00 95895-D2020 160302'],
    (Ecu.engine, 0x7e0, None): [b'\xf1\x810000000000\x00'],
  },
  CAR.KONA: {
    (Ecu.fwdRadar, 0x7d0, None): [b'\xf1\x00OS__ SCC F-CUP      1.00 1.00 95655-J9200         ', ],
    (Ecu.abs, 0x7d1, None): [b'\xf1\x816V5RAK00018.ELF\xf1\x00\x00\x00\x00\x00\x00\x00', ],
    (Ecu.engine, 0x7e0, None): [b'"\x01TOS-0NU06F301J02', ],
    (Ecu.eps, 0x7d4, None): [b'\xf1\x00OS  MDPS C 1.00 1.05 56310J9030\x00 4OSDC105', ],
    (Ecu.fwdCamera, 0x7c4, None): [b'\xf1\x00OS9 LKAS AT USA LHD 1.00 1.00 95740-J9300 g21', ],
    (Ecu.transmission, 0x7e1, None): [b'\xf1\x816U2VE051\x00\x00\xf1\x006U2V0_C2\x00\x006U2VE051\x00\x00DOS4T16NS3\x00\x00\x00\x00', ],
  },
  CAR.KIA_CEED:  {
    (Ecu.fwdRadar, 0x7D0, None): [b'\xf1\000CD__ SCC F-CUP      1.00 1.02 99110-J7000         ', ],
    (Ecu.eps, 0x7D4, None): [b'\xf1\000CD  MDPS C 1.00 1.06 56310-XX000 4CDEC106', ],
    (Ecu.fwdCamera, 0x7C4, None): [b'\xf1\000CD  LKAS AT EUR LHD 1.00 1.01 99211-J7000 B40', ],
    (Ecu.engine, 0x7E0, None): [b'\001TCD-JECU4F202H0K', ],
    (Ecu.transmission, 0x7E1, None): [
      b'\xf1\x816U2V7051\000\000\xf1\0006U2V0_C2\000\0006U2V7051\000\000DCD0T14US1\000\000\000\000',
      b'\xf1\x816U2V7051\x00\x00\xf1\x006U2V0_C2\x00\x006U2V7051\x00\x00DCD0T14US1U\x867Z',
    ],
    (Ecu.abs, 0x7D1, None): [b'\xf1\000CD ESC \003 102\030\b\005 58920-J7350', ],
  },
  CAR.KIA_FORTE: {
    (Ecu.eps, 0x7D4, None): [
      b'\xf1\x00BD  MDPS C 1.00 1.02 56310-XX000 4BD2C102',
      b'\xf1\x00BD  MDPS C 1.00 1.08 56310/M6300 4BDDC108',
      b'\xf1\x00BD  MDPS C 1.00 1.08 56310M6300\x00 4BDDC108',
    ],
    (Ecu.fwdCamera, 0x7C4, None): [
      b'\xf1\x00BD  LKAS AT USA LHD 1.00 1.04 95740-M6000 J33',
    ],
    (Ecu.fwdRadar, 0x7D0, None): [
      b'\xf1\x00BD__ SCC H-CUP      1.00 1.02 99110-M6000         ',
    ],
    (Ecu.engine, 0x7e0, None): [
      b'\x01TBDM1NU06F200H01',
      b'391182B945\x00',
    ],
    (Ecu.abs, 0x7d1, None): [
      b'\xf1\x816VGRAH00018.ELF\xf1\x00\x00\x00\x00\x00\x00\x00',
    ],
    (Ecu.transmission, 0x7e1, None): [
      b'\xf1\x816U2VC051\x00\x00\xf1\x006U2V0_C2\x00\x006U2VC051\x00\x00DBD0T16SS0\x00\x00\x00\x00',
      b"\xf1\x816U2VC051\x00\x00\xf1\x006U2V0_C2\x00\x006U2VC051\x00\x00DBD0T16SS0\xcf\x1e'\xc3",
    ],
  },
  CAR.KIA_K5_2021: {
    (Ecu.fwdRadar, 0x7D0, None): [
      b'\xf1\000DL3_ SCC FHCUP      1.00 1.03 99110-L2000         ',
      b'\xf1\x8799110L2000\xf1\000DL3_ SCC FHCUP      1.00 1.03 99110-L2000         ',
      b'\xf1\x8799110L2100\xf1\x00DL3_ SCC F-CUP      1.00 1.03 99110-L2100         ',
      b'\xf1\x8799110L2100\xf1\x00DL3_ SCC FHCUP      1.00 1.03 99110-L2100         ',
    ],
    (Ecu.eps, 0x7D4, None): [
      b'\xf1\x8756310-L3110\xf1\000DL3 MDPS C 1.00 1.01 56310-L3110 4DLAC101',
      b'\xf1\x8756310-L3220\xf1\x00DL3 MDPS C 1.00 1.01 56310-L3220 4DLAC101',
      b'\xf1\x8757700-L3000\xf1\x00DL3 MDPS R 1.00 1.02 57700-L3000 4DLAP102',
    ],
    (Ecu.fwdCamera, 0x7C4, None): [
      b'\xf1\x00DL3 MFC  AT USA LHD 1.00 1.03 99210-L3000 200915',
      b'\xf1\x00DL3 MFC  AT USA LHD 1.00 1.04 99210-L3000 210208',
    ],
    (Ecu.abs, 0x7D1, None): [
      b'\xf1\000DL ESC \006 101 \004\002 58910-L3200',
      b'\xf1\x8758910-L3200\xf1\000DL ESC \006 101 \004\002 58910-L3200',
      b'\xf1\x8758910-L3800\xf1\x00DL ESC \t 101 \x07\x02 58910-L3800',
      b'\xf1\x8758910-L3600\xf1\x00DL ESC \x03 100 \x08\x02 58910-L3600',
    ],
    (Ecu.engine, 0x7E0, None): [
      b'\xf1\x87391212MKT0',
      b'\xf1\x87391212MKV0',
      b'\xf1\x870\x00\x00\x00\x00\x00\x00\x00\x00\x00\x00\xf1\x82DLDWN5TMDCXXXJ1B',
    ],
    (Ecu.transmission, 0x7E1, None): [
      b'\xf1\000bcsh8p54  U913\000\000\000\000\000\000TDL2T16NB1ia\v\xb8',
      b'\xf1\x87SALFEA5652514GK2UUeV\x88\x87\x88xxwg\x87ww\x87wwfwvd/\xfb\xffvU_\xff\x93\xd3\xf1\x81U913\000\000\000\000\000\000\xf1\000bcsh8p54  U913\000\000\000\000\000\000TDL2T16NB1ia\v\xb8',
      b'\xf1\x87SALFEA6046104GK2wvwgeTeFg\x88\x96xwwwwffvfe?\xfd\xff\x86fo\xff\x97A\xf1\x81U913\x00\x00\x00\x00\x00\x00\xf1\x00bcsh8p54  U913\x00\x00\x00\x00\x00\x00TDL2T16NB1ia\x0b\xb8',
      b'\xf1\x87SCMSAA8572454GK1\x87x\x87\x88Vf\x86hgwvwvwwgvwwgT?\xfb\xff\x97fo\xffH\xb8\xf1\x81U913\x00\x00\x00\x00\x00\x00\xf1\x00bcsh8p54  U913\x00\x00\x00\x00\x00\x00TDL4T16NB05\x94t\x18',
      b'\xf1\x87954A02N300\x00\x00\x00\x00\x00\xf1\x81T02730A1  \xf1\x00T02601BL  T02730A1  WDL3T25XXX730NS2b\x1f\xb8%',
    ],
  },
  CAR.KONA_EV: {
    (Ecu.abs, 0x7D1, None): [
      b'\xf1\x00OS IEB \r 105\x18\t\x18 58520-K4000',
      b'\xf1\x00OS IEB \x01 212 \x11\x13 58520-K4000',
      b'\xf1\x00OS IEB \x02 212 \x11\x13 58520-K4000',
      b'\xf1\x00OS IEB \x03 210 \x02\x14 58520-K4000',
      b'\xf1\x00OS IEB \x03 212 \x11\x13 58520-K4000',
    ],
    (Ecu.fwdCamera, 0x7C4, None): [
      b'\xf1\x00OE2 LKAS AT EUR LHD 1.00 1.00 95740-K4200 200',
      b'\xf1\x00OSE LKAS AT EUR LHD 1.00 1.00 95740-K4100 W40',
      b'\xf1\x00OSE LKAS AT EUR RHD 1.00 1.00 95740-K4100 W40',
      b'\xf1\x00OSE LKAS AT KOR LHD 1.00 1.00 95740-K4100 W40',
      b'\xf1\x00OSE LKAS AT USA LHD 1.00 1.00 95740-K4300 W50',
    ],
    (Ecu.eps, 0x7D4, None): [
      b'\xf1\x00OS  MDPS C 1.00 1.03 56310/K4550 4OEDC103',
      b'\xf1\x00OS  MDPS C 1.00 1.04 56310K4000\x00 4OEDC104',
      b'\xf1\x00OS  MDPS C 1.00 1.04 56310K4050\x00 4OEDC104',
    ],
    (Ecu.fwdRadar, 0x7D0, None): [
      b'\xf1\x00OSev SCC F-CUP      1.00 1.00 99110-K4000         ',
      b'\xf1\x00OSev SCC F-CUP      1.00 1.00 99110-K4100         ',
      b'\xf1\x00OSev SCC F-CUP      1.00 1.01 99110-K4000         ',
      b'\xf1\x00OSev SCC FNCUP      1.00 1.01 99110-K4000         ',
    ],
  },
  CAR.KONA_EV_2022: {
    (Ecu.abs, 0x7D1, None): [
      b'\xf1\x8758520-K4010\xf1\x00OS IEB \x02 101 \x11\x13 58520-K4010',
      b'\xf1\x8758520-K4010\xf1\x00OS IEB \x04 101 \x11\x13 58520-K4010',
      b'\xf1\x8758520-K4010\xf1\x00OS IEB \x03 101 \x11\x13 58520-K4010',
      # TODO: these return from the MULTI request, above return from LONG
      b'\x01\x04\x7f\xff\xff\xf8\xff\xff\x00\x00\x01\xd3\x00\x00\x00\x00\xff\xb7\xff\xee\xff\xe0\x00\xc0\xc0\xfc\xd5\xfc\x00\x00U\x10\xffP\xf5\xff\xfd\x00\x00\x00\x00\xfc\x00\x01',
      b'\x01\x04\x7f\xff\xff\xf8\xff\xff\x00\x00\x01\xdb\x00\x00\x00\x00\xff\xb1\xff\xd9\xff\xd2\x00\xc0\xc0\xfc\xd5\xfc\x00\x00U\x10\xff\xd6\xf5\x00\x06\x00\x00\x00\x14\xfd\x00\x04',
      b'\x01\x04\x7f\xff\xff\xf8\xff\xff\x00\x00\x01\xd3\x00\x00\x00\x00\xff\xb7\xff\xf4\xff\xd9\x00\xc0',
    ],
    (Ecu.fwdCamera, 0x7C4, None): [
      b'\xf1\x00OSP LKA  AT CND LHD 1.00 1.02 99211-J9110 802',
      b'\xf1\x00OSP LKA  AT EUR RHD 1.00 1.02 99211-J9110 802',
      b'\xf1\x00OSP LKA  AT AUS RHD 1.00 1.04 99211-J9200 904',
    ],
    (Ecu.eps, 0x7D4, None): [
      b'\xf1\x00OSP MDPS C 1.00 1.02 56310K4260\x00 4OEPC102',
      b'\xf1\x00OSP MDPS C 1.00 1.02 56310/K4970 4OEPC102',
    ],
    (Ecu.fwdRadar, 0x7D0, None): [
      b'\xf1\x00YB__ FCA -----      1.00 1.01 99110-K4500      \x00\x00\x00',
    ],
  },
  CAR.KIA_NIRO_EV: {
    (Ecu.fwdRadar, 0x7D0, None): [
      b'\xf1\x00DEev SCC F-CUP      1.00 1.00 99110-Q4000         ',
      b'\xf1\x00DEev SCC F-CUP      1.00 1.02 96400-Q4000         ',
      b'\xf1\x00DEev SCC F-CUP      1.00 1.02 96400-Q4100         ',
      b'\xf1\x00DEev SCC F-CUP      1.00 1.03 96400-Q4100         ',
      b'\xf1\x00DEev SCC FHCUP      1.00 1.03 96400-Q4000         ',
      b'\xf1\x8799110Q4000\xf1\x00DEev SCC F-CUP      1.00 1.00 99110-Q4000         ',
      b'\xf1\x8799110Q4100\xf1\x00DEev SCC F-CUP      1.00 1.00 99110-Q4100         ',
      b'\xf1\x8799110Q4500\xf1\x00DEev SCC F-CUP      1.00 1.00 99110-Q4500         ',
      b'\xf1\x8799110Q4600\xf1\x00DEev SCC F-CUP      1.00 1.00 99110-Q4600         ',
      b'\xf1\x8799110Q4600\xf1\x00DEev SCC FNCUP      1.00 1.00 99110-Q4600         ',
      b'\xf1\x8799110Q4600\xf1\x00DEev SCC FHCUP      1.00 1.00 99110-Q4600         ',
    ],
    (Ecu.eps, 0x7D4, None): [
      b'\xf1\x00DE  MDPS C 1.00 1.05 56310Q4000\x00 4DEEC105',
      b'\xf1\x00DE  MDPS C 1.00 1.05 56310Q4100\x00 4DEEC105',
      b'\xf1\x00DE  MDPS C 1.00 1.04 56310Q4100\x00 4DEEC104',
    ],
    (Ecu.fwdCamera, 0x7C4, None): [
      b'\xf1\x00DEE MFC  AT EUR LHD 1.00 1.00 99211-Q4100 200706',
      b'\xf1\x00DEE MFC  AT EUR LHD 1.00 1.00 99211-Q4000 191211',
      b'\xf1\x00DEE MFC  AT USA LHD 1.00 1.00 99211-Q4000 191211',
      b'\xf1\x00DEE MFC  AT USA LHD 1.00 1.03 95740-Q4000 180821',
      b'\xf1\x00DEE MFC  AT USA LHD 1.00 1.01 99211-Q4500 210428',
      b'\xf1\x00DEE MFC  AT EUR LHD 1.00 1.03 95740-Q4000 180821',
      b'\xf1\x00DEE MFC  AT KOR LHD 1.00 1.03 95740-Q4000 180821',
    ],
  },
  CAR.KIA_NIRO_PHEV: {
    (Ecu.engine, 0x7e0, None): [
      b'\xf1\x816H6F4051\x00\x00\x00\x00\x00\x00\x00\x00',
      b'\xf1\x816H6D1051\x00\x00\x00\x00\x00\x00\x00\x00',
    ],
    (Ecu.transmission, 0x7e1, None): [
      b"\xf1\x816U3J2051\x00\x00\xf1\x006U3H0_C2\x00\x006U3J2051\x00\x00PDE0G16NS2\xf4'\\\x91",
      b'\xf1\x816U3J2051\x00\x00\xf1\x006U3H0_C2\x00\x006U3J2051\x00\x00PDE0G16NS2\x00\x00\x00\x00',
      b'\xf1\x816U3H3051\x00\x00\xf1\x006U3H0_C2\x00\x006U3H3051\x00\x00PDE0G16NS1\x00\x00\x00\x00',
      b'\xf1\x816U3H3051\x00\x00\xf1\x006U3H0_C2\x00\x006U3H3051\x00\x00PDE0G16NS1\x13\xcd\x88\x92',
    ],
    (Ecu.eps, 0x7D4, None): [
      b'\xf1\x00DE  MDPS C 1.00 1.09 56310G5301\x00 4DEHC109',
    ],
    (Ecu.fwdCamera, 0x7C4, None): [
      b'\xf1\x00DEP MFC  AT USA LHD 1.00 1.01 95740-G5010 170424',
      b'\xf1\x00DEP MFC  AT USA LHD 1.00 1.00 95740-G5010 170117',
    ],
    (Ecu.fwdRadar, 0x7D0, None): [
      b'\xf1\x00DEhe SCC H-CUP      1.01 1.02 96400-G5100         ',
    ],
  },
  CAR.KIA_NIRO_HEV_2021: {
    (Ecu.engine, 0x7e0, None): [
      b'\xf1\x816H6G5051\x00\x00\x00\x00\x00\x00\x00\x00',
    ],
    (Ecu.transmission, 0x7e1, None): [
      b'\xf1\x816U3J9051\x00\x00\xf1\x006U3H1_C2\x00\x006U3J9051\x00\x00HDE0G16NL3\x00\x00\x00\x00',
      b'\xf1\x816U3J9051\x00\x00\xf1\x006U3H1_C2\x00\x006U3J9051\x00\x00HDE0G16NL3\xb9\xd3\xfaW',
    ],
    (Ecu.eps, 0x7d4, None): [
      b'\xf1\x00DE  MDPS C 1.00 1.01 56310G5520\x00 4DEPC101',
    ],
    (Ecu.fwdCamera, 0x7c4, None): [
      b'\xf1\x00DEH MFC  AT USA LHD 1.00 1.07 99211-G5000 201221',
      b'\xf1\x00DEH MFC  AT USA LHD 1.00 1.00 99211-G5500 210428',
    ],
    (Ecu.fwdRadar, 0x7d0, None): [
      b'\xf1\x00DEhe SCC FHCUP      1.00 1.00 99110-G5600         ',
    ],
  },
  CAR.KIA_SELTOS: {
    (Ecu.fwdRadar, 0x7d0, None): [b'\xf1\x8799110Q5100\xf1\000SP2_ SCC FHCUP      1.01 1.05 99110-Q5100         ',],
    (Ecu.abs, 0x7d1, None): [
      b'\xf1\x8758910-Q5450\xf1\000SP ESC \a 101\031\t\005 58910-Q5450',
      b'\xf1\x8758910-Q5450\xf1\000SP ESC \t 101\031\t\005 58910-Q5450',
    ],
    (Ecu.engine, 0x7e0, None): [
      b'\xf1\x81616D2051\000\000\000\000\000\000\000\000',
      b'\xf1\x81616D5051\000\000\000\000\000\000\000\000',
      b'\001TSP2KNL06F100J0K',
      b'\001TSP2KNL06F200J0K',
    ],
    (Ecu.eps, 0x7d4, None): [
      b'\xf1\000SP2 MDPS C 1.00 1.04 56300Q5200          ',
      b'\xf1\000SP2 MDPS C 1.01 1.05 56300Q5200          ',
    ],
    (Ecu.fwdCamera, 0x7c4, None): [
      b'\xf1\000SP2 MFC  AT USA LHD 1.00 1.04 99210-Q5000 191114',
      b'\xf1\000SP2 MFC  AT USA LHD 1.00 1.05 99210-Q5000 201012',
    ],
    (Ecu.transmission, 0x7e1, None): [
      b'\xf1\x87CZLUB49370612JF7h\xa8y\x87\x99\xa7hv\x99\x97fv\x88\x87x\x89x\x96O\xff\x88\xff\xff\xff.@\xf1\x816V2C2051\000\000\xf1\0006V2B0_C2\000\0006V2C2051\000\000CSP4N20NS3\000\000\000\000',
      b'\xf1\x87954A22D200\xf1\x81T01950A1  \xf1\000T0190XBL  T01950A1  DSP2T16X4X950NS6\xd30\xa5\xb9',
      b'\xf1\x87954A22D200\xf1\x81T01950A1  \xf1\000T0190XBL  T01950A1  DSP2T16X4X950NS8\r\xfe\x9c\x8b',
    ],
  },
  CAR.KIA_OPTIMA: {
    (Ecu.fwdRadar, 0x7d0, None): [
      b'\xf1\x00JF__ SCC F-CUP      1.00 1.00 96400-D4100         ',
    ],
    (Ecu.abs, 0x7d1, None): [
<<<<<<< HEAD
      b'\xf1\x00JF ESC \x0b 11 \x18\x030 58920-D5180',
=======
      b'\xf1\x00JF ESC \x0f 16 \x16\x06\x17 58920-D5080',
>>>>>>> bae94a00
    ],
    (Ecu.fwdCamera, 0x7c4, None): [
      b'\xf1\x00JFWGN LDWS AT USA LHD 1.00 1.02 95895-D4100 G21',
    ],
    (Ecu.transmission, 0x7e1, None): [
      b'\xf1\x87\xff\xff\xff\xff\xff\xff\xff\xff\xff\xff\xff\xff\xff\xff\xff\xff\xff\xff\xff\xff\xff\xff\xff\xff\xff\xff\xff\xff\xff\xff\xff\xff\xff\xff\xff\xff\xff\xff\xff\xff\xff\xff\xf1\x816T6J0051\x00\x00\xf1\x006T6J0_C2\x00\x006T6J0051\x00\x00TJF0T20NSB\x00\x00\x00\x00',
    ],
  },
  CAR.KIA_OPTIMA_2019: {
    (Ecu.fwdRadar, 0x7d0, None): [
      b'\xf1\x00JF__ SCC F-CUP      1.00 1.00 96400-D4110         ',
    ],
    (Ecu.abs, 0x7d1, None): [
      b'\xf1\x00JF ESC \x0b 11 \x18\x030 58920-D5180',
      b"\xf1\x00JF ESC \t 11 \x18\x03' 58920-D5260",
    ],
    (Ecu.fwdCamera, 0x7c4, None): [
      b'\xf1\x00JFA LKAS AT USA LHD 1.00 1.00 95895-D5001 h32',
      b'\xf1\x00JFA LKAS AT USA LHD 1.00 1.00 95895-D5100 h32',
    ],
    (Ecu.transmission, 0x7e1, None): [
      b'\xf1\x006U2V0_C2\x00\x006U2V8051\x00\x00DJF0T16NL0\t\xd2GW',
      b'\xf1\x006U2V0_C2\x00\x006U2VA051\x00\x00DJF0T16NL1\xca3\xeb.',
      b'\xf1\x006U2V0_C2\x00\x006U2VC051\x00\x00DJF0T16NL2\x9eA\x80\x01',
      b'\xf1\x006U2V0_C2\x00\x006U2VA051\x00\x00DJF0T16NL1\x00\x00\x00\x00',
      b'\xf1\x816U2V8051\x00\x00\xf1\x006U2V0_C2\x00\x006U2V8051\x00\x00DJF0T16NL0\t\xd2GW',
      b'\xf1\x816U2VA051\x00\x00\xf1\x006U2V0_C2\x00\x006U2VA051\x00\x00DJF0T16NL1\xca3\xeb.',
      b'\xf1\x816U2VC051\x00\x00\xf1\x006U2V0_C2\x00\x006U2VC051\x00\x00DJF0T16NL2\x9eA\x80\x01',
      b'\xf1\x816U2VA051\x00\x00\xf1\x006U2V0_C2\x00\x006U2VA051\x00\x00DJF0T16NL1\x00\x00\x00\x00',
      b'\xf1\x87\xff\xff\xff\xff\xff\xff\xff\xff\xff\xff\xff\xff\xff\xff\xff\xff\xff\xff\xff\xff\xff\xff\xff\xff\xff\xff\xff\xff\xff\xff\xff\xff\xff\xff\xff\xff\xff\xff\xff\xff\xff\xff\xf1\x816T6B8051\x00\x00\xf1\x006T6H0_C2\x00\x006T6B8051\x00\x00TJFSG24NH27\xa7\xc2\xb4',
    ],
  },
  CAR.ELANTRA_2021: {
    (Ecu.fwdRadar, 0x7d0, None): [
      b'\xf1\x00CN7_ SCC F-CUP      1.00 1.01 99110-AA000         ',
      b'\xf1\x00CN7_ SCC FHCUP      1.00 1.01 99110-AA000         ',
      b'\xf1\x8799110AA000\xf1\x00CN7_ SCC FHCUP      1.00 1.01 99110-AA000         ',
      b'\xf1\x8799110AA000\xf1\x00CN7_ SCC F-CUP      1.00 1.01 99110-AA000         ',
    ],
    (Ecu.eps, 0x7d4, None): [
      b'\xf1\x87\x00\x00\x00\x00\x00\x00\x00\x00\x00\x00\x00\xf1\x00CN7 MDPS C 1.00 1.06 \x00\x00\x00\x00\x00\x00\x00\x00\x00\x00\x00 4CNDC106',
      b'\xf1\x8756310/AA070\xf1\x00CN7 MDPS C 1.00 1.06 56310/AA070 4CNDC106',
      b'\xf1\x8756310AA050\x00\xf1\x00CN7 MDPS C 1.00 1.06 56310AA050\x00 4CNDC106',
    ],
    (Ecu.fwdCamera, 0x7c4, None): [
      b'\xf1\x00CN7 MFC  AT USA LHD 1.00 1.00 99210-AB000 200819',
      b'\xf1\x00CN7 MFC  AT USA LHD 1.00 1.03 99210-AA000 200819',
      b'\xf1\x00CN7 MFC  AT USA LHD 1.00 1.01 99210-AB000 210205',
      b'\xf1\x00CN7 MFC  AT USA LHD 1.00 1.06 99210-AA000 220111',
    ],
    (Ecu.abs, 0x7d1, None): [
      b'\xf1\x00CN ESC \t 101 \x10\x03 58910-AB800',
      b'\xf1\x8758910-AA800\xf1\x00CN ESC \t 104 \x08\x03 58910-AA800',
      b'\xf1\x8758910-AB800\xf1\x00CN ESC \t 101 \x10\x03 58910-AB800',
      b'\xf1\x8758910-AA800\xf1\x00CN ESC \t 105 \x10\x03 58910-AA800',
    ],
    (Ecu.transmission, 0x7e1, None): [
      b'\xf1\x00HT6WA280BLHT6VA640A1CCN0N20NS5\x00\x00\x00\x00\x00\x00\x00\x00\x00\x00',
      b'\xf1\x00HT6WA280BLHT6VA640A1CCN0N20NS5\x00\x00\x00\x00\x00\x00\xe8\xba\xce\xfa',
      b'\xf1\x87CXMQFM2135005JB2E\xb9\x89\x98W\xa9y\x97h\xa9\x98\x99wxvwh\x87\177\xffx\xff\xff\xff,,\xf1\x89HT6VA640A1\xf1\x82CCN0N20NS5\x00\x00\x00\x00\x00\x00',
      b'\xf1\x87CXMQFM1916035JB2\x88vvgg\x87Wuwgev\xa9\x98\x88\x98h\x99\x9f\xffh\xff\xff\xff\xa5\xee\xf1\x89HT6VA640A1\xf1\x82CCN0N20NS5\x00\x00\x00\x00\x00\x00',
      b'\xf1\x87CXLQF40189012JL2f\x88\x86\x88\x88vUex\xb8\x88\x88\x88\x87\x88\x89fh?\xffz\xff\xff\xff\x08z\xf1\x89HT6VA640A1\xf1\x82CCN0N20NS5\x00\x00\x00\x00\x00\x00',
      b'\xf1\x87CXMQFM2728305JB2E\x97\x87xw\x87vwgw\x84x\x88\x88w\x89EI\xbf\xff{\xff\xff\xff\xe6\x0e\xf1\x89HT6VA640A1\xf1\x82CCN0N20NS5\x00\x00\x00\x00\x00\x00',
      b'\xf1\x87CXMQFM3806705JB2\x89\x87wwx\x88g\x86\x99\x87\x86xwwv\x88yv\x7f\xffz\xff\xff\xffV\x15\xf1\x89HT6VA640A1\xf1\x82CCN0N20NS5\x00\x00\x00\x00\x00\x00',
    ],
    (Ecu.engine, 0x7e0, None): [
      b'\xf1\x82CNCWD0AMFCXCSFFA',
      b'\xf1\x81HM6M2_0a0_FF0',
      b'\xf1\x82CNCVD0AMFCXCSFFB',
      b'\xf1\x870\x00\x00\x00\x00\x00\x00\x00\x00\x00\x00\xf1\x81HM6M2_0a0_G80',
    ],
  },
  CAR.ELANTRA_HEV_2021: {
    (Ecu.fwdCamera, 0x7c4, None) : [
      b'\xf1\x00CN7HMFC  AT USA LHD 1.00 1.05 99210-AA000 210930',
      b'\xf1\000CN7HMFC  AT USA LHD 1.00 1.03 99210-AA000 200819',
    ],
    (Ecu.fwdRadar, 0x7d0, None) : [
      b'\xf1\000CNhe SCC FHCUP      1.00 1.01 99110-BY000         ',
      b'\xf1\x8799110BY000\xf1\x00CNhe SCC FHCUP      1.00 1.01 99110-BY000         ',
    ],
    (Ecu.eps, 0x7d4, None) :[
      b'\xf1\x8756310/BY050\xf1\x00CN7 MDPS C 1.00 1.03 56310/BY050 4CNHC103',
      b'\xf1\x8756310/BY050\xf1\000CN7 MDPS C 1.00 1.02 56310/BY050 4CNHC102',
    ],
    (Ecu.transmission, 0x7e1, None) :[
      b'\xf1\0006U3L0_C2\000\0006U3K3051\000\000HCN0G16NS0\xb9?A\xaa',
      b'\xf1\0006U3L0_C2\000\0006U3K3051\000\000HCN0G16NS0\000\000\000\000',
      b'\xf1\x816U3K3051\000\000\xf1\0006U3L0_C2\000\0006U3K3051\000\000HCN0G16NS0\xb9?A\xaa',
      b'\xf1\x816U3K3051\x00\x00\xf1\x006U3L0_C2\x00\x006U3K3051\x00\x00HCN0G16NS0\x00\x00\x00\x00',
    ],
    (Ecu.engine, 0x7e0, None) : [
      b'\xf1\x816H6G5051\x00\x00\x00\x00\x00\x00\x00\x00',
    ]
  },
  CAR.KONA_HEV: {
    (Ecu.abs, 0x7d1, None): [
      b'\xf1\x00OS IEB \x01 104 \x11  58520-CM000',
    ],
    (Ecu.fwdRadar, 0x7d0, None): [
      b'\xf1\x00OShe SCC FNCUP      1.00 1.01 99110-CM000         ',
    ],
    (Ecu.eps, 0x7d4, None): [
      b'\xf1\x00OS  MDPS C 1.00 1.00 56310CM030\x00 4OHDC100',
    ],
    (Ecu.fwdCamera, 0x7c4, None): [
      b'\xf1\x00OSH LKAS AT KOR LHD 1.00 1.01 95740-CM000 l31',
    ],
    (Ecu.transmission, 0x7e1, None): [
      b'\xf1\x816U3J9051\x00\x00\xf1\x006U3H1_C2\x00\x006U3J9051\x00\x00HOS0G16DS1\x16\xc7\xb0\xd9',
    ],
    (Ecu.engine, 0x7e0, None): [
      b'\xf1\x816H6F6051\x00\x00\x00\x00\x00\x00\x00\x00',
    ]
  },
  CAR.SONATA_HYBRID: {
    (Ecu.fwdRadar, 0x7d0, None): [
      b'\xf1\000DNhe SCC FHCUP      1.00 1.02 99110-L5000         ',
      b'\xf1\x8799110L5000\xf1\000DNhe SCC FHCUP      1.00 1.02 99110-L5000         ',
      b'\xf1\000DNhe SCC F-CUP      1.00 1.02 99110-L5000         ',
      b'\xf1\x8799110L5000\xf1\000DNhe SCC F-CUP      1.00 1.02 99110-L5000         ',
    ],
    (Ecu.eps, 0x7d4, None): [
      b'\xf1\x8756310-L5500\xf1\x00DN8 MDPS C 1.00 1.02 56310-L5500 4DNHC102',
      b'\xf1\x8756310-L5450\xf1\x00DN8 MDPS C 1.00 1.02 56310-L5450 4DNHC102',
      b'\xf1\x8756310-L5450\xf1\000DN8 MDPS C 1.00 1.03 56310-L5450 4DNHC103',
    ],
    (Ecu.fwdCamera, 0x7c4, None): [
      b'\xf1\x00DN8HMFC  AT USA LHD 1.00 1.04 99211-L1000 191016',
      b'\xf1\x00DN8HMFC  AT USA LHD 1.00 1.05 99211-L1000 201109',
      b'\xf1\000DN8HMFC  AT USA LHD 1.00 1.06 99211-L1000 210325',
    ],
    (Ecu.transmission, 0x7e1, None): [
      b'\xf1\000PSBG2333  E14\x00\x00\x00\x00\x00\x00\x00TDN2H20SA6N\xc2\xeeW',
      b'\xf1\x87959102T250\x00\x00\x00\x00\x00\xf1\x81E09\x00\x00\x00\x00\x00\x00\x00\xf1\x00PSBG2323  E09\x00\x00\x00\x00\x00\x00\x00TDN2H20SA5\x97R\x88\x9e',
      b'\xf1\000PSBG2323  E09\000\000\000\000\000\000\000TDN2H20SA5\x97R\x88\x9e',
      b'\xf1\000PSBG2333  E16\000\000\000\000\000\000\000TDN2H20SA7\0323\xf9\xab',
      b'\xf1\x87PCU\000\000\000\000\000\000\000\000\000\xf1\x81E16\000\000\000\000\000\000\000\xf1\000PSBG2333  E16\000\000\000\000\000\000\000TDN2H20SA7\0323\xf9\xab',
      b'\xf1\x87959102T250\x00\x00\x00\x00\x00\xf1\x81E14\x00\x00\x00\x00\x00\x00\x00\xf1\x00PSBG2333  E14\x00\x00\x00\x00\x00\x00\x00TDN2H20SA6N\xc2\xeeW',
    ],
    (Ecu.engine, 0x7e0, None): [
      b'\xf1\x87391162J012',
      b'\xf1\x87391162J013',
      b'\xf1\x87391062J002',
    ],
  },
  CAR.KIA_SORENTO: {
    (Ecu.fwdCamera, 0x7c4, None): [
      b'\xf1\x00UMP LKAS AT USA LHD 1.01 1.01 95740-C6550 d01'
    ],
    (Ecu.abs, 0x7d1, None): [
      b'\xf1\x00UM ESC \x0c 12 \x18\x05\x06 58910-C6330'
    ],
    (Ecu.fwdRadar, 0x7D0, None): [
      b'\xf1\x00UM__ SCC F-CUP      1.00 1.00 96400-C6500         '
    ],
    (Ecu.transmission, 0x7e1, None): [
      b'\xf1\x87LDKUAA0348164HE3\x87www\x87www\x88\x88\xa8\x88w\x88\x97xw\x88\x97x\x86o\xf8\xff\x87f\x7f\xff\x15\xe0\xf1\x81U811\x00\x00\x00\x00\x00\x00\xf1\x00bcsh8p54  U811\x00\x00\x00\x00\x00\x00TUM4G33NL3V|DG'
    ],
    (Ecu.engine, 0x7e0, None): [
      b'\xf1\x81640F0051\x00\x00\x00\x00\x00\x00\x00\x00'
    ],
  },
  CAR.KIA_EV6: {
    (Ecu.abs, 0x7d1, None): [
      b'\xf1\x00CV  IEB \x03 101!\x10\x18 58520-CV100',
      b'\xf1\x8758520CV100\xf1\x00CV  IEB \x02 101!\x10\x18 58520-CV100',
    ],
    (Ecu.eps, 0x7d4, None): [
      b'\xf1\x00CV1 MDPS R 1.00 1.04 57700-CV000 1B30',
    ],
    (Ecu.fwdRadar, 0x7d0, None): [
      b'\xf1\x00CV1_ RDR -----      1.00 1.01 99110-CV000         ',
      b'\xf1\x8799110CV000\xf1\x00CV1_ RDR -----      1.00 1.01 99110-CV000         ',
    ],
    (Ecu.fwdCamera, 0x7c4, None): [
      b'\xf1\x00CV1 MFC  AT USA LHD 1.00 1.05 99210-CV000 211027',
      b'\xf1\x00CV1 MFC  AT EUR LHD 1.00 1.05 99210-CV000 211027',
    ],
  },
  CAR.IONIQ_5: {
    (Ecu.abs, 0x7d1, None): [
      b'\xf1\x00NE1 IEB \x07 106!\x11) 58520-GI010',
      b'\xf1\x8758520GI010\xf1\x00NE1 IEB \x07 106!\x11) 58520-GI010',
      b'\xf1\x00NE1 IEB \x08 104!\x04\x05 58520-GI000',
      b'\xf1\x8758520GI000\xf1\x00NE1 IEB \x08 104!\x04\x05 58520-GI000',
    ],
    (Ecu.eps, 0x7d4, None): [
      b'\xf1\x00NE  MDPS R 1.00 1.06 57700GI000  4NEDR106',
      b'\xf1\x8757700GI000 \xf1\x00NE  MDPS R 1.00 1.06 57700GI000  4NEDR106',
    ],
    (Ecu.fwdRadar, 0x7d0, None): [
      b'\xf1\x00NE1_ RDR -----      1.00 1.00 99110-GI000         ',
      b'\xf1\x8799110GI000\xf1\x00NE1_ RDR -----      1.00 1.00 99110-GI000         ',
    ],
    (Ecu.fwdCamera, 0x7c4, None): [
      b'\xf1\x00NE1 MFC  AT USA LHD 1.00 1.02 99211-GI010 211206',
      b'\xf1\x00NE1 MFC  AT EUR LHD 1.00 1.06 99211-GI000 210813',
    ],
  },
  CAR.TUCSON_HYBRID_4TH_GEN: {
    (Ecu.fwdCamera, 0x7c4, None): [
      b'\xf1\x00NX4 FR_CMR AT USA LHD 1.00 1.00 99211-N9240 14Q',
    ],
    (Ecu.eps, 0x7d4, None): [
      b'\xf1\x00NX4 MDPS C 1.00 1.01 56300-P0100 2228',
    ],
    (Ecu.engine, 0x7e0, None): [
      b'\xf1\x87391312MND0',
    ],
    (Ecu.transmission, 0x7e1, None): [
      b'\xf1\x00PSBG2441  G19_Rev\x00\x00\x00SNX4T16XXHS01NS2lS\xdfa',
      b'\xf1\x8795441-3D220\x00\xf1\x81G19_Rev\x00\x00\x00\xf1\x00PSBG2441  G19_Rev\x00\x00\x00SNX4T16XXHS01NS2lS\xdfa',
    ],
  },
}

CHECKSUM = {
  "crc8": [CAR.SANTA_FE, CAR.SONATA, CAR.PALISADE, CAR.KIA_SELTOS, CAR.ELANTRA_2021, CAR.ELANTRA_HEV_2021, CAR.SONATA_HYBRID, CAR.SANTA_FE_2022, CAR.KIA_K5_2021, CAR.SANTA_FE_HEV_2022, CAR.SANTA_FE_PHEV_2022],
  "6B": [CAR.KIA_SORENTO, CAR.HYUNDAI_GENESIS],
}

FEATURES = {
  # which message has the gear
  "use_cluster_gears": {CAR.ELANTRA, CAR.ELANTRA_GT_I30, CAR.KONA},
  "use_tcu_gears": {CAR.KIA_OPTIMA, CAR.KIA_OPTIMA_2019, CAR.SONATA_LF, CAR.VELOSTER, CAR.TUCSON},
  "use_elect_gears": {CAR.KIA_NIRO_EV, CAR.KIA_NIRO_PHEV, CAR.KIA_NIRO_HEV_2021, CAR.KIA_OPTIMA_H, CAR.IONIQ_EV_LTD, CAR.KONA_EV, CAR.IONIQ, CAR.IONIQ_EV_2020, CAR.IONIQ_PHEV, CAR.ELANTRA_HEV_2021, CAR.SONATA_HYBRID, CAR.KONA_HEV, CAR.IONIQ_HEV_2022, CAR.SANTA_FE_HEV_2022, CAR.SANTA_FE_PHEV_2022, CAR.IONIQ_PHEV_2019, CAR.KONA_EV_2022},

  # these cars use the FCA11 message for the AEB and FCW signals, all others use SCC12
  "use_fca": {CAR.SONATA, CAR.SONATA_HYBRID, CAR.ELANTRA, CAR.ELANTRA_2021, CAR.ELANTRA_HEV_2021, CAR.ELANTRA_GT_I30, CAR.KIA_STINGER, CAR.IONIQ_EV_2020, CAR.IONIQ_PHEV, CAR.KONA_EV, CAR.KIA_FORTE, CAR.KIA_NIRO_EV, CAR.PALISADE, CAR.GENESIS_G70, CAR.GENESIS_G70_2020, CAR.KONA, CAR.SANTA_FE, CAR.KIA_SELTOS, CAR.KONA_HEV, CAR.SANTA_FE_2022, CAR.KIA_K5_2021, CAR.IONIQ_HEV_2022, CAR.SANTA_FE_HEV_2022, CAR.SANTA_FE_PHEV_2022, CAR.TUCSON, CAR.KONA_EV_2022},
}

CANFD_CAR = {CAR.KIA_EV6, CAR.IONIQ_5, CAR.TUCSON_HYBRID_4TH_GEN, CAR.GENESIS_GV70}

# The camera does SCC on these cars, rather than the radar
CAMERA_SCC_CAR = {CAR.KONA_EV_2022, }

HYBRID_CAR = {CAR.IONIQ_PHEV, CAR.ELANTRA_HEV_2021, CAR.KIA_NIRO_PHEV, CAR.KIA_NIRO_HEV_2021, CAR.SONATA_HYBRID, CAR.KONA_HEV, CAR.IONIQ, CAR.IONIQ_HEV_2022, CAR.SANTA_FE_HEV_2022, CAR.SANTA_FE_PHEV_2022, CAR.IONIQ_PHEV_2019}  # these cars use a different gas signal
EV_CAR = {CAR.IONIQ_EV_2020, CAR.IONIQ_EV_LTD, CAR.KONA_EV, CAR.KIA_NIRO_EV, CAR.KONA_EV_2022}

# these cars require a special panda safety mode due to missing counters and checksums in the messages
LEGACY_SAFETY_MODE_CAR = {CAR.HYUNDAI_GENESIS, CAR.IONIQ_EV_2020, CAR.IONIQ_EV_LTD, CAR.IONIQ_PHEV, CAR.IONIQ, CAR.KONA_EV, CAR.KIA_SORENTO, CAR.SONATA_LF, CAR.KIA_OPTIMA, CAR.KIA_OPTIMA_2019, CAR.VELOSTER, CAR.KIA_STINGER, CAR.GENESIS_G70, CAR.GENESIS_G80, CAR.KIA_CEED, CAR.ELANTRA, CAR.IONIQ_HEV_2022}

# If 0x500 is present on bus 1 it probably has a Mando radar outputting radar points.
# If no points are outputted by default it might be possible to turn it on using  selfdrive/debug/hyundai_enable_radar_points.py
DBC = {
  CAR.ELANTRA: dbc_dict('hyundai_kia_generic', None),
  CAR.ELANTRA_2021: dbc_dict('hyundai_kia_generic', None),
  CAR.ELANTRA_HEV_2021: dbc_dict('hyundai_kia_generic', None),
  CAR.ELANTRA_GT_I30: dbc_dict('hyundai_kia_generic', None),
  CAR.GENESIS_G70: dbc_dict('hyundai_kia_generic', None),
  CAR.GENESIS_G70_2020: dbc_dict('hyundai_kia_generic', 'hyundai_kia_mando_front_radar'),
  CAR.GENESIS_G80: dbc_dict('hyundai_kia_generic', None),
  CAR.GENESIS_G90: dbc_dict('hyundai_kia_generic', None),
  CAR.GENESIS_GV70: dbc_dict('hyundai_genesis_gv70', None),
  CAR.HYUNDAI_GENESIS: dbc_dict('hyundai_kia_generic', None),
  CAR.IONIQ_PHEV_2019: dbc_dict('hyundai_kia_generic', None),
  CAR.IONIQ_PHEV: dbc_dict('hyundai_kia_generic', None),
  CAR.IONIQ_EV_2020: dbc_dict('hyundai_kia_generic', None),
  CAR.IONIQ_EV_LTD: dbc_dict('hyundai_kia_generic', 'hyundai_kia_mando_front_radar'),
  CAR.IONIQ: dbc_dict('hyundai_kia_generic', None),
  CAR.IONIQ_HEV_2022: dbc_dict('hyundai_kia_generic', None),
  CAR.KIA_FORTE: dbc_dict('hyundai_kia_generic', None),
  CAR.KIA_K5_2021: dbc_dict('hyundai_kia_generic', None),
  CAR.KIA_NIRO_EV: dbc_dict('hyundai_kia_generic', 'hyundai_kia_mando_front_radar'),
  CAR.KIA_NIRO_PHEV: dbc_dict('hyundai_kia_generic', 'hyundai_kia_mando_front_radar'),
  CAR.KIA_NIRO_HEV_2021: dbc_dict('hyundai_kia_generic', None),
  CAR.KIA_OPTIMA: dbc_dict('hyundai_kia_generic', None),
  CAR.KIA_OPTIMA_2019: dbc_dict('hyundai_kia_generic', None),
  CAR.KIA_OPTIMA_H: dbc_dict('hyundai_kia_generic', None),
  CAR.KIA_SELTOS: dbc_dict('hyundai_kia_generic', None),
  CAR.KIA_SORENTO: dbc_dict('hyundai_kia_generic', None), # Has 0x5XX messages, but different format
  CAR.KIA_STINGER: dbc_dict('hyundai_kia_generic', None),
  CAR.KONA: dbc_dict('hyundai_kia_generic', None),
  CAR.KONA_EV: dbc_dict('hyundai_kia_generic', None),
  CAR.KONA_EV_2022: dbc_dict('hyundai_kia_generic', None),
  CAR.KONA_HEV: dbc_dict('hyundai_kia_generic', None),
  CAR.SANTA_FE: dbc_dict('hyundai_kia_generic', 'hyundai_kia_mando_front_radar'),
  CAR.SANTA_FE_2022: dbc_dict('hyundai_kia_generic', None),
  CAR.SANTA_FE_HEV_2022: dbc_dict('hyundai_kia_generic', None),
  CAR.SANTA_FE_PHEV_2022: dbc_dict('hyundai_kia_generic', None),
  CAR.SONATA: dbc_dict('hyundai_kia_generic', 'hyundai_kia_mando_front_radar'),
  CAR.SONATA_LF: dbc_dict('hyundai_kia_generic', None), # Has 0x5XX messages, but different format
  CAR.TUCSON: dbc_dict('hyundai_kia_generic', None),
  CAR.PALISADE: dbc_dict('hyundai_kia_generic', 'hyundai_kia_mando_front_radar'),
  CAR.VELOSTER: dbc_dict('hyundai_kia_generic', None),
  CAR.KIA_CEED: dbc_dict('hyundai_kia_generic', None),
  CAR.KIA_EV6: dbc_dict('hyundai_canfd', None),
  CAR.SONATA_HYBRID: dbc_dict('hyundai_kia_generic', 'hyundai_kia_mando_front_radar'),
  CAR.TUCSON_HYBRID_4TH_GEN: dbc_dict('hyundai_canfd', None),
  CAR.IONIQ_5: dbc_dict('hyundai_canfd', None),
}<|MERGE_RESOLUTION|>--- conflicted
+++ resolved
@@ -146,14 +146,7 @@
   CAR.TUCSON_HYBRID_4TH_GEN: HyundaiCarInfo("Hyundai Tucson Hybrid 2022", "All", harness=Harness.hyundai_n),
 
   # Kia
-<<<<<<< HEAD
-  CAR.KIA_FORTE: [
-    HyundaiCarInfo("Kia Forte 2018", harness=Harness.hyundai_b),
-    HyundaiCarInfo("Kia Forte 2019-21", harness=Harness.hyundai_g),
-  ],
-=======
   CAR.KIA_FORTE: HyundaiCarInfo("Kia Forte 2019-21", "Smart Cruise Control (SCC)", harness=Harness.hyundai_g),
->>>>>>> bae94a00
   CAR.KIA_K5_2021: HyundaiCarInfo("Kia K5 2021-22", "Smart Cruise Control (SCC)", harness=Harness.hyundai_a),
   CAR.KIA_NIRO_EV: [
     HyundaiCarInfo("Kia Niro EV 2019", "All", video_link="https://www.youtube.com/watch?v=lT7zcG6ZpGo", harness=Harness.hyundai_h),
@@ -1159,11 +1152,7 @@
       b'\xf1\x00JF__ SCC F-CUP      1.00 1.00 96400-D4100         ',
     ],
     (Ecu.abs, 0x7d1, None): [
-<<<<<<< HEAD
-      b'\xf1\x00JF ESC \x0b 11 \x18\x030 58920-D5180',
-=======
       b'\xf1\x00JF ESC \x0f 16 \x16\x06\x17 58920-D5080',
->>>>>>> bae94a00
     ],
     (Ecu.fwdCamera, 0x7c4, None): [
       b'\xf1\x00JFWGN LDWS AT USA LHD 1.00 1.02 95895-D4100 G21',
