--- conflicted
+++ resolved
@@ -1160,16 +1160,6 @@
     (Ecu.fwdCamera, 0x7C4, None): [
       b'\xf1\x00DL3HMFC  AT KOR LHD 1.00 1.02 99210-L2000 200309',
     ],
-<<<<<<< HEAD
-    (Ecu.abs, 0x7D1, None): [
-      b'\xf1\000DL ESC \006 101 \004\002 58910-L3200',
-      b'\xf1\x8758910-L3200\xf1\000DL ESC \006 101 \004\002 58910-L3200',
-      b'\xf1\x8758910-L3800\xf1\x00DL ESC \t 101 \x07\x02 58910-L3800',
-      b'\xf1\x8758910-L3600\xf1\x00DL ESC \x03 100 \x08\x02 58910-L3600',
-      b'\xf1\x00DL ESC \t 100 \x06\x02 58910-L3800',
-    ],
-=======
->>>>>>> bdee427e
     (Ecu.engine, 0x7E0, None): [
       b'\xf1\x87391162JLA0',
     ],
