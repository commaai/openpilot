from dataclasses import dataclass
from enum import Enum, IntFlag
from typing import Dict, List, Optional, Union

from cereal import car
from panda.python import uds
from common.conversions import Conversions as CV
from selfdrive.car import dbc_dict
from selfdrive.car.docs_definitions import CarFootnote, CarHarness, CarInfo, CarParts, Column
from selfdrive.car.fw_query_definitions import FwQueryConfig, Request, p16

Ecu = car.CarParams.Ecu


class CarControllerParams:
  ACCEL_MIN = -3.5 # m/s
  ACCEL_MAX = 2.0 # m/s

  def __init__(self, CP):
    self.STEER_DELTA_UP = 3
    self.STEER_DELTA_DOWN = 7
    self.STEER_DRIVER_ALLOWANCE = 50
    self.STEER_DRIVER_MULTIPLIER = 2
    self.STEER_DRIVER_FACTOR = 1
    self.STEER_THRESHOLD = 150
    self.STEER_STEP = 1  # 100 Hz

    if CP.carFingerprint in CANFD_CAR:
      self.STEER_MAX = 270
      self.STEER_DRIVER_ALLOWANCE = 250
      self.STEER_DRIVER_MULTIPLIER = 2
      self.STEER_THRESHOLD = 250
      self.STEER_DELTA_UP = 2
      self.STEER_DELTA_DOWN = 3

    # To determine the limit for your car, find the maximum value that the stock LKAS will request.
    # If the max stock LKAS request is <384, add your car to this list.
    elif CP.carFingerprint in (CAR.GENESIS_G80, CAR.GENESIS_G90, CAR.ELANTRA, CAR.IONIQ,
                               CAR.IONIQ_EV_LTD, CAR.SANTA_FE_PHEV_2022, CAR.SONATA_LF, CAR.KIA_FORTE, CAR.KIA_NIRO_PHEV,
                               CAR.KIA_OPTIMA_H, CAR.KIA_SORENTO):
      self.STEER_MAX = 255

    # these cars have significantly more torque than most HKG; limit to 70% of max
    elif CP.flags & HyundaiFlags.ALT_LIMITS:
      self.STEER_MAX = 270
      self.STEER_DELTA_UP = 2
      self.STEER_DELTA_DOWN = 3

    # Default for most HKG
    else:
      self.STEER_MAX = 384


class HyundaiFlags(IntFlag):
  CANFD_HDA2 = 1
  CANFD_ALT_BUTTONS = 2
  CANFD_ALT_GEARS = 4
  CANFD_CAMERA_SCC = 8

  ALT_LIMITS = 16
  ENABLE_BLINKERS = 32
  CANFD_ALT_GEARS_2 = 64
  SEND_LFA = 128
  USE_FCA = 256


class CAR:
  # Hyundai
  ELANTRA = "HYUNDAI ELANTRA 2017"
  ELANTRA_2021 = "HYUNDAI ELANTRA 2021"
  ELANTRA_HEV_2021 = "HYUNDAI ELANTRA HYBRID 2021"
  HYUNDAI_GENESIS = "HYUNDAI GENESIS 2015-2016"
  IONIQ = "HYUNDAI IONIQ HYBRID 2017-2019"
  IONIQ_HEV_2022 = "HYUNDAI IONIQ HYBRID 2020-2022"
  IONIQ_EV_LTD = "HYUNDAI IONIQ ELECTRIC LIMITED 2019"
  IONIQ_EV_2020 = "HYUNDAI IONIQ ELECTRIC 2020"
  IONIQ_PHEV_2019 = "HYUNDAI IONIQ PLUG-IN HYBRID 2019"
  IONIQ_PHEV = "HYUNDAI IONIQ PHEV 2020"
  KONA = "HYUNDAI KONA 2020"
  KONA_EV = "HYUNDAI KONA ELECTRIC 2019"
  KONA_EV_2022 = "HYUNDAI KONA ELECTRIC 2022"
  KONA_HEV = "HYUNDAI KONA HYBRID 2020"
  SANTA_FE = "HYUNDAI SANTA FE 2019"
  SANTA_FE_2022 = "HYUNDAI SANTA FE 2022"
  SANTA_FE_HEV_2022 = "HYUNDAI SANTA FE HYBRID 2022"
  SANTA_FE_PHEV_2022 = "HYUNDAI SANTA FE PlUG-IN HYBRID 2022"
  SONATA = "HYUNDAI SONATA 2020"
  SONATA_LF = "HYUNDAI SONATA 2019"
  TUCSON = "HYUNDAI TUCSON 2019"
  PALISADE = "HYUNDAI PALISADE 2020"
  VELOSTER = "HYUNDAI VELOSTER 2019"
  SONATA_HYBRID = "HYUNDAI SONATA HYBRID 2021"
  IONIQ_5 = "HYUNDAI IONIQ 5 2022"
  TUCSON_4TH_GEN = "HYUNDAI TUCSON 4TH GEN"
  TUCSON_HYBRID_4TH_GEN = "HYUNDAI TUCSON HYBRID 4TH GEN"
  SANTA_CRUZ_1ST_GEN = "HYUNDAI SANTA CRUZ 1ST GEN"

  # Kia
  KIA_FORTE = "KIA FORTE E 2018 & GT 2021"
  KIA_K5_2021 = "KIA K5 2021"
  KIA_K5_HEV_2020 = "KIA K5 HYBRID 2020"
  KIA_NIRO_EV = "KIA NIRO EV 2020"
  KIA_NIRO_EV_2ND_GEN = "KIA NIRO EV 2ND GEN"
  KIA_NIRO_PHEV = "KIA NIRO HYBRID 2019"
  KIA_NIRO_HEV_2021 = "KIA NIRO HYBRID 2021"
  KIA_NIRO_HEV_2ND_GEN = "KIA NIRO HYBRID 2ND GEN"
  KIA_OPTIMA_G4 = "KIA OPTIMA 4TH GEN"
  KIA_OPTIMA_G4_FL = "KIA OPTIMA 4TH GEN FACELIFT"
  KIA_OPTIMA_H = "KIA OPTIMA HYBRID 2017 & SPORTS 2019"
  KIA_SELTOS = "KIA SELTOS 2021"
  KIA_SPORTAGE_5TH_GEN = "KIA SPORTAGE 5TH GEN"
  KIA_SORENTO = "KIA SORENTO GT LINE 2018"
  KIA_SORENTO_4TH_GEN = "KIA SORENTO 4TH GEN"
  KIA_SORENTO_PHEV_4TH_GEN = "KIA SORENTO PLUG-IN HYBRID 4TH GEN"
  KIA_SPORTAGE_HYBRID_5TH_GEN = "KIA SPORTAGE HYBRID 5TH GEN"
  KIA_STINGER = "KIA STINGER GT2 2018"
  KIA_STINGER_2022 = "KIA STINGER 2022"
  KIA_CEED = "KIA CEED INTRO ED 2019"
  KIA_EV6 = "KIA EV6 2022"
  KIA_CARNIVAL_4TH_GEN = "KIA CARNIVAL 4TH GEN"

  # Genesis
  GENESIS_GV60_EV_1ST_GEN = "GENESIS GV60 ELECTRIC 1ST GEN"
  GENESIS_G70 = "GENESIS G70 2018"
  GENESIS_G70_2020 = "GENESIS G70 2020"
  GENESIS_GV70_1ST_GEN = "GENESIS GV70 1ST GEN"
  GENESIS_G80 = "GENESIS G80 2017"
  GENESIS_G90 = "GENESIS G90 2017"
  GENESIS_GV80 = "GENESIS GV80 2023"


class Footnote(Enum):
  # footnotes which mention "red panda" will be replaced with the CAN FD panda kit on the shop page
  CANFD = CarFootnote(
    "Requires a <a href=\"https://comma.ai/shop/panda\" target=\"_blank\">red panda</a> for this <a href=\"https://en.wikipedia.org/wiki/CAN_FD\" target=\"_blank\">CAN FD car</a>. " +
    "All the hardware needed is sold in the <a href=\"https://comma.ai/shop/can-fd-panda-kit\" target=\"_blank\">CAN FD kit</a>.",
    Column.MODEL, shop_footnote=True)


@dataclass
class HyundaiCarInfo(CarInfo):
  package: str = "Smart Cruise Control (SCC)"

  def init_make(self, CP: car.CarParams):
    if CP.carFingerprint in CANFD_CAR:
      self.footnotes.insert(0, Footnote.CANFD)


CAR_INFO: Dict[str, Optional[Union[HyundaiCarInfo, List[HyundaiCarInfo]]]] = {
  CAR.ELANTRA: [
    HyundaiCarInfo("Hyundai Elantra 2017-19", min_enable_speed=19 * CV.MPH_TO_MS, car_parts=CarParts.common([CarHarness.hyundai_b])),
    HyundaiCarInfo("Hyundai Elantra GT 2017-19", car_parts=CarParts.common([CarHarness.hyundai_e])),
    HyundaiCarInfo("Hyundai i30 2017-19", car_parts=CarParts.common([CarHarness.hyundai_e])),
  ],
  CAR.ELANTRA_2021: HyundaiCarInfo("Hyundai Elantra 2021-23", video_link="https://youtu.be/_EdYQtV52-c", car_parts=CarParts.common([CarHarness.hyundai_k])),
  CAR.ELANTRA_HEV_2021: HyundaiCarInfo("Hyundai Elantra Hybrid 2021-23", video_link="https://youtu.be/_EdYQtV52-c", car_parts=CarParts.common([CarHarness.hyundai_k])),
  CAR.HYUNDAI_GENESIS: [
    HyundaiCarInfo("Hyundai Genesis 2015-16", min_enable_speed=19 * CV.MPH_TO_MS, car_parts=CarParts.common([CarHarness.hyundai_j])),  # TODO: check 2015 packages
    HyundaiCarInfo("Genesis G80 2017", "All", min_enable_speed=19 * CV.MPH_TO_MS, car_parts=CarParts.common([CarHarness.hyundai_j])),
  ],
  CAR.IONIQ: HyundaiCarInfo("Hyundai Ioniq Hybrid 2017-19", car_parts=CarParts.common([CarHarness.hyundai_c])),
  CAR.IONIQ_HEV_2022: HyundaiCarInfo("Hyundai Ioniq Hybrid 2020-22", car_parts=CarParts.common([CarHarness.hyundai_h])),  # TODO: confirm 2020-21 harness
  CAR.IONIQ_EV_LTD: HyundaiCarInfo("Hyundai Ioniq Electric 2019", car_parts=CarParts.common([CarHarness.hyundai_c])),
  CAR.IONIQ_EV_2020: HyundaiCarInfo("Hyundai Ioniq Electric 2020", "All", car_parts=CarParts.common([CarHarness.hyundai_h])),
  CAR.IONIQ_PHEV_2019: HyundaiCarInfo("Hyundai Ioniq Plug-in Hybrid 2019", car_parts=CarParts.common([CarHarness.hyundai_c])),
  CAR.IONIQ_PHEV: HyundaiCarInfo("Hyundai Ioniq Plug-in Hybrid 2020-22", "All", car_parts=CarParts.common([CarHarness.hyundai_h])),
  CAR.KONA: HyundaiCarInfo("Hyundai Kona 2020", car_parts=CarParts.common([CarHarness.hyundai_b])),
  CAR.KONA_EV: HyundaiCarInfo("Hyundai Kona Electric 2018-21", car_parts=CarParts.common([CarHarness.hyundai_g])),
  CAR.KONA_EV_2022: HyundaiCarInfo("Hyundai Kona Electric 2022", car_parts=CarParts.common([CarHarness.hyundai_o])),
  CAR.KONA_HEV: HyundaiCarInfo("Hyundai Kona Hybrid 2020", video_link="https://youtu.be/0dwpAHiZgFo", car_parts=CarParts.common([CarHarness.hyundai_i])),  # TODO: check packages
  CAR.SANTA_FE: HyundaiCarInfo("Hyundai Santa Fe 2019-20", "All", car_parts=CarParts.common([CarHarness.hyundai_d])),
  CAR.SANTA_FE_2022: HyundaiCarInfo("Hyundai Santa Fe 2021-22", "All", video_link="https://youtu.be/VnHzSTygTS4", car_parts=CarParts.common([CarHarness.hyundai_l])),
  CAR.SANTA_FE_HEV_2022: HyundaiCarInfo("Hyundai Santa Fe Hybrid 2022-23", "All", car_parts=CarParts.common([CarHarness.hyundai_l])),
  CAR.SANTA_FE_PHEV_2022: HyundaiCarInfo("Hyundai Santa Fe Plug-in Hybrid 2022", "All", car_parts=CarParts.common([CarHarness.hyundai_l])),
  CAR.SONATA: HyundaiCarInfo("Hyundai Sonata 2020-23", "All", video_link="https://www.youtube.com/watch?v=ix63r9kE3Fw", car_parts=CarParts.common([CarHarness.hyundai_a])),
  CAR.SONATA_LF: HyundaiCarInfo("Hyundai Sonata 2018-19", car_parts=CarParts.common([CarHarness.hyundai_e])),
  CAR.TUCSON: [
    HyundaiCarInfo("Hyundai Tucson 2021", min_enable_speed=19 * CV.MPH_TO_MS, car_parts=CarParts.common([CarHarness.hyundai_l])),
    HyundaiCarInfo("Hyundai Tucson Diesel 2019", car_parts=CarParts.common([CarHarness.hyundai_l])),
  ],
  CAR.PALISADE: [
    HyundaiCarInfo("Hyundai Palisade 2020-22", "All", video_link="https://youtu.be/TAnDqjF4fDY?t=456", car_parts=CarParts.common([CarHarness.hyundai_h])),
    HyundaiCarInfo("Kia Telluride 2020-22", "All", car_parts=CarParts.common([CarHarness.hyundai_h])),
  ],
  CAR.VELOSTER: HyundaiCarInfo("Hyundai Veloster 2019-20", min_enable_speed=5. * CV.MPH_TO_MS, car_parts=CarParts.common([CarHarness.hyundai_e])),
  CAR.SONATA_HYBRID: HyundaiCarInfo("Hyundai Sonata Hybrid 2020-22", "All", car_parts=CarParts.common([CarHarness.hyundai_a])),
  CAR.IONIQ_5: [
    HyundaiCarInfo("Hyundai Ioniq 5 (Southeast Asia only) 2022-23", "All", car_parts=CarParts.common([CarHarness.hyundai_q])),
    HyundaiCarInfo("Hyundai Ioniq 5 (without HDA II) 2022-23", "Highway Driving Assist", car_parts=CarParts.common([CarHarness.hyundai_k])),
    HyundaiCarInfo("Hyundai Ioniq 5 (with HDA II) 2022-23", "Highway Driving Assist II", car_parts=CarParts.common([CarHarness.hyundai_q])),
  ],
  CAR.TUCSON_4TH_GEN: [
    HyundaiCarInfo("Hyundai Tucson 2022", car_parts=CarParts.common([CarHarness.hyundai_n])),
    HyundaiCarInfo("Hyundai Tucson 2023", "All", car_parts=CarParts.common([CarHarness.hyundai_n])),
  ],
  CAR.TUCSON_HYBRID_4TH_GEN: HyundaiCarInfo("Hyundai Tucson Hybrid 2022-23", "All", car_parts=CarParts.common([CarHarness.hyundai_n])),
  CAR.SANTA_CRUZ_1ST_GEN: HyundaiCarInfo("Hyundai Santa Cruz 2022-23", car_parts=CarParts.common([CarHarness.hyundai_n])),

  # Kia
  CAR.KIA_FORTE: [
    HyundaiCarInfo("Kia Forte 2019-21", car_parts=CarParts.common([CarHarness.hyundai_g])),
    HyundaiCarInfo("Kia Forte 2023", car_parts=CarParts.common([CarHarness.hyundai_e])),
  ],
  CAR.KIA_K5_2021: HyundaiCarInfo("Kia K5 2021-22", car_parts=CarParts.common([CarHarness.hyundai_a])),
  CAR.KIA_K5_HEV_2020: HyundaiCarInfo("Kia K5 Hybrid 2020", car_parts=CarParts.common([CarHarness.hyundai_a])),
  CAR.KIA_NIRO_EV: [
    HyundaiCarInfo("Kia Niro EV 2019", "All", video_link="https://www.youtube.com/watch?v=lT7zcG6ZpGo", car_parts=CarParts.common([CarHarness.hyundai_h])),
    HyundaiCarInfo("Kia Niro EV 2020", "All", video_link="https://www.youtube.com/watch?v=lT7zcG6ZpGo", car_parts=CarParts.common([CarHarness.hyundai_f])),
    HyundaiCarInfo("Kia Niro EV 2021", "All", video_link="https://www.youtube.com/watch?v=lT7zcG6ZpGo", car_parts=CarParts.common([CarHarness.hyundai_c])),
    HyundaiCarInfo("Kia Niro EV 2022", "All", video_link="https://www.youtube.com/watch?v=lT7zcG6ZpGo", car_parts=CarParts.common([CarHarness.hyundai_h])),
  ],
  CAR.KIA_NIRO_EV_2ND_GEN: HyundaiCarInfo("Kia Niro EV 2023", "All", car_parts=CarParts.common([CarHarness.hyundai_a])),
  CAR.KIA_NIRO_PHEV: [
    HyundaiCarInfo("Kia Niro Plug-in Hybrid 2018-19", "All", min_enable_speed=10. * CV.MPH_TO_MS, car_parts=CarParts.common([CarHarness.hyundai_c])),
    HyundaiCarInfo("Kia Niro Plug-in Hybrid 2020", "All", car_parts=CarParts.common([CarHarness.hyundai_d])),
  ],
  CAR.KIA_NIRO_HEV_2021: [
    HyundaiCarInfo("Kia Niro Hybrid 2021-22", car_parts=CarParts.common([CarHarness.hyundai_f])),  # TODO: 2021 could be hyundai_d, verify
  ],
  CAR.KIA_NIRO_HEV_2ND_GEN: HyundaiCarInfo("Kia Niro Hybrid 2023", car_parts=CarParts.common([CarHarness.hyundai_a])),
  CAR.KIA_OPTIMA_G4: HyundaiCarInfo("Kia Optima 2017", "Advanced Smart Cruise Control", car_parts=CarParts.common([CarHarness.hyundai_b])),  # TODO: may support 2016, 2018
  CAR.KIA_OPTIMA_G4_FL: HyundaiCarInfo("Kia Optima 2019-20", car_parts=CarParts.common([CarHarness.hyundai_g])),
  CAR.KIA_OPTIMA_H: [
    HyundaiCarInfo("Kia Optima Hybrid 2017", "Advanced Smart Cruise Control"),  # TODO: may support adjacent years
    HyundaiCarInfo("Kia Optima Hybrid 2019"),
  ],
  CAR.KIA_SELTOS: HyundaiCarInfo("Kia Seltos 2021", car_parts=CarParts.common([CarHarness.hyundai_a])),
  CAR.KIA_SPORTAGE_5TH_GEN: HyundaiCarInfo("Kia Sportage 2023", car_parts=CarParts.common([CarHarness.hyundai_n])),
  CAR.KIA_SORENTO: [
    HyundaiCarInfo("Kia Sorento 2018", "Advanced Smart Cruise Control", video_link="https://www.youtube.com/watch?v=Fkh3s6WHJz8", car_parts=CarParts.common([CarHarness.hyundai_c])),
    HyundaiCarInfo("Kia Sorento 2019", video_link="https://www.youtube.com/watch?v=Fkh3s6WHJz8", car_parts=CarParts.common([CarHarness.hyundai_e])),
  ],
  CAR.KIA_SORENTO_4TH_GEN: HyundaiCarInfo("Kia Sorento 2021-23", car_parts=CarParts.common([CarHarness.hyundai_k])),
  CAR.KIA_SORENTO_PHEV_4TH_GEN: HyundaiCarInfo("Kia Sorento Plug-in Hybrid 2022-23", car_parts=CarParts.common([CarHarness.hyundai_a])),
  CAR.KIA_SPORTAGE_HYBRID_5TH_GEN: HyundaiCarInfo("Kia Sportage Hybrid 2023", car_parts=CarParts.common([CarHarness.hyundai_n])),
  CAR.KIA_STINGER: HyundaiCarInfo("Kia Stinger 2018-20", video_link="https://www.youtube.com/watch?v=MJ94qoofYw0", car_parts=CarParts.common([CarHarness.hyundai_c])),
  CAR.KIA_STINGER_2022: HyundaiCarInfo("Kia Stinger 2022", "All", car_parts=CarParts.common([CarHarness.hyundai_k])),
  CAR.KIA_CEED: HyundaiCarInfo("Kia Ceed 2019", car_parts=CarParts.common([CarHarness.hyundai_e])),
  CAR.KIA_EV6: [
    HyundaiCarInfo("Kia EV6 (Southeast Asia only) 2022-23", "All", car_parts=CarParts.common([CarHarness.hyundai_p])),
    HyundaiCarInfo("Kia EV6 (without HDA II) 2022-23", "Highway Driving Assist", car_parts=CarParts.common([CarHarness.hyundai_l])),
    HyundaiCarInfo("Kia EV6 (with HDA II) 2022-23", "Highway Driving Assist II", car_parts=CarParts.common([CarHarness.hyundai_p]))
  ],
  CAR.KIA_CARNIVAL_4TH_GEN: [
    HyundaiCarInfo("Kia Carnival (China) 2023", harness=Harness.hyundai_k),
  ],

  # Genesis
  CAR.GENESIS_GV60_EV_1ST_GEN: [
    HyundaiCarInfo("Genesis GV60 (Advanced Trim) 2023", "All", car_parts=CarParts.common([CarHarness.hyundai_a])),
    HyundaiCarInfo("Genesis GV60 (Performance Trim) 2023", "All", car_parts=CarParts.common([CarHarness.hyundai_k])),
  ],
  CAR.GENESIS_G70: HyundaiCarInfo("Genesis G70 2018-19", "All", car_parts=CarParts.common([CarHarness.hyundai_f])),
  CAR.GENESIS_G70_2020: HyundaiCarInfo("Genesis G70 2020", "All", car_parts=CarParts.common([CarHarness.hyundai_f])),
  CAR.GENESIS_GV70_1ST_GEN: [
    HyundaiCarInfo("Genesis GV70 (2.5T Trim) 2022-23", "All", car_parts=CarParts.common([CarHarness.hyundai_l])),
    HyundaiCarInfo("Genesis GV70 (3.5T Trim) 2022-23", "All", car_parts=CarParts.common([CarHarness.hyundai_m])),
  ],
  CAR.GENESIS_G80: HyundaiCarInfo("Genesis G80 2018-19", "All", car_parts=CarParts.common([CarHarness.hyundai_h])),
  CAR.GENESIS_G90: HyundaiCarInfo("Genesis G90 2017-18", "All", car_parts=CarParts.common([CarHarness.hyundai_c])),
  CAR.GENESIS_GV80: HyundaiCarInfo("Genesis GV80 2023", "All", car_parts=CarParts.common([CarHarness.hyundai_m])),
}

class Buttons:
  NONE = 0
  RES_ACCEL = 1
  SET_DECEL = 2
  GAP_DIST = 3
  CANCEL = 4  # on newer models, this is a pause/resume button

FINGERPRINTS = {
  CAR.ELANTRA: [{
    66: 8, 67: 8, 68: 8, 127: 8, 273: 8, 274: 8, 275: 8, 339: 8, 356: 4, 399: 8, 512: 6, 544: 8, 593: 8, 608: 8, 688: 5, 790: 8, 809: 8, 897: 8, 832: 8, 899: 8, 902: 8, 903: 8, 905: 8, 909: 8, 916: 8, 1040: 8, 1056: 8, 1057: 8, 1078: 4, 1170: 8, 1265: 4, 1280: 1, 1282: 4, 1287: 4, 1290: 8, 1292: 8, 1294: 8, 1312: 8, 1314: 8, 1322: 8, 1345: 8, 1349: 8, 1351: 8, 1353: 8, 1363: 8, 1366: 8, 1367: 8, 1369: 8, 1407: 8, 1415: 8, 1419: 8, 1425: 2, 1427: 6, 1440: 8, 1456: 4, 1472: 8, 1486: 8, 1487: 8, 1491: 8, 1530: 8, 1532: 5, 2001: 8, 2003: 8, 2004: 8, 2009: 8, 2012: 8, 2016: 8, 2017: 8, 2024: 8, 2025: 8
  }],
  CAR.HYUNDAI_GENESIS: [{
    67: 8, 68: 8, 304: 8, 320: 8, 339: 8, 356: 4, 544: 7, 593: 8, 608: 8, 688: 5, 809: 8, 832: 8, 854: 7, 870: 7, 871: 8, 872: 5, 897: 8, 902: 8, 903: 6, 916: 8, 1024: 2, 1040: 8, 1056: 8, 1057: 8, 1078: 4, 1107: 5, 1136: 8, 1151: 6, 1168: 7, 1170: 8, 1173: 8, 1184: 8, 1265: 4, 1280: 1, 1287: 4, 1292: 8, 1312: 8, 1322: 8, 1331: 8, 1332: 8, 1333: 8, 1334: 8, 1335: 8, 1342: 6, 1345: 8, 1363: 8, 1369: 8, 1370: 8, 1371: 8, 1378: 4, 1384: 5, 1407: 8, 1419: 8, 1427: 6, 1434: 2, 1456: 4
  },
  {
    67: 8, 68: 8, 304: 8, 320: 8, 339: 8, 356: 4, 544: 7, 593: 8, 608: 8, 688: 5, 809: 8, 832: 8, 854: 7, 870: 7, 871: 8, 872: 5, 897: 8, 902: 8, 903: 6, 916: 8, 1024: 2, 1040: 8, 1056: 8, 1057: 8, 1078: 4, 1107: 5, 1136: 8, 1151: 6, 1168: 7, 1170: 8, 1173: 8, 1184: 8, 1265: 4, 1280: 1, 1281: 3, 1287: 4, 1292: 8, 1312: 8, 1322: 8, 1331: 8, 1332: 8, 1333: 8, 1334: 8, 1335: 8, 1345: 8, 1363: 8, 1369: 8, 1370: 8, 1378: 4, 1379: 8, 1384: 5, 1407: 8, 1419: 8, 1427: 6, 1434: 2, 1456: 4
  },
  {
    67: 8, 68: 8, 304: 8, 320: 8, 339: 8, 356: 4, 544: 7, 593: 8, 608: 8, 688: 5, 809: 8, 854: 7, 870: 7, 871: 8, 872: 5, 897: 8, 902: 8, 903: 6, 912: 7, 916: 8, 1040: 8, 1056: 8, 1057: 8, 1078: 4, 1107: 5, 1136: 8, 1151: 6, 1168: 7, 1170: 8, 1173: 8, 1184: 8, 1265: 4, 1268: 8, 1280: 1, 1281: 3, 1287: 4, 1292: 8, 1312: 8, 1322: 8, 1331: 8, 1332: 8, 1333: 8, 1334: 8, 1335: 8, 1345: 8, 1363: 8, 1369: 8, 1370: 8, 1371: 8, 1378: 4, 1384: 5, 1407: 8, 1419: 8, 1427: 6, 1434: 2, 1437: 8, 1456: 4
  },
  {
    67: 8, 68: 8, 304: 8, 320: 8, 339: 8, 356: 4, 544: 7, 593: 8, 608: 8, 688: 5, 809: 8, 832: 8, 854: 7, 870: 7, 871: 8, 872: 5, 897: 8, 902: 8, 903: 6, 916: 8, 1040: 8, 1056: 8, 1057: 8, 1078: 4, 1107: 5, 1136: 8, 1151: 6, 1168: 7, 1170: 8, 1173: 8, 1184: 8, 1265: 4, 1280: 1, 1287: 4, 1292: 8, 1312: 8, 1322: 8, 1331: 8, 1332: 8, 1333: 8, 1334: 8, 1335: 8, 1345: 8, 1363: 8, 1369: 8, 1370: 8, 1378: 4, 1379: 8, 1384: 5, 1407: 8, 1425: 2, 1427: 6, 1437: 8, 1456: 4
  },
  {
    67: 8, 68: 8, 304: 8, 320: 8, 339: 8, 356: 4, 544: 7, 593: 8, 608: 8, 688: 5, 809: 8, 832: 8, 854: 7, 870: 7, 871: 8, 872: 5, 897: 8, 902: 8, 903: 6, 916: 8, 1040: 8, 1056: 8, 1057: 8, 1078: 4, 1107: 5, 1136: 8, 1151: 6, 1168: 7, 1170: 8, 1173: 8, 1184: 8, 1265: 4, 1280: 1, 1287: 4, 1292: 8, 1312: 8, 1322: 8, 1331: 8, 1332: 8, 1333: 8, 1334: 8, 1335: 8, 1345: 8, 1363: 8, 1369: 8, 1370: 8, 1371: 8, 1378: 4, 1384: 5, 1407: 8, 1419: 8, 1425: 2, 1427: 6, 1437: 8, 1456: 4
  }],
  CAR.SANTA_FE: [{
    67: 8, 127: 8, 304: 8, 320: 8, 339: 8, 356: 4, 544: 8, 593: 8, 608: 8, 688: 6, 809: 8, 832: 8, 854: 7, 870: 7, 871: 8, 872: 8, 897: 8, 902: 8, 903: 8, 905: 8, 909: 8, 916: 8, 1040: 8, 1042: 8, 1056: 8, 1057: 8, 1078: 4, 1107: 5, 1136: 8, 1151: 6, 1155: 8, 1156: 8, 1162: 8, 1164: 8, 1168: 7, 1170: 8, 1173: 8, 1183: 8, 1186: 2, 1191: 2, 1227: 8, 1265: 4, 1280: 1, 1287: 4, 1290: 8, 1292: 8, 1294: 8, 1312: 8, 1322: 8, 1342: 6, 1345: 8, 1348: 8, 1363: 8, 1369: 8, 1379: 8, 1384: 8, 1407: 8, 1414: 3, 1419: 8, 1427: 6, 1456: 4, 1470: 8
  },
  {
    67: 8, 127: 8, 304: 8, 320: 8, 339: 8, 356: 4, 544: 8, 593: 8, 608: 8, 688: 6, 764: 8, 809: 8, 854: 7, 870: 7, 871: 8, 872: 8, 897: 8, 902: 8, 903: 8, 905: 8, 909: 8, 916: 8, 1040: 8, 1042: 8, 1056: 8, 1057: 8, 1064: 8, 1078: 4, 1107: 5, 1136: 8, 1151: 6, 1155: 8, 1162: 8, 1164: 8, 1168: 7, 1170: 8, 1173: 8, 1180: 8, 1183: 8, 1186: 2, 1227: 8, 1265: 4, 1280: 1, 1287: 4, 1290: 8, 1292: 8, 1294: 8, 1312: 8, 1322: 8, 1345: 8, 1348: 8, 1363: 8, 1369: 8, 1371: 8, 1378: 8, 1384: 8, 1407: 8, 1414: 3, 1419: 8, 1427: 6, 1456: 4, 1470: 8, 1988: 8, 2000: 8, 2004: 8, 2008: 8, 2012: 8
  },
  {
    67: 8, 68: 8, 80: 4, 160: 8, 161: 8, 272: 8, 288: 4, 339: 8, 356: 8, 357: 8, 399: 8, 544: 8, 608: 8, 672: 8, 688: 5, 704: 1, 790: 8, 809: 8, 848: 8, 880: 8, 898: 8, 900: 8, 901: 8, 904: 8, 1056: 8, 1064: 8, 1065: 8, 1072: 8, 1075: 8, 1087: 8, 1088: 8, 1151: 8, 1200: 8, 1201: 8, 1232: 4, 1264: 8, 1265: 8, 1266: 8, 1296: 8, 1306: 8, 1312: 8, 1322: 8, 1331: 8, 1332: 8, 1333: 8, 1348: 8, 1349: 8, 1369: 8, 1370: 8, 1371: 8, 1407: 8, 1415: 8, 1419: 8, 1440: 8, 1442: 4, 1461: 8, 1470: 8
  }],
  CAR.SONATA: [
    {67: 8, 68: 8, 127: 8, 304: 8, 320: 8, 339: 8, 356: 4, 544: 8, 546: 8, 549: 8, 550: 8, 576: 8, 593: 8, 608: 8, 688: 6, 809: 8, 832: 8, 854: 8, 865: 8, 870: 7, 871: 8, 872: 8, 897: 8, 902: 8, 903: 8, 905: 8, 908: 8, 909: 8, 912: 7, 913: 8, 916: 8, 1040: 8, 1042: 8, 1056: 8, 1057: 8, 1078: 4, 1089: 5, 1096: 8, 1107: 5, 1108: 8, 1114: 8, 1136: 8, 1145: 8, 1151: 8, 1155: 8, 1156: 8, 1157: 4, 1162: 8, 1164: 8, 1168: 8, 1170: 8, 1173: 8, 1180: 8, 1183: 8, 1184: 8, 1186: 2, 1191: 2, 1193: 8, 1210: 8, 1225: 8, 1227: 8, 1265: 4, 1268: 8, 1280: 8, 1287: 4, 1290: 8, 1292: 8, 1294: 8, 1312: 8, 1322: 8, 1330: 8, 1339: 8, 1342: 6, 1343: 8, 1345: 8, 1348: 8, 1363: 8, 1369: 8, 1371: 8, 1378: 8, 1379: 8, 1384: 8, 1394: 8, 1407: 8, 1419: 8, 1427: 6, 1446: 8, 1456: 4, 1460: 8, 1470: 8, 1485: 8, 1504: 3, 1988: 8, 1996: 8, 2000: 8, 2004: 8, 2008: 8, 2012: 8, 2015: 8},
  ],
  CAR.SONATA_LF: [
    {66: 8, 67: 8, 68: 8, 127: 8, 273: 8, 274: 8, 275: 8, 339: 8, 356: 4, 399: 8, 447: 8, 512: 6, 544: 8, 593: 8, 608: 8, 688: 5, 790: 8, 809: 8, 832: 8, 884: 8, 897: 8, 899: 8, 902: 8, 903: 6, 916: 8, 1040: 8, 1056: 8, 1057: 8, 1078: 4, 1151: 6, 1168: 7, 1170: 8, 1253: 8, 1254: 8, 1255: 8, 1265: 4, 1280: 1, 1287: 4, 1290: 8, 1292: 8, 1294: 8, 1312: 8, 1314: 8, 1322: 8, 1331: 8, 1332: 8, 1333: 8, 1342: 6, 1345: 8, 1348: 8, 1349: 8, 1351: 8, 1353: 8, 1363: 8, 1365: 8, 1366: 8, 1367: 8, 1369: 8, 1397: 8, 1407: 8, 1415: 8, 1419: 8, 1425: 2, 1427: 6, 1440: 8, 1456: 4, 1470: 8, 1472: 8, 1486: 8, 1487: 8, 1491: 8, 1530: 8, 1532: 5, 2000: 8, 2001: 8, 2004: 8, 2005: 8, 2008: 8, 2009: 8, 2012: 8, 2013: 8, 2014: 8, 2016: 8, 2017: 8, 2024: 8, 2025: 8},
  ],
  CAR.KIA_SORENTO: [{
    67: 8, 68: 8, 127: 8, 304: 8, 320: 8, 339: 8, 356: 4, 544: 8, 593: 8, 608: 8, 688: 5, 809: 8, 832: 8, 854: 7, 870: 7, 871: 8, 872: 8, 897: 8, 902: 8, 903: 8, 916: 8, 1040: 8, 1042: 8, 1056: 8, 1057: 8, 1064: 8, 1078: 4, 1107: 5, 1136: 8, 1151: 6, 1168: 7, 1170: 8, 1173: 8, 1265: 4, 1280: 1, 1287: 4, 1290: 8, 1292: 8, 1294: 8, 1312: 8, 1322: 8, 1331: 8, 1332: 8, 1333: 8, 1342: 6, 1345: 8, 1348: 8, 1363: 8, 1369: 8, 1370: 8, 1371: 8, 1384: 8, 1407: 8, 1411: 8, 1419: 8, 1425: 2, 1427: 6, 1444: 8, 1456: 4, 1470: 8, 1489: 1
  }],
  CAR.KIA_STINGER: [{
    67: 8, 127: 8, 304: 8, 320: 8, 339: 8, 356: 4, 358: 6, 359: 8, 544: 8, 576: 8, 593: 8, 608: 8, 688: 5, 809: 8, 832: 8, 854: 7, 870: 7, 871: 8, 872: 8, 897: 8, 902: 8, 909: 8, 916: 8, 1040: 8, 1042: 8, 1056: 8, 1057: 8, 1064: 8, 1078: 4, 1107: 5, 1136: 8, 1151: 6, 1168: 7, 1170: 8, 1173: 8, 1184: 8, 1265: 4, 1280: 1, 1281: 4, 1287: 4, 1290: 8, 1292: 8, 1294: 8, 1312: 8, 1322: 8, 1342: 6, 1345: 8, 1348: 8, 1363: 8, 1369: 8, 1371: 8, 1378: 4, 1379: 8, 1384: 8, 1407: 8, 1419: 8, 1425: 2, 1427: 6, 1456: 4, 1470: 8
  }],
  CAR.GENESIS_G80: [{
    67: 8, 68: 8, 127: 8, 304: 8, 320: 8, 339: 8, 356: 4, 358: 6, 544: 8, 593: 8, 608: 8, 688: 5, 809: 8, 832: 8, 854: 7, 870: 7, 871: 8, 872: 8, 897: 8, 902: 8, 903: 8, 916: 8, 1024: 2, 1040: 8, 1042: 8, 1056: 8, 1057: 8, 1078: 4, 1107: 5, 1136: 8, 1151: 6, 1156: 8, 1168: 7, 1170: 8, 1173: 8, 1184: 8, 1191: 2, 1265: 4, 1280: 1, 1287: 4, 1290: 8, 1292: 8, 1294: 8, 1312: 8, 1322: 8, 1342: 6, 1345: 8, 1348: 8, 1363: 8, 1369: 8, 1370: 8, 1371: 8, 1378: 4, 1384: 8, 1407: 8, 1419: 8, 1425: 2, 1427: 6, 1434: 2, 1456: 4, 1470: 8
  },
  {
    67: 8, 68: 8, 127: 8, 304: 8, 320: 8, 339: 8, 356: 4, 358: 6, 359: 8, 544: 8, 546: 8, 593: 8, 608: 8, 688: 5, 809: 8, 832: 8, 854: 7, 870: 7, 871: 8, 872: 8, 897: 8, 902: 8, 903: 8, 916: 8, 1040: 8, 1042: 8, 1056: 8, 1057: 8, 1064: 8, 1078: 4, 1107: 5, 1136: 8, 1151: 6, 1156: 8, 1157: 4, 1168: 7, 1170: 8, 1173: 8, 1184: 8, 1265: 4, 1280: 1, 1281: 3, 1287: 4, 1290: 8, 1292: 8, 1294: 8, 1312: 8, 1322: 8, 1342: 6, 1345: 8, 1348: 8, 1363: 8, 1369: 8, 1370: 8, 1371: 8, 1378: 4, 1384: 8, 1407: 8, 1419: 8, 1425: 2, 1427: 6, 1434: 2, 1437: 8, 1456: 4, 1470: 8
  },
  {
    67: 8, 68: 8, 127: 8, 304: 8, 320: 8, 339: 8, 356: 4, 358: 6, 544: 8, 593: 8, 608: 8, 688: 5, 809: 8, 832: 8, 854: 7, 870: 7, 871: 8, 872: 8, 897: 8, 902: 8, 903: 8, 916: 8, 1040: 8, 1042: 8, 1056: 8, 1057: 8, 1064: 8, 1078: 4, 1107: 5, 1136: 8, 1151: 6, 1156: 8, 1157: 4, 1162: 8, 1168: 7, 1170: 8, 1173: 8, 1184: 8, 1193: 8, 1265: 4, 1280: 1, 1287: 4, 1290: 8, 1292: 8, 1294: 8, 1312: 8, 1322: 8, 1342: 6, 1345: 8, 1348: 8, 1363: 8, 1369: 8, 1371: 8, 1378: 4, 1384: 8, 1407: 8, 1419: 8, 1425: 2, 1427: 6, 1437: 8, 1456: 4, 1470: 8
  }],
  CAR.GENESIS_G90: [{
    67: 8, 68: 8, 127: 8, 304: 8, 320: 8, 339: 8, 356: 4, 358: 6, 359: 8, 544: 8, 593: 8, 608: 8, 688: 5, 809: 8, 854: 7, 870: 7, 871: 8, 872: 8, 897: 8, 902: 8, 903: 8, 916: 8, 1040: 8, 1056: 8, 1057: 8, 1078: 4, 1107: 5, 1136: 8, 1151: 6, 1162: 4, 1168: 7, 1170: 8, 1173: 8, 1184: 8, 1265: 4, 1280: 1, 1281: 3, 1287: 4, 1290: 8, 1292: 8, 1294: 8, 1312: 8, 1322: 8, 1345: 8, 1348: 8, 1363: 8, 1369: 8, 1370: 8, 1371: 8, 1378: 4, 1384: 8, 1407: 8, 1419: 8, 1425: 2, 1427: 6, 1434: 2, 1456: 4, 1470: 8, 1988: 8, 2000: 8, 2003: 8, 2004: 8, 2005: 8, 2008: 8, 2011: 8, 2012: 8, 2013: 8
  }],
  CAR.IONIQ_EV_2020: [{
    127: 8, 304: 8, 320: 8, 339: 8, 352: 8, 356: 4, 524: 8, 544: 7, 593: 8, 688: 5, 832: 8, 881: 8, 882: 8, 897: 8, 902: 8, 903: 8, 905: 8, 909: 8, 916: 8, 1040: 8, 1042: 8, 1056: 8, 1057: 8, 1078: 4, 1136: 8, 1151: 6, 1155: 8, 1156: 8, 1157: 4, 1164: 8, 1168: 7, 1173: 8, 1183: 8, 1186: 2, 1191: 2, 1225: 8, 1265: 4, 1280: 1, 1287: 4, 1290: 8, 1291: 8, 1292: 8, 1294: 8, 1312: 8, 1322: 8, 1342: 6, 1345: 8, 1348: 8, 1355: 8, 1363: 8, 1369: 8, 1379: 8, 1407: 8, 1419: 8, 1426: 8, 1427: 6, 1429: 8, 1430: 8, 1456: 4, 1470: 8, 1473: 8, 1507: 8, 1535: 8, 1988: 8, 1996: 8, 2000: 8, 2004: 8, 2005: 8, 2008: 8, 2012: 8, 2013: 8
  }],
  CAR.IONIQ: [{
    68:8, 127: 8, 304: 8, 320: 8, 339: 8, 352: 8, 356: 4, 524: 8, 544: 8, 576:8, 593: 8, 688: 5, 832: 8, 881: 8, 882: 8, 897: 8, 902: 8, 903: 8, 905: 8, 909: 8, 916: 8, 1040: 8, 1042: 8, 1056: 8, 1057: 8, 1078: 4, 1136: 6, 1151: 6, 1155: 8, 1156: 8, 1157: 4, 1164: 8, 1168: 7, 1173: 8, 1183: 8, 1186: 2, 1191: 2, 1225: 8, 1265: 4, 1280: 1, 1287: 4, 1290: 8, 1291: 8, 1292: 8, 1294: 8, 1312: 8, 1322: 8, 1342: 6, 1345: 8, 1348: 8, 1355: 8, 1363: 8, 1369: 8, 1379: 8, 1407: 8, 1419: 8, 1426: 8, 1427: 6, 1429: 8, 1430: 8, 1448: 8, 1456: 4, 1470: 8, 1473: 8, 1476: 8, 1507: 8, 1535: 8, 1988: 8, 1996: 8, 2000: 8, 2004: 8, 2005: 8, 2008: 8, 2012: 8, 2013: 8
  }],
  CAR.KONA_EV: [{
    127: 8, 304: 8, 320: 8, 339: 8, 352: 8, 356: 4, 544: 8, 549: 8, 593: 8, 688: 5, 832: 8, 881: 8, 882: 8, 897: 8, 902: 8, 903: 8, 905: 8, 909: 8, 916: 8, 1040: 8, 1042: 8, 1056: 8, 1057: 8, 1078: 4, 1136: 8, 1151: 6, 1168: 7, 1173: 8, 1183: 8, 1186: 2, 1191: 2, 1225: 8, 1265: 4, 1280: 1, 1287: 4, 1290: 8, 1291: 8, 1292: 8, 1294: 8, 1307: 8, 1312: 8, 1322: 8, 1342: 6, 1345: 8, 1348: 8, 1355: 8, 1363: 8, 1369: 8, 1378: 4, 1407: 8, 1419: 8, 1426: 8, 1427: 6, 1429: 8, 1430: 8, 1456: 4, 1470: 8, 1473: 8, 1507: 8, 1535: 8, 2000: 8, 2004: 8, 2008: 8, 2012: 8, 1157: 4, 1193: 8, 1379: 8, 1988: 8, 1996: 8
  }],
  CAR.KONA_EV_2022: [{
    127: 8, 304: 8, 320: 8, 339: 8, 352: 8, 356: 4, 544: 8, 593: 8, 688: 5, 832: 8, 881: 8, 882: 8, 897: 8, 902: 8, 903: 8, 905: 8, 909: 8, 913: 8, 916: 8, 1040: 8, 1042: 8, 1056: 8, 1057: 8, 1069: 8, 1078: 4, 1136: 8, 1145: 8, 1151: 8, 1155: 8, 1156: 8, 1157: 4, 1162: 8, 1164: 8, 1168: 8, 1173: 8, 1183: 8, 1188: 8, 1191: 2, 1193: 8, 1225: 8, 1227: 8, 1265: 4, 1280: 1, 1287: 4, 1290: 8, 1291: 8, 1292: 8, 1294: 8, 1312: 8, 1322: 8, 1339: 8, 1342: 8, 1343: 8, 1345: 8, 1348: 8, 1355: 8, 1363: 8, 1369: 8, 1379: 8, 1407: 8, 1419: 8, 1426: 8, 1427: 6, 1429: 8, 1430: 8, 1446: 8, 1456: 4, 1470: 8, 1473: 8, 1485: 8, 1507: 8, 1535: 8, 1990: 8, 1998: 8
  }],
  CAR.KIA_NIRO_EV: [{
    127: 8, 304: 8, 320: 8, 339: 8, 352: 8, 356: 4, 516: 8, 544: 8, 593: 8, 688: 5, 832: 8, 881: 8, 882: 8, 897: 8, 902: 8, 903: 8, 905: 8, 909: 8, 916: 8, 1040: 8, 1042: 8, 1056: 8, 1057: 8, 1078: 4, 1136: 8, 1151: 6, 1156: 8, 1157: 4, 1168: 7, 1173: 8, 1183: 8, 1186: 2, 1191: 2, 1193: 8, 1225: 8, 1260: 8, 1265: 4, 1280: 1, 1287: 4, 1290: 8, 1291: 8, 1292: 8, 1294: 8, 1312: 8, 1322: 8, 1342: 6, 1345: 8, 1348: 8, 1355: 8, 1363: 8, 1369: 8, 1407: 8, 1419: 8, 1426: 8, 1427: 6, 1429: 8, 1430: 8, 1456: 4, 1470: 8, 1473: 8, 1507: 8, 1535: 8, 1990: 8, 1998: 8, 1996: 8, 2000: 8, 2004: 8, 2008: 8, 2012: 8, 2015: 8
  }],
  CAR.KIA_OPTIMA_H: [{
    68: 8, 127: 8, 304: 8, 320: 8, 339: 8, 352: 8, 356: 4, 544: 8, 593: 8, 688: 5, 832: 8, 881: 8, 882: 8, 897: 8, 902: 8, 903: 6, 916: 8, 1040: 8, 1056: 8, 1057: 8, 1078: 4, 1136: 6, 1151: 6, 1168: 7, 1173: 8, 1236: 2, 1265: 4, 1280: 1, 1287: 4, 1290: 8, 1291: 8, 1292: 8, 1322: 8, 1331: 8, 1332: 8, 1333: 8, 1342: 6, 1345: 8, 1348: 8, 1355: 8, 1363: 8, 1369: 8, 1371: 8, 1407: 8, 1419: 8, 1427: 6, 1429: 8, 1430: 8, 1448: 8, 1456: 4, 1470: 8, 1476: 8, 1535: 8
  },
  {
    68: 8, 127: 8, 304: 8, 320: 8, 339: 8, 352: 8, 356: 4, 544: 8, 576: 8, 593: 8, 688: 5, 881: 8, 882: 8, 897: 8, 902: 8, 903: 8, 909: 8, 912: 7, 916: 8, 1040: 8, 1056: 8, 1057: 8, 1078: 4, 1136: 6, 1151: 6, 1168: 7, 1173: 8, 1180: 8, 1186: 2, 1191: 2, 1265: 4, 1268: 8, 1280: 1, 1287: 4, 1290: 8, 1291: 8, 1292: 8, 1294: 8, 1312: 8, 1322: 8, 1342: 6, 1345: 8, 1348: 8, 1355: 8, 1363: 8, 1369: 8, 1371: 8, 1407: 8, 1419: 8, 1420: 8, 1425: 2, 1427: 6, 1429: 8, 1430: 8, 1448: 8, 1456: 4, 1470: 8, 1476: 8, 1535: 8
  }],
  CAR.PALISADE: [{
    67: 8, 127: 8, 304: 8, 320: 8, 339: 8, 356: 4, 544: 8, 546: 8, 547: 8, 548: 8, 549: 8, 576: 8, 593: 8, 608: 8, 688: 6, 809: 8, 832: 8, 854: 7, 870: 7, 871: 8, 872: 8, 897: 8, 902: 8, 903: 8, 905: 8, 909: 8, 913: 8, 916: 8, 1040: 8, 1042: 8, 1056: 8, 1057: 8, 1064: 8, 1078: 4, 1107: 5, 1123: 8, 1136: 8, 1151: 6, 1155: 8, 1156: 8, 1157: 4, 1162: 8, 1164: 8, 1168: 7, 1170: 8, 1173: 8, 1180: 8, 1186: 2, 1191: 2, 1193: 8, 1210: 8, 1225: 8, 1227: 8, 1265: 4, 1280: 8, 1287: 4, 1290: 8, 1292: 8, 1294: 8, 1312: 8, 1322: 8, 1342: 6, 1345: 8, 1348: 8, 1363: 8, 1369: 8, 1371: 8, 1378: 8, 1384: 8, 1407: 8, 1419: 8, 1427: 6, 1456: 4, 1470: 8, 1988: 8, 1996: 8, 2000: 8, 2004: 8, 2005: 8, 2008: 8, 2012: 8
  }],
}

HYUNDAI_VERSION_REQUEST_LONG = bytes([uds.SERVICE_TYPE.READ_DATA_BY_IDENTIFIER]) + \
  p16(0xf100)  # Long description

HYUNDAI_VERSION_REQUEST_ALT = bytes([uds.SERVICE_TYPE.READ_DATA_BY_IDENTIFIER]) + \
  p16(0xf110)  # Alt long description

HYUNDAI_VERSION_REQUEST_MULTI = bytes([uds.SERVICE_TYPE.READ_DATA_BY_IDENTIFIER]) + \
  p16(uds.DATA_IDENTIFIER_TYPE.VEHICLE_MANUFACTURER_SPARE_PART_NUMBER) + \
  p16(uds.DATA_IDENTIFIER_TYPE.APPLICATION_SOFTWARE_IDENTIFICATION) + \
  p16(0xf100)

HYUNDAI_VERSION_RESPONSE = bytes([uds.SERVICE_TYPE.READ_DATA_BY_IDENTIFIER + 0x40])

FW_QUERY_CONFIG = FwQueryConfig(
  requests=[
    # TODO: minimize shared whitelists for CAN and cornerRadar for CAN-FD
    # CAN queries (OBD-II port)
    Request(
      [HYUNDAI_VERSION_REQUEST_LONG],
      [HYUNDAI_VERSION_RESPONSE],
      whitelist_ecus=[Ecu.transmission, Ecu.eps, Ecu.abs, Ecu.fwdRadar, Ecu.fwdCamera],
    ),
    Request(
      [HYUNDAI_VERSION_REQUEST_MULTI],
      [HYUNDAI_VERSION_RESPONSE],
      whitelist_ecus=[Ecu.engine, Ecu.transmission, Ecu.eps, Ecu.abs, Ecu.fwdRadar],
    ),

    # CAN-FD queries (from camera)
    # TODO: combine shared whitelists with CAN requests
    Request(
      [HYUNDAI_VERSION_REQUEST_LONG],
      [HYUNDAI_VERSION_RESPONSE],
      whitelist_ecus=[Ecu.fwdCamera, Ecu.fwdRadar, Ecu.cornerRadar, Ecu.hvac],
      bus=0,
      auxiliary=True,
    ),
    Request(
      [HYUNDAI_VERSION_REQUEST_LONG],
      [HYUNDAI_VERSION_RESPONSE],
      whitelist_ecus=[Ecu.fwdCamera, Ecu.adas, Ecu.cornerRadar, Ecu.hvac],
      bus=1,
      auxiliary=True,
      obd_multiplexing=False,
    ),

    # CAN-FD debugging queries
    Request(
      [HYUNDAI_VERSION_REQUEST_ALT],
      [HYUNDAI_VERSION_RESPONSE],
      whitelist_ecus=[Ecu.parkingAdas, Ecu.hvac],
      bus=0,
      auxiliary=True,
    ),
    Request(
      [HYUNDAI_VERSION_REQUEST_ALT],
      [HYUNDAI_VERSION_RESPONSE],
      whitelist_ecus=[Ecu.parkingAdas, Ecu.hvac],
      bus=1,
      auxiliary=True,
      obd_multiplexing=False,
    ),
  ],
  extra_ecus=[
    (Ecu.adas, 0x730, None),         # ADAS Driving ECU on HDA2 platforms
    (Ecu.parkingAdas, 0x7b1, None),  # ADAS Parking ECU (may exist on all platforms)
    (Ecu.hvac, 0x7b3, None),         # HVAC Control Assembly
    (Ecu.cornerRadar, 0x7b7, None),
  ],
)

FW_VERSIONS = {
  CAR.HYUNDAI_GENESIS: {
    (Ecu.fwdCamera, 0x7c4, None): [
      b'\xf1\x00DH LKAS 1.1 -150210',
      b'\xf1\x00DH LKAS 1.4 -140110',
      b'\xf1\x00DH LKAS 1.5 -140425',
    ],
  },
  CAR.IONIQ: {
    (Ecu.fwdRadar, 0x7d0, None): [
      b'\xf1\x00AEhe SCC H-CUP      1.01 1.01 96400-G2000         ',
    ],
    (Ecu.eps, 0x7d4, None): [
      b'\xf1\x00AE  MDPS C 1.00 1.07 56310/G2301 4AEHC107',
    ],
    (Ecu.fwdCamera, 0x7c4, None): [
      b'\xf1\x00AEH MFC  AT EUR LHD 1.00 1.00 95740-G2400 180222',
    ],
    (Ecu.engine, 0x7e0, None): [
      b'\xf1\x816H6F2051\x00\x00\x00\x00\x00\x00\x00\x00',
    ],
    (Ecu.transmission, 0x7e1, None): [
      b'\xf1\x816U3H1051\x00\x00\xf1\x006U3H0_C2\x00\x006U3H1051\x00\x00HAE0G16US2\x00\x00\x00\x00',
    ],
  },
  CAR.IONIQ_PHEV_2019: {
    (Ecu.fwdRadar, 0x7d0, None): [
      b'\xf1\x00AEhe SCC H-CUP      1.01 1.01 96400-G2100         ',
    ],
    (Ecu.eps, 0x7d4, None): [
      b'\xf1\x00AE  MDPS C 1.00 1.07 56310/G2501 4AEHC107',
    ],
    (Ecu.fwdCamera, 0x7c4, None): [
      b'\xf1\x00AEP MFC  AT USA LHD 1.00 1.00 95740-G2400 180222',
    ],
    (Ecu.engine, 0x7e0, None): [
      b'\xf1\x816H6F6051\x00\x00\x00\x00\x00\x00\x00\x00',
    ],
    (Ecu.transmission, 0x7e1, None): [
      b'\xf1\x816U3J2051\x00\x00\xf1\x006U3H0_C2\x00\x006U3J2051\x00\x00PAE0G16NS1\xdbD\r\x81',
      b'\xf1\x816U3J2051\x00\x00\xf1\x006U3H0_C2\x00\x006U3J2051\x00\x00PAE0G16NS1\x00\x00\x00\x00',
    ],
  },
  CAR.IONIQ_PHEV: {
    (Ecu.fwdRadar, 0x7d0, None): [
      b'\xf1\x00AEhe SCC FHCUP      1.00 1.02 99110-G2100         ',
      b'\xf1\x00AEhe SCC F-CUP      1.00 1.00 99110-G2200         ',
      b'\xf1\x00AEhe SCC F-CUP      1.00 1.00 99110-G2600         ',
      b'\xf1\x00AEhe SCC F-CUP      1.00 1.02 99110-G2100         ',
      b'\xf1\x00AEhe SCC FHCUP      1.00 1.00 99110-G2600         ',
    ],
    (Ecu.eps, 0x7d4, None): [
      b'\xf1\x00AE  MDPS C 1.00 1.01 56310/G2510 4APHC101',
      b'\xf1\x00AE  MDPS C 1.00 1.01 56310/G2560 4APHC101',
      b'\xf1\x00AE  MDPS C 1.00 1.01 56310G2510\x00 4APHC101',
    ],
    (Ecu.fwdCamera, 0x7c4, None): [
      b'\xf1\x00AEP MFC  AT USA LHD 1.00 1.01 95740-G2600 190819',
      b'\xf1\x00AEP MFC  AT EUR RHD 1.00 1.01 95740-G2600 190819',
      b'\xf1\x00AEP MFC  AT USA LHD 1.00 1.00 95740-G2700 201027',
    ],
    (Ecu.engine, 0x7e0, None): [
      b'\xf1\x816H6F6051\x00\x00\x00\x00\x00\x00\x00\x00',
      b'\xf1\x816H6G6051\x00\x00\x00\x00\x00\x00\x00\x00',
      b'\xf1\x816H6G5051\x00\x00\x00\x00\x00\x00\x00\x00',
    ],
    (Ecu.transmission, 0x7e1, None): [
      b'\xf1\x816U3J9051\000\000\xf1\0006U3H1_C2\000\0006U3J9051\000\000PAE0G16NL0\x82zT\xd2',
      b'\xf1\x816U3J8051\x00\x00\xf1\x006U3H1_C2\x00\x006U3J8051\x00\x00PAETG16UL0\x00\x00\x00\x00',
      b'\xf1\x816U3J9051\x00\x00\xf1\x006U3H1_C2\x00\x006U3J9051\x00\x00PAE0G16NL2\x00\x00\x00\x00',
      b'\xf1\x006U3H1_C2\x00\x006U3J9051\x00\x00PAE0G16NL0\x00\x00\x00\x00',
      b'\xf1\x006U3H1_C2\x00\x006U3J9051\x00\x00PAE0G16NL2\xad\xeb\xabt',
    ],
  },
  CAR.IONIQ_EV_2020: {
    (Ecu.fwdRadar, 0x7d0, None): [
      b'\xf1\x00AEev SCC F-CUP      1.00 1.01 99110-G7000         ',
      b'\xf1\x00AEev SCC F-CUP      1.00 1.00 99110-G7200         ',
    ],
    (Ecu.eps, 0x7d4, None): [
      b'\xf1\x00AE  MDPS C 1.00 1.01 56310/G7310 4APEC101',
      b'\xf1\x00AE  MDPS C 1.00 1.01 56310/G7560 4APEC101',
    ],
    (Ecu.fwdCamera, 0x7c4, None): [
      b'\xf1\x00AEE MFC  AT EUR LHD 1.00 1.01 95740-G2600 190819',
      b'\xf1\x00AEE MFC  AT EUR LHD 1.00 1.03 95740-G2500 190516',
      b'\xf1\x00AEE MFC  AT EUR RHD 1.00 1.01 95740-G2600 190819',
    ],
  },
  CAR.IONIQ_EV_LTD: {
    (Ecu.fwdRadar, 0x7d0, None): [
      b'\xf1\x00AEev SCC F-CUP      1.00 1.00 96400-G7000         ',
      b'\xf1\x00AEev SCC F-CUP      1.00 1.00 96400-G7100         ',
    ],
    (Ecu.eps, 0x7d4, None): [
      b'\xf1\x00AE  MDPS C 1.00 1.02 56310G7300\x00 4AEEC102',
      b'\xf1\x00AE  MDPS C 1.00 1.04 56310/G7501 4AEEC104',
      b'\xf1\x00AE  MDPS C 1.00 1.03 56310/G7300 4AEEC103',
      b'\xf1\x00AE  MDPS C 1.00 1.03 56310G7300\x00 4AEEC103',
      b'\xf1\x00AE  MDPS C 1.00 1.04 56310/G7301 4AEEC104',
    ],
    (Ecu.fwdCamera, 0x7c4, None): [
      b'\xf1\x00AEE MFC  AT EUR LHD 1.00 1.00 95740-G7200 160418',
      b'\xf1\x00AEE MFC  AT USA LHD 1.00 1.00 95740-G2400 180222',
      b'\xf1\x00AEE MFC  AT EUR LHD 1.00 1.00 95740-G2300 170703',
      b'\xf1\x00AEE MFC  AT EUR LHD 1.00 1.00 95740-G2400 180222',
    ],
  },
  CAR.IONIQ_HEV_2022: {
    (Ecu.fwdRadar, 0x7d0, None): [
      b'\xf1\x00AEhe SCC F-CUP      1.00 1.00 99110-G2600         ',
      b'\xf1\x00AEhe SCC FHCUP      1.00 1.00 99110-G2600         ',
    ],
    (Ecu.eps, 0x7d4, None): [
      b'\xf1\x00AE  MDPS C 1.00 1.01 56310G2510\x00 4APHC101',
    ],
    (Ecu.fwdCamera, 0x7c4, None): [
      b'\xf1\x00AEH MFC  AT USA LHD 1.00 1.00 95740-G2700 201027',
    ],
    (Ecu.engine, 0x7e0, None): [
      b'\xf1\x816H6G5051\x00\x00\x00\x00\x00\x00\x00\x00',
    ],
    (Ecu.transmission, 0x7e1, None): [
      b'\xf1\x816U3J9051\x00\x00\xf1\x006U3H1_C2\x00\x006U3J9051\x00\x00HAE0G16NL2\x00\x00\x00\x00',
      b'\xf1\x006U3H1_C2\x00\x006U3J9051\x00\x00HAE0G16NL2\x96\xda\xd4\xee',
    ],
  },
  CAR.SONATA: {
    (Ecu.fwdRadar, 0x7d0, None): [
      b'\xf1\x00DN8_ SCC F-CU-      1.00 1.00 99110-L0000         ',
      b'\xf1\x00DN8_ SCC F-CUP      1.00 1.00 99110-L0000         ',
      b'\xf1\x00DN8_ SCC F-CUP      1.00 1.02 99110-L1000         ',
      b'\xf1\x00DN8_ SCC FHCUP      1.00 1.00 99110-L0000         ',
      b'\xf1\x00DN8_ SCC FHCUP      1.00 1.01 99110-L1000         ',
    ],
    (Ecu.abs, 0x7d1, None): [
      b'\xf1\x00DN ESC \x07 106 \x07\x01 58910-L0100',
      b'\xf1\x00DN ESC \x01 102\x19\x04\x13 58910-L1300',
      b'\xf1\x00DN ESC \x03 100 \x08\x01 58910-L0300',
      b'\xf1\x00DN ESC \x06 104\x19\x08\x01 58910-L0100',
      b'\xf1\x00DN ESC \x07 104\x19\x08\x01 58910-L0100',
      b'\xf1\x00DN ESC \x08 103\x19\x06\x01 58910-L1300',
      b'\xf1\x00DN ESC \x07 107"\x08\x07 58910-L0100',
      b'\xf1\x8758910-L0100\xf1\x00DN ESC \x07 106 \x07\x01 58910-L0100',
      b'\xf1\x8758910-L0100\xf1\x00DN ESC \x06 104\x19\x08\x01 58910-L0100',
      b'\xf1\x8758910-L0100\xf1\x00DN ESC \x06 106 \x07\x01 58910-L0100',
      b'\xf1\x8758910-L0100\xf1\x00DN ESC \x07 104\x19\x08\x01 58910-L0100',
      b'\xf1\x00DN ESC \x06 106 \x07\x01 58910-L0100',
    ],
    (Ecu.engine, 0x7e0, None): [
      b'\xf1\x81HM6M1_0a0_F00',
      b'\xf1\x82DNBVN5GMCCXXXDCA',
      b'\xf1\x82DNBVN5GMCCXXXG2F',
      b'\xf1\x82DNBWN5TMDCXXXG2E',
      b'\xf1\x82DNCVN5GMCCXXXF0A',
      b'\xf1\x82DNCVN5GMCCXXXG2B',
      b'\xf1\x870\x00\x00\x00\x00\x00\x00\x00\x00\x00\x00\xf1\x81HM6M1_0a0_J10',
      b'\xf1\x870\x00\x00\x00\x00\x00\x00\x00\x00\x00\x00\xf1\x82DNDWN5TMDCXXXJ1A',
      b'\xf1\x8739110-2S041\xf1\x81HM6M1_0a0_M10',
      b'\xf1\x87391162M003',
      b'\xf1\x87391162M013',
      b'\xf1\x87391162M023',
      b'HM6M1_0a0_F00',
      b'HM6M1_0a0_G20',
      b'HM6M2_0a0_BD0',
      b'\xf1\x8739110-2S278\xf1\x82DNDVD5GMCCXXXL5B',
      b'\xf1\x8739110-2S041\xf1\x81HM6M1_0a0_M00',
      b'\xf1\x8739110-2S042\xf1\x81HM6M1_0a0_M00',
      b'\xf1\x81HM6M1_0a0_G20',
    ],
    (Ecu.eps, 0x7d4, None): [
      b'\xf1\x00DN8 MDPS C 1,00 1,01 56310L0010\x00 4DNAC101',  # modified firmware
      b'\xf1\x00DN8 MDPS C 1.00 1.01 56310L0210\x00 4DNAC102',
      b'\xf1\x8756310L0010\x00\xf1\x00DN8 MDPS C 1,00 1,01 56310L0010\x00 4DNAC101',  # modified firmware
      b'\xf1\x00DN8 MDPS C 1.00 1.01 \x00\x00\x00\x00\x00\x00\x00\x00\x00\x00\x00 4DNAC101',
      b'\xf1\x00DN8 MDPS C 1.00 1.01 56310-L0010 4DNAC101',
      b'\xf1\x00DN8 MDPS C 1.00 1.01 56310L0010\x00 4DNAC101',
      b'\xf1\x00DN8 MDPS R 1.00 1.00 57700-L0000 4DNAP100',
      b'\xf1\x87\x00\x00\x00\x00\x00\x00\x00\x00\x00\x00\x00\xf1\x00DN8 MDPS C 1.00 1.01 \x00\x00\x00\x00\x00\x00\x00\x00\x00\x00\x00 4DNAC101',
      b'\xf1\x8756310-L0010\xf1\x00DN8 MDPS C 1.00 1.01 56310-L0010 4DNAC101',
      b'\xf1\x8756310-L0210\xf1\x00DN8 MDPS C 1.00 1.01 56310-L0210 4DNAC101',
      b'\xf1\x8756310-L1010\xf1\x00DN8 MDPS C 1.00 1.03 56310-L1010 4DNDC103',
      b'\xf1\x8756310-L1030\xf1\x00DN8 MDPS C 1.00 1.03 56310-L1030 4DNDC103',
      b'\xf1\x8756310L0010\x00\xf1\x00DN8 MDPS C 1.00 1.01 56310L0010\x00 4DNAC101',
      b'\xf1\x8756310L0210\x00\xf1\x00DN8 MDPS C 1.00 1.01 56310L0210\x00 4DNAC101',
      b'\xf1\x8757700-L0000\xf1\x00DN8 MDPS R 1.00 1.00 57700-L0000 4DNAP100',
      b'\xf1\x00DN8 MDPS R 1.00 1.00 57700-L0000 4DNAP101',
      b'\xf1\x00DN8 MDPS C 1.00 1.01 56310-L0210 4DNAC102',
      b'\xf1\x00DN8 MDPS C 1.00 1.01 56310L0200\x00 4DNAC102',
    ],
    (Ecu.fwdCamera, 0x7c4, None): [
      b'\xf1\x00DN8 MFC  AT KOR LHD 1.00 1.02 99211-L1000 190422',
      b'\xf1\x00DN8 MFC  AT RUS LHD 1.00 1.03 99211-L1000 190705',
      b'\xf1\x00DN8 MFC  AT USA LHD 1.00 1.00 99211-L0000 190716',
      b'\xf1\x00DN8 MFC  AT USA LHD 1.00 1.01 99211-L0000 191016',
      b'\xf1\x00DN8 MFC  AT USA LHD 1.00 1.03 99211-L0000 210603',
      b'\xf1\x00DN8 MFC  AT USA LHD 1.00 1.05 99211-L1000 201109',
      b'\xf1\x00DN8 MFC  AT USA LHD 1.00 1.06 99211-L1000 210325',
      b'\xf1\x00DN8 MFC  AT USA LHD 1.00 1.07 99211-L1000 211223',
    ],
    (Ecu.transmission, 0x7e1, None): [
      b'\xf1\x00bcsh8p54  U903\x00\x00\x00\x00\x00\x00SDN8T16NB0z{\xd4v',
      b'\xf1\x00bcsh8p54  U913\x00\x00\x00\x00\x00\x00SDN8T16NB1\xe3\xc10\xa1',
      b'\xf1\x00bcsh8p54  U913\x00\x00\x00\x00\x00\x00SDN8T16NB2\n\xdd^\xbc',
      b'\xf1\x00HT6TA260BLHT6TA800A1TDN8C20KS4\x00\x00\x00\x00\x00\x00\x00\x00\x00\x00',
      b'\xf1\x00HT6TA260BLHT6TA810A1TDN8M25GS0\x00\x00\x00\x00\x00\x00\xaa\x8c\xd9p',
      b'\xf1\x00HT6WA250BLHT6WA910A1SDN8G25NB1\x00\x00\x00\x00\x00\x00\x00\x00\x00\x00',
      b'\xf1\x00HT6WA250BLHT6WA910A1SDN8G25NB1\x00\x00\x00\x00\x00\x00\x96\xa1\xf1\x92',
      b'\xf1\x00HT6WA280BLHT6WAD10A1SDN8G25NB2\x00\x00\x00\x00\x00\x00\x08\xc9O:',
      b'\xf1\x00HT6WA280BLHT6WAD10A1SDN8G25NB4\x00\x00\x00\x00\x00\x00g!l[',
      b'\xf1\x00HT6WA280BLHT6WAE10A1SDN8G25NB5\x00\x00\x00\x00\x00\x00\xe0t\xa9\xba',
      b'\xf1\x00T02601BL  T02730A1  VDN8T25XXX730NS5\xf7_\x92\xf5',
      b'\xf1\x00T02601BL  T02832A1  VDN8T25XXX832NS8G\x0e\xfeE',
      b'\xf1\x00T02601BL  T02900A1  VDN8T25XXX900NSCF\xe4!Y',
      b'\xf1\x87954A02N060\x00\x00\x00\x00\x00\xf1\x81T02730A1  \xf1\x00T02601BL  T02730A1  VDN8T25XXX730NS5\xf7_\x92\xf5',
      b'\xf1\x87SAKFBA2926554GJ2VefVww\x87xwwwww\x88\x87xww\x87wTo\xfb\xffvUo\xff\x8d\x16\xf1\x81U903\x00\x00\x00\x00\x00\x00\xf1\x00bcsh8p54  U903\x00\x00\x00\x00\x00\x00SDN8T16NB0z{\xd4v',
      b'\xf1\x87SAKFBA3030524GJ2UVugww\x97yx\x88\x87\x88vw\x87gww\x87wto\xf9\xfffUo\xff\xa2\x0c\xf1\x81U903\x00\x00\x00\x00\x00\x00\xf1\x00bcsh8p54  U903\x00\x00\x00\x00\x00\x00SDN8T16NB0z{\xd4v',
      b'\xf1\x87SAKFBA3356084GJ2\x86fvgUUuWgw\x86www\x87wffvf\xb6\xcf\xfc\xffeUO\xff\x12\x19\xf1\x81U903\x00\x00\x00\x00\x00\x00\xf1\x00bcsh8p54  U903\x00\x00\x00\x00\x00\x00SDN8T16NB0z{\xd4v',
      b'\xf1\x87SAKFBA3474944GJ2ffvgwwwwg\x88\x86x\x88\x88\x98\x88ffvfeo\xfa\xff\x86fo\xff\t\xae\xf1\x81U903\x00\x00\x00\x00\x00\x00\xf1\x00bcsh8p54  U903\x00\x00\x00\x00\x00\x00SDN8T16NB0z{\xd4v',
      b'\xf1\x87SAKFBA3475714GJ2Vfvgvg\x96yx\x88\x97\x88ww\x87ww\x88\x87xs_\xfb\xffvUO\xff\x0f\xff\xf1\x81U903\x00\x00\x00\x00\x00\x00\xf1\x00bcsh8p54  U903\x00\x00\x00\x00\x00\x00SDN8T16NB0z{\xd4v',
      b'\xf1\x87SALDBA3510954GJ3ww\x87xUUuWx\x88\x87\x88\x87w\x88wvfwfc_\xf9\xff\x98wO\xffl\xe0\xf1\x89HT6WA910A1\xf1\x82SDN8G25NB1\x00\x00\x00\x00\x00\x00',
      b'\xf1\x87SALDBA3573534GJ3\x89\x98\x89\x88EUuWgwvwwwwww\x88\x87xTo\xfa\xff\x86f\x7f\xffo\x0e\xf1\x89HT6WA910A1\xf1\x82SDN8G25NB1\x00\x00\x00\x00\x00\x00',
      b'\xf1\x87SALDBA3601464GJ3\x88\x88\x88\x88ffvggwvwvw\x87gww\x87wvo\xfb\xff\x98\x88\x7f\xffjJ\xf1\x89HT6WA910A1\xf1\x82SDN8G25NB1\x00\x00\x00\x00\x00\x00',
      b'\xf1\x87SALDBA3753044GJ3UUeVff\x86hwwwwvwwgvfgfvo\xf9\xfffU_\xffC\xae\xf1\x89HT6WA910A1\xf1\x82SDN8G25NB1\x00\x00\x00\x00\x00\x00',
      b'\xf1\x87SALDBA3862294GJ3vfvgvefVxw\x87\x87w\x88\x87xwwwwc_\xf9\xff\x87w\x9f\xff\xd5\xdc\xf1\x89HT6WA910A1\xf1\x82SDN8G25NB1\x00\x00\x00\x00\x00\x00',
      b'\xf1\x87SALDBA3873834GJ3fefVwuwWx\x88\x97\x88w\x88\x97xww\x87wU_\xfb\xff\x86f\x8f\xffN\x04\xf1\x89HT6WA910A1\xf1\x82SDN8G25NB1\x00\x00\x00\x00\x00\x00',
      b'\xf1\x87SALDBA4525334GJ3\x89\x99\x99\x99fevWh\x88\x86\x88fwvgw\x88\x87xfo\xfa\xffuDo\xff\xd1>\xf1\x89HT6WA910A1\xf1\x82SDN8G25NB1\x00\x00\x00\x00\x00\x00',
      b'\xf1\x87SALDBA4626804GJ3wwww\x88\x87\x88xx\x88\x87\x88wwgw\x88\x88\x98\x88\x95_\xf9\xffuDo\xff|\xe7\xf1\x89HT6WA910A1\xf1\x82SDN8G25NB1\x00\x00\x00\x00\x00\x00',
      b'\xf1\x87SALDBA4803224GJ3wwwwwvwg\x88\x88\x98\x88wwww\x87\x88\x88xu\x9f\xfc\xff\x87f\x8f\xff\xea\xea\xf1\x89HT6WA910A1\xf1\x82SDN8G25NB1\x00\x00\x00\x00\x00\x00',
      b'\xf1\x87SALDBA6212564GJ3\x87wwwUTuGg\x88\x86xx\x88\x87\x88\x87\x88\x98xu?\xf9\xff\x97f\x7f\xff\xb8\n\xf1\x89HT6WA910A1\xf1\x82SDN8G25NB1\x00\x00\x00\x00\x00\x00',
      b'\xf1\x87SALDBA6347404GJ3wwwwff\x86hx\x88\x97\x88\x88\x88\x88\x88vfgf\x88?\xfc\xff\x86Uo\xff\xec/\xf1\x89HT6WA910A1\xf1\x82SDN8G25NB1\x00\x00\x00\x00\x00\x00',
      b'\xf1\x87SALDBA6901634GJ3UUuWVeVUww\x87wwwwwvUge\x86/\xfb\xff\xbb\x99\x7f\xff]2\xf1\x89HT6WA910A1\xf1\x82SDN8G25NB1\x00\x00\x00\x00\x00\x00',
      b'\xf1\x87SALDBA7077724GJ3\x98\x88\x88\x88ww\x97ygwvwww\x87ww\x88\x87x\x87_\xfd\xff\xba\x99o\xff\x99\x01\xf1\x89HT6WA910A1\xf1\x82SDN8G25NB1\x00\x00\x00\x00\x00\x00',
      b'\xf1\x87SALFBA3525114GJ2wvwgvfvggw\x86wffvffw\x86g\x85_\xf9\xff\xa8wo\xffv\xcd\xf1\x81U903\x00\x00\x00\x00\x00\x00\xf1\x00bcsh8p54  U903\x00\x00\x00\x00\x00\x00SDN8T16NB0z{\xd4v',
      b'\xf1\x87SALFBA3624024GJ2\x88\x88\x88\x88wv\x87hx\x88\x97\x88x\x88\x97\x88ww\x87w\x86o\xfa\xffvU\x7f\xff\xd1\xec\xf1\x81U903\x00\x00\x00\x00\x00\x00\xf1\x00bcsh8p54  U903\x00\x00\x00\x00\x00\x00SDN8T16NB0z{\xd4v',
      b'\xf1\x87SALFBA3960824GJ2wwwwff\x86hffvfffffvfwfg_\xf9\xff\xa9\x88\x8f\xffb\x99\xf1\x81U903\x00\x00\x00\x00\x00\x00\xf1\x00bcsh8p54  U903\x00\x00\x00\x00\x00\x00SDN8T16NB0z{\xd4v',
      b'\xf1\x87SALFBA4011074GJ2fgvwwv\x87hw\x88\x87xww\x87wwfgvu_\xfa\xffefo\xff\x87\xc0\xf1\x81U903\x00\x00\x00\x00\x00\x00\xf1\x00bcsh8p54  U903\x00\x00\x00\x00\x00\x00SDN8T16NB0z{\xd4v',
      b'\xf1\x87SALFBA4121304GJ2x\x87xwff\x86hwwwwww\x87wwwww\x84_\xfc\xff\x98\x88\x9f\xffi\xa6\xf1\x81U903\x00\x00\x00\x00\x00\x00\xf1\x00bcsh8p54  U903\x00\x00\x00\x00\x00\x00SDN8T16NB0z{\xd4v',
      b'\xf1\x87SALFBA4195874GJ2EVugvf\x86hgwvwww\x87wgw\x86wc_\xfb\xff\x98\x88\x8f\xff\xe23\xf1\x81U903\x00\x00\x00\x00\x00\x00\xf1\x00bcsh8p54  U903\x00\x00\x00\x00\x00\x00SDN8T16NB0z{\xd4v',
      b'\xf1\x87SALFBA4625294GJ2eVefeUeVx\x88\x97\x88wwwwwwww\xa7o\xfb\xffvw\x9f\xff\xee.\xf1\x81U903\x00\x00\x00\x00\x00\x00\xf1\x00bcsh8p54  U903\x00\x00\x00\x00\x00\x00SDN8T16NB0z{\xd4v',
      b'\xf1\x87SALFBA4728774GJ2vfvg\x87vwgww\x87ww\x88\x97xww\x87w\x86_\xfb\xffeD?\xffk0\xf1\x81U903\x00\x00\x00\x00\x00\x00\xf1\x00bcsh8p54  U903\x00\x00\x00\x00\x00\x00SDN8T16NB0z{\xd4v',
      b'\xf1\x87SALFBA5129064GJ2vfvgwv\x87hx\x88\x87\x88ww\x87www\x87wd_\xfa\xffvfo\xff\x1d\x00\xf1\x81U903\x00\x00\x00\x00\x00\x00\xf1\x00bcsh8p54  U903\x00\x00\x00\x00\x00\x00SDN8T16NB0z{\xd4v',
      b'\xf1\x87SALFBA5454914GJ2\x98\x88\x88\x88\x87vwgx\x88\x87\x88xww\x87ffvf\xa7\x7f\xf9\xff\xa8w\x7f\xff\x1b\x90\xf1\x81U903\x00\x00\x00\x00\x00\x00\xf1\x00bcsh8p54  U903\x00\x00\x00\x00\x00\x00SDN8T16NB0z{\xd4v',
      b'\xf1\x87SALFBA5987784GJ2UVugDDtGx\x88\x87\x88w\x88\x87xwwwwd/\xfb\xff\x97fO\xff\xb0h\xf1\x81U903\x00\x00\x00\x00\x00\x00\xf1\x00bcsh8p54  U903\x00\x00\x00\x00\x00\x00SDN8T16NB0z{\xd4v',
      b'\xf1\x87SALFBA5987864GJ2fgvwUUuWgwvw\x87wxwwwww\x84/\xfc\xff\x97w\x7f\xff\xdf\x1d\xf1\x81U903\x00\x00\x00\x00\x00\x00\xf1\x00bcsh8p54  U903\x00\x00\x00\x00\x00\x00SDN8T16NB0z{\xd4v',
      b'\xf1\x87SALFBA6337644GJ2vgvwwv\x87hgffvwwwwwwww\x85O\xfa\xff\xa7w\x7f\xff\xc5\xfc\xf1\x81U903\x00\x00\x00\x00\x00\x00\xf1\x00bcsh8p54  U903\x00\x00\x00\x00\x00\x00SDN8T16NB0z{\xd4v',
      b'\xf1\x87SALFBA6802004GJ2UUuWUUuWgw\x86www\x87www\x87w\x96?\xf9\xff\xa9\x88\x7f\xff\x9fK\xf1\x81U903\x00\x00\x00\x00\x00\x00\xf1\x00bcsh8p54  U903\x00\x00\x00\x00\x00\x00SDN8T16NB0z{\xd4v',
      b'\xf1\x87SALFBA6892284GJ233S5\x87w\x87xx\x88\x87\x88vwwgww\x87w\x84?\xfb\xff\x98\x88\x8f\xff*\x9e\xf1\x81U903\x00\x00\x00\x00\x00\x00\xf1\x00bcsh8p54  U903\x00\x00\x00\x00\x00\x00SDN8T16NB0z{\xd4v',
      b'\xf1\x87SALFBA7005534GJ2eUuWfg\x86xxww\x87x\x88\x87\x88\x88w\x88\x87\x87O\xfc\xffuUO\xff\xa3k\xf1\x81U913\x00\x00\x00\x00\x00\x00\xf1\x00bcsh8p54  U913\x00\x00\x00\x00\x00\x00SDN8T16NB1\xe3\xc10\xa1',
      b'\xf1\x87SALFBA7152454GJ2gvwgFf\x86hx\x88\x87\x88vfWfffffd?\xfa\xff\xba\x88o\xff,\xcf\xf1\x81U913\x00\x00\x00\x00\x00\x00\xf1\x00bcsh8p54  U913\x00\x00\x00\x00\x00\x00SDN8T16NB1\xe3\xc10\xa1',
      b'\xf1\x87SALFBA7485034GJ2ww\x87xww\x87xfwvgwwwwvfgf\xa5/\xfc\xff\xa9w_\xff40\xf1\x81U913\x00\x00\x00\x00\x00\x00\xf1\x00bcsh8p54  U913\x00\x00\x00\x00\x00\x00SDN8T16NB2\n\xdd^\xbc',
      b'\xf1\x87SAMDBA7743924GJ3wwwwww\x87xgwvw\x88\x88\x88\x88wwww\x85_\xfa\xff\x86f\x7f\xff0\x9d\xf1\x89HT6WAD10A1\xf1\x82SDN8G25NB2\x00\x00\x00\x00\x00\x00',
      b'\xf1\x87SAMDBA7817334GJ3Vgvwvfvgww\x87wwwwwwfgv\x97O\xfd\xff\x88\x88o\xff\x8e\xeb\xf1\x89HT6WAD10A1\xf1\x82SDN8G25NB2\x00\x00\x00\x00\x00\x00',
      b'\xf1\x87SAMDBA8054504GJ3gw\x87xffvgffffwwwweUVUf?\xfc\xffvU_\xff\xddl\xf1\x89HT6WAD10A1\xf1\x82SDN8G25NB2\x00\x00\x00\x00\x00\x00',
      b'\xf1\x87SAMFB41553621GC7ww\x87xUU\x85Xvwwg\x88\x88\x88\x88wwgw\x86\xaf\xfb\xffuDo\xff\xaa\x8f\xf1\x81U913\x00\x00\x00\x00\x00\x00\xf1\x00bcsh8p54  U913\x00\x00\x00\x00\x00\x00SDN8T16NB2\n\xdd^\xbc',
      b'\xf1\x87SAMFB42555421GC7\x88\x88\x88\x88wvwgx\x88\x87\x88wwgw\x87wxw3\x8f\xfc\xff\x98f\x8f\xffga\xf1\x81U913\x00\x00\x00\x00\x00\x00\xf1\x00bcsh8p54  U913\x00\x00\x00\x00\x00\x00SDN8T16NB2\n\xdd^\xbc',
      b'\xf1\x87SAMFBA7978674GJ2gw\x87xgw\x97ywwwwvUGeUUeU\x87O\xfb\xff\x98w\x8f\xfffF\xf1\x81U913\x00\x00\x00\x00\x00\x00\xf1\x00bcsh8p54  U913\x00\x00\x00\x00\x00\x00SDN8T16NB2\n\xdd^\xbc',
      b'\xf1\x87SAMFBA9283024GJ2wwwwEUuWwwgwwwwwwwww\x87/\xfb\xff\x98w\x8f\xff<\xd3\xf1\x81U913\x00\x00\x00\x00\x00\x00\xf1\x00bcsh8p54  U913\x00\x00\x00\x00\x00\x00SDN8T16NB2\n\xdd^\xbc',
      b'\xf1\x87SAMFBA9708354GJ2wwwwVf\x86h\x88wx\x87xww\x87\x88\x88\x88\x88w/\xfa\xff\x97w\x8f\xff\x86\xa0\xf1\x81U913\x00\x00\x00\x00\x00\x00\xf1\x00bcsh8p54  U913\x00\x00\x00\x00\x00\x00SDN8T16NB2\n\xdd^\xbc',
      b'\xf1\x87SANDB45316691GC6\x99\x99\x99\x99\x88\x88\xa8\x8avfwfwwww\x87wxwT\x9f\xfd\xff\x88wo\xff\x1c\xfa\xf1\x89HT6WAD10A1\xf1\x82SDN8G25NB3\x00\x00\x00\x00\x00\x00',
      b'\xf1\x87SALFBA7460044GJ2gx\x87\x88Vf\x86hx\x88\x87\x88wwwwgw\x86wd?\xfa\xff\x86U_\xff\xaf\x1f\xf1\x81U913\x00\x00\x00\x00\x00\x00\xf1\x00bcsh8p54  U913\x00\x00\x00\x00\x00\x00SDN8T16NB2\n\xdd^\xbc',
      b'\xf1\x87SAMFBA8105254GJ2wx\x87\x88Vf\x86hx\x88\x87\x88wwwwwwww\x86O\xfa\xff\x99\x88\x7f\xffZG\xf1\x81U913\x00\x00\x00\x00\x00\x00\xf1\x00bcsh8p54  U913\x00\x00\x00\x00\x00\x00SDN8T16NB2\n\xdd^\xbc',
      b'\xf1\x87SANFB45889451GC7wx\x87\x88gw\x87x\x88\x88x\x88\x87wxw\x87wxw\x87\x8f\xfc\xffeU\x8f\xff+Q\xf1\x81U913\x00\x00\x00\x00\x00\x00\xf1\x00bcsh8p54  U913\x00\x00\x00\x00\x00\x00SDN8T16NB2\n\xdd^\xbc',
      b'\xf1\x00T02601BL  T02900A1  VDN8T25XXX900NSA\xb9\x13\xf9p',
    ],
  },
  CAR.SONATA_LF: {
    (Ecu.fwdRadar, 0x7d0, None): [
      b'\xf1\x00LF__ SCC F-CUP      1.00 1.00 96401-C2200         ',
    ],
    (Ecu.abs, 0x7d1, None): [
      b'\xf1\x00LF ESC \f 11 \x17\x01\x13 58920-C2610',
      b'\xf1\x00LF ESC \t 11 \x17\x01\x13 58920-C2610',
    ],
    (Ecu.engine, 0x7e0, None): [
      b'\xf1\x81606D5051\x00\x00\x00\x00\x00\x00\x00\x00',
      b'\xf1\x81606D5K51\x00\x00\x00\x00\x00\x00\x00\x00',
      b'\xf1\x81606G1051\x00\x00\x00\x00\x00\x00\x00\x00',
    ],
    (Ecu.fwdCamera, 0x7c4, None): [
      b'\xf1\x00LFF LKAS AT USA LHD 1.00 1.01 95740-C1000 E51',
      b'\xf1\x00LFF LKAS AT USA LHD 1.01 1.02 95740-C1000 E52',
    ],
    (Ecu.transmission, 0x7e1, None): [
      b'\xf1\x006T6H0_C2\x00\x006T6B4051\x00\x00TLF0G24NL1\xb0\x9f\xee\xf5',
      b'\xf1\x87\xff\xff\xff\xff\xff\xff\xff\xff\xff\xff\xff\xff\xff\xff\xff\xff\xff\xff\xff\xff\xff\xff\xff\xff\xff\xff\xff\xff\xff\xff\xff\xff\xff\xff\xff\xff\xff\xff\xff\xff\xff\xff\xf1\x816T6B4051\x00\x00\xf1\x006T6H0_C2\x00\x006T6B4051\x00\x00TLF0G24NL1\x00\x00\x00\x00',
      b'\xf1\x87\xff\xff\xff\xff\xff\xff\xff\xff\xff\xff\xff\xff\xff\xff\xff\xff\xff\xff\xff\xff\xff\xff\xff\xff\xff\xff\xff\xff\xff\xff\xff\xff\xff\xff\xff\xff\xff\xff\xff\xff\xff\xff\xf1\x816T6B4051\x00\x00\xf1\x006T6H0_C2\x00\x006T6B4051\x00\x00TLF0G24NL1\xb0\x9f\xee\xf5',
      b'\xf1\x87\xff\xff\xff\xff\xff\xff\xff\xff\xff\xff\xff\xff\xff\xff\xff\xff\xff\xff\xff\xff\xff\xff\xff\xff\xff\xff\xff\xff\xff\xff\xff\xff\xff\xff\xff\xff\xff\xff\xff\xff\xff\xff\xf1\x816T6B4051\x00\x00\xf1\x006T6H0_C2\x00\x006T6B4051\x00\x00TLF0G24SL2n\x8d\xbe\xd8',
      b'\xf1\x87LAHSGN012918KF10\x98\x88x\x87\x88\x88x\x87\x88\x88\x98\x88\x87w\x88w\x88\x88\x98\x886o\xf6\xff\x98w\x7f\xff3\x00\xf1\x816W3B1051\x00\x00\xf1\x006W351_C2\x00\x006W3B1051\x00\x00TLF0T20NL2\x00\x00\x00\x00',
      b'\xf1\x87LAHSGN012918KF10\x98\x88x\x87\x88\x88x\x87\x88\x88\x98\x88\x87w\x88w\x88\x88\x98\x886o\xf6\xff\x98w\x7f\xff3\x00\xf1\x816W3B1051\x00\x00\xf1\x006W351_C2\x00\x006W3B1051\x00\x00TLF0T20NL2H\r\xbdm',
      b'\xf1\x87LAJSG49645724HF0\x87x\x87\x88\x87www\x88\x99\xa8\x89\x88\x99\xa8\x89\x88\x99\xa8\x89S_\xfb\xff\x87f\x7f\xff^2\xf1\x816W3B1051\x00\x00\xf1\x006W351_C2\x00\x006W3B1051\x00\x00TLF0T20NL2H\r\xbdm',
    ],
  },
  CAR.TUCSON: {
    (Ecu.fwdRadar, 0x7d0, None): [
      b'\xf1\x00TL__ FCA F-CUP      1.00 1.01 99110-D3500         ',
      b'\xf1\x00TL__ FCA F-CUP      1.00 1.02 99110-D3510         ',
    ],
    (Ecu.engine, 0x7e0, None): [
      b'\xf1\x8971TLC2NAIDDIR002\xf1\x8271TLC2NAIDDIR002',
      b'\xf1\x81606G3051\x00\x00\x00\x00\x00\x00\x00\x00',
    ],
    (Ecu.fwdCamera, 0x7c4, None): [
      b'\xf1\x00TL  MFC  AT KOR LHD 1.00 1.02 95895-D3800 180719',
      b'\xf1\x00TL  MFC  AT USA LHD 1.00 1.06 95895-D3800 190107',
    ],
    (Ecu.transmission, 0x7e1, None): [
      b'\xf1\x87LBJXAN202299KF22\x87x\x87\x88ww\x87xx\x88\x97\x88\x87\x88\x98x\x88\x99\x98\x89\x87o\xf6\xff\x87w\x7f\xff\x12\x9a\xf1\x81U083\x00\x00\x00\x00\x00\x00\xf1\x00bcsh8p54  U083\x00\x00\x00\x00\x00\x00TTL2V20KL1\x8fRn\x8a',
      b'\xf1\x87KMLDCU585233TJ20wx\x87\x88x\x88\x98\x89vfwfwwww\x87f\x9f\xff\x98\xff\x7f\xf9\xf7s\xf1\x816T6G4051\x00\x00\xf1\x006T6J0_C2\x00\x006T6G4051\x00\x00TTL4G24NH2\x00\x00\x00\x00',
    ],
  },
  CAR.SANTA_FE: {
    (Ecu.fwdRadar, 0x7d0, None): [
      b'\xf1\x00TM__ SCC F-CUP      1.00 1.00 99110-S1210         ',
      b'\xf1\x00TM__ SCC F-CUP      1.00 1.01 99110-S2000         ',
      b'\xf1\x00TM__ SCC F-CUP      1.00 1.02 99110-S2000         ',
      b'\xf1\x00TM__ SCC F-CUP      1.00 1.03 99110-S2000         ',
    ],
    (Ecu.abs, 0x7d1, None): [
      b'\xf1\x00TM ESC \r 100\x18\x031 58910-S2650',
      b'\xf1\x00TM ESC \r 105\x19\x05# 58910-S1500',
      b'\xf1\x00TM ESC \r 103\x18\x11\x08 58910-S2650',
      b'\xf1\x00TM ESC \r 104\x19\x07\x08 58910-S2650',
      b'\xf1\x00TM ESC \x02 100\x18\x030 58910-S2600',
      b'\xf1\x00TM ESC \x02 102\x18\x07\x01 58910-S2600',
      b'\xf1\x00TM ESC \x02 103\x18\x11\x07 58910-S2600',
      b'\xf1\x00TM ESC \x02 104\x19\x07\x07 58910-S2600',
      b'\xf1\x00TM ESC \x03 103\x18\x11\x07 58910-S2600',
      b'\xf1\x00TM ESC \x0c 103\x18\x11\x08 58910-S2650',
    ],
    (Ecu.engine, 0x7e0, None): [
      b'\xf1\x81606EA051\x00\x00\x00\x00\x00\x00\x00\x00',
      b'\xf1\x81606G1051\x00\x00\x00\x00\x00\x00\x00\x00',
      b'\xf1\x81606G3051\x00\x00\x00\x00\x00\x00\x00\x00',
    ],
    (Ecu.eps, 0x7d4, None): [
      b'\xf1\x00TM  MDPS C 1.00 1.00 56340-S2000 8409',
      b'\xf1\x00TM  MDPS C 1.00 1.00 56340-S2000 8A12',
      b'\xf1\x00TM  MDPS C 1.00 1.01 56340-S2000 9129',
      b'\xf1\x00TM  MDPS R 1.00 1.02 57700-S1100 4TMDP102'
    ],
    (Ecu.fwdCamera, 0x7c4, None): [
      b'\xf1\x00TM  MFC  AT EUR LHD 1.00 1.01 99211-S1010 181207',
      b'\xf1\x00TM  MFC  AT USA LHD 1.00 1.00 99211-S2000 180409',
    ],
    (Ecu.transmission, 0x7e1, None): [
      b'\xf1\x00bcsh8p54  U833\x00\x00\x00\x00\x00\x00TTM4V22US3_<]\xf1',
      b'\xf1\x006W351_C2\x00\x006W3E1051\x00\x00TTM4T20NS5\x00\x00\x00\x00',
      b'\xf1\x87LBJSGA7082574HG0\x87www\x98\x88\x88\x88\x99\xaa\xb9\x9afw\x86gx\x99\xa7\x89co\xf8\xffvU_\xffR\xaf\xf1\x816W3C2051\x00\x00\xf1\x006W351_C2\x00\x006W3C2051\x00\x00TTM2T20NS1\x00\xa6\xe0\x91',
      b'\xf1\x87LBKSGA0458404HG0vfvg\x87www\x89\x99\xa8\x99y\xaa\xa7\x9ax\x88\xa7\x88t_\xf9\xff\x86w\x8f\xff\x15x\xf1\x816W3C2051\x00\x00\xf1\x006W351_C2\x00\x006W3C2051\x00\x00TTM2T20NS1\x00\x00\x00\x00',
      b'\xf1\x87LDJUEA6010814HG1\x87w\x87x\x86gvw\x88\x88\x98\x88gw\x86wx\x88\x97\x88\x85o\xf8\xff\x86f_\xff\xd37\xf1\x816W3C2051\x00\x00\xf1\x006W351_C2\x00\x006W3C2051\x00\x00TTM4T20NS0\xf8\x19\x92g',
      b'\xf1\x87LDJUEA6458264HG1ww\x87x\x97x\x87\x88\x88\x99\x98\x89g\x88\x86xw\x88\x97x\x86o\xf7\xffvw\x8f\xff3\x9a\xf1\x816W3C2051\x00\x00\xf1\x006W351_C2\x00\x006W3C2051\x00\x00TTM4T20NS0\xf8\x19\x92g',
      b'\xf1\x87LDKUEA2045844HG1wwww\x98\x88x\x87\x88\x88\xa8\x88x\x99\x97\x89x\x88\xa7\x88U\x7f\xf8\xffvfO\xffC\x1e\xf1\x816W3E0051\x00\x00\xf1\x006W351_C2\x00\x006W3E0051\x00\x00TTM4T20NS3\x00\x00\x00\x00',
      b'\xf1\x87LDKUEA9993304HG1\x87www\x97x\x87\x88\x99\x99\xa9\x99x\x99\xa7\x89w\x88\x97x\x86_\xf7\xffwwO\xffl#\xf1\x816W3C2051\x00\x00\xf1\x006W351_C2\x00\x006W3C2051\x00\x00TTM4T20NS1R\x7f\x90\n',
      b'\xf1\x87LDLUEA6061564HG1\xa9\x99\x89\x98\x87wwwx\x88\x97\x88x\x99\xa7\x89x\x99\xa7\x89sO\xf9\xffvU_\xff<\xde\xf1\x816W3E1051\x00\x00\xf1\x006W351_C2\x00\x006W3E1051\x00\x00TTM4T20NS50\xcb\xc3\xed',
      b'\xf1\x87LDLUEA6159884HG1\x88\x87hv\x99\x99y\x97\x89\xaa\xb8\x9ax\x99\x87\x89y\x99\xb7\x99\xa7?\xf7\xff\x97wo\xff\xf3\x05\xf1\x816W3E1051\x00\x00\xf1\x006W351_C2\x00\x006W3E1051\x00\x00TTM4T20NS5\x00\x00\x00\x00',
      b'\xf1\x87LDLUEA6852664HG1\x97wWu\x97www\x89\xaa\xc8\x9ax\x99\x97\x89x\x99\xa7\x89SO\xf7\xff\xa8\x88\x7f\xff\x03z\xf1\x816W3E1051\x00\x00\xf1\x006W351_C2\x00\x006W3E1051\x00\x00TTM4T20NS50\xcb\xc3\xed',
      b'\xf1\x87LDLUEA6898374HG1fevW\x87wwwx\x88\x97\x88h\x88\x96\x88x\x88\xa7\x88ao\xf9\xff\x98\x99\x7f\xffD\xe2\xf1\x816W3E1051\x00\x00\xf1\x006W351_C2\x00\x006W3E1051\x00\x00TTM4T20NS5\x00\x00\x00\x00',
      b'\xf1\x87LDLUEA6898374HG1fevW\x87wwwx\x88\x97\x88h\x88\x96\x88x\x88\xa7\x88ao\xf9\xff\x98\x99\x7f\xffD\xe2\xf1\x816W3E1051\x00\x00\xf1\x006W351_C2\x00\x006W3E1051\x00\x00TTM4T20NS50\xcb\xc3\xed',
      b'\xf1\x87SBJWAA5842214GG0\x88\x87\x88xww\x87x\x89\x99\xa8\x99\x88\x99\x98\x89w\x88\x87xw_\xfa\xfffU_\xff\xd1\x8d\xf1\x816W3C2051\x00\x00\xf1\x006W351_C2\x00\x006W3C2051\x00\x00TTM2G24NS1\x98{|\xe3',
      b'\xf1\x87SBJWAA5890864GG0\xa9\x99\x89\x98\x98\x87\x98y\x89\x99\xa8\x99w\x88\x87xww\x87wvo\xfb\xffuD_\xff\x9f\xb5\xf1\x816W3C2051\x00\x00\xf1\x006W351_C2\x00\x006W3C2051\x00\x00TTM2G24NS1\x98{|\xe3',
      b'\xf1\x87SBJWAA6562474GG0ffvgeTeFx\x88\x97\x88ww\x87www\x87w\x84o\xfa\xff\x87fO\xff\xc2 \xf1\x816W3C2051\x00\x00\xf1\x006W351_C2\x00\x006W3C2051\x00\x00TTM2G24NS1\x00\x00\x00\x00',
      b'\xf1\x87SBJWAA6562474GG0ffvgeTeFx\x88\x97\x88ww\x87www\x87w\x84o\xfa\xff\x87fO\xff\xc2 \xf1\x816W3C2051\x00\x00\xf1\x006W351_C2\x00\x006W3C2051\x00\x00TTM2G24NS1\x98{|\xe3',
      b'\xf1\x87SBJWAA7780564GG0wvwgUUeVwwwwx\x88\x87\x88wwwwd_\xfc\xff\x86f\x7f\xff\xd7*\xf1\x816W3C2051\x00\x00\xf1\x006W351_C2\x00\x006W3C2051\x00\x00TTM2G24NS2F\x84<\xc0',
      b'\xf1\x87SBJWAA8278284GG0ffvgUU\x85Xx\x88\x87\x88x\x88w\x88ww\x87w\x96o\xfd\xff\xa7U_\xff\xf2\xa0\xf1\x816W3C2051\x00\x00\xf1\x006W351_C2\x00\x006W3C2051\x00\x00TTM2G24NS2F\x84<\xc0',
      b'\xf1\x87SBLWAA4363244GG0wvwgwv\x87hgw\x86ww\x88\x87xww\x87wdo\xfb\xff\x86f\x7f\xff3$\xf1\x816W3E1051\x00\x00\xf1\x006W351_C2\x00\x006W3E1051\x00\x00TTM2G24NS6\x00\x00\x00\x00',
      b'\xf1\x87SBLWAA4363244GG0wvwgwv\x87hgw\x86ww\x88\x87xww\x87wdo\xfb\xff\x86f\x7f\xff3$\xf1\x816W3E1051\x00\x00\xf1\x006W351_C2\x00\x006W3E1051\x00\x00TTM2G24NS6x0\x17\xfe',
      b'\xf1\x87SBLWAA4899564GG0VfvgUU\x85Xx\x88\x87\x88vfgf\x87wxwvO\xfb\xff\x97f\xb1\xffSB\xf1\x816W3E1051\x00\x00\xf1\x006W351_C2\x00\x006W3E1051\x00\x00TTM2G24NS7\x00\x00\x00\x00',
      b'\xf1\x87SBLWAA6622844GG0wwwwff\x86hwwwwx\x88\x87\x88\x88\x88\x88\x88\x98?\xfd\xff\xa9\x88\x7f\xffn\xe5\xf1\x816W3E1051\x00\x00\xf1\x006W351_C2\x00\x006W3E1051\x00\x00TTM2G24NS7u\x1e{\x1c',
      b'\xf1\x87SDJXAA7656854GG1DEtWUU\x85X\x88\x88\x98\x88w\x88\x87xx\x88\x87\x88\x96o\xfb\xff\x86f\x7f\xff.\xca\xf1\x816W3C2051\x00\x00\xf1\x006W351_C2\x00\x006W3C2051\x00\x00TTM4G24NS2\x00\x00\x00\x00',
      b'\xf1\x87SDJXAA7656854GG1DEtWUU\x85X\x88\x88\x98\x88w\x88\x87xx\x88\x87\x88\x96o\xfb\xff\x86f\x7f\xff.\xca\xf1\x816W3C2051\x00\x00\xf1\x006W351_C2\x00\x006W3C2051\x00\x00TTM4G24NS2K\xdaV0',
      b'\xf1\x87SDKXAA2443414GG1vfvgwv\x87h\x88\x88\x88\x88ww\x87wwwww\x99_\xfc\xffvD?\xffl\xd2\xf1\x816W3E1051\x00\x00\xf1\x006W351_C2\x00\x006W3E1051\x00\x00TTM4G24NS6\x00\x00\x00\x00',
    ],
  },
  CAR.SANTA_FE_2022: {
    (Ecu.fwdRadar, 0x7d0, None): [
      b'\xf1\x00TM__ SCC F-CUP      1.00 1.00 99110-S1500         ',
      b'\xf1\x00TM__ SCC FHCUP      1.00 1.00 99110-S1500         ',
    ],
    (Ecu.abs, 0x7d1, None): [
      b'\xf1\x00TM ESC \x01 102!\x04\x03 58910-S2DA0',
      b'\xf1\x00TM ESC \x02 101 \x08\x04 58910-S2GA0',
      b'\xf1\x00TM ESC \x03 101 \x08\x02 58910-S2DA0',
      b'\xf1\x8758910-S2DA0\xf1\x00TM ESC \x03 101 \x08\x02 58910-S2DA0',
      b'\xf1\x8758910-S2GA0\xf1\x00TM ESC \x02 101 \x08\x04 58910-S2GA0',
      b'\xf1\x8758910-S1DA0\xf1\x00TM ESC \x1e 102 \x08\x08 58910-S1DA0',
      b'\xf1\x8758910-S2GA0\xf1\x00TM ESC \x04 102!\x04\x05 58910-S2GA0',
      b'\xf1\x00TM ESC \x04 102!\x04\x05 58910-S2GA0',
      b'\xf1\x00TM ESC \x04 101 \x08\x04 58910-S2GA0',
    ],
    (Ecu.engine, 0x7e0, None): [
      b'\xf1\x870\x00\x00\x00\x00\x00\x00\x00\x00\x00\x00\xf1\x81HM6M1_0a0_L50',
      b'\xf1\x81HM6M1_0a0_H00',
      b'\xf1\x82TACVN5GMI3XXXH0A',
      b'\xf1\x82TMBZN5TMD3XXXG2E',
      b'\xf1\x82TACVN5GSI3XXXH0A',
      b'\xf1\x82TMCFD5MMCXXXXG0A',
      b'\xf1\x81HM6M1_0a0_G20',
      b'\xf1\x870\x00\x00\x00\x00\x00\x00\x00\x00\x00\x00\xf1\x82TMDWN5TMD3TXXJ1A',
      b'\xf1\x81HM6M2_0a0_G00',
      b'\xf1\x870\x00\x00\x00\x00\x00\x00\x00\x00\x00\x00\xf1\x81HM6M1_0a0_J10',
    ],
    (Ecu.eps, 0x7d4, None): [
      b'\xf1\x00TM  MDPS C 1.00 1.02 56370-S2AA0 0B19',
      b'\xf1\x00TM  MDPS C 1.00 1.01 56310-S1AB0 4TSDC101',
    ],
    (Ecu.fwdCamera, 0x7c4, None): [
      b'\xf1\x00TMA MFC  AT MEX LHD 1.00 1.01 99211-S2500 210205',
      b'\xf1\x00TMA MFC  AT USA LHD 1.00 1.00 99211-S2500 200720',
      b'\xf1\x00TM  MFC  AT EUR LHD 1.00 1.03 99211-S1500 210224',
      b'\xf1\x00TMA MFC  AT USA LHD 1.00 1.01 99211-S2500 210205',
    ],
    (Ecu.transmission, 0x7e1, None): [
      b'\xf1\x00HT6WA280BLHT6WAD00A1STM2G25NH2\x00\x00\x00\x00\x00\x00\xf8\xc0\xc3\xaa',
      b'\xf1\x00HT6WA280BLHT6WAD00A1STM4G25NH1\x00\x00\x00\x00\x00\x00\x9cl\x04\xbc',
      b'\xf1\x00T02601BL  T02900A1  VTMPT25XXX900NSA\xf3\xf4Uj',
      b'\xf1\x87SDMXCA9087684GN1VfvgUUeVwwgwwwwwffffU?\xfb\xff\x97\x88\x7f\xff+\xa4\xf1\x89HT6WAD00A1\xf1\x82STM4G25NH1\x00\x00\x00\x00\x00\x00',
      b'\xf1\x00T02601BL  T02730A1  VTMPT25XXX730NS2\xa6\x06\x88\xf7',
      b'\xf1\x87SDMXCA8653204GN1EVugEUuWwwwwww\x87wwwwwv/\xfb\xff\xa8\x88\x9f\xff\xa5\x9c\xf1\x89HT6WAD00A1\xf1\x82STM4G25NH1\x00\x00\x00\x00\x00\x00',
      b'\xf1\x87954A02N250\x00\x00\x00\x00\x00\xf1\x81T02730A1  \xf1\x00T02601BL  T02730A1  VTMPT25XXX730NS2\xa6\x06\x88\xf7',
      b'\xf1\x87KMMYBU034207SB72x\x89\x88\x98h\x88\x98\x89\x87fhvvfWf33_\xff\x87\xff\x8f\xfa\x81\xe5\xf1\x89HT6TAF00A1\xf1\x82STM0M25GS1\x00\x00\x00\x00\x00\x00',
      b'\xf1\x87954A02N250\x00\x00\x00\x00\x00\xf1\x81T02730A1  \xf1\x00T02601BL  T02730A1  VTMPT25XXX730NS2\xa6',
      b'\xf1\x00HT6TA290BLHT6TAF00A1STM0M25GS1\x00\x00\x00\x00\x00\x006\xd8\x97\x15',
      b'\xf1\x00T02601BL  T02900A1  VTMPT25XXX900NS8\xb7\xaa\xfe\xfc',
      b'\xf1\x87954A02N250\x00\x00\x00\x00\x00\xf1\x81T02900A1  \xf1\x00T02601BL  T02900A1  VTMPT25XXX900NS8\xb7\xaa\xfe\xfc',
      b'\xf1\x00T02601BL  T02800A1  VTMPT25XXX800NS4\xed\xaf\xed\xf5',
    ],
  },
  CAR.SANTA_FE_HEV_2022: {
    (Ecu.fwdRadar, 0x7d0, None): [
      b'\xf1\x00TMhe SCC FHCUP      1.00 1.00 99110-CL500         ',
    ],
    (Ecu.eps, 0x7d4, None): [
      b'\xf1\x00TM  MDPS C 1.00 1.02 56310-CLAC0 4TSHC102',
      b'\xf1\x00TM  MDPS R 1.00 1.05 57700-CL000 4TSHP105',
      b'\xf1\x00TM  MDPS C 1.00 1.02 56310-GA000 4TSHA100',
    ],
    (Ecu.fwdCamera, 0x7c4, None): [
      b'\xf1\x00TMH MFC  AT EUR LHD 1.00 1.06 99211-S1500 220727',
      b'\xf1\x00TMH MFC  AT USA LHD 1.00 1.03 99211-S1500 210224',
      b'\xf1\x00TMA MFC  AT USA LHD 1.00 1.03 99211-S2500 220414',
    ],
    (Ecu.transmission, 0x7e1, None): [
      b'\xf1\x00PSBG2333  E16\x00\x00\x00\x00\x00\x00\x00TTM2H16SA3\xa3\x1b\xe14',
      b'\xf1\x00PSBG2333  E16\x00\x00\x00\x00\x00\x00\x00TTM2H16UA3I\x94\xac\x8f',
      b'\xf1\x87959102T250\x00\x00\x00\x00\x00\xf1\x81E14\x00\x00\x00\x00\x00\x00\x00\xf1\x00PSBG2333  E14\x00\x00\x00\x00\x00\x00\x00TTM2H16SA2\x80\xd7l\xb2',
    ],
    (Ecu.engine, 0x7e0, None): [
      b'\xf1\x87391312MTC1',
      b'\xf1\x87391312MTE0',
      b'\xf1\x87391312MTL0',
    ],
  },
  CAR.SANTA_FE_PHEV_2022: {
    (Ecu.fwdRadar, 0x7d0, None): [
      b'\xf1\x8799110CL500\xf1\x00TMhe SCC FHCUP      1.00 1.00 99110-CL500         ',
    ],
    (Ecu.eps, 0x7d4, None): [
      b'\xf1\x00TM  MDPS C 1.00 1.02 56310-CLAC0 4TSHC102',
      b'\xf1\x00TM  MDPS C 1.00 1.02 56310-CLEC0 4TSHC102',
    ],
    (Ecu.fwdCamera, 0x7c4, None): [
      b'\xf1\x00TMP MFC  AT USA LHD 1.00 1.03 99211-S1500 210224',
    ],
    (Ecu.transmission, 0x7e1, None): [
      b'\xf1\x8795441-3D121\x00\xf1\x81E16\x00\x00\x00\x00\x00\x00\x00\xf1\x00PSBG2333  E16\x00\x00\x00\x00\x00\x00\x00TTM2P16SA0o\x88^\xbe',
      b'\xf1\x8795441-3D121\x00\xf1\x81E16\x00\x00\x00\x00\x00\x00\x00\xf1\x00PSBG2333  E16\x00\x00\x00\x00\x00\x00\x00TTM2P16SA1\x0b\xc5\x0f\xea',
    ],
    (Ecu.engine, 0x7e0, None): [
      b'\xf1\x87391312MTF0',
    ],
  },
  CAR.KIA_STINGER: {
    (Ecu.fwdRadar, 0x7d0, None): [
      b'\xf1\x00CK__ SCC F_CUP      1.00 1.01 96400-J5100         ',
      b'\xf1\x00CK__ SCC F_CUP      1.00 1.03 96400-J5100         ',
      b'\xf1\x00CK__ SCC F_CUP      1.00 1.01 96400-J5000         ',
      b'\xf1\x00CK__ SCC F_CUP      1.00 1.02 96400-J5100         ',
    ],
    (Ecu.engine, 0x7e0, None): [
      b'\xf1\x81606DE051\x00\x00\x00\x00\x00\x00\x00\x00',
      b'\xf1\x81640E0051\x00\x00\x00\x00\x00\x00\x00\x00',
      b'\xf1\x82CKJN3TMSDE0B\x00\x00\x00\x00',
      b'\xf1\x82CKKN3TMD_H0A\x00\x00\x00\x00',
      b'\xe0\x19\xff\xe7\xe7g\x01\xa2\x00\x0f\x00\x9e\x00\x06\x00\xff\xff\xff\xff\xff\xff\x00\x00\xff\xff\xff\xff\xff\xff\x00\x00\x0f\x0e\x0f\x0f\x0e\r\x00\x00\x7f\x02.\xff\x00\x00~p\x00\x00\x00\x00u\xff\xf9\xff\x00\x00\x00\x00V\t\xd5\x01\xc0\x00\x00\x00\x007\xfb\xfc\x0b\x8d\x00',
      b'\xf1\x81640H0051\x00\x00\x00\x00\x00\x00\x00\x00',
    ],
    (Ecu.eps, 0x7d4, None): [
      b'\xf1\x00CK  MDPS R 1.00 1.04 57700-J5200 4C2CL104',
      b'\xf1\x00CK  MDPS R 1.00 1.04 57700-J5220 4C2VL104',
      b'\xf1\x00CK  MDPS R 1.00 1.04 57700-J5420 4C4VL104',
      b'\xf1\x00CK  MDPS R 1.00 1.06 57700-J5420 4C4VL106',
      b'\xf1\x00CK  MDPS R 1.00 1.07 57700-J5220 4C2VL107',
      b'\xf1\x00CK  MDPS R 1.00 1.06 57700-J5220 4C2VL106',
    ],
    (Ecu.fwdCamera, 0x7c4, None): [
      b'\xf1\x00CK  MFC  AT USA LHD 1.00 1.03 95740-J5000 170822',
      b'\xf1\x00CK  MFC  AT USA LHD 1.00 1.04 95740-J5000 180504',
      b'\xf1\x00CK  MFC  AT EUR LHD 1.00 1.03 95740-J5000 170822',
    ],
    (Ecu.transmission, 0x7e1, None): [
      b'\xf1\x00bcsh8p54  E25\x00\x00\x00\x00\x00\x00\x00SCK0T33NB2\xb3\xee\xba\xdc',
      b'\xf1\x87VCJLE17622572DK0vd6D\x99\x98y\x97vwVffUfvfC%CuT&Dx\x87o\xff{\x1c\xf1\x81E21\x00\x00\x00\x00\x00\x00\x00\xf1\x00bcsh8p54  E21\x00\x00\x00\x00\x00\x00\x00SCK0T33NB0\x88\xa2\xe6\xf0',
      b'\xf1\x87VDHLG17000192DK2xdFffT\xa5VUD$DwT\x86wveVeeD&T\x99\xba\x8f\xff\xcc\x99\xf1\x81E21\x00\x00\x00\x00\x00\x00\x00\xf1\x00bcsh8p54  E21\x00\x00\x00\x00\x00\x00\x00SCK0T33NB0\x88\xa2\xe6\xf0',
      b'\xf1\x87VDHLG17000192DK2xdFffT\xa5VUD$DwT\x86wveVeeD&T\x99\xba\x8f\xff\xcc\x99\xf1\x89E21\x00\x00\x00\x00\x00\x00\x00\xf1\x82SCK0T33NB0',
      b'\xf1\x87VDHLG17034412DK2vD6DfVvVTD$D\x99w\x88\x98EDEDeT6DgfO\xff\xc3=\xf1\x81E21\x00\x00\x00\x00\x00\x00\x00\xf1\x00bcsh8p54  E21\x00\x00\x00\x00\x00\x00\x00SCK0T33NB0\x88\xa2\xe6\xf0',
      b'\xf1\x87VDHLG17118862DK2\x8awWwgu\x96wVfUVwv\x97xWvfvUTGTx\x87o\xff\xc9\xed\xf1\x81E21\x00\x00\x00\x00\x00\x00\x00\xf1\x00bcsh8p54  E21\x00\x00\x00\x00\x00\x00\x00SCK0T33NB0\x88\xa2\xe6\xf0',
      b'\xf1\x87VDKLJ18675252DK6\x89vhgwwwwveVU\x88w\x87w\x99vgf\x97vXfgw_\xff\xc2\xfb\xf1\x89E25\x00\x00\x00\x00\x00\x00\x00\xf1\x82TCK0T33NB2',
      b'\xf1\x87WAJTE17552812CH4vfFffvfVeT5DwvvVVdFeegeg\x88\x88o\xff\x1a]\xf1\x81E21\x00\x00\x00\x00\x00\x00\x00\xf1\x00bcsh8p54  E21\x00\x00\x00\x00\x00\x00\x00TCK2T20NB1\x19\xd2\x00\x94',
      b'\xf1\x87VDHLG17274082DK2wfFf\x89x\x98wUT5T\x88v\x97xgeGefTGTVvO\xff\x1c\x14\xf1\x81E19\x00\x00\x00\x00\x00\x00\x00\xf1\x00bcsh8p54  E19\x00\x00\x00\x00\x00\x00\x00SCK0T33UB2\xee[\x97S',
      b'\xf1\x87VDHLG17000192DK2xdFffT\xa5VUD$DwT\x86wveVeeD&T\x99\xba\x8f\xff\xcc\x99\xf1\x81E21\x00\x00\x00\x00\x00\x00\x00\xf1\x00bcsh8p54  E21\x00\x00\x00\x00\x00\x00\x00SCK0T33NB0\t\xb7\x17\xf5',
      b'\xf1\x00bcsh8p54  E21\x00\x00\x00\x00\x00\x00\x00SCK0T33NB0\t\xb7\x17\xf5',
      b'\xf1\x00bcsh8p54  E21\x00\x00\x00\x00\x00\x00\x00SCK0T33NB0\x88\xa2\xe6\xf0',
    ],
  },
  CAR.KIA_STINGER_2022: {
    (Ecu.fwdRadar, 0x7d0, None): [
      b'\xf1\x00CK__ SCC F-CUP      1.00 1.00 99110-J5500         ',
      b'\xf1\x00CK__ SCC FHCUP      1.00 1.00 99110-J5500         ',
    ],
    (Ecu.engine, 0x7e0, None): [
      b'\xf1\x81640R0051\x00\x00\x00\x00\x00\x00\x00\x00',
      b'\xf1\x81HM6M1_0a0_H00',
    ],
    (Ecu.eps, 0x7d4, None): [
      b'\xf1\x00CK  MDPS R 1.00 5.03 57700-J5380 4C2VR503',
      b'\xf1\x00CK  MDPS R 1.00 5.03 57700-J5300 4C2CL503',
    ],
    (Ecu.fwdCamera, 0x7c4, None): [
      b'\xf1\x00CK  MFC  AT AUS RHD 1.00 1.00 99211-J5500 210622',
      b'\xf1\x00CK  MFC  AT KOR LHD 1.00 1.00 99211-J5500 210622',
    ],
    (Ecu.transmission, 0x7e1, None): [
      b'\xf1\x87VCNLF11383972DK1vffV\x99\x99\x89\x98\x86eUU\x88wg\x89vfff\x97fff\x99\x87o\xff"\xc1\xf1\x81E30\x00\x00\x00\x00\x00\x00\x00\xf1\x00bcsh8p54  E30\x00\x00\x00\x00\x00\x00\x00SCK0T33GH0\xbe`\xfb\xc6',
      b'\xf1\x00bcsh8p54  E31\x00\x00\x00\x00\x00\x00\x00SCK0T25KH2B\xfbI\xe2',
    ],
  },
  CAR.PALISADE: {
    (Ecu.fwdRadar, 0x7d0, None): [
      b'\xf1\x00LX2_ SCC F-CUP      1.00 1.04 99110-S8100         ',
      b'\xf1\x00LX2_ SCC F-CUP      1.00 1.05 99110-S8100         ',
      b'\xf1\x00LX2 SCC FHCUP      1.00 1.04 99110-S8100         ',
      b'\xf1\x00LX2_ SCC FHCU-      1.00 1.05 99110-S8100         ',
      b'\xf1\x00LX2_ SCC FHCUP      1.00 1.00 99110-S8110         ',
      b'\xf1\x00LX2_ SCC FHCUP      1.00 1.04 99110-S8100         ',
      b'\xf1\x00LX2_ SCC FHCUP      1.00 1.05 99110-S8100         ',
      b'\xf1\x00ON__ FCA FHCUP      1.00 1.02 99110-S9100         ',
      b'\xf1\x00ON__ FCA FHCUP      1.00 1.01 99110-S9110         ',
    ],
    (Ecu.abs, 0x7d1, None): [
      b'\xf1\x00LX ESC \x01 103\x19\t\x10 58910-S8360',
      b'\xf1\x00LX ESC \x01 1031\t\x10 58910-S8360',
      b'\xf1\x00LX ESC \x0b 101\x19\x03\x17 58910-S8330',
      b'\xf1\x00LX ESC \x0b 102\x19\x05\x07 58910-S8330',
      b'\xf1\x00LX ESC \x0b 103\x19\t\t 58910-S8350',
      b'\xf1\x00LX ESC \x0b 103\x19\t\x07 58910-S8330',
      b'\xf1\x00LX ESC \x0b 103\x19\t\x10 58910-S8360',
      b'\xf1\x00LX ESC \x0b 104 \x10\x16 58910-S8360',
      b'\xf1\x00ON ESC \x0b 100\x18\x12\x18 58910-S9360',
      b'\xf1\x00ON ESC \x0b 101\x19\t\x08 58910-S9360',
      b'\xf1\x00ON ESC \x0b 101\x19\t\x05 58910-S9320',
      b'\xf1\x00ON ESC \x01 101\x19\t\x08 58910-S9360',
    ],
    (Ecu.engine, 0x7e0, None): [
      b'\xf1\x81640J0051\x00\x00\x00\x00\x00\x00\x00\x00',
      b'\xf1\x81640K0051\x00\x00\x00\x00\x00\x00\x00\x00',
      b'\xf1\x81640S1051\x00\x00\x00\x00\x00\x00\x00\x00',
    ],
    (Ecu.eps, 0x7d4, None): [
      b'\xf1\x00LX2 MDPS C 1,00 1,03 56310-S8020 4LXDC103',
      b'\xf1\x00LX2 MDPS C 1.00 1.03 56310-S8000 4LXDC103',
      b'\xf1\x00LX2 MDPS C 1.00 1.03 56310-S8020 4LXDC103',
      b'\xf1\x00LX2 MDPS C 1.00 1.04 56310-S8020 4LXDC104',
      b'\xf1\x00ON  MDPS C 1.00 1.00 56340-S9000 8B13',
      b'\xf1\x00ON  MDPS C 1.00 1.01 56340-S9000 9201',
    ],
    (Ecu.fwdCamera, 0x7c4, None): [
      b'\xf1\x00LX2 MFC  AT USA LHD 1.00 1.03 99211-S8100 190125',
      b'\xf1\x00LX2 MFC  AT USA LHD 1.00 1.05 99211-S8100 190909',
      b'\xf1\x00LX2 MFC  AT USA LHD 1.00 1.07 99211-S8100 200422',
      b'\xf1\x00LX2 MFC  AT USA LHD 1.00 1.08 99211-S8100 200903',
      b'\xf1\x00ON  MFC  AT USA LHD 1.00 1.01 99211-S9100 181105',
      b'\xf1\x00ON  MFC  AT USA LHD 1.00 1.03 99211-S9100 200720',
      b'\xf1\x00LX2 MFC  AT USA LHD 1.00 1.00 99211-S8110 210226',
      b'\xf1\x00ON  MFC  AT USA LHD 1.00 1.04 99211-S9100 211227',
    ],
    (Ecu.transmission, 0x7e1, None): [
      b'\xf1\x00bcsh8p54  U872\x00\x00\x00\x00\x00\x00TON4G38NB1\x96z28',
      b'\xf1\x00bcsh8p54  U891\x00\x00\x00\x00\x00\x00SLX4G38NB3X\xa8\xc08',
      b'\xf1\x00bcsh8p54  U903\x00\x00\x00\x00\x00\x00TON4G38NB2[v\\\xb6',
      b'\xf1\x00bcsh8p54  U922\x00\x00\x00\x00\x00\x00TON2G38NB5j\x94.\xde',
      b'\xf1\x87LBLUFN591307KF25vgvw\x97wwwy\x99\xa7\x99\x99\xaa\xa9\x9af\x88\x96h\x95o\xf7\xff\x99f/\xff\xe4c\xf1\x81U891\x00\x00\x00\x00\x00\x00\xf1\x00bcsh8p54  U891\x00\x00\x00\x00\x00\x00SLX2G38NB2\xd7\xc1/\xd1',
      b'\xf1\x87LBLUFN650868KF36\xa9\x98\x89\x88\xa8\x88\x88\x88h\x99\xa6\x89fw\x86gw\x88\x97x\xaa\x7f\xf6\xff\xbb\xbb\x8f\xff+\x82\xf1\x81U891\x00\x00\x00\x00\x00\x00\xf1\x00bcsh8p54  U891\x00\x00\x00\x00\x00\x00SLX2G38NB3\xd1\xc3\xf8\xa8',
      b'\xf1\x87LBLUFN655162KF36\x98\x88\x88\x88\x98\x88\x88\x88x\x99\xa7\x89x\x99\xa7\x89x\x99\x97\x89g\x7f\xf7\xffwU_\xff\xe9!\xf1\x81U891\x00\x00\x00\x00\x00\x00\xf1\x00bcsh8p54  U891\x00\x00\x00\x00\x00\x00SLX2G38NB3\xd1\xc3\xf8\xa8',
      b'\xf1\x87LBLUFN731381KF36\xb9\x99\x89\x98\x98\x88\x88\x88\x89\x99\xa8\x99\x88\x99\xa8\x89\x88\x88\x98\x88V\x7f\xf6\xff\x99w\x8f\xff\xad\xd8\xf1\x81U891\x00\x00\x00\x00\x00\x00\xf1\x00bcsh8p54  U891\x00\x00\x00\x00\x00\x00SLX2G38NB3\xd1\xc3\xf8\xa8',
      b'\xf1\x87LDKVAA0028604HH1\xa8\x88x\x87vgvw\x88\x99\xa8\x89gw\x86ww\x88\x97x\x97o\xf9\xff\x97w\x7f\xffo\x02\xf1\x81U872\x00\x00\x00\x00\x00\x00\xf1\x00bcsh8p54  U872\x00\x00\x00\x00\x00\x00TON4G38NB1\x96z28',
      b'\xf1\x87LDKVAA3068374HH1wwww\x87xw\x87y\x99\xa7\x99w\x88\x87xw\x88\x97x\x85\xaf\xfa\xffvU/\xffU\xdc\xf1\x81U872\x00\x00\x00\x00\x00\x00\xf1\x00bcsh8p54  U872\x00\x00\x00\x00\x00\x00TON4G38NB1\x96z28',
      b'\xf1\x87LDKVBN382172KF26\x98\x88\x88\x88\xa8\x88\x88\x88x\x99\xa7\x89\x87\x88\x98x\x98\x99\xa9\x89\xa5_\xf6\xffDDO\xff\xcd\x16\xf1\x81U891\x00\x00\x00\x00\x00\x00\xf1\x00bcsh8p54  U891\x00\x00\x00\x00\x00\x00SLX4G38NB2\xafL]\xe7',
      b'\xf1\x87LDKVBN424201KF26\xba\xaa\x9a\xa9\x99\x99\x89\x98\x89\x99\xa8\x99\x88\x99\x98\x89\x88\x99\xa8\x89v\x7f\xf7\xffwf_\xffq\xa6\xf1\x81U891\x00\x00\x00\x00\x00\x00\xf1\x00bcsh8p54  U891\x00\x00\x00\x00\x00\x00SLX4G38NB2\xafL]\xe7',
      b'\xf1\x87LDKVBN540766KF37\x87wgv\x87w\x87xx\x99\x97\x89v\x88\x97h\x88\x88\x88\x88x\x7f\xf6\xffvUo\xff\xd3\x01\xf1\x81U891\x00\x00\x00\x00\x00\x00\xf1\x00bcsh8p54  U891\x00\x00\x00\x00\x00\x00SLX4G38NB2\xafL]\xe7',
      b'\xf1\x87LDLVAA4225634HH1\x98\x88\x88\x88eUeVx\x88\x87\x88g\x88\x86xx\x88\x87\x88\x86o\xf9\xff\x87w\x7f\xff\xf2\xf7\xf1\x81U903\x00\x00\x00\x00\x00\x00\xf1\x00bcsh8p54  U903\x00\x00\x00\x00\x00\x00TON4G38NB2[v\\\xb6',
      b'\xf1\x87LDLVAA4777834HH1\x98\x88x\x87\x87wwwx\x88\x87\x88x\x99\x97\x89x\x88\x97\x88\x86o\xfa\xff\x86fO\xff\x1d9\xf1\x81U903\x00\x00\x00\x00\x00\x00\xf1\x00bcsh8p54  U903\x00\x00\x00\x00\x00\x00TON4G38NB2[v\\\xb6',
      b'\xf1\x87LDLVAA5194534HH1ffvguUUUx\x88\xa7\x88h\x99\x96\x89x\x88\x97\x88ro\xf9\xff\x98wo\xff\xaaM\xf1\x81U903\x00\x00\x00\x00\x00\x00\xf1\x00bcsh8p54  U903\x00\x00\x00\x00\x00\x00TON4G38NB2[v\\\xb6',
      b'\xf1\x87LDLVAA5949924HH1\xa9\x99y\x97\x87wwwx\x99\x97\x89x\x99\xa7\x89x\x99\xa7\x89\x87_\xfa\xffeD?\xff\xf1\xfd\xf1\x81U903\x00\x00\x00\x00\x00\x00\xf1\x00bcsh8p54  U903\x00\x00\x00\x00\x00\x00TON4G38NB2[v\\\xb6',
      b'\xf1\x87LDLVBN560098KF26\x86fff\x87vgfg\x88\x96xfw\x86gfw\x86g\x95\xf6\xffeU_\xff\x92c\xf1\x81U891\x00\x00\x00\x00\x00\x00\xf1\x00bcsh8p54  U891\x00\x00\x00\x00\x00\x00SLX4G38NB2\xafL]\xe7',
      b'\xf1\x87LDLVBN602045KF26\xb9\x99\x89\x98\x97vwgy\xaa\xb7\x9af\x88\x96hw\x99\xa7y\xa9\x7f\xf5\xff\x99w\x7f\xff,\xd3\xf1\x81U891\x00\x00\x00\x00\x00\x00\xf1\x00bcsh8p54  U891\x00\x00\x00\x00\x00\x00SLX4G38NB3X\xa8\xc08',
      b'\xf1\x87LDLVBN628911KF26\xa9\x99\x89\x98\x98\x88\x88\x88y\x99\xa7\x99fw\x86gw\x88\x87x\x83\x7f\xf6\xff\x98wo\xff2\xda\xf1\x81U891\x00\x00\x00\x00\x00\x00\xf1\x00bcsh8p54  U891\x00\x00\x00\x00\x00\x00SLX4G38NB3X\xa8\xc08',
      b'\xf1\x87LDLVBN645817KF37\x87www\x98\x87xwx\x99\x97\x89\x99\x99\x99\x99g\x88\x96x\xb6_\xf7\xff\x98fo\xff\xe2\x86\xf1\x81U891\x00\x00\x00\x00\x00\x00\xf1\x00bcsh8p54  U891\x00\x00\x00\x00\x00\x00SLX4G38NB3X\xa8\xc08',
      b'\xf1\x87LDLVBN662115KF37\x98\x88\x88\x88\xa8\x88\x88\x88x\x99\x97\x89x\x99\xa7\x89\x88\x99\xa8\x89\x88\x7f\xf7\xfffD_\xff\xdc\x84\xf1\x81U891\x00\x00\x00\x00\x00\x00\xf1\x00bcsh8p54  U891\x00\x00\x00\x00\x00\x00SLX4G38NB3X\xa8\xc08',
      b'\xf1\x87LDLVBN667933KF37\xb9\x99\x89\x98\xb9\x99\x99\x99x\x88\x87\x88w\x88\x87x\x88\x88\x98\x88\xcbo\xf7\xffe3/\xffQ!\xf1\x81U891\x00\x00\x00\x00\x00\x00\xf1\x00bcsh8p54  U891\x00\x00\x00\x00\x00\x00SLX4G38NB3X\xa8\xc08',
      b'\xf1\x87LDLVBN673087KF37\x97www\x86fvgx\x99\x97\x89\x99\xaa\xa9\x9ag\x88\x86x\xe9_\xf8\xff\x98w\x7f\xff"\xad\xf1\x81U891\x00\x00\x00\x00\x00\x00\xf1\x00bcsh8p54  U891\x00\x00\x00\x00\x00\x00SLX4G38NB3X\xa8\xc08',
      b'\xf1\x87LDLVBN673841KF37\x98\x88x\x87\x86g\x86xy\x99\xa7\x99\x88\x99\xa8\x89w\x88\x97xdo\xf5\xff\x98\x88\x8f\xffT\xec\xf1\x81U891\x00\x00\x00\x00\x00\x00\xf1\x00bcsh8p54  U891\x00\x00\x00\x00\x00\x00SLX4G38NB3X\xa8\xc08',
      b'\xf1\x87LDLVBN681363KF37\x98\x88\x88\x88\x97x\x87\x88y\xaa\xa7\x9a\x88\x88\x98\x88\x88\x88\x88\x88vo\xf6\xffvD\x7f\xff%v\xf1\x81U891\x00\x00\x00\x00\x00\x00\xf1\x00bcsh8p54  U891\x00\x00\x00\x00\x00\x00SLX4G38NB3X\xa8\xc08',
      b'\xf1\x87LDLVBN713782KF37\x99\x99y\x97\x98\x88\x88\x88x\x88\x97\x88\x88\x99\x98\x89\x88\x99\xa8\x89\x87o\xf7\xffeU?\xff7,\xf1\x81U891\x00\x00\x00\x00\x00\x00\xf1\x00bcsh8p54  U891\x00\x00\x00\x00\x00\x00SLX4G38NB3X\xa8\xc08',
      b'\xf1\x87LDLVBN713890KF26\xb9\x99\x89\x98\xa9\x99\x99\x99x\x99\x97\x89\x88\x99\xa8\x89\x88\x99\xb8\x89Do\xf7\xff\xa9\x88o\xffs\r\xf1\x81U891\x00\x00\x00\x00\x00\x00\xf1\x00bcsh8p54  U891\x00\x00\x00\x00\x00\x00SLX4G38NB3X\xa8\xc08',
      b'\xf1\x87LDLVBN733215KF37\x99\x98y\x87\x97wwwi\x99\xa6\x99x\x99\xa7\x89V\x88\x95h\x86o\xf7\xffeDO\xff\x12\xe7\xf1\x81U891\x00\x00\x00\x00\x00\x00\xf1\x00bcsh8p54  U891\x00\x00\x00\x00\x00\x00SLX4G38NB3X\xa8\xc08',
      b'\xf1\x87LDLVBN750044KF37\xca\xa9\x8a\x98\xa7wwwy\xaa\xb7\x9ag\x88\x96x\x88\x99\xa8\x89\xb9\x7f\xf6\xff\xa8w\x7f\xff\xbe\xde\xf1\x81U891\x00\x00\x00\x00\x00\x00\xf1\x00bcsh8p54  U891\x00\x00\x00\x00\x00\x00SLX4G38NB3X\xa8\xc08',
      b'\xf1\x87LDLVBN752612KF37\xba\xaa\x8a\xa8\x87w\x87xy\xaa\xa7\x9a\x88\x99\x98\x89x\x88\x97\x88\x96o\xf6\xffvU_\xffh\x1b\xf1\x81U891\x00\x00\x00\x00\x00\x00\xf1\x00bcsh8p54  U891\x00\x00\x00\x00\x00\x00SLX4G38NB3X\xa8\xc08',
      b'\xf1\x87LDLVBN755553KF37\x87xw\x87\x97w\x87xy\x99\xa7\x99\x99\x99\xa9\x99Vw\x95gwo\xf6\xffwUO\xff\xb5T\xf1\x81U891\x00\x00\x00\x00\x00\x00\xf1\x00bcsh8p54  U891\x00\x00\x00\x00\x00\x00SLX4G38NB3X\xa8\xc08',
      b'\xf1\x87LDLVBN757883KF37\x98\x87xw\x98\x87\x88xy\xaa\xb7\x9ag\x88\x96x\x89\x99\xa8\x99e\x7f\xf6\xff\xa9\x88o\xff5\x15\xf1\x81U922\x00\x00\x00\x00\x00\x00\xf1\x00bcsh8p54  U922\x00\x00\x00\x00\x00\x00SLX4G38NB4\xd6\xe8\xd7\xa6',
      b'\xf1\x87LDMVBN778156KF37\x87vWe\xa9\x99\x99\x99y\x99\xb7\x99\x99\x99\x99\x99x\x99\x97\x89\xa8\x7f\xf8\xffwf\x7f\xff\x82_\xf1\x81U922\x00\x00\x00\x00\x00\x00\xf1\x00bcsh8p54  U922\x00\x00\x00\x00\x00\x00SLX4G38NB4\xd6\xe8\xd7\xa6',
      b'\xf1\x87LDMVBN780576KF37\x98\x87hv\x97x\x97\x89x\x99\xa7\x89\x88\x99\x98\x89w\x88\x97x\x98\x7f\xf7\xff\xba\x88\x8f\xff\x1e0\xf1\x81U922\x00\x00\x00\x00\x00\x00\xf1\x00bcsh8p54  U922\x00\x00\x00\x00\x00\x00SLX4G38NB4\xd6\xe8\xd7\xa6',
      b'\xf1\x87LDMVBN783485KF37\x87www\x87vwgy\x99\xa7\x99\x99\x99\xa9\x99Vw\x95g\x89_\xf6\xff\xa9w_\xff\xc5\xd6\xf1\x81U922\x00\x00\x00\x00\x00\x00\xf1\x00bcsh8p54  U922\x00\x00\x00\x00\x00\x00SLX4G38NB4\xd6\xe8\xd7\xa6',
      b'\xf1\x87LDMVBN811844KF37\x87vwgvfffx\x99\xa7\x89Vw\x95gg\x88\xa6xe\x8f\xf6\xff\x97wO\xff\t\x80\xf1\x81U922\x00\x00\x00\x00\x00\x00\xf1\x00bcsh8p54  U922\x00\x00\x00\x00\x00\x00SLX4G38NB4\xd6\xe8\xd7\xa6',
      b'\xf1\x87LDMVBN830601KF37\xa7www\xa8\x87xwx\x99\xa7\x89Uw\x85Ww\x88\x97x\x88o\xf6\xff\x8a\xaa\x7f\xff\xe2:\xf1\x81U922\x00\x00\x00\x00\x00\x00\xf1\x00bcsh8p54  U922\x00\x00\x00\x00\x00\x00SLX4G38NB4\xd6\xe8\xd7\xa6',
      b'\xf1\x87LDMVBN848789KF37\x87w\x87x\x87w\x87xy\x99\xb7\x99\x87\x88\x98x\x88\x99\xa8\x89\x87\x7f\xf6\xfffUo\xff\xe3!\xf1\x81U922\x00\x00\x00\x00\x00\x00\xf1\x00bcsh8p54  U922\x00\x00\x00\x00\x00\x00SLX4G38NB5\xb9\x94\xe8\x89',
      b'\xf1\x87LDMVBN851595KF37\x97wgvvfffx\x99\xb7\x89\x88\x99\x98\x89\x87\x88\x98x\x99\x7f\xf7\xff\x97w\x7f\xff@\xf3\xf1\x81U922\x00\x00\x00\x00\x00\x00\xf1\x00bcsh8p54  U922\x00\x00\x00\x00\x00\x00SLX4G38NB5\xb9\x94\xe8\x89',
      b'\xf1\x87LDMVBN873175KF26\xa8\x88\x88\x88vfVex\x99\xb7\x89\x88\x99\x98\x89x\x88\x97\x88f\x7f\xf7\xff\xbb\xaa\x8f\xff,\x04\xf1\x81U922\x00\x00\x00\x00\x00\x00\xf1\x00bcsh8p54  U922\x00\x00\x00\x00\x00\x00SLX4G38NB5\xb9\x94\xe8\x89',
      b'\xf1\x87LDMVBN879401KF26veVU\xa8\x88\x88\x88g\x88\xa6xVw\x95gx\x88\xa7\x88v\x8f\xf9\xff\xdd\xbb\xbf\xff\xb3\x99\xf1\x81U922\x00\x00\x00\x00\x00\x00\xf1\x00bcsh8p54  U922\x00\x00\x00\x00\x00\x00SLX4G38NB5\xb9\x94\xe8\x89',
      b'\xf1\x87LDMVBN881314KF37\xa8\x88h\x86\x97www\x89\x99\xa8\x99w\x88\x97xx\x99\xa7\x89\xca\x7f\xf8\xff\xba\x99\x8f\xff\xd8v\xf1\x81U922\x00\x00\x00\x00\x00\x00\xf1\x00bcsh8p54  U922\x00\x00\x00\x00\x00\x00SLX4G38NB5\xb9\x94\xe8\x89',
      b'\xf1\x87LDMVBN888651KF37\xa9\x99\x89\x98vfff\x88\x99\x98\x89w\x99\xa7y\x88\x88\x98\x88D\x8f\xf9\xff\xcb\x99\x8f\xff\xa5\x1e\xf1\x81U922\x00\x00\x00\x00\x00\x00\xf1\x00bcsh8p54  U922\x00\x00\x00\x00\x00\x00SLX4G38NB5\xb9\x94\xe8\x89',
      b'\xf1\x87LDMVBN889419KF37\xa9\x99y\x97\x87w\x87xx\x88\x97\x88w\x88\x97x\x88\x99\x98\x89e\x9f\xf9\xffeUo\xff\x901\xf1\x81U922\x00\x00\x00\x00\x00\x00\xf1\x00bcsh8p54  U922\x00\x00\x00\x00\x00\x00SLX4G38NB5\xb9\x94\xe8\x89',
      b'\xf1\x87LDMVBN895969KF37vefV\x87vgfx\x99\xa7\x89\x99\x99\xb9\x99f\x88\x96he_\xf7\xffxwo\xff\x14\xf9\xf1\x81U922\x00\x00\x00\x00\x00\x00\xf1\x00bcsh8p54  U922\x00\x00\x00\x00\x00\x00SLX4G38NB5\xb9\x94\xe8\x89',
      b'\xf1\x87LDMVBN899222KF37\xa8\x88x\x87\x97www\x98\x99\x99\x89\x88\x99\x98\x89f\x88\x96hdo\xf7\xff\xbb\xaa\x9f\xff\xe2U\xf1\x81U922\x00\x00\x00\x00\x00\x00\xf1\x00bcsh8p54  U922\x00\x00\x00\x00\x00\x00SLX4G38NB5\xb9\x94\xe8\x89',
      b"\xf1\x87LBLUFN622950KF36\xa8\x88\x88\x88\x87w\x87xh\x99\x96\x89\x88\x99\x98\x89\x88\x99\x98\x89\x87o\xf6\xff\x98\x88o\xffx'\xf1\x81U891\x00\x00\x00\x00\x00\x00\xf1\x00bcsh8p54  U891\x00\x00\x00\x00\x00\x00SLX2G38NB3\xd1\xc3\xf8\xa8",
      b'\xf1\x87LDMVBN950669KF37\x97www\x96fffy\x99\xa7\x99\xa9\x99\xaa\x99g\x88\x96x\xb8\x8f\xf9\xffTD/\xff\xa7\xcb\xf1\x81U922\x00\x00\x00\x00\x00\x00\xf1\x00bcsh8p54  U922\x00\x00\x00\x00\x00\x00SLX4G38NB5\xb9\x94\xe8\x89',
      b'\xf1\x87LDLVAA4478824HH1\x87wwwvfvg\x89\x99\xa8\x99w\x88\x87x\x89\x99\xa8\x99\xa6o\xfa\xfffU/\xffu\x92\xf1\x81U903\x00\x00\x00\x00\x00\x00\xf1\x00bcsh8p54  U903\x00\x00\x00\x00\x00\x00TON4G38NB2[v\\\xb6',
      b'\xf1\x87LDMVBN871852KF37\xb9\x99\x99\x99\xa8\x88\x88\x88y\x99\xa7\x99x\x99\xa7\x89\x88\x88\x98\x88\x89o\xf7\xff\xaa\x88o\xff\x0e\xed\xf1\x81U922\x00\x00\x00\x00\x00\x00\xf1\x00bcsh8p54  U922\x00\x00\x00\x00\x00\x00SLX4G38NB5\xb9\x94\xe8\x89',
    ],
  },
  CAR.VELOSTER: {
    (Ecu.fwdRadar, 0x7d0, None): [
      b'\xf1\x00JS__ SCC H-CUP      1.00 1.02 95650-J3200         ',
      b'\xf1\x00JS__ SCC HNCUP      1.00 1.02 95650-J3100         ',
    ],
    (Ecu.abs, 0x7d1, None): [
      b'\xf1\x00\x00\x00\x00\x00\x00\x00',
      b'\xf1\x816V8RAC00121.ELF\xf1\x00\x00\x00\x00\x00\x00\x00',
    ],
    (Ecu.engine, 0x7e0, None): [
      b'\x01TJS-JNU06F200H0A',
      b'\x01TJS-JDK06F200H0A',
      b'391282BJF5 ',
    ],
    (Ecu.eps, 0x7d4, None): [b'\xf1\x00JSL MDPS C 1.00 1.03 56340-J3000 8308', ],
    (Ecu.fwdCamera, 0x7c4, None): [
      b'\xf1\x00JS  LKAS AT USA LHD 1.00 1.02 95740-J3000 K32',
      b'\xf1\x00JS  LKAS AT KOR LHD 1.00 1.03 95740-J3000 K33',
    ],
    (Ecu.transmission, 0x7e1, None): [
      b'\xf1\x816U2V8051\x00\x00\xf1\x006U2V0_C2\x00\x006U2V8051\x00\x00DJS0T16NS1\xba\x02\xb8\x80',
      b'\xf1\x816U2V8051\x00\x00\xf1\x006U2V0_C2\x00\x006U2V8051\x00\x00DJS0T16NS1\x00\x00\x00\x00',
      b'\xf1\x816U2V8051\x00\x00\xf1\x006U2V0_C2\x00\x006U2V8051\x00\x00DJS0T16KS2\016\xba\036\xa2',
    ],
  },
  CAR.GENESIS_G70: {
    (Ecu.fwdRadar, 0x7d0, None): [
      b'\xf1\x00IK__ SCC F-CUP      1.00 1.02 96400-G9100         ',
      b'\xf1\x00IK__ SCC F-CUP      1.00 1.01 96400-G9100         ',
    ],
    (Ecu.engine, 0x7e0, None): [
      b'\xf1\x81640F0051\x00\x00\x00\x00\x00\x00\x00\x00',
    ],
    (Ecu.eps, 0x7d4, None): [
      b'\xf1\x00IK  MDPS R 1.00 1.06 57700-G9420 4I4VL106',
    ],
    (Ecu.fwdCamera, 0x7c4, None): [
      b'\xf1\x00IK  MFC  AT USA LHD 1.00 1.01 95740-G9000 170920',
    ],
    (Ecu.transmission, 0x7e1, None): [
      b'\xf1\x00bcsh8p54  E25\x00\x00\x00\x00\x00\x00\x00SIK0T33NB2\x11\x1am\xda',
      b'\xf1\x87VDJLT17895112DN4\x88fVf\x99\x88\x88\x88\x87fVe\x88vhwwUFU\x97eFex\x99\xff\xb7\x82\xf1\x81E25\x00\x00\x00\x00\x00\x00\x00\xf1\x00bcsh8p54  E25\x00\x00\x00\x00\x00\x00\x00SIK0T33NB2\x11\x1am\xda',
    ],
  },
  CAR.GENESIS_G70_2020: {
    (Ecu.eps, 0x7d4, None): [
      b'\xf1\x00IK  MDPS R 1.00 1.07 57700-G9220 4I2VL107',
      b'\xf1\x00IK  MDPS R 1.00 1.07 57700-G9420 4I4VL107',
      b'\xf1\x00IK  MDPS R 1.00 1.08 57700-G9420 4I4VL108',
      b'\xf1\x00IK  MDPS R 1.00 1.08 57700-G9200 4I2CL108',
    ],
    (Ecu.transmission, 0x7e1, None): [
      b'\xf1\x87VCJLP18407832DN3\x88vXfvUVT\x97eFU\x87d7v\x88eVeveFU\x89\x98\x7f\xff\xb2\xb0\xf1\x81E25\x00\x00\x00',
      b'\x00\x00\x00\x00\xf1\x00bcsh8p54  E25\x00\x00\x00\x00\x00\x00\x00SIK0T33NB4\xecE\xefL',
      b'\xf1\x87VDKLT18912362DN4wfVfwefeveVUwfvw\x88vWfvUFU\x89\xa9\x8f\xff\x87w\xf1\x81E25\x00\x00\x00\x00\x00\x00\x00\xf1\x00bcsh8p54  E25\x00\x00\x00\x00\x00\x00\x00SIK0T33NB4\xecE\xefL',
      b'\xf1\x87VDJLC18480772DK9\x88eHfwfff\x87eFUeDEU\x98eFe\x86T5DVyo\xff\x87s\xf1\x81E25\x00\x00\x00\x00\x00\x00\x00\xf1\x00bcsh8p54  E25\x00\x00\x00\x00\x00\x00\x00SIK0T33KB5\x9f\xa5&\x81',
      b'\xf1\x00bcsh8p54  E25\x00\x00\x00\x00\x00\x00\x00SIK0T20KB3Wuvz',
    ],
    (Ecu.fwdRadar, 0x7d0, None): [
      b'\xf1\x00IK__ SCC F-CUP      1.00 1.02 96400-G9100         ',
      b'\xf1\x00IK__ SCC F-CUP      1.00 1.02 96400-G9100         \xf1\xa01.02',
      b'\xf1\x00IK__ SCC FHCUP      1.00 1.02 96400-G9000         ',
    ],
    (Ecu.fwdCamera, 0x7c4, None): [
      b'\xf1\x00IK  MFC  AT USA LHD 1.00 1.01 95740-G9000 170920',
      b'\xf1\x00IK  MFC  AT KOR LHD 1.00 1.01 95740-G9000 170920',
    ],
    (Ecu.engine, 0x7e0, None): [
      b'\xf1\x81640J0051\x00\x00\x00\x00\x00\x00\x00\x00',
      b'\xf1\x81640H0051\x00\x00\x00\x00\x00\x00\x00\x00',
      b'\xf1\x81606G2051\x00\x00\x00\x00\x00\x00\x00\x00',
    ],
  },
  CAR.GENESIS_G80: {
    (Ecu.fwdRadar, 0x7d0, None): [
      b'\xf1\x00DH__ SCC F-CUP      1.00 1.01 96400-B1120         ',
    ],
    (Ecu.fwdCamera, 0x7c4, None): [
      b'\xf1\x00DH  LKAS AT USA LHD 1.01 1.03 95895-B1500 180713',
      b'\xf1\x00DH  LKAS AT USA LHD 1.01 1.02 95895-B1500 170810',
      b'\xf1\x00DH  LKAS AT USA LHD 1.01 1.01 95895-B1500 161014',
    ],
    (Ecu.transmission, 0x7e1, None): [
      b'\xf1\x00bcsh8p54  E21\x00\x00\x00\x00\x00\x00\x00SDH0T33NH4\xd7O\x9e\xc9',
      b'\xf1\x00bcsh8p54  E18\x00\x00\x00\x00\x00\x00\x00TDH0G38NH3:-\xa9n',
      b'\xf1\x00bcsh8p54  E18\x00\x00\x00\x00\x00\x00\x00SDH0G38NH2j\x9dA\x1c',
      b'\xf1\x00bcsh8p54  E18\x00\x00\x00\x00\x00\x00\x00SDH0T33NH3\x97\xe6\xbc\xb8',
    ],
    (Ecu.engine, 0x7e0, None): [
      b'\xf1\x81640F0051\x00\x00\x00\x00\x00\x00\x00\x00',
    ],
  },
  CAR.GENESIS_G90: {
    (Ecu.transmission, 0x7e1, None): [
      b'\xf1\x87VDGMD15352242DD3w\x87gxwvgv\x87wvw\x88wXwffVfffUfw\x88o\xff\x06J\xf1\x81E14\x00\x00\x00\x00\x00\x00\x00\xf1\x00bcshcm49  E14\x00\x00\x00\x00\x00\x00\x00SHI0G50NB1tc5\xb7',
      b'\xf1\x87VDGMD15866192DD3x\x88x\x89wuFvvfUf\x88vWwgwwwvfVgx\x87o\xff\xbc^\xf1\x81E14\x00\x00\x00\x00\x00\x00\x00\xf1\x00bcshcm49  E14\x00\x00\x00\x00\x00\x00\x00SHI0G50NB1tc5\xb7',
    ],
    (Ecu.fwdRadar, 0x7d0, None): [b'\xf1\x00HI__ SCC F-CUP      1.00 1.01 96400-D2100         '],
    (Ecu.fwdCamera, 0x7c4, None): [b'\xf1\x00HI  LKAS AT USA LHD 1.00 1.00 95895-D2020 160302'],
    (Ecu.engine, 0x7e0, None): [b'\xf1\x810000000000\x00'],
  },
  CAR.KONA: {
    (Ecu.fwdRadar, 0x7d0, None): [b'\xf1\x00OS__ SCC F-CUP      1.00 1.00 95655-J9200         ', ],
    (Ecu.abs, 0x7d1, None): [b'\xf1\x816V5RAK00018.ELF\xf1\x00\x00\x00\x00\x00\x00\x00', ],
    (Ecu.engine, 0x7e0, None): [b'"\x01TOS-0NU06F301J02', ],
    (Ecu.eps, 0x7d4, None): [b'\xf1\x00OS  MDPS C 1.00 1.05 56310J9030\x00 4OSDC105', ],
    (Ecu.fwdCamera, 0x7c4, None): [b'\xf1\x00OS9 LKAS AT USA LHD 1.00 1.00 95740-J9300 g21', ],
    (Ecu.transmission, 0x7e1, None): [b'\xf1\x816U2VE051\x00\x00\xf1\x006U2V0_C2\x00\x006U2VE051\x00\x00DOS4T16NS3\x00\x00\x00\x00', ],
  },
  CAR.KIA_CEED:  {
    (Ecu.fwdRadar, 0x7D0, None): [b'\xf1\000CD__ SCC F-CUP      1.00 1.02 99110-J7000         ', ],
    (Ecu.eps, 0x7D4, None): [b'\xf1\000CD  MDPS C 1.00 1.06 56310-XX000 4CDEC106', ],
    (Ecu.fwdCamera, 0x7C4, None): [b'\xf1\000CD  LKAS AT EUR LHD 1.00 1.01 99211-J7000 B40', ],
    (Ecu.engine, 0x7E0, None): [b'\001TCD-JECU4F202H0K', ],
    (Ecu.transmission, 0x7E1, None): [
      b'\xf1\x816U2V7051\000\000\xf1\0006U2V0_C2\000\0006U2V7051\000\000DCD0T14US1\000\000\000\000',
      b'\xf1\x816U2V7051\x00\x00\xf1\x006U2V0_C2\x00\x006U2V7051\x00\x00DCD0T14US1U\x867Z',
    ],
    (Ecu.abs, 0x7D1, None): [b'\xf1\000CD ESC \003 102\030\b\005 58920-J7350', ],
  },
  CAR.KIA_FORTE: {
    (Ecu.eps, 0x7D4, None): [
      b'\xf1\x00BD  MDPS C 1.00 1.02 56310-XX000 4BD2C102',
      b'\xf1\x00BD  MDPS C 1.00 1.08 56310/M6300 4BDDC108',
      b'\xf1\x00BD  MDPS C 1.00 1.08 56310M6300\x00 4BDDC108',
      b'\xf1\x00BDm MDPS C A.01 1.03 56310M7800\x00 4BPMC103',
    ],
    (Ecu.fwdCamera, 0x7C4, None): [
      b'\xf1\x00BD  LKAS AT USA LHD 1.00 1.04 95740-M6000 J33',
      b'\xf1\x00BDP LKAS AT USA LHD 1.00 1.05 99211-M6500 744',
    ],
    (Ecu.fwdRadar, 0x7D0, None): [
      b'\xf1\x00BD__ SCC H-CUP      1.00 1.02 99110-M6000         ',
      b'\xf1\x00BDPE_SCC FHCUPC     1.00 1.04 99110-M6500\x00\x00\x00\x00\x00\x00\x00\x00\x00',
    ],
    (Ecu.engine, 0x7e0, None): [
      b'\x01TBDM1NU06F200H01',
      b'391182B945\x00',
      b'\xf1\x81616F2051\x00\x00\x00\x00\x00\x00\x00\x00',
    ],
    (Ecu.abs, 0x7d1, None): [
      b'\xf1\x816VGRAH00018.ELF\xf1\x00\x00\x00\x00\x00\x00\x00',
      b'\xf1\x8758900-M7AB0 \xf1\x816VQRAD00127.ELF\xf1\x00\x00\x00\x00\x00\x00\x00',
    ],
    (Ecu.transmission, 0x7e1, None): [
      b'\xf1\x006V2B0_C2\x00\x006V2C6051\x00\x00CBD0N20NL1\x00\x00\x00\x00',
      b'\xf1\x816U2VC051\x00\x00\xf1\x006U2V0_C2\x00\x006U2VC051\x00\x00DBD0T16SS0\x00\x00\x00\x00',
      b"\xf1\x816U2VC051\x00\x00\xf1\x006U2V0_C2\x00\x006U2VC051\x00\x00DBD0T16SS0\xcf\x1e'\xc3",
    ],
  },
  CAR.KIA_K5_2021: {
    (Ecu.fwdRadar, 0x7D0, None): [
      b'\xf1\000DL3_ SCC FHCUP      1.00 1.03 99110-L2000         ',
      b'\xf1\x8799110L2000\xf1\000DL3_ SCC FHCUP      1.00 1.03 99110-L2000         ',
      b'\xf1\x8799110L2100\xf1\x00DL3_ SCC F-CUP      1.00 1.03 99110-L2100         ',
      b'\xf1\x8799110L2100\xf1\x00DL3_ SCC FHCUP      1.00 1.03 99110-L2100         ',
      b'\xf1\x00DL3_ SCC F-CUP      1.00 1.03 99110-L2100         ',
    ],
    (Ecu.eps, 0x7D4, None): [
      b'\xf1\x8756310-L3110\xf1\000DL3 MDPS C 1.00 1.01 56310-L3110 4DLAC101',
      b'\xf1\x8756310-L3220\xf1\x00DL3 MDPS C 1.00 1.01 56310-L3220 4DLAC101',
      b'\xf1\x8757700-L3000\xf1\x00DL3 MDPS R 1.00 1.02 57700-L3000 4DLAP102',
      b'\xf1\x00DL3 MDPS C 1.00 1.01 56310-L3220 4DLAC101',
    ],
    (Ecu.fwdCamera, 0x7C4, None): [
      b'\xf1\x00DL3 MFC  AT USA LHD 1.00 1.03 99210-L3000 200915',
      b'\xf1\x00DL3 MFC  AT USA LHD 1.00 1.04 99210-L3000 210208',
    ],
    (Ecu.abs, 0x7D1, None): [
      b'\xf1\000DL ESC \006 101 \004\002 58910-L3200',
      b'\xf1\x8758910-L3200\xf1\000DL ESC \006 101 \004\002 58910-L3200',
      b'\xf1\x8758910-L3800\xf1\x00DL ESC \t 101 \x07\x02 58910-L3800',
      b'\xf1\x8758910-L3600\xf1\x00DL ESC \x03 100 \x08\x02 58910-L3600',
      b'\xf1\x00DL ESC \t 100 \x06\x02 58910-L3800',
    ],
    (Ecu.engine, 0x7E0, None): [
      b'\xf1\x87391212MKT0',
      b'\xf1\x87391212MKV0',
      b'\xf1\x870\x00\x00\x00\x00\x00\x00\x00\x00\x00\x00\xf1\x82DLDWN5TMDCXXXJ1B',
    ],
    (Ecu.transmission, 0x7E1, None): [
      b'\xf1\000bcsh8p54  U913\000\000\000\000\000\000TDL2T16NB1ia\v\xb8',
      b'\xf1\x87SALFEA5652514GK2UUeV\x88\x87\x88xxwg\x87ww\x87wwfwvd/\xfb\xffvU_\xff\x93\xd3\xf1\x81U913\000\000\000\000\000\000\xf1\000bcsh8p54  U913\000\000\000\000\000\000TDL2T16NB1ia\v\xb8',
      b'\xf1\x87SALFEA6046104GK2wvwgeTeFg\x88\x96xwwwwffvfe?\xfd\xff\x86fo\xff\x97A\xf1\x81U913\x00\x00\x00\x00\x00\x00\xf1\x00bcsh8p54  U913\x00\x00\x00\x00\x00\x00TDL2T16NB1ia\x0b\xb8',
      b'\xf1\x87SCMSAA8572454GK1\x87x\x87\x88Vf\x86hgwvwvwwgvwwgT?\xfb\xff\x97fo\xffH\xb8\xf1\x81U913\x00\x00\x00\x00\x00\x00\xf1\x00bcsh8p54  U913\x00\x00\x00\x00\x00\x00TDL4T16NB05\x94t\x18',
      b'\xf1\x87954A02N300\x00\x00\x00\x00\x00\xf1\x81T02730A1  \xf1\x00T02601BL  T02730A1  WDL3T25XXX730NS2b\x1f\xb8%',
      b'\xf1\x00bcsh8p54  U913\x00\x00\x00\x00\x00\x00TDL4T16NB05\x94t\x18',
    ],
  },
  CAR.KIA_K5_HEV_2020: {
    (Ecu.fwdRadar, 0x7D0, None): [
      b'\xf1\x00DLhe SCC FHCUP      1.00 1.02 99110-L7000         ',
    ],
    (Ecu.eps, 0x7D4, None): [
      b'\xf1\x00DL3 MDPS C 1.00 1.02 56310-L7000 4DLHC102',
    ],
    (Ecu.fwdCamera, 0x7C4, None): [
      b'\xf1\x00DL3HMFC  AT KOR LHD 1.00 1.02 99210-L2000 200309',
    ],
    (Ecu.engine, 0x7E0, None): [
      b'\xf1\x87391162JLA0',
    ],
    (Ecu.transmission, 0x7E1, None): [
      b'\xf1\x00PSBG2323  E08\x00\x00\x00\x00\x00\x00\x00TDL2H20KA2\xe3\xc6cz',
    ],
  },
  CAR.KONA_EV: {
    (Ecu.abs, 0x7D1, None): [
      b'\xf1\x00OS IEB \r 105\x18\t\x18 58520-K4000',
      b'\xf1\x00OS IEB \x01 212 \x11\x13 58520-K4000',
      b'\xf1\x00OS IEB \x02 212 \x11\x13 58520-K4000',
      b'\xf1\x00OS IEB \x03 210 \x02\x14 58520-K4000',
      b'\xf1\x00OS IEB \x03 212 \x11\x13 58520-K4000',
    ],
    (Ecu.fwdCamera, 0x7C4, None): [
      b'\xf1\x00OE2 LKAS AT EUR LHD 1.00 1.00 95740-K4200 200',
      b'\xf1\x00OSE LKAS AT EUR LHD 1.00 1.00 95740-K4100 W40',
      b'\xf1\x00OSE LKAS AT EUR RHD 1.00 1.00 95740-K4100 W40',
      b'\xf1\x00OSE LKAS AT KOR LHD 1.00 1.00 95740-K4100 W40',
      b'\xf1\x00OSE LKAS AT USA LHD 1.00 1.00 95740-K4300 W50',
    ],
    (Ecu.eps, 0x7D4, None): [
      b'\xf1\x00OS  MDPS C 1.00 1.03 56310/K4550 4OEDC103',
      b'\xf1\x00OS  MDPS C 1.00 1.04 56310K4000\x00 4OEDC104',
      b'\xf1\x00OS  MDPS C 1.00 1.04 56310K4050\x00 4OEDC104',
    ],
    (Ecu.fwdRadar, 0x7D0, None): [
      b'\xf1\x00OSev SCC F-CUP      1.00 1.00 99110-K4000         ',
      b'\xf1\x00OSev SCC F-CUP      1.00 1.00 99110-K4100         ',
      b'\xf1\x00OSev SCC F-CUP      1.00 1.01 99110-K4000         ',
      b'\xf1\x00OSev SCC FNCUP      1.00 1.01 99110-K4000         ',
    ],
  },
  CAR.KONA_EV_2022: {
    (Ecu.abs, 0x7D1, None): [
      b'\xf1\x8758520-K4010\xf1\x00OS IEB \x02 101 \x11\x13 58520-K4010',
      b'\xf1\x8758520-K4010\xf1\x00OS IEB \x04 101 \x11\x13 58520-K4010',
      b'\xf1\x8758520-K4010\xf1\x00OS IEB \x03 101 \x11\x13 58520-K4010',
      b'\xf1\x00OS IEB \r 102"\x05\x16 58520-K4010',
      # TODO: these return from the MULTI request, above return from LONG
      b'\x01\x04\x7f\xff\xff\xf8\xff\xff\x00\x00\x01\xd3\x00\x00\x00\x00\xff\xb7\xff\xee\xff\xe0\x00\xc0\xc0\xfc\xd5\xfc\x00\x00U\x10\xffP\xf5\xff\xfd\x00\x00\x00\x00\xfc\x00\x01',
      b'\x01\x04\x7f\xff\xff\xf8\xff\xff\x00\x00\x01\xdb\x00\x00\x00\x00\xff\xb1\xff\xd9\xff\xd2\x00\xc0\xc0\xfc\xd5\xfc\x00\x00U\x10\xff\xd6\xf5\x00\x06\x00\x00\x00\x14\xfd\x00\x04',
      b'\x01\x04\x7f\xff\xff\xf8\xff\xff\x00\x00\x01\xd3\x00\x00\x00\x00\xff\xb7\xff\xf4\xff\xd9\x00\xc0',
    ],
    (Ecu.fwdCamera, 0x7C4, None): [
      b'\xf1\x00OSP LKA  AT CND LHD 1.00 1.02 99211-J9110 802',
      b'\xf1\x00OSP LKA  AT EUR RHD 1.00 1.02 99211-J9110 802',
      b'\xf1\x00OSP LKA  AT AUS RHD 1.00 1.04 99211-J9200 904',
      b'\xf1\x00OSP LKA  AT EUR LHD 1.00 1.04 99211-J9200 904',
    ],
    (Ecu.eps, 0x7D4, None): [
      b'\xf1\x00OSP MDPS C 1.00 1.02 56310K4260\x00 4OEPC102',
      b'\xf1\x00OSP MDPS C 1.00 1.02 56310/K4970 4OEPC102',
      b'\xf1\x00OSP MDPS C 1.00 1.02 56310/K4271 4OEPC102',
    ],
    (Ecu.fwdRadar, 0x7D0, None): [
      b'\xf1\x00YB__ FCA -----      1.00 1.01 99110-K4500      \x00\x00\x00',
    ],
  },
  CAR.KIA_NIRO_EV: {
    (Ecu.fwdRadar, 0x7D0, None): [
      b'\xf1\x00DEev SCC F-CUP      1.00 1.00 99110-Q4000         ',
      b'\xf1\x00DEev SCC F-CUP      1.00 1.02 96400-Q4000         ',
      b'\xf1\x00DEev SCC F-CUP      1.00 1.02 96400-Q4100         ',
      b'\xf1\x00DEev SCC F-CUP      1.00 1.03 96400-Q4100         ',
      b'\xf1\x00DEev SCC FHCUP      1.00 1.03 96400-Q4000         ',
      b'\xf1\x8799110Q4000\xf1\x00DEev SCC F-CUP      1.00 1.00 99110-Q4000         ',
      b'\xf1\x8799110Q4100\xf1\x00DEev SCC F-CUP      1.00 1.00 99110-Q4100         ',
      b'\xf1\x8799110Q4500\xf1\x00DEev SCC F-CUP      1.00 1.00 99110-Q4500         ',
      b'\xf1\x8799110Q4600\xf1\x00DEev SCC F-CUP      1.00 1.00 99110-Q4600         ',
      b'\xf1\x8799110Q4600\xf1\x00DEev SCC FNCUP      1.00 1.00 99110-Q4600         ',
      b'\xf1\x8799110Q4600\xf1\x00DEev SCC FHCUP      1.00 1.00 99110-Q4600         ',
    ],
    (Ecu.eps, 0x7D4, None): [
      b'\xf1\x00DE  MDPS C 1.00 1.05 56310Q4000\x00 4DEEC105',
      b'\xf1\x00DE  MDPS C 1.00 1.05 56310Q4100\x00 4DEEC105',
      b'\xf1\x00DE  MDPS C 1.00 1.04 56310Q4100\x00 4DEEC104',
    ],
    (Ecu.fwdCamera, 0x7C4, None): [
      b'\xf1\x00DEE MFC  AT EUR LHD 1.00 1.00 99211-Q4100 200706',
      b'\xf1\x00DEE MFC  AT EUR LHD 1.00 1.00 99211-Q4000 191211',
      b'\xf1\x00DEE MFC  AT USA LHD 1.00 1.00 99211-Q4000 191211',
      b'\xf1\x00DEE MFC  AT USA LHD 1.00 1.03 95740-Q4000 180821',
      b'\xf1\x00DEE MFC  AT USA LHD 1.00 1.01 99211-Q4500 210428',
      b'\xf1\x00DEE MFC  AT EUR LHD 1.00 1.03 95740-Q4000 180821',
      b'\xf1\x00DEE MFC  AT KOR LHD 1.00 1.03 95740-Q4000 180821',
    ],
  },
  CAR.KIA_NIRO_EV_2ND_GEN: {
    (Ecu.fwdRadar, 0x7d0, None): [
      b'\xf1\x00SG2_ RDR -----      1.00 1.01 99110-AT000         ',
    ],
    (Ecu.fwdCamera, 0x7c4, None): [
      b'\xf1\x00SG2EMFC  AT EUR LHD 1.01 1.09 99211-AT000 220801',
      b'\xf1\x00SG2EMFC  AT USA LHD 1.01 1.09 99211-AT000 220801',
    ],
  },
  CAR.KIA_NIRO_PHEV: {
    (Ecu.engine, 0x7e0, None): [
      b'\xf1\x816H6F4051\x00\x00\x00\x00\x00\x00\x00\x00',
      b'\xf1\x816H6D1051\x00\x00\x00\x00\x00\x00\x00\x00',
      b'\xf1\x816H6F6051\x00\x00\x00\x00\x00\x00\x00\x00',
    ],
    (Ecu.transmission, 0x7e1, None): [
      b"\xf1\x816U3J2051\x00\x00\xf1\x006U3H0_C2\x00\x006U3J2051\x00\x00PDE0G16NS2\xf4'\\\x91",
      b'\xf1\x816U3J2051\x00\x00\xf1\x006U3H0_C2\x00\x006U3J2051\x00\x00PDE0G16NS2\x00\x00\x00\x00',
      b'\xf1\x816U3H3051\x00\x00\xf1\x006U3H0_C2\x00\x006U3H3051\x00\x00PDE0G16NS1\x00\x00\x00\x00',
      b'\xf1\x816U3H3051\x00\x00\xf1\x006U3H0_C2\x00\x006U3H3051\x00\x00PDE0G16NS1\x13\xcd\x88\x92',
      b'\xf1\x006U3H1_C2\x00\x006U3J9051\x00\x00PDE0G16NL2&[\xc3\x01',
    ],
    (Ecu.eps, 0x7D4, None): [
      b'\xf1\x00DE  MDPS C 1.00 1.09 56310G5301\x00 4DEHC109',
      b'\xf1\x00DE  MDPS C 1.00 1.01 56310G5520\x00 4DEPC101',
    ],
    (Ecu.fwdCamera, 0x7C4, None): [
      b'\xf1\x00DEP MFC  AT USA LHD 1.00 1.01 95740-G5010 170424',
      b'\xf1\x00DEP MFC  AT USA LHD 1.00 1.00 95740-G5010 170117',
      b'\xf1\x00DEP MFC  AT USA LHD 1.00 1.05 99211-G5000 190826',
    ],
    (Ecu.fwdRadar, 0x7D0, None): [
      b'\xf1\x00DEhe SCC H-CUP      1.01 1.02 96400-G5100         ',
      b'\xf1\x00DEhe SCC F-CUP      1.00 1.02 99110-G5100         ',
    ],
  },
  CAR.KIA_NIRO_HEV_2021: {
    (Ecu.engine, 0x7e0, None): [
      b'\xf1\x816H6G5051\x00\x00\x00\x00\x00\x00\x00\x00',
    ],
    (Ecu.transmission, 0x7e1, None): [
      b'\xf1\x816U3J9051\x00\x00\xf1\x006U3H1_C2\x00\x006U3J9051\x00\x00HDE0G16NL3\x00\x00\x00\x00',
      b'\xf1\x816U3J9051\x00\x00\xf1\x006U3H1_C2\x00\x006U3J9051\x00\x00HDE0G16NL3\xb9\xd3\xfaW',
    ],
    (Ecu.eps, 0x7d4, None): [
      b'\xf1\x00DE  MDPS C 1.00 1.01 56310G5520\x00 4DEPC101',
    ],
    (Ecu.fwdCamera, 0x7c4, None): [
      b'\xf1\x00DEH MFC  AT USA LHD 1.00 1.07 99211-G5000 201221',
      b'\xf1\x00DEH MFC  AT USA LHD 1.00 1.00 99211-G5500 210428',
    ],
    (Ecu.fwdRadar, 0x7d0, None): [
      b'\xf1\x00DEhe SCC FHCUP      1.00 1.00 99110-G5600         ',
    ],
  },
  CAR.KIA_SELTOS: {
    (Ecu.fwdRadar, 0x7d0, None): [b'\xf1\x8799110Q5100\xf1\000SP2_ SCC FHCUP      1.01 1.05 99110-Q5100         ',],
    (Ecu.abs, 0x7d1, None): [
      b'\xf1\x8758910-Q5450\xf1\000SP ESC \a 101\031\t\005 58910-Q5450',
      b'\xf1\x8758910-Q5450\xf1\000SP ESC \t 101\031\t\005 58910-Q5450',
    ],
    (Ecu.engine, 0x7e0, None): [
      b'\xf1\x81616D2051\000\000\000\000\000\000\000\000',
      b'\xf1\x81616D5051\000\000\000\000\000\000\000\000',
      b'\001TSP2KNL06F100J0K',
      b'\001TSP2KNL06F200J0K',
    ],
    (Ecu.eps, 0x7d4, None): [
      b'\xf1\000SP2 MDPS C 1.00 1.04 56300Q5200          ',
      b'\xf1\000SP2 MDPS C 1.01 1.05 56300Q5200          ',
    ],
    (Ecu.fwdCamera, 0x7c4, None): [
      b'\xf1\000SP2 MFC  AT USA LHD 1.00 1.04 99210-Q5000 191114',
      b'\xf1\000SP2 MFC  AT USA LHD 1.00 1.05 99210-Q5000 201012',
    ],
    (Ecu.transmission, 0x7e1, None): [
      b'\xf1\x87CZLUB49370612JF7h\xa8y\x87\x99\xa7hv\x99\x97fv\x88\x87x\x89x\x96O\xff\x88\xff\xff\xff.@\xf1\x816V2C2051\000\000\xf1\0006V2B0_C2\000\0006V2C2051\000\000CSP4N20NS3\000\000\000\000',
      b'\xf1\x87954A22D200\xf1\x81T01950A1  \xf1\000T0190XBL  T01950A1  DSP2T16X4X950NS6\xd30\xa5\xb9',
      b'\xf1\x87954A22D200\xf1\x81T01950A1  \xf1\000T0190XBL  T01950A1  DSP2T16X4X950NS8\r\xfe\x9c\x8b',
    ],
  },
  CAR.KIA_OPTIMA_G4: {
    (Ecu.fwdRadar, 0x7d0, None): [
      b'\xf1\x00JF__ SCC F-CUP      1.00 1.00 96400-D4100         ',
    ],
    (Ecu.abs, 0x7d1, None): [
      b'\xf1\x00JF ESC \x0f 16 \x16\x06\x17 58920-D5080',
    ],
    (Ecu.fwdCamera, 0x7c4, None): [
      b'\xf1\x00JFWGN LDWS AT USA LHD 1.00 1.02 95895-D4100 G21',
    ],
    (Ecu.transmission, 0x7e1, None): [
      b'\xf1\x87\xff\xff\xff\xff\xff\xff\xff\xff\xff\xff\xff\xff\xff\xff\xff\xff\xff\xff\xff\xff\xff\xff\xff\xff\xff\xff\xff\xff\xff\xff\xff\xff\xff\xff\xff\xff\xff\xff\xff\xff\xff\xff\xf1\x816T6J0051\x00\x00\xf1\x006T6J0_C2\x00\x006T6J0051\x00\x00TJF0T20NSB\x00\x00\x00\x00',
    ],
  },
  CAR.KIA_OPTIMA_G4_FL: {
    (Ecu.fwdRadar, 0x7d0, None): [
      b'\xf1\x00JF__ SCC F-CUP      1.00 1.00 96400-D4110         ',
    ],
    (Ecu.abs, 0x7d1, None): [
      b'\xf1\x00JF ESC \x0b 11 \x18\x030 58920-D5180',
      b"\xf1\x00JF ESC \t 11 \x18\x03' 58920-D5260",
    ],
    (Ecu.fwdCamera, 0x7c4, None): [
      b'\xf1\x00JFA LKAS AT USA LHD 1.00 1.00 95895-D5001 h32',
      b'\xf1\x00JFA LKAS AT USA LHD 1.00 1.00 95895-D5100 h32',
    ],
    (Ecu.transmission, 0x7e1, None): [
      b'\xf1\x006U2V0_C2\x00\x006U2V8051\x00\x00DJF0T16NL0\t\xd2GW',
      b'\xf1\x006U2V0_C2\x00\x006U2VA051\x00\x00DJF0T16NL1\xca3\xeb.',
      b'\xf1\x006U2V0_C2\x00\x006U2VC051\x00\x00DJF0T16NL2\x9eA\x80\x01',
      b'\xf1\x006U2V0_C2\x00\x006U2VA051\x00\x00DJF0T16NL1\x00\x00\x00\x00',
      b'\xf1\x816U2V8051\x00\x00\xf1\x006U2V0_C2\x00\x006U2V8051\x00\x00DJF0T16NL0\t\xd2GW',
      b'\xf1\x816U2VA051\x00\x00\xf1\x006U2V0_C2\x00\x006U2VA051\x00\x00DJF0T16NL1\xca3\xeb.',
      b'\xf1\x816U2VC051\x00\x00\xf1\x006U2V0_C2\x00\x006U2VC051\x00\x00DJF0T16NL2\x9eA\x80\x01',
      b'\xf1\x816U2VA051\x00\x00\xf1\x006U2V0_C2\x00\x006U2VA051\x00\x00DJF0T16NL1\x00\x00\x00\x00',
      b'\xf1\x87\xff\xff\xff\xff\xff\xff\xff\xff\xff\xff\xff\xff\xff\xff\xff\xff\xff\xff\xff\xff\xff\xff\xff\xff\xff\xff\xff\xff\xff\xff\xff\xff\xff\xff\xff\xff\xff\xff\xff\xff\xff\xff\xf1\x816T6B8051\x00\x00\xf1\x006T6H0_C2\x00\x006T6B8051\x00\x00TJFSG24NH27\xa7\xc2\xb4',
    ],
  },
  CAR.ELANTRA: {
    (Ecu.fwdCamera, 0x7c4, None): [
      b'\xf1\x00PD  LKAS AT USA LHD 1.01 1.01 95740-G3100 A54',
      b'\xf1\x00PD  LKAS AT KOR LHD 1.00 1.02 95740-G3000 A51',
    ],
    (Ecu.transmission, 0x7e1, None): [
      b'\xf1\x006U2V0_C2\x00\x006U2VA051\x00\x00DPD0H16NS0e\x0e\xcd\x8e',
      b'\xf1\x006U2U0_C2\x00\x006U2T0051\x00\x00DPD0D16KS0u\xce\x1fk',
    ],
    (Ecu.eps, 0x7d4, None): [
      b'\xf1\x00PD  MDPS C 1.00 1.04 56310/G3300 4PDDC104',
      b'\xf1\x00PD  MDPS C 1.00 1.00 56310G3300\x00 4PDDC100',
    ],
    (Ecu.abs, 0x7d1, None): [
      b'\xf1\x00PD ESC \x0b 104\x18\t\x03 58920-G3350',
      b'\xf1\x00PD ESC \t 104\x18\t\x03 58920-G3350',
    ],
    (Ecu.fwdRadar, 0x7d0, None): [
      b'\xf1\x00PD__ SCC F-CUP      1.00 1.00 96400-G3300         ',
      b'\xf1\x00PD__ SCC FNCUP      1.01 1.00 96400-G3000         ',
    ],
  },
  CAR.ELANTRA_2021: {
    (Ecu.fwdRadar, 0x7d0, None): [
      b'\xf1\x00CN7_ SCC F-CUP      1.00 1.01 99110-AA000         ',
      b'\xf1\x00CN7_ SCC FHCUP      1.00 1.01 99110-AA000         ',
      b'\xf1\x00CN7_ SCC FNCUP      1.00 1.01 99110-AA000         ',
      b'\xf1\x8799110AA000\xf1\x00CN7_ SCC FHCUP      1.00 1.01 99110-AA000         ',
      b'\xf1\x8799110AA000\xf1\x00CN7_ SCC F-CUP      1.00 1.01 99110-AA000         ',
    ],
    (Ecu.eps, 0x7d4, None): [
      b'\xf1\x87\x00\x00\x00\x00\x00\x00\x00\x00\x00\x00\x00\xf1\x00CN7 MDPS C 1.00 1.06 \x00\x00\x00\x00\x00\x00\x00\x00\x00\x00\x00 4CNDC106',
      b'\xf1\x8756310/AA070\xf1\x00CN7 MDPS C 1.00 1.06 56310/AA070 4CNDC106',
      b'\xf1\x8756310AA050\x00\xf1\x00CN7 MDPS C 1.00 1.06 56310AA050\x00 4CNDC106\xf1\xa01.06',
      b'\xf1\x00CN7 MDPS C 1.00 1.06 56310AA050\x00 4CNDC106',
    ],
    (Ecu.fwdCamera, 0x7c4, None): [
      b'\xf1\x00CN7 MFC  AT USA LHD 1.00 1.00 99210-AB000 200819',
      b'\xf1\x00CN7 MFC  AT USA LHD 1.00 1.03 99210-AA000 200819',
      b'\xf1\x00CN7 MFC  AT USA LHD 1.00 1.01 99210-AB000 210205',
      b'\xf1\x00CN7 MFC  AT USA LHD 1.00 1.06 99210-AA000 220111',
      b'\xf1\x00CN7 MFC  AT USA LHD 1.00 1.03 99210-AB000 220426',
    ],
    (Ecu.abs, 0x7d1, None): [
      b'\xf1\x00CN ESC \t 101 \x10\x03 58910-AB800',
      b'\xf1\x8758910-AA800\xf1\x00CN ESC \t 104 \x08\x03 58910-AA800',
      b'\xf1\x8758910-AA800\xf1\x00CN ESC \t 105 \x10\x03 58910-AA800',
      b'\xf1\x8758910-AB800\xf1\x00CN ESC \t 101 \x10\x03 58910-AB800\xf1\xa01.01',
    ],
    (Ecu.transmission, 0x7e1, None): [
      b'\xf1\x00HT6WA280BLHT6VA640A1CCN0N20NS5\x00\x00\x00\x00\x00\x00\x00\x00\x00\x00',
      b'\xf1\x00HT6WA280BLHT6VA640A1CCN0N20NS5\x00\x00\x00\x00\x00\x00\xe8\xba\xce\xfa',
      b'\xf1\x87CXMQFM2135005JB2E\xb9\x89\x98W\xa9y\x97h\xa9\x98\x99wxvwh\x87\177\xffx\xff\xff\xff,,\xf1\x89HT6VA640A1\xf1\x82CCN0N20NS5\x00\x00\x00\x00\x00\x00',
      b'\xf1\x87CXMQFM1916035JB2\x88vvgg\x87Wuwgev\xa9\x98\x88\x98h\x99\x9f\xffh\xff\xff\xff\xa5\xee\xf1\x89HT6VA640A1\xf1\x82CCN0N20NS5\x00\x00\x00\x00\x00\x00',
      b'\xf1\x87CXLQF40189012JL2f\x88\x86\x88\x88vUex\xb8\x88\x88\x88\x87\x88\x89fh?\xffz\xff\xff\xff\x08z\xf1\x89HT6VA640A1\xf1\x82CCN0N20NS5\x00\x00\x00\x00\x00\x00',
      b'\xf1\x87CXMQFM2728305JB2E\x97\x87xw\x87vwgw\x84x\x88\x88w\x89EI\xbf\xff{\xff\xff\xff\xe6\x0e\xf1\x89HT6VA640A1\xf1\x82CCN0N20NS5\x00\x00\x00\x00\x00\x00',
      b'\xf1\x87CXMQFM3806705JB2\x89\x87wwx\x88g\x86\x99\x87\x86xwwv\x88yv\x7f\xffz\xff\xff\xffV\x15\xf1\x89HT6VA640A1\xf1\x82CCN0N20NS5\x00\x00\x00\x00\x00\x00',
    ],
    (Ecu.engine, 0x7e0, None): [
      b'\xf1\x82CNCWD0AMFCXCSFFA',
      b'\xf1\x81HM6M2_0a0_FF0',
      b'\xf1\x82CNCVD0AMFCXCSFFB',
      b'\xf1\x870\x00\x00\x00\x00\x00\x00\x00\x00\x00\x00\xf1\x81HM6M2_0a0_G80',
      b'\xf1\x870\x00\x00\x00\x00\x00\x00\x00\x00\x00\x00\xf1\x81HM6M2_0a0_HC0',
    ],
  },
  CAR.ELANTRA_HEV_2021: {
    (Ecu.fwdCamera, 0x7c4, None): [
      b'\xf1\x00CN7HMFC  AT USA LHD 1.00 1.05 99210-AA000 210930',
      b'\xf1\000CN7HMFC  AT USA LHD 1.00 1.03 99210-AA000 200819',
      b'\xf1\x00CN7HMFC  AT USA LHD 1.00 1.07 99210-AA000 220426',
      b'\xf1\x00CN7HMFC  AT USA LHD 1.00 1.08 99210-AA000 220728',
      b'\xf1\x00CN7HMFC  AT USA LHD 1.00 1.09 99210-AA000 221108',
    ],
    (Ecu.fwdRadar, 0x7d0, None): [
      b'\xf1\x00CNhe SCC FHCUP      1.00 1.01 99110-BY000         ',
      b'\xf1\x8799110BY000\xf1\x00CNhe SCC FHCUP      1.00 1.01 99110-BY000         ',
    ],
    (Ecu.eps, 0x7d4, None): [
      b'\xf1\x00CN7 MDPS C 1.00 1.03 56310BY0500 4CNHC103',
      b'\xf1\x8756310/BY050\xf1\x00CN7 MDPS C 1.00 1.03 56310/BY050 4CNHC103',
      b'\xf1\x8756310/BY050\xf1\000CN7 MDPS C 1.00 1.02 56310/BY050 4CNHC102',
      b'\xf1\x00CN7 MDPS C 1.00 1.04 56310BY050\x00 4CNHC104',
    ],
    (Ecu.transmission, 0x7e1, None): [
      b'\xf1\0006U3L0_C2\000\0006U3K3051\000\000HCN0G16NS0\xb9?A\xaa',
      b'\xf1\0006U3L0_C2\000\0006U3K3051\000\000HCN0G16NS0\000\000\000\000',
      b'\xf1\x816U3K3051\000\000\xf1\0006U3L0_C2\000\0006U3K3051\000\000HCN0G16NS0\xb9?A\xaa',
      b'\xf1\x816U3K3051\x00\x00\xf1\x006U3L0_C2\x00\x006U3K3051\x00\x00HCN0G16NS0\x00\x00\x00\x00',
      b'\xf1\x006U3L0_C2\x00\x006U3K9051\x00\x00HCN0G16NS1\x00\x00\x00\x00',
    ],
    (Ecu.engine, 0x7e0, None): [
      b'\xf1\x816H6G5051\x00\x00\x00\x00\x00\x00\x00\x00',
      b'\xf1\x816H6G6051\x00\x00\x00\x00\x00\x00\x00\x00',
      b'\xf1\x816H6G8051\x00\x00\x00\x00\x00\x00\x00\x00',
    ]
  },
  CAR.KONA_HEV: {
    (Ecu.abs, 0x7d1, None): [
      b'\xf1\x00OS IEB \x01 104 \x11  58520-CM000',
    ],
    (Ecu.fwdRadar, 0x7d0, None): [
      b'\xf1\x00OShe SCC FNCUP      1.00 1.01 99110-CM000         ',
    ],
    (Ecu.eps, 0x7d4, None): [
      b'\xf1\x00OS  MDPS C 1.00 1.00 56310CM030\x00 4OHDC100',
    ],
    (Ecu.fwdCamera, 0x7c4, None): [
      b'\xf1\x00OSH LKAS AT KOR LHD 1.00 1.01 95740-CM000 l31',
    ],
    (Ecu.transmission, 0x7e1, None): [
      b'\xf1\x816U3J9051\x00\x00\xf1\x006U3H1_C2\x00\x006U3J9051\x00\x00HOS0G16DS1\x16\xc7\xb0\xd9',
    ],
    (Ecu.engine, 0x7e0, None): [
      b'\xf1\x816H6F6051\x00\x00\x00\x00\x00\x00\x00\x00',
    ]
  },
  CAR.SONATA_HYBRID: {
    (Ecu.fwdRadar, 0x7d0, None): [
      b'\xf1\000DNhe SCC FHCUP      1.00 1.02 99110-L5000         ',
      b'\xf1\x8799110L5000\xf1\000DNhe SCC FHCUP      1.00 1.02 99110-L5000         ',
      b'\xf1\000DNhe SCC F-CUP      1.00 1.02 99110-L5000         ',
      b'\xf1\x8799110L5000\xf1\000DNhe SCC F-CUP      1.00 1.02 99110-L5000         ',
    ],
    (Ecu.eps, 0x7d4, None): [
      b'\xf1\x8756310-L5500\xf1\x00DN8 MDPS C 1.00 1.02 56310-L5500 4DNHC102',
      b'\xf1\x8756310-L5450\xf1\x00DN8 MDPS C 1.00 1.02 56310-L5450 4DNHC102',
      b'\xf1\x8756310-L5450\xf1\000DN8 MDPS C 1.00 1.03 56310-L5450 4DNHC103',
    ],
    (Ecu.fwdCamera, 0x7c4, None): [
      b'\xf1\x00DN8HMFC  AT USA LHD 1.00 1.04 99211-L1000 191016',
      b'\xf1\x00DN8HMFC  AT USA LHD 1.00 1.05 99211-L1000 201109',
      b'\xf1\000DN8HMFC  AT USA LHD 1.00 1.06 99211-L1000 210325',
    ],
    (Ecu.transmission, 0x7e1, None): [
      b'\xf1\000PSBG2333  E14\x00\x00\x00\x00\x00\x00\x00TDN2H20SA6N\xc2\xeeW',
      b'\xf1\x87959102T250\x00\x00\x00\x00\x00\xf1\x81E09\x00\x00\x00\x00\x00\x00\x00\xf1\x00PSBG2323  E09\x00\x00\x00\x00\x00\x00\x00TDN2H20SA5\x97R\x88\x9e',
      b'\xf1\000PSBG2323  E09\000\000\000\000\000\000\000TDN2H20SA5\x97R\x88\x9e',
      b'\xf1\000PSBG2333  E16\000\000\000\000\000\000\000TDN2H20SA7\0323\xf9\xab',
      b'\xf1\x87PCU\000\000\000\000\000\000\000\000\000\xf1\x81E16\000\000\000\000\000\000\000\xf1\000PSBG2333  E16\000\000\000\000\000\000\000TDN2H20SA7\0323\xf9\xab',
      b'\xf1\x87959102T250\x00\x00\x00\x00\x00\xf1\x81E14\x00\x00\x00\x00\x00\x00\x00\xf1\x00PSBG2333  E14\x00\x00\x00\x00\x00\x00\x00TDN2H20SA6N\xc2\xeeW',
    ],
    (Ecu.engine, 0x7e0, None): [
      b'\xf1\x87391162J012',
      b'\xf1\x87391162J013',
      b'\xf1\x87391062J002',
    ],
  },
  CAR.KIA_SORENTO: {
    (Ecu.fwdCamera, 0x7c4, None): [
      b'\xf1\x00UMP LKAS AT USA LHD 1.01 1.01 95740-C6550 d01'
    ],
    (Ecu.abs, 0x7d1, None): [
      b'\xf1\x00UM ESC \x0c 12 \x18\x05\x06 58910-C6330'
    ],
    (Ecu.fwdRadar, 0x7D0, None): [
      b'\xf1\x00UM__ SCC F-CUP      1.00 1.00 96400-C6500         '
    ],
    (Ecu.transmission, 0x7e1, None): [
      b'\xf1\x87LDKUAA0348164HE3\x87www\x87www\x88\x88\xa8\x88w\x88\x97xw\x88\x97x\x86o\xf8\xff\x87f\x7f\xff\x15\xe0\xf1\x81U811\x00\x00\x00\x00\x00\x00\xf1\x00bcsh8p54  U811\x00\x00\x00\x00\x00\x00TUM4G33NL3V|DG'
    ],
    (Ecu.engine, 0x7e0, None): [
      b'\xf1\x81640F0051\x00\x00\x00\x00\x00\x00\x00\x00'
    ],
  },
  CAR.KIA_SORENTO_PHEV_4TH_GEN: {
    (Ecu.fwdRadar, 0x7d0, None): [
      b'\xf1\x00MQhe SCC FHCUP      1.00 1.06 99110-P4000         ',
    ],
    (Ecu.fwdCamera, 0x7c4, None): [
      b'\xf1\x00MQ4HMFC  AT USA LHD 1.00 1.11 99210-P2000 211217',
    ]
  },
  CAR.KIA_EV6: {
    (Ecu.fwdRadar, 0x7d0, None): [
      b'\xf1\x00CV1_ RDR -----      1.00 1.01 99110-CV000         ',
    ],
    (Ecu.fwdCamera, 0x7c4, None): [
      b'\xf1\x00CV1 MFC  AT USA LHD 1.00 1.05 99210-CV000 211027',
      b'\xf1\x00CV1 MFC  AT USA LHD 1.00 1.06 99210-CV000 220328',
      b'\xf1\x00CV1 MFC  AT EUR LHD 1.00 1.05 99210-CV000 211027',
      b'\xf1\x00CV1 MFC  AT EUR LHD 1.00 1.06 99210-CV000 220328',
      b'\xf1\x00CV1 MFC  AT EUR RHD 1.00 1.00 99210-CV100 220630',
      b'\xf1\x00CV1 MFC  AT USA LHD 1.00 1.00 99210-CV100 220630',
      b'\xf1\x00CV1 MFC  AT KOR LHD 1.00 1.04 99210-CV000 210823',
      b'\xf1\x00CV1 MFC  AT KOR LHD 1.00 1.05 99210-CV000 211027',
      b'\xf1\x00CV1 MFC  AT KOR LHD 1.00 1.06 99210-CV000 220328',
    ],
  },
  CAR.IONIQ_5: {
    (Ecu.fwdRadar, 0x7d0, None): [
      b'\xf1\x00NE1_ RDR -----      1.00 1.00 99110-GI000         ',
    ],
    (Ecu.fwdCamera, 0x7c4, None): [
      b'\xf1\x00NE1 MFC  AT USA LHD 1.00 1.02 99211-GI010 211206',
      b'\xf1\x00NE1 MFC  AT EUR LHD 1.00 1.06 99211-GI000 210813',
      b'\xf1\x00NE1 MFC  AT USA LHD 1.00 1.05 99211-GI010 220614',
      b'\xf1\x00NE1 MFC  AT KOR LHD 1.00 1.05 99211-GI010 220614',
      b'\xf1\x00NE1 MFC  AT EUR RHD 1.00 1.01 99211-GI010 211007',
      b'\xf1\x00NE1 MFC  AT USA LHD 1.00 1.01 99211-GI010 211007',
      b'\xf1\x00NE1 MFC  AT EUR RHD 1.00 1.02 99211-GI010 211206',
      b'\xf1\x00NE1 MFC  AT USA LHD 1.00 1.03 99211-GI010 220401',
    ],
  },
  CAR.TUCSON_4TH_GEN: {
    (Ecu.fwdCamera, 0x7c4, None): [
      b'\xf1\x00NX4 FR_CMR AT USA LHD 1.00 1.00 99211-N9210 14G',
      b'\xf1\x00NX4 FR_CMR AT USA LHD 1.00 1.01 99211-N9240 14T',
      b'\xf1\x00NX4 FR_CMR AT USA LHD 1.00 1.00 99211-CW010 14X',
    ],
    (Ecu.fwdRadar, 0x7d0, None): [
      b'\xf1\x00NX4__               1.00 1.00 99110-N9100         ',
      b'\xf1\x00NX4__               1.01 1.00 99110-N9100         ',
    ],
  },
  CAR.TUCSON_HYBRID_4TH_GEN: {
    (Ecu.fwdCamera, 0x7c4, None): [
      b'\xf1\x00NX4 FR_CMR AT USA LHD 1.00 1.00 99211-N9240 14Q',
      b'\xf1\x00NX4 FR_CMR AT USA LHD 1.00 1.00 99211-N9220 14K',
      b'\xf1\x00NX4 FR_CMR AT USA LHD 1.00 1.01 99211-N9100 14A',
      b'\xf1\x00NX4 FR_CMR AT USA LHD 1.00 1.00 99211-N9250 14W',
    ],
    (Ecu.fwdRadar, 0x7d0, None): [
      b'\xf1\x00NX4__               1.00 1.00 99110-N9100         ',
      b'\xf1\x00NX4__               1.01 1.00 99110-N9100         ',
    ],
  },
  CAR.KIA_SPORTAGE_HYBRID_5TH_GEN: {
    (Ecu.fwdCamera, 0x7c4, None): [
      b'\xf1\x00NQ5 FR_CMR AT GEN LHD 1.00 1.00 99211-P1060 665',
      b'\xf1\x00NQ5 FR_CMR AT USA LHD 1.00 1.00 99211-P1060 665',
    ],
    (Ecu.fwdRadar, 0x7d0, None): [
      b'\xf1\x00NQ5__               1.01 1.03 99110-CH000         ',
    ],
  },
  CAR.SANTA_CRUZ_1ST_GEN: {
    (Ecu.fwdCamera, 0x7c4, None): [
      b'\xf1\x00NX4 FR_CMR AT USA LHD 1.00 1.00 99211-CW000 14M',
      b'\xf1\x00NX4 FR_CMR AT USA LHD 1.00 1.00 99211-CW010 14X',
    ],
    (Ecu.fwdRadar, 0x7d0, None): [
      b'\xf1\x00NX4__               1.00 1.00 99110-K5000         ',
      b'\xf1\x00NX4__               1.01 1.00 99110-K5000         ',
    ],
  },
  CAR.KIA_SPORTAGE_5TH_GEN: {
    (Ecu.fwdCamera, 0x7c4, None): [
      b'\xf1\x00NQ5 FR_CMR AT USA LHD 1.00 1.00 99211-P1030 662',
      b'\xf1\x00NQ5 FR_CMR AT USA LHD 1.00 1.00 99211-P1040 663',
    ],
    (Ecu.fwdRadar, 0x7d0, None): [
      b'\xf1\x00NQ5__               1.00 1.02 99110-P1000         ',
      b'\xf1\x00NQ5__               1.00 1.03 99110-P1000         ',
      b'\xf1\x00NQ5__               1.01 1.03 99110-P1000         ',
    ],
  },
  CAR.GENESIS_GV70_1ST_GEN: {
    (Ecu.fwdCamera, 0x7c4, None): [
      b'\xf1\x00JK1 MFC  AT USA LHD 1.00 1.04 99211-AR000 210204',
      b'\xf1\x00JK1 MFC  AT USA LHD 1.00 1.01 99211-AR200 220125',
      b'\xf1\x00JK1 MFC  AT USA LHD 1.00 1.01 99211-AR300 220125',
    ],
    (Ecu.fwdRadar, 0x7d0, None): [
      b'\xf1\x00JK1_ SCC FHCUP      1.00 1.02 99110-AR000         ',
      b'\xf1\x00JK1_ SCC FHCUP      1.00 1.00 99110-AR200         ',
      b'\xf1\x00JK1_ SCC FHCUP      1.00 1.00 99110-AR300         ',
    ],
  },
  CAR.GENESIS_GV60_EV_1ST_GEN: {
    (Ecu.fwdCamera, 0x7c4, None): [
      b'\xf1\x00JW1 MFC  AT USA LHD 1.00 1.02 99211-CU100 211215',
      b'\xf1\x00JW1 MFC  AT USA LHD 1.00 1.02 99211-CU000 211215',
      b'\xf1\x00JW1 MFC  AT USA LHD 1.00 1.03 99211-CU000 221118',
    ],
    (Ecu.fwdRadar, 0x7d0, None): [
      b'\xf1\x00JW1_ RDR -----      1.00 1.00 99110-CU000         ',
    ],
  },
  CAR.KIA_SORENTO_4TH_GEN: {
    (Ecu.fwdCamera, 0x7c4, None): [
      b'\xf1\x00MQ4 MFC  AT USA LHD 1.00 1.05 99210-R5000 210623',
      b'\xf1\x00MQ4 MFC  AT USA LHD 1.00 1.03 99210-R5000 200903',
    ],
    (Ecu.fwdRadar, 0x7d0, None): [
      b'\xf1\x00MQ4_ SCC FHCUP      1.00 1.06 99110-P2000         ',
      b'\xf1\x00MQ4_ SCC F-CUP      1.00 1.06 99110-P2000         ',
    ],
  },
  CAR.KIA_NIRO_HEV_2ND_GEN: {
    (Ecu.fwdCamera, 0x7c4, None): [
      b'\xf1\x00SG2HMFC  AT USA LHD 1.01 1.08 99211-AT000 220531',
      b'\xf1\x00SG2HMFC  AT USA LHD 1.01 1.09 99211-AT000 220801',
    ],
    (Ecu.fwdRadar, 0x7d0, None): [
      b'\xf1\x00SG2_ RDR -----      1.00 1.01 99110-AT000         ',
    ],
  },
<<<<<<< HEAD
  CAR.KIA_CARNIVAL_4TH_GEN: {
    (Ecu.fwdCamera, 0x7c4, None): [
      b'\xf1\x00KA4CMFC  AT CHN LHD 1.00 1.01 99211-I4000 210525',
    ],
    (Ecu.fwdRadar, 0x7d0, None): [
      b'\xf1\x00KA4c SCC FHCUP      1.00 1.01 99110-I4000         ',
=======
  CAR.GENESIS_GV80: {
    (Ecu.fwdCamera, 0x7c4, None): [
      b'\xf1\x00JX1 MFC  AT USA LHD 1.00 1.02 99211-T6110 220513',
    ],
    (Ecu.fwdRadar, 0x7d0, None): [
      b'\xf1\x00JX1_ SCC FHCUP      1.00 1.01 99110-T6100         ',
>>>>>>> 04556652
    ],
  },
}

CHECKSUM = {
  "crc8": [CAR.SANTA_FE, CAR.SONATA, CAR.PALISADE, CAR.KIA_SELTOS, CAR.ELANTRA_2021, CAR.ELANTRA_HEV_2021, CAR.SONATA_HYBRID, CAR.SANTA_FE_2022, CAR.KIA_K5_2021, CAR.SANTA_FE_HEV_2022, CAR.SANTA_FE_PHEV_2022, CAR.KIA_K5_HEV_2020],
  "6B": [CAR.KIA_SORENTO, CAR.HYUNDAI_GENESIS],
}

CAN_GEARS = {
  # which message has the gear
  "use_cluster_gears": {CAR.ELANTRA, CAR.KONA},
  "use_tcu_gears": {CAR.KIA_OPTIMA_G4, CAR.KIA_OPTIMA_G4_FL, CAR.SONATA_LF, CAR.VELOSTER, CAR.TUCSON},
  "use_elect_gears": {CAR.KIA_NIRO_EV, CAR.KIA_NIRO_PHEV, CAR.KIA_NIRO_HEV_2021, CAR.KIA_OPTIMA_H, CAR.IONIQ_EV_LTD, CAR.KONA_EV, CAR.IONIQ, CAR.IONIQ_EV_2020, CAR.IONIQ_PHEV, CAR.ELANTRA_HEV_2021, CAR.SONATA_HYBRID, CAR.KONA_HEV, CAR.IONIQ_HEV_2022, CAR.SANTA_FE_HEV_2022, CAR.SANTA_FE_PHEV_2022, CAR.IONIQ_PHEV_2019, CAR.KONA_EV_2022, CAR.KIA_K5_HEV_2020},
}

<<<<<<< HEAD
CANFD_CAR = {CAR.KIA_EV6, CAR.IONIQ_5, CAR.TUCSON_4TH_GEN, CAR.TUCSON_HYBRID_4TH_GEN, CAR.KIA_SPORTAGE_HYBRID_5TH_GEN, CAR.SANTA_CRUZ_1ST_GEN, CAR.KIA_SPORTAGE_5TH_GEN, CAR.GENESIS_GV70_1ST_GEN, CAR.KIA_SORENTO_PHEV_4TH_GEN, CAR.GENESIS_GV60_EV_1ST_GEN, CAR.KIA_SORENTO_4TH_GEN, CAR.KIA_NIRO_HEV_2ND_GEN, CAR.KIA_NIRO_EV_2ND_GEN, CAR.KIA_CARNIVAL_4TH_GEN}

# The radar does SCC on these cars when HDA I, rather than the camera
CANFD_RADAR_SCC_CAR = {CAR.GENESIS_GV70_1ST_GEN, CAR.KIA_SORENTO_PHEV_4TH_GEN, CAR.KIA_SORENTO_4TH_GEN, CAR.KIA_CARNIVAL_4TH_GEN}
=======
CANFD_CAR = {CAR.KIA_EV6, CAR.IONIQ_5, CAR.TUCSON_4TH_GEN, CAR.TUCSON_HYBRID_4TH_GEN, CAR.KIA_SPORTAGE_HYBRID_5TH_GEN, CAR.SANTA_CRUZ_1ST_GEN, CAR.KIA_SPORTAGE_5TH_GEN, CAR.GENESIS_GV70_1ST_GEN, CAR.KIA_SORENTO_PHEV_4TH_GEN, CAR.GENESIS_GV60_EV_1ST_GEN, CAR.KIA_SORENTO_4TH_GEN, CAR.KIA_NIRO_HEV_2ND_GEN, CAR.KIA_NIRO_EV_2ND_GEN, CAR.GENESIS_GV80}

# The radar does SCC on these cars when HDA I, rather than the camera
CANFD_RADAR_SCC_CAR = {CAR.GENESIS_GV70_1ST_GEN, CAR.KIA_SORENTO_PHEV_4TH_GEN, CAR.KIA_SORENTO_4TH_GEN, CAR.GENESIS_GV80}
>>>>>>> 04556652

# The camera does SCC on these cars, rather than the radar
CAMERA_SCC_CAR = {CAR.KONA_EV_2022, }

HYBRID_CAR = {CAR.IONIQ_PHEV, CAR.ELANTRA_HEV_2021, CAR.KIA_NIRO_PHEV, CAR.KIA_NIRO_HEV_2021, CAR.SONATA_HYBRID, CAR.KONA_HEV, CAR.IONIQ, CAR.IONIQ_HEV_2022, CAR.SANTA_FE_HEV_2022, CAR.SANTA_FE_PHEV_2022, CAR.IONIQ_PHEV_2019, CAR.TUCSON_HYBRID_4TH_GEN, CAR.KIA_SPORTAGE_HYBRID_5TH_GEN, CAR.KIA_SORENTO_PHEV_4TH_GEN, CAR.KIA_K5_HEV_2020, CAR.KIA_NIRO_HEV_2ND_GEN}  # these cars use a different gas signal
EV_CAR = {CAR.IONIQ_EV_2020, CAR.IONIQ_EV_LTD, CAR.KONA_EV, CAR.KIA_NIRO_EV, CAR.KIA_NIRO_EV_2ND_GEN, CAR.KONA_EV_2022, CAR.KIA_EV6, CAR.IONIQ_5, CAR.GENESIS_GV60_EV_1ST_GEN}

# these cars require a special panda safety mode due to missing counters and checksums in the messages
LEGACY_SAFETY_MODE_CAR = {CAR.HYUNDAI_GENESIS, CAR.IONIQ_EV_2020, CAR.IONIQ_EV_LTD, CAR.IONIQ_PHEV, CAR.IONIQ, CAR.KONA_EV, CAR.KIA_SORENTO, CAR.SONATA_LF, CAR.KIA_OPTIMA_G4, CAR.KIA_OPTIMA_G4_FL, CAR.VELOSTER,
                          CAR.GENESIS_G70, CAR.GENESIS_G80, CAR.KIA_CEED, CAR.ELANTRA, CAR.IONIQ_HEV_2022}

# If 0x500 is present on bus 1 it probably has a Mando radar outputting radar points.
# If no points are outputted by default it might be possible to turn it on using  selfdrive/debug/hyundai_enable_radar_points.py
DBC = {
  CAR.ELANTRA: dbc_dict('hyundai_kia_generic', None),
  CAR.ELANTRA_2021: dbc_dict('hyundai_kia_generic', None),
  CAR.ELANTRA_HEV_2021: dbc_dict('hyundai_kia_generic', None),
  CAR.GENESIS_G70: dbc_dict('hyundai_kia_generic', None),
  CAR.GENESIS_G70_2020: dbc_dict('hyundai_kia_generic', 'hyundai_kia_mando_front_radar_generated'),
  CAR.GENESIS_G80: dbc_dict('hyundai_kia_generic', None),
  CAR.GENESIS_G90: dbc_dict('hyundai_kia_generic', None),
  CAR.HYUNDAI_GENESIS: dbc_dict('hyundai_kia_generic', None),
  CAR.IONIQ_PHEV_2019: dbc_dict('hyundai_kia_generic', None),
  CAR.IONIQ_PHEV: dbc_dict('hyundai_kia_generic', None),
  CAR.IONIQ_EV_2020: dbc_dict('hyundai_kia_generic', None),
  CAR.IONIQ_EV_LTD: dbc_dict('hyundai_kia_generic', 'hyundai_kia_mando_front_radar_generated'),
  CAR.IONIQ: dbc_dict('hyundai_kia_generic', None),
  CAR.IONIQ_HEV_2022: dbc_dict('hyundai_kia_generic', None),
  CAR.KIA_FORTE: dbc_dict('hyundai_kia_generic', None),
  CAR.KIA_K5_2021: dbc_dict('hyundai_kia_generic', None),
  CAR.KIA_K5_HEV_2020: dbc_dict('hyundai_kia_generic', 'hyundai_kia_mando_front_radar_generated'),
  CAR.KIA_NIRO_EV: dbc_dict('hyundai_kia_generic', 'hyundai_kia_mando_front_radar_generated'),
  CAR.KIA_NIRO_PHEV: dbc_dict('hyundai_kia_generic', 'hyundai_kia_mando_front_radar_generated'),
  CAR.KIA_NIRO_HEV_2021: dbc_dict('hyundai_kia_generic', None),
  CAR.KIA_OPTIMA_G4: dbc_dict('hyundai_kia_generic', None),
  CAR.KIA_OPTIMA_G4_FL: dbc_dict('hyundai_kia_generic', None),
  CAR.KIA_OPTIMA_H: dbc_dict('hyundai_kia_generic', None),
  CAR.KIA_SELTOS: dbc_dict('hyundai_kia_generic', None),
  CAR.KIA_SORENTO: dbc_dict('hyundai_kia_generic', None), # Has 0x5XX messages, but different format
  CAR.KIA_STINGER: dbc_dict('hyundai_kia_generic', None),
  CAR.KIA_STINGER_2022: dbc_dict('hyundai_kia_generic', None),
  CAR.KONA: dbc_dict('hyundai_kia_generic', None),
  CAR.KONA_EV: dbc_dict('hyundai_kia_generic', None),
  CAR.KONA_EV_2022: dbc_dict('hyundai_kia_generic', None),
  CAR.KONA_HEV: dbc_dict('hyundai_kia_generic', None),
  CAR.SANTA_FE: dbc_dict('hyundai_kia_generic', 'hyundai_kia_mando_front_radar_generated'),
  CAR.SANTA_FE_2022: dbc_dict('hyundai_kia_generic', None),
  CAR.SANTA_FE_HEV_2022: dbc_dict('hyundai_kia_generic', None),
  CAR.SANTA_FE_PHEV_2022: dbc_dict('hyundai_kia_generic', None),
  CAR.SONATA: dbc_dict('hyundai_kia_generic', 'hyundai_kia_mando_front_radar_generated'),
  CAR.SONATA_LF: dbc_dict('hyundai_kia_generic', None), # Has 0x5XX messages, but different format
  CAR.TUCSON: dbc_dict('hyundai_kia_generic', None),
  CAR.PALISADE: dbc_dict('hyundai_kia_generic', 'hyundai_kia_mando_front_radar_generated'),
  CAR.VELOSTER: dbc_dict('hyundai_kia_generic', None),
  CAR.KIA_CEED: dbc_dict('hyundai_kia_generic', None),
  CAR.KIA_EV6: dbc_dict('hyundai_canfd', None),
  CAR.SONATA_HYBRID: dbc_dict('hyundai_kia_generic', 'hyundai_kia_mando_front_radar_generated'),
  CAR.TUCSON_4TH_GEN: dbc_dict('hyundai_canfd', None),
  CAR.TUCSON_HYBRID_4TH_GEN: dbc_dict('hyundai_canfd', None),
  CAR.IONIQ_5: dbc_dict('hyundai_canfd', None),
  CAR.SANTA_CRUZ_1ST_GEN: dbc_dict('hyundai_canfd', None),
  CAR.KIA_SPORTAGE_5TH_GEN: dbc_dict('hyundai_canfd', None),
  CAR.KIA_SPORTAGE_HYBRID_5TH_GEN: dbc_dict('hyundai_canfd', None),
  CAR.GENESIS_GV70_1ST_GEN: dbc_dict('hyundai_canfd', None),
  CAR.KIA_SORENTO_PHEV_4TH_GEN: dbc_dict('hyundai_canfd', None),
  CAR.GENESIS_GV60_EV_1ST_GEN: dbc_dict('hyundai_canfd', None),
  CAR.KIA_SORENTO_4TH_GEN: dbc_dict('hyundai_canfd', None),
  CAR.KIA_NIRO_HEV_2ND_GEN: dbc_dict('hyundai_canfd', None),
  CAR.KIA_NIRO_EV_2ND_GEN: dbc_dict('hyundai_canfd', None),
<<<<<<< HEAD
  CAR.KIA_CARNIVAL_4TH_GEN: dbc_dict('hyundai_canfd', None),
=======
  CAR.GENESIS_GV80: dbc_dict('hyundai_canfd', None),
>>>>>>> 04556652
}<|MERGE_RESOLUTION|>--- conflicted
+++ resolved
@@ -1762,21 +1762,20 @@
       b'\xf1\x00SG2_ RDR -----      1.00 1.01 99110-AT000         ',
     ],
   },
-<<<<<<< HEAD
+  CAR.GENESIS_GV80: {
+    (Ecu.fwdCamera, 0x7c4, None): [
+      b'\xf1\x00JX1 MFC  AT USA LHD 1.00 1.02 99211-T6110 220513',
+    ],
+    (Ecu.fwdRadar, 0x7d0, None): [
+      b'\xf1\x00JX1_ SCC FHCUP      1.00 1.01 99110-T6100         ',
+    ],
+  },
   CAR.KIA_CARNIVAL_4TH_GEN: {
     (Ecu.fwdCamera, 0x7c4, None): [
       b'\xf1\x00KA4CMFC  AT CHN LHD 1.00 1.01 99211-I4000 210525',
     ],
     (Ecu.fwdRadar, 0x7d0, None): [
       b'\xf1\x00KA4c SCC FHCUP      1.00 1.01 99110-I4000         ',
-=======
-  CAR.GENESIS_GV80: {
-    (Ecu.fwdCamera, 0x7c4, None): [
-      b'\xf1\x00JX1 MFC  AT USA LHD 1.00 1.02 99211-T6110 220513',
-    ],
-    (Ecu.fwdRadar, 0x7d0, None): [
-      b'\xf1\x00JX1_ SCC FHCUP      1.00 1.01 99110-T6100         ',
->>>>>>> 04556652
     ],
   },
 }
@@ -1793,17 +1792,10 @@
   "use_elect_gears": {CAR.KIA_NIRO_EV, CAR.KIA_NIRO_PHEV, CAR.KIA_NIRO_HEV_2021, CAR.KIA_OPTIMA_H, CAR.IONIQ_EV_LTD, CAR.KONA_EV, CAR.IONIQ, CAR.IONIQ_EV_2020, CAR.IONIQ_PHEV, CAR.ELANTRA_HEV_2021, CAR.SONATA_HYBRID, CAR.KONA_HEV, CAR.IONIQ_HEV_2022, CAR.SANTA_FE_HEV_2022, CAR.SANTA_FE_PHEV_2022, CAR.IONIQ_PHEV_2019, CAR.KONA_EV_2022, CAR.KIA_K5_HEV_2020},
 }
 
-<<<<<<< HEAD
-CANFD_CAR = {CAR.KIA_EV6, CAR.IONIQ_5, CAR.TUCSON_4TH_GEN, CAR.TUCSON_HYBRID_4TH_GEN, CAR.KIA_SPORTAGE_HYBRID_5TH_GEN, CAR.SANTA_CRUZ_1ST_GEN, CAR.KIA_SPORTAGE_5TH_GEN, CAR.GENESIS_GV70_1ST_GEN, CAR.KIA_SORENTO_PHEV_4TH_GEN, CAR.GENESIS_GV60_EV_1ST_GEN, CAR.KIA_SORENTO_4TH_GEN, CAR.KIA_NIRO_HEV_2ND_GEN, CAR.KIA_NIRO_EV_2ND_GEN, CAR.KIA_CARNIVAL_4TH_GEN}
+CANFD_CAR = {CAR.KIA_EV6, CAR.IONIQ_5, CAR.TUCSON_4TH_GEN, CAR.TUCSON_HYBRID_4TH_GEN, CAR.KIA_SPORTAGE_HYBRID_5TH_GEN, CAR.SANTA_CRUZ_1ST_GEN, CAR.KIA_SPORTAGE_5TH_GEN, CAR.GENESIS_GV70_1ST_GEN, CAR.KIA_SORENTO_PHEV_4TH_GEN, CAR.GENESIS_GV60_EV_1ST_GEN, CAR.KIA_SORENTO_4TH_GEN, CAR.KIA_NIRO_HEV_2ND_GEN, CAR.KIA_NIRO_EV_2ND_GEN, CAR.GENESIS_GV80, CAR.KIA_CARNIVAL_4TH_GEN}
 
 # The radar does SCC on these cars when HDA I, rather than the camera
-CANFD_RADAR_SCC_CAR = {CAR.GENESIS_GV70_1ST_GEN, CAR.KIA_SORENTO_PHEV_4TH_GEN, CAR.KIA_SORENTO_4TH_GEN, CAR.KIA_CARNIVAL_4TH_GEN}
-=======
-CANFD_CAR = {CAR.KIA_EV6, CAR.IONIQ_5, CAR.TUCSON_4TH_GEN, CAR.TUCSON_HYBRID_4TH_GEN, CAR.KIA_SPORTAGE_HYBRID_5TH_GEN, CAR.SANTA_CRUZ_1ST_GEN, CAR.KIA_SPORTAGE_5TH_GEN, CAR.GENESIS_GV70_1ST_GEN, CAR.KIA_SORENTO_PHEV_4TH_GEN, CAR.GENESIS_GV60_EV_1ST_GEN, CAR.KIA_SORENTO_4TH_GEN, CAR.KIA_NIRO_HEV_2ND_GEN, CAR.KIA_NIRO_EV_2ND_GEN, CAR.GENESIS_GV80}
-
-# The radar does SCC on these cars when HDA I, rather than the camera
-CANFD_RADAR_SCC_CAR = {CAR.GENESIS_GV70_1ST_GEN, CAR.KIA_SORENTO_PHEV_4TH_GEN, CAR.KIA_SORENTO_4TH_GEN, CAR.GENESIS_GV80}
->>>>>>> 04556652
+CANFD_RADAR_SCC_CAR = {CAR.GENESIS_GV70_1ST_GEN, CAR.KIA_SORENTO_PHEV_4TH_GEN, CAR.KIA_SORENTO_4TH_GEN, CAR.GENESIS_GV80, CAR.KIA_CARNIVAL_4TH_GEN}
 
 # The camera does SCC on these cars, rather than the radar
 CAMERA_SCC_CAR = {CAR.KONA_EV_2022, }
@@ -1873,9 +1865,6 @@
   CAR.KIA_SORENTO_4TH_GEN: dbc_dict('hyundai_canfd', None),
   CAR.KIA_NIRO_HEV_2ND_GEN: dbc_dict('hyundai_canfd', None),
   CAR.KIA_NIRO_EV_2ND_GEN: dbc_dict('hyundai_canfd', None),
-<<<<<<< HEAD
+  CAR.GENESIS_GV80: dbc_dict('hyundai_canfd', None),
   CAR.KIA_CARNIVAL_4TH_GEN: dbc_dict('hyundai_canfd', None),
-=======
-  CAR.GENESIS_GV80: dbc_dict('hyundai_canfd', None),
->>>>>>> 04556652
 }