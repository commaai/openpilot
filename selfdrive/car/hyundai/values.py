--- conflicted
+++ resolved
@@ -1963,7 +1963,14 @@
       b'\xf1\x00MQhe SCC FHCUP      1.00 1.07 99110-P4000         ',
     ],
   },
-<<<<<<< HEAD
+  CAR.KIA_K8_HEV_1ST_GEN: {
+    (Ecu.fwdCamera, 0x7c4, None): [
+      b'\xf1\x00GL3HMFC  AT KOR LHD 1.00 1.03 99211-L8000 210907',
+    ],
+    (Ecu.fwdRadar, 0x7d0, None): [
+      b'\xf1\x00GL3_ RDR -----      1.00 1.02 99110-L8000         ',
+    ],
+  },
   CAR.NEXO_1ST_GEN: {
     (Ecu.abs, 0x7D1, None): [
       b'\xf1\x00FE IEB \x01 312 \x11\x13 58520-M5000',
@@ -1976,14 +1983,6 @@
     ],
     (Ecu.fwdRadar, 0x7D0, None): [
       b'\xf1\x00FE__ SCC FHCUP      1.00 1.05 99110-M5000         ',
-=======
-  CAR.KIA_K8_HEV_1ST_GEN: {
-    (Ecu.fwdCamera, 0x7c4, None): [
-      b'\xf1\x00GL3HMFC  AT KOR LHD 1.00 1.03 99211-L8000 210907',
-    ],
-    (Ecu.fwdRadar, 0x7d0, None): [
-      b'\xf1\x00GL3_ RDR -----      1.00 1.02 99110-L8000         ',
->>>>>>> 1410a115
     ],
   },
 }
@@ -2100,9 +2099,6 @@
   CAR.KIA_CARNIVAL_4TH_GEN: dbc_dict('hyundai_canfd', None),
   CAR.KIA_SORENTO_HEV_4TH_GEN: dbc_dict('hyundai_canfd', None),
   CAR.KONA_EV_2ND_GEN: dbc_dict('hyundai_canfd', None),
-<<<<<<< HEAD
+  CAR.KIA_K8_HEV_1ST_GEN: dbc_dict('hyundai_canfd', None),
   CAR.NEXO_1ST_GEN: dbc_dict('hyundai_kia_generic', 'hyundai_kia_mando_front_radar_generated'),
-=======
-  CAR.KIA_K8_HEV_1ST_GEN: dbc_dict('hyundai_canfd', None),
->>>>>>> 1410a115
 }