--- conflicted
+++ resolved
@@ -886,21 +886,8 @@
   # ('eps', 'fwdCamera', 'fwdRadar'): routes: 5, dongles: 1
   # ---
   non_essential_ecus={
-<<<<<<< HEAD
-    Ecu.transmission: [CAR.HYUNDAI_AZERA_6TH_GEN, CAR.HYUNDAI_AZERA_HEV_6TH_GEN, CAR.HYUNDAI_PALISADE, CAR.HYUNDAI_SONATA, CAR.HYUNDAI_SANTA_FE_2022,
-                       CAR.GENESIS_G70, CAR.KIA_K5_2021, CAR.HYUNDAI_SONATA_HYBRID, CAR.HYUNDAI_ELANTRA_2021, CAR.HYUNDAI_ELANTRA_HEV_2021,
-                       CAR.HYUNDAI_SANTA_FE, CAR.KIA_STINGER, CAR.KIA_NIRO_PHEV_2022, CAR.GENESIS_G70_2020, CAR.KIA_NIRO_HEV_2021,
-                       CAR.KIA_FORTE, CAR.HYUNDAI_IONIQ_PHEV, CAR.KIA_STINGER_2022, CAR.GENESIS_G90, CAR.HYUNDAI_SANTA_FE_HEV_2022, CAR.HYUNDAI_SANTA_FE_PHEV_2022, CAR.HYUNDAI_IONIQ, CAR.HYUNDAI_CUSTIN_1ST_GEN, CAR.KIA_NIRO_PHEV, CAR.HYUNDAI_IONIQ_HEV_2022, CAR.GENESIS_G80, CAR.KIA_SORENTO],
-    Ecu.engine: [CAR.HYUNDAI_AZERA_6TH_GEN, CAR.HYUNDAI_AZERA_HEV_6TH_GEN, CAR.HYUNDAI_PALISADE, CAR.HYUNDAI_SONATA, CAR.HYUNDAI_SANTA_FE_2022,
-                 CAR.GENESIS_G70, CAR.KIA_K5_2021, CAR.HYUNDAI_SONATA_HYBRID, CAR.HYUNDAI_ELANTRA_2021, CAR.HYUNDAI_ELANTRA_HEV_2021,
-                 CAR.HYUNDAI_SANTA_FE, CAR.KIA_STINGER, CAR.KIA_NIRO_PHEV_2022, CAR.GENESIS_G70_2020, CAR.KIA_NIRO_HEV_2021, CAR.KIA_FORTE,
-                 CAR.HYUNDAI_IONIQ_PHEV, CAR.KIA_STINGER_2022, CAR.GENESIS_G90, CAR.KIA_OPTIMA_H_G4_FL, CAR.HYUNDAI_SANTA_FE_HEV_2022, CAR.HYUNDAI_SANTA_FE_PHEV_2022, CAR.HYUNDAI_IONIQ, CAR.HYUNDAI_CUSTIN_1ST_GEN, CAR.KIA_NIRO_PHEV, CAR.HYUNDAI_IONIQ_HEV_2022, CAR.GENESIS_G80, CAR.KIA_SORENTO],
     Ecu.abs: [CAR.HYUNDAI_PALISADE, CAR.HYUNDAI_SONATA, CAR.HYUNDAI_SANTA_FE_2022, CAR.KIA_K5_2021, CAR.HYUNDAI_ELANTRA_2021,
-              CAR.HYUNDAI_SANTA_FE, CAR.KIA_FORTE, CAR.HYUNDAI_KONA_EV_2022, CAR.HYUNDAI_KONA_EV, CAR.HYUNDAI_CUSTIN_1ST_GEN, CAR.KIA_SORENTO],
-=======
-    Ecu.abs: [CAR.HYUNDAI_PALISADE, CAR.HYUNDAI_SONATA, CAR.HYUNDAI_SANTA_FE_2022, CAR.KIA_K5_2021, CAR.HYUNDAI_ELANTRA_2021,
-              CAR.HYUNDAI_SANTA_FE, CAR.HYUNDAI_KONA_EV_2022, CAR.HYUNDAI_KONA_EV],
->>>>>>> 89f1483a
+              CAR.HYUNDAI_SANTA_FE, CAR.HYUNDAI_KONA_EV_2022, CAR.HYUNDAI_KONA_EV, CAR.HYUNDAI_CUSTIN_1ST_GEN, CAR.KIA_SORENTO],
   },
   extra_ecus=[
     (Ecu.adas, 0x730, None),              # ADAS Driving ECU on HDA2 platforms
