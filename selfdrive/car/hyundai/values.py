# ruff: noqa: E501
import re
from dataclasses import dataclass
from enum import Enum, IntFlag
from typing import Dict, List, Optional, Set, Tuple, Union

from cereal import car
from panda.python import uds
from openpilot.common.conversions import Conversions as CV
from openpilot.selfdrive.car import dbc_dict
from openpilot.selfdrive.car.docs_definitions import CarFootnote, CarHarness, CarInfo, CarParts, Column
from openpilot.selfdrive.car.fw_query_definitions import FwQueryConfig, Request, p16

Ecu = car.CarParams.Ecu


class CarControllerParams:
  ACCEL_MIN = -3.5 # m/s
  ACCEL_MAX = 2.0 # m/s

  def __init__(self, CP):
    self.STEER_DELTA_UP = 3
    self.STEER_DELTA_DOWN = 7
    self.STEER_DRIVER_ALLOWANCE = 50
    self.STEER_DRIVER_MULTIPLIER = 2
    self.STEER_DRIVER_FACTOR = 1
    self.STEER_THRESHOLD = 150
    self.STEER_STEP = 1  # 100 Hz

    if CP.carFingerprint in CANFD_CAR:
      self.STEER_MAX = 270
      self.STEER_DRIVER_ALLOWANCE = 250
      self.STEER_DRIVER_MULTIPLIER = 2
      self.STEER_THRESHOLD = 250
      self.STEER_DELTA_UP = 2
      self.STEER_DELTA_DOWN = 3

    # To determine the limit for your car, find the maximum value that the stock LKAS will request.
    # If the max stock LKAS request is <384, add your car to this list.
    elif CP.carFingerprint in (CAR.GENESIS_G80, CAR.GENESIS_G90, CAR.ELANTRA, CAR.IONIQ,
                               CAR.IONIQ_EV_LTD, CAR.SANTA_FE_PHEV_2022, CAR.SONATA_LF, CAR.KIA_FORTE, CAR.KIA_NIRO_PHEV,
                               CAR.KIA_OPTIMA_H, CAR.KIA_SORENTO):
      self.STEER_MAX = 255

    # these cars have significantly more torque than most HKG; limit to 70% of max
    elif CP.flags & HyundaiFlags.ALT_LIMITS:
      self.STEER_MAX = 270
      self.STEER_DELTA_UP = 2
      self.STEER_DELTA_DOWN = 3

    # Default for most HKG
    else:
      self.STEER_MAX = 384


class HyundaiFlags(IntFlag):
  CANFD_HDA2 = 1
  CANFD_ALT_BUTTONS = 2
  CANFD_ALT_GEARS = 4
  CANFD_CAMERA_SCC = 8

  ALT_LIMITS = 16
  ENABLE_BLINKERS = 32
  CANFD_ALT_GEARS_2 = 64
  SEND_LFA = 128
  USE_FCA = 256
  CANFD_HDA2_ALT_STEERING = 512


class CAR:
  # Hyundai
  ELANTRA = "HYUNDAI ELANTRA 2017"
  ELANTRA_2021 = "HYUNDAI ELANTRA 2021"
  ELANTRA_HEV_2021 = "HYUNDAI ELANTRA HYBRID 2021"
  HYUNDAI_GENESIS = "HYUNDAI GENESIS 2015-2016"
  IONIQ = "HYUNDAI IONIQ HYBRID 2017-2019"
  IONIQ_HEV_2022 = "HYUNDAI IONIQ HYBRID 2020-2022"
  IONIQ_EV_LTD = "HYUNDAI IONIQ ELECTRIC LIMITED 2019"
  IONIQ_EV_2020 = "HYUNDAI IONIQ ELECTRIC 2020"
  IONIQ_PHEV_2019 = "HYUNDAI IONIQ PLUG-IN HYBRID 2019"
  IONIQ_PHEV = "HYUNDAI IONIQ PHEV 2020"
  KONA = "HYUNDAI KONA 2020"
  KONA_EV = "HYUNDAI KONA ELECTRIC 2019"
  KONA_EV_2022 = "HYUNDAI KONA ELECTRIC 2022"
  KONA_EV_2ND_GEN = "HYUNDAI KONA ELECTRIC 2ND GEN"
  KONA_HEV = "HYUNDAI KONA HYBRID 2020"
  SANTA_FE = "HYUNDAI SANTA FE 2019"
  SANTA_FE_2022 = "HYUNDAI SANTA FE 2022"
  SANTA_FE_HEV_2022 = "HYUNDAI SANTA FE HYBRID 2022"
  SANTA_FE_PHEV_2022 = "HYUNDAI SANTA FE PlUG-IN HYBRID 2022"
  SONATA = "HYUNDAI SONATA 2020"
  SONATA_LF = "HYUNDAI SONATA 2019"
  TUCSON = "HYUNDAI TUCSON 2019"
  PALISADE = "HYUNDAI PALISADE 2020"
  VELOSTER = "HYUNDAI VELOSTER 2019"
  SONATA_HYBRID = "HYUNDAI SONATA HYBRID 2021"
  IONIQ_5 = "HYUNDAI IONIQ 5 2022"
  IONIQ_6 = "HYUNDAI IONIQ 6 2023"
  TUCSON_4TH_GEN = "HYUNDAI TUCSON 4TH GEN"
  TUCSON_HYBRID_4TH_GEN = "HYUNDAI TUCSON HYBRID 4TH GEN"
  SANTA_CRUZ_1ST_GEN = "HYUNDAI SANTA CRUZ 1ST GEN"

  # Kia
  KIA_FORTE = "KIA FORTE E 2018 & GT 2021"
  KIA_K5_2021 = "KIA K5 2021"
  KIA_K5_HEV_2020 = "KIA K5 HYBRID 2020"
  KIA_NIRO_EV = "KIA NIRO EV 2020"
  KIA_NIRO_EV_2ND_GEN = "KIA NIRO EV 2ND GEN"
  KIA_NIRO_PHEV = "KIA NIRO HYBRID 2019"
  KIA_NIRO_HEV_2021 = "KIA NIRO HYBRID 2021"
  KIA_NIRO_HEV_2ND_GEN = "KIA NIRO HYBRID 2ND GEN"
  KIA_OPTIMA_G4 = "KIA OPTIMA 4TH GEN"
  KIA_OPTIMA_G4_FL = "KIA OPTIMA 4TH GEN FACELIFT"
  KIA_OPTIMA_H = "KIA OPTIMA HYBRID 2017 & SPORTS 2019"
  KIA_SELTOS = "KIA SELTOS 2021"
  KIA_SPORTAGE_5TH_GEN = "KIA SPORTAGE 5TH GEN"
  KIA_SORENTO = "KIA SORENTO GT LINE 2018"
  KIA_SORENTO_4TH_GEN = "KIA SORENTO 4TH GEN"
  KIA_SORENTO_HEV_4TH_GEN = "KIA SORENTO HYBRID 4TH GEN"
  KIA_SORENTO_PHEV_4TH_GEN = "KIA SORENTO PLUG-IN HYBRID 4TH GEN"
  KIA_SPORTAGE_HYBRID_5TH_GEN = "KIA SPORTAGE HYBRID 5TH GEN"
  KIA_STINGER = "KIA STINGER GT2 2018"
  KIA_STINGER_2022 = "KIA STINGER 2022"
  KIA_CEED = "KIA CEED INTRO ED 2019"
  KIA_EV6 = "KIA EV6 2022"
  KIA_CARNIVAL_4TH_GEN = "KIA CARNIVAL 4TH GEN"

  # Genesis
  GENESIS_GV60_EV_1ST_GEN = "GENESIS GV60 ELECTRIC 1ST GEN"
  GENESIS_G70 = "GENESIS G70 2018"
  GENESIS_G70_2020 = "GENESIS G70 2020"
  GENESIS_GV70_1ST_GEN = "GENESIS GV70 1ST GEN"
  GENESIS_G80 = "GENESIS G80 2017"
  GENESIS_G90 = "GENESIS G90 2017"
  GENESIS_GV80 = "GENESIS GV80 2023"


class Footnote(Enum):
  CANFD = CarFootnote(
    "Requires a comma 3X or <a href=\"https://comma.ai/shop/can-fd-panda-kit\" target=\"_blank\">CAN FD panda kit</a> " +
    "for this <a href=\"https://en.wikipedia.org/wiki/CAN_FD\" target=\"_blank\">CAN FD car</a>.",
    Column.MODEL, shop_footnote=True)


@dataclass
class HyundaiCarInfo(CarInfo):
  package: str = "Smart Cruise Control (SCC)"

  def init_make(self, CP: car.CarParams):
    if CP.carFingerprint in CANFD_CAR:
      self.footnotes.insert(0, Footnote.CANFD)


CAR_INFO: Dict[str, Optional[Union[HyundaiCarInfo, List[HyundaiCarInfo]]]] = {
  CAR.ELANTRA: [
    HyundaiCarInfo("Hyundai Elantra 2017-19", min_enable_speed=19 * CV.MPH_TO_MS, car_parts=CarParts.common([CarHarness.hyundai_b])),
    HyundaiCarInfo("Hyundai Elantra GT 2017-19", car_parts=CarParts.common([CarHarness.hyundai_e])),
    HyundaiCarInfo("Hyundai i30 2017-19", car_parts=CarParts.common([CarHarness.hyundai_e])),
  ],
  CAR.ELANTRA_2021: HyundaiCarInfo("Hyundai Elantra 2021-23", video_link="https://youtu.be/_EdYQtV52-c", car_parts=CarParts.common([CarHarness.hyundai_k])),
  CAR.ELANTRA_HEV_2021: HyundaiCarInfo("Hyundai Elantra Hybrid 2021-23", video_link="https://youtu.be/_EdYQtV52-c",
                                       car_parts=CarParts.common([CarHarness.hyundai_k])),
  CAR.HYUNDAI_GENESIS: [
    # TODO: check 2015 packages
    HyundaiCarInfo("Hyundai Genesis 2015-16", min_enable_speed=19 * CV.MPH_TO_MS, car_parts=CarParts.common([CarHarness.hyundai_j])),
    HyundaiCarInfo("Genesis G80 2017", "All", min_enable_speed=19 * CV.MPH_TO_MS, car_parts=CarParts.common([CarHarness.hyundai_j])),
  ],
  CAR.IONIQ: HyundaiCarInfo("Hyundai Ioniq Hybrid 2017-19", car_parts=CarParts.common([CarHarness.hyundai_c])),
  CAR.IONIQ_HEV_2022: HyundaiCarInfo("Hyundai Ioniq Hybrid 2020-22", car_parts=CarParts.common([CarHarness.hyundai_h])),  # TODO: confirm 2020-21 harness
  CAR.IONIQ_EV_LTD: HyundaiCarInfo("Hyundai Ioniq Electric 2019", car_parts=CarParts.common([CarHarness.hyundai_c])),
  CAR.IONIQ_EV_2020: HyundaiCarInfo("Hyundai Ioniq Electric 2020", "All", car_parts=CarParts.common([CarHarness.hyundai_h])),
  CAR.IONIQ_PHEV_2019: HyundaiCarInfo("Hyundai Ioniq Plug-in Hybrid 2019", car_parts=CarParts.common([CarHarness.hyundai_c])),
  CAR.IONIQ_PHEV: HyundaiCarInfo("Hyundai Ioniq Plug-in Hybrid 2020-22", "All", car_parts=CarParts.common([CarHarness.hyundai_h])),
  CAR.KONA: HyundaiCarInfo("Hyundai Kona 2020", car_parts=CarParts.common([CarHarness.hyundai_b])),
  CAR.KONA_EV: HyundaiCarInfo("Hyundai Kona Electric 2018-21", car_parts=CarParts.common([CarHarness.hyundai_g])),
  CAR.KONA_EV_2022: HyundaiCarInfo("Hyundai Kona Electric 2022", car_parts=CarParts.common([CarHarness.hyundai_o])),
  CAR.KONA_HEV: HyundaiCarInfo("Hyundai Kona Hybrid 2020", video_link="https://youtu.be/0dwpAHiZgFo",
                                                                      car_parts=CarParts.common([CarHarness.hyundai_i])),  # TODO: check packages
  CAR.KONA_EV_2ND_GEN: HyundaiCarInfo("Hyundai Kona Electric (with HDA II, Korea only) 2023", video_link="https://www.youtube.com/watch?v=U2fOCmcQ8hw", car_parts=CarParts.common([CarHarness.hyundai_r])),
  CAR.SANTA_FE: HyundaiCarInfo("Hyundai Santa Fe 2019-20", "All", car_parts=CarParts.common([CarHarness.hyundai_d])),
  CAR.SANTA_FE_2022: HyundaiCarInfo("Hyundai Santa Fe 2021-23", "All", video_link="https://youtu.be/VnHzSTygTS4",
                                                                      car_parts=CarParts.common([CarHarness.hyundai_l])),
  CAR.SANTA_FE_HEV_2022: HyundaiCarInfo("Hyundai Santa Fe Hybrid 2022-23", "All", car_parts=CarParts.common([CarHarness.hyundai_l])),
  CAR.SANTA_FE_PHEV_2022: HyundaiCarInfo("Hyundai Santa Fe Plug-in Hybrid 2022", "All", car_parts=CarParts.common([CarHarness.hyundai_l])),
  CAR.SONATA: HyundaiCarInfo("Hyundai Sonata 2020-23", "All", video_link="https://www.youtube.com/watch?v=ix63r9kE3Fw",
                                                                      car_parts=CarParts.common([CarHarness.hyundai_a])),
  CAR.SONATA_LF: HyundaiCarInfo("Hyundai Sonata 2018-19", car_parts=CarParts.common([CarHarness.hyundai_e])),
  CAR.TUCSON: [
    HyundaiCarInfo("Hyundai Tucson 2021", min_enable_speed=19 * CV.MPH_TO_MS, car_parts=CarParts.common([CarHarness.hyundai_l])),
    HyundaiCarInfo("Hyundai Tucson Diesel 2019", car_parts=CarParts.common([CarHarness.hyundai_l])),
  ],
  CAR.PALISADE: [
    HyundaiCarInfo("Hyundai Palisade 2020-22", "All", video_link="https://youtu.be/TAnDqjF4fDY?t=456", car_parts=CarParts.common([CarHarness.hyundai_h])),
    HyundaiCarInfo("Kia Telluride 2020-22", "All", car_parts=CarParts.common([CarHarness.hyundai_h])),
  ],
  CAR.VELOSTER: HyundaiCarInfo("Hyundai Veloster 2019-20", min_enable_speed=5. * CV.MPH_TO_MS, car_parts=CarParts.common([CarHarness.hyundai_e])),
  CAR.SONATA_HYBRID: HyundaiCarInfo("Hyundai Sonata Hybrid 2020-23", "All", car_parts=CarParts.common([CarHarness.hyundai_a])),
  CAR.IONIQ_5: [
    HyundaiCarInfo("Hyundai Ioniq 5 (Southeast Asia only) 2022-23", "All", car_parts=CarParts.common([CarHarness.hyundai_q])),
    HyundaiCarInfo("Hyundai Ioniq 5 (without HDA II) 2022-23", "Highway Driving Assist", car_parts=CarParts.common([CarHarness.hyundai_k])),
    HyundaiCarInfo("Hyundai Ioniq 5 (with HDA II) 2022-23", "Highway Driving Assist II", car_parts=CarParts.common([CarHarness.hyundai_q])),
  ],
  CAR.IONIQ_6: [
    HyundaiCarInfo("Hyundai Ioniq 6 (with HDA II) 2023", "Highway Driving Assist II", car_parts=CarParts.common([CarHarness.hyundai_p])),
  ],
  CAR.TUCSON_4TH_GEN: [
    HyundaiCarInfo("Hyundai Tucson 2022", car_parts=CarParts.common([CarHarness.hyundai_n])),
    HyundaiCarInfo("Hyundai Tucson 2023", "All", car_parts=CarParts.common([CarHarness.hyundai_n])),
  ],
  CAR.TUCSON_HYBRID_4TH_GEN: HyundaiCarInfo("Hyundai Tucson Hybrid 2022-23", "All", car_parts=CarParts.common([CarHarness.hyundai_n])),
  CAR.SANTA_CRUZ_1ST_GEN: HyundaiCarInfo("Hyundai Santa Cruz 2022-23", car_parts=CarParts.common([CarHarness.hyundai_n])),

  # Kia
  CAR.KIA_FORTE: [
    HyundaiCarInfo("Kia Forte 2019-21", car_parts=CarParts.common([CarHarness.hyundai_g])),
    HyundaiCarInfo("Kia Forte 2023", car_parts=CarParts.common([CarHarness.hyundai_e])),
  ],
  CAR.KIA_K5_2021: HyundaiCarInfo("Kia K5 2021-22", car_parts=CarParts.common([CarHarness.hyundai_a])),
  CAR.KIA_K5_HEV_2020: HyundaiCarInfo("Kia K5 Hybrid 2020", car_parts=CarParts.common([CarHarness.hyundai_a])),
  CAR.KIA_NIRO_EV: [
    HyundaiCarInfo("Kia Niro EV 2019", "All", video_link="https://www.youtube.com/watch?v=lT7zcG6ZpGo", car_parts=CarParts.common([CarHarness.hyundai_h])),
    HyundaiCarInfo("Kia Niro EV 2020", "All", video_link="https://www.youtube.com/watch?v=lT7zcG6ZpGo", car_parts=CarParts.common([CarHarness.hyundai_f])),
    HyundaiCarInfo("Kia Niro EV 2021", "All", video_link="https://www.youtube.com/watch?v=lT7zcG6ZpGo", car_parts=CarParts.common([CarHarness.hyundai_c])),
    HyundaiCarInfo("Kia Niro EV 2022", "All", video_link="https://www.youtube.com/watch?v=lT7zcG6ZpGo", car_parts=CarParts.common([CarHarness.hyundai_h])),
  ],
  CAR.KIA_NIRO_EV_2ND_GEN: HyundaiCarInfo("Kia Niro EV 2023", "All", car_parts=CarParts.common([CarHarness.hyundai_a])),
  CAR.KIA_NIRO_PHEV: [
    HyundaiCarInfo("Kia Niro Plug-in Hybrid 2018-19", "All", min_enable_speed=10. * CV.MPH_TO_MS, car_parts=CarParts.common([CarHarness.hyundai_c])),
    HyundaiCarInfo("Kia Niro Plug-in Hybrid 2020", "All", car_parts=CarParts.common([CarHarness.hyundai_d])),
  ],
  CAR.KIA_NIRO_HEV_2021: [
    HyundaiCarInfo("Kia Niro Hybrid 2021-22", car_parts=CarParts.common([CarHarness.hyundai_f])),  # TODO: 2021 could be hyundai_d, verify
  ],
  CAR.KIA_NIRO_HEV_2ND_GEN: HyundaiCarInfo("Kia Niro Hybrid 2023", car_parts=CarParts.common([CarHarness.hyundai_a])),
  CAR.KIA_OPTIMA_G4: HyundaiCarInfo("Kia Optima 2017", "Advanced Smart Cruise Control",
                                              car_parts=CarParts.common([CarHarness.hyundai_b])),  # TODO: may support 2016, 2018
  CAR.KIA_OPTIMA_G4_FL: HyundaiCarInfo("Kia Optima 2019-20", car_parts=CarParts.common([CarHarness.hyundai_g])),
  CAR.KIA_OPTIMA_H: [
    HyundaiCarInfo("Kia Optima Hybrid 2017", "Advanced Smart Cruise Control"),  # TODO: may support adjacent years
    HyundaiCarInfo("Kia Optima Hybrid 2019"),
  ],
  CAR.KIA_SELTOS: HyundaiCarInfo("Kia Seltos 2021", car_parts=CarParts.common([CarHarness.hyundai_a])),
  CAR.KIA_SPORTAGE_5TH_GEN: HyundaiCarInfo("Kia Sportage 2023", car_parts=CarParts.common([CarHarness.hyundai_n])),
  CAR.KIA_SORENTO: [
    HyundaiCarInfo("Kia Sorento 2018", "Advanced Smart Cruise Control", video_link="https://www.youtube.com/watch?v=Fkh3s6WHJz8",
                    car_parts=CarParts.common([CarHarness.hyundai_c])),
    HyundaiCarInfo("Kia Sorento 2019", video_link="https://www.youtube.com/watch?v=Fkh3s6WHJz8", car_parts=CarParts.common([CarHarness.hyundai_e])),
  ],
  CAR.KIA_SORENTO_4TH_GEN: HyundaiCarInfo("Kia Sorento 2021-23", car_parts=CarParts.common([CarHarness.hyundai_k])),
  CAR.KIA_SORENTO_HEV_4TH_GEN: HyundaiCarInfo("Kia Sorento Hybrid 2023", "All", car_parts=CarParts.common([CarHarness.hyundai_a])),
  CAR.KIA_SORENTO_PHEV_4TH_GEN: HyundaiCarInfo("Kia Sorento Plug-in Hybrid 2022-23", "All", car_parts=CarParts.common([CarHarness.hyundai_a])),
  CAR.KIA_SPORTAGE_HYBRID_5TH_GEN: HyundaiCarInfo("Kia Sportage Hybrid 2023", car_parts=CarParts.common([CarHarness.hyundai_n])),
  CAR.KIA_STINGER: HyundaiCarInfo("Kia Stinger 2018-20", video_link="https://www.youtube.com/watch?v=MJ94qoofYw0",
                                  car_parts=CarParts.common([CarHarness.hyundai_c])),
  CAR.KIA_STINGER_2022: HyundaiCarInfo("Kia Stinger 2022", "All", car_parts=CarParts.common([CarHarness.hyundai_k])),
  CAR.KIA_CEED: HyundaiCarInfo("Kia Ceed 2019", car_parts=CarParts.common([CarHarness.hyundai_e])),
  CAR.KIA_EV6: [
    HyundaiCarInfo("Kia EV6 (Southeast Asia only) 2022-23", "All", car_parts=CarParts.common([CarHarness.hyundai_p])),
    HyundaiCarInfo("Kia EV6 (without HDA II) 2022-23", "Highway Driving Assist", car_parts=CarParts.common([CarHarness.hyundai_l])),
    HyundaiCarInfo("Kia EV6 (with HDA II) 2022-23", "Highway Driving Assist II", car_parts=CarParts.common([CarHarness.hyundai_p]))
  ],
  CAR.KIA_CARNIVAL_4TH_GEN: [
    HyundaiCarInfo("Kia Carnival 2023", car_parts=CarParts.common([CarHarness.hyundai_a])),
    HyundaiCarInfo("Kia Carnival (China only) 2023", car_parts=CarParts.common([CarHarness.hyundai_k]))
  ],

  # Genesis
  CAR.GENESIS_GV60_EV_1ST_GEN: [
    HyundaiCarInfo("Genesis GV60 (Advanced Trim) 2023", "All", car_parts=CarParts.common([CarHarness.hyundai_a])),
    HyundaiCarInfo("Genesis GV60 (Performance Trim) 2023", "All", car_parts=CarParts.common([CarHarness.hyundai_k])),
  ],
  CAR.GENESIS_G70: HyundaiCarInfo("Genesis G70 2018-19", "All", car_parts=CarParts.common([CarHarness.hyundai_f])),
  CAR.GENESIS_G70_2020: HyundaiCarInfo("Genesis G70 2020", "All", car_parts=CarParts.common([CarHarness.hyundai_f])),
  CAR.GENESIS_GV70_1ST_GEN: [
    HyundaiCarInfo("Genesis GV70 (2.5T Trim) 2022-23", "All", car_parts=CarParts.common([CarHarness.hyundai_l])),
    HyundaiCarInfo("Genesis GV70 (3.5T Trim) 2022-23", "All", car_parts=CarParts.common([CarHarness.hyundai_m])),
  ],
  CAR.GENESIS_G80: HyundaiCarInfo("Genesis G80 2018-19", "All", car_parts=CarParts.common([CarHarness.hyundai_h])),
  CAR.GENESIS_G90: HyundaiCarInfo("Genesis G90 2017-18", "All", car_parts=CarParts.common([CarHarness.hyundai_c])),
  CAR.GENESIS_GV80: HyundaiCarInfo("Genesis GV80 2023", "All", car_parts=CarParts.common([CarHarness.hyundai_m])),
}

class Buttons:
  NONE = 0
  RES_ACCEL = 1
  SET_DECEL = 2
  GAP_DIST = 3
  CANCEL = 4  # on newer models, this is a pause/resume button

FINGERPRINTS = {
  CAR.ELANTRA: [{
    66: 8, 67: 8, 68: 8, 127: 8, 273: 8, 274: 8, 275: 8, 339: 8, 356: 4, 399: 8, 512: 6, 544: 8, 593: 8, 608: 8, 688: 5, 790: 8, 809: 8, 897: 8, 832: 8, 899: 8, 902: 8, 903: 8, 905: 8, 909: 8, 916: 8, 1040: 8, 1056: 8, 1057: 8, 1078: 4, 1170: 8, 1265: 4, 1280: 1, 1282: 4, 1287: 4, 1290: 8, 1292: 8, 1294: 8, 1312: 8, 1314: 8, 1322: 8, 1345: 8, 1349: 8, 1351: 8, 1353: 8, 1363: 8, 1366: 8, 1367: 8, 1369: 8, 1407: 8, 1415: 8, 1419: 8, 1425: 2, 1427: 6, 1440: 8, 1456: 4, 1472: 8, 1486: 8, 1487: 8, 1491: 8, 1530: 8, 1532: 5, 2001: 8, 2003: 8, 2004: 8, 2009: 8, 2012: 8, 2016: 8, 2017: 8, 2024: 8, 2025: 8
  }],
  CAR.HYUNDAI_GENESIS: [{
    67: 8, 68: 8, 304: 8, 320: 8, 339: 8, 356: 4, 544: 7, 593: 8, 608: 8, 688: 5, 809: 8, 832: 8, 854: 7, 870: 7, 871: 8, 872: 5, 897: 8, 902: 8, 903: 6, 916: 8, 1024: 2, 1040: 8, 1056: 8, 1057: 8, 1078: 4, 1107: 5, 1136: 8, 1151: 6, 1168: 7, 1170: 8, 1173: 8, 1184: 8, 1265: 4, 1280: 1, 1287: 4, 1292: 8, 1312: 8, 1322: 8, 1331: 8, 1332: 8, 1333: 8, 1334: 8, 1335: 8, 1342: 6, 1345: 8, 1363: 8, 1369: 8, 1370: 8, 1371: 8, 1378: 4, 1384: 5, 1407: 8, 1419: 8, 1427: 6, 1434: 2, 1456: 4
  },
  {
    67: 8, 68: 8, 304: 8, 320: 8, 339: 8, 356: 4, 544: 7, 593: 8, 608: 8, 688: 5, 809: 8, 832: 8, 854: 7, 870: 7, 871: 8, 872: 5, 897: 8, 902: 8, 903: 6, 916: 8, 1024: 2, 1040: 8, 1056: 8, 1057: 8, 1078: 4, 1107: 5, 1136: 8, 1151: 6, 1168: 7, 1170: 8, 1173: 8, 1184: 8, 1265: 4, 1280: 1, 1281: 3, 1287: 4, 1292: 8, 1312: 8, 1322: 8, 1331: 8, 1332: 8, 1333: 8, 1334: 8, 1335: 8, 1345: 8, 1363: 8, 1369: 8, 1370: 8, 1378: 4, 1379: 8, 1384: 5, 1407: 8, 1419: 8, 1427: 6, 1434: 2, 1456: 4
  },
  {
    67: 8, 68: 8, 304: 8, 320: 8, 339: 8, 356: 4, 544: 7, 593: 8, 608: 8, 688: 5, 809: 8, 854: 7, 870: 7, 871: 8, 872: 5, 897: 8, 902: 8, 903: 6, 912: 7, 916: 8, 1040: 8, 1056: 8, 1057: 8, 1078: 4, 1107: 5, 1136: 8, 1151: 6, 1168: 7, 1170: 8, 1173: 8, 1184: 8, 1265: 4, 1268: 8, 1280: 1, 1281: 3, 1287: 4, 1292: 8, 1312: 8, 1322: 8, 1331: 8, 1332: 8, 1333: 8, 1334: 8, 1335: 8, 1345: 8, 1363: 8, 1369: 8, 1370: 8, 1371: 8, 1378: 4, 1384: 5, 1407: 8, 1419: 8, 1427: 6, 1434: 2, 1437: 8, 1456: 4
  },
  {
    67: 8, 68: 8, 304: 8, 320: 8, 339: 8, 356: 4, 544: 7, 593: 8, 608: 8, 688: 5, 809: 8, 832: 8, 854: 7, 870: 7, 871: 8, 872: 5, 897: 8, 902: 8, 903: 6, 916: 8, 1040: 8, 1056: 8, 1057: 8, 1078: 4, 1107: 5, 1136: 8, 1151: 6, 1168: 7, 1170: 8, 1173: 8, 1184: 8, 1265: 4, 1280: 1, 1287: 4, 1292: 8, 1312: 8, 1322: 8, 1331: 8, 1332: 8, 1333: 8, 1334: 8, 1335: 8, 1345: 8, 1363: 8, 1369: 8, 1370: 8, 1378: 4, 1379: 8, 1384: 5, 1407: 8, 1425: 2, 1427: 6, 1437: 8, 1456: 4
  },
  {
    67: 8, 68: 8, 304: 8, 320: 8, 339: 8, 356: 4, 544: 7, 593: 8, 608: 8, 688: 5, 809: 8, 832: 8, 854: 7, 870: 7, 871: 8, 872: 5, 897: 8, 902: 8, 903: 6, 916: 8, 1040: 8, 1056: 8, 1057: 8, 1078: 4, 1107: 5, 1136: 8, 1151: 6, 1168: 7, 1170: 8, 1173: 8, 1184: 8, 1265: 4, 1280: 1, 1287: 4, 1292: 8, 1312: 8, 1322: 8, 1331: 8, 1332: 8, 1333: 8, 1334: 8, 1335: 8, 1345: 8, 1363: 8, 1369: 8, 1370: 8, 1371: 8, 1378: 4, 1384: 5, 1407: 8, 1419: 8, 1425: 2, 1427: 6, 1437: 8, 1456: 4
  }],
  CAR.SANTA_FE: [{
    67: 8, 127: 8, 304: 8, 320: 8, 339: 8, 356: 4, 544: 8, 593: 8, 608: 8, 688: 6, 809: 8, 832: 8, 854: 7, 870: 7, 871: 8, 872: 8, 897: 8, 902: 8, 903: 8, 905: 8, 909: 8, 916: 8, 1040: 8, 1042: 8, 1056: 8, 1057: 8, 1078: 4, 1107: 5, 1136: 8, 1151: 6, 1155: 8, 1156: 8, 1162: 8, 1164: 8, 1168: 7, 1170: 8, 1173: 8, 1183: 8, 1186: 2, 1191: 2, 1227: 8, 1265: 4, 1280: 1, 1287: 4, 1290: 8, 1292: 8, 1294: 8, 1312: 8, 1322: 8, 1342: 6, 1345: 8, 1348: 8, 1363: 8, 1369: 8, 1379: 8, 1384: 8, 1407: 8, 1414: 3, 1419: 8, 1427: 6, 1456: 4, 1470: 8
  },
  {
    67: 8, 127: 8, 304: 8, 320: 8, 339: 8, 356: 4, 544: 8, 593: 8, 608: 8, 688: 6, 764: 8, 809: 8, 854: 7, 870: 7, 871: 8, 872: 8, 897: 8, 902: 8, 903: 8, 905: 8, 909: 8, 916: 8, 1040: 8, 1042: 8, 1056: 8, 1057: 8, 1064: 8, 1078: 4, 1107: 5, 1136: 8, 1151: 6, 1155: 8, 1162: 8, 1164: 8, 1168: 7, 1170: 8, 1173: 8, 1180: 8, 1183: 8, 1186: 2, 1227: 8, 1265: 4, 1280: 1, 1287: 4, 1290: 8, 1292: 8, 1294: 8, 1312: 8, 1322: 8, 1345: 8, 1348: 8, 1363: 8, 1369: 8, 1371: 8, 1378: 8, 1384: 8, 1407: 8, 1414: 3, 1419: 8, 1427: 6, 1456: 4, 1470: 8, 1988: 8, 2000: 8, 2004: 8, 2008: 8, 2012: 8
  },
  {
    67: 8, 68: 8, 80: 4, 160: 8, 161: 8, 272: 8, 288: 4, 339: 8, 356: 8, 357: 8, 399: 8, 544: 8, 608: 8, 672: 8, 688: 5, 704: 1, 790: 8, 809: 8, 848: 8, 880: 8, 898: 8, 900: 8, 901: 8, 904: 8, 1056: 8, 1064: 8, 1065: 8, 1072: 8, 1075: 8, 1087: 8, 1088: 8, 1151: 8, 1200: 8, 1201: 8, 1232: 4, 1264: 8, 1265: 8, 1266: 8, 1296: 8, 1306: 8, 1312: 8, 1322: 8, 1331: 8, 1332: 8, 1333: 8, 1348: 8, 1349: 8, 1369: 8, 1370: 8, 1371: 8, 1407: 8, 1415: 8, 1419: 8, 1440: 8, 1442: 4, 1461: 8, 1470: 8
  }],
  CAR.SONATA: [
    {67: 8, 68: 8, 127: 8, 304: 8, 320: 8, 339: 8, 356: 4, 544: 8, 546: 8, 549: 8, 550: 8, 576: 8, 593: 8, 608: 8, 688: 6, 809: 8, 832: 8, 854: 8, 865: 8, 870: 7, 871: 8, 872: 8, 897: 8, 902: 8, 903: 8, 905: 8, 908: 8, 909: 8, 912: 7, 913: 8, 916: 8, 1040: 8, 1042: 8, 1056: 8, 1057: 8, 1078: 4, 1089: 5, 1096: 8, 1107: 5, 1108: 8, 1114: 8, 1136: 8, 1145: 8, 1151: 8, 1155: 8, 1156: 8, 1157: 4, 1162: 8, 1164: 8, 1168: 8, 1170: 8, 1173: 8, 1180: 8, 1183: 8, 1184: 8, 1186: 2, 1191: 2, 1193: 8, 1210: 8, 1225: 8, 1227: 8, 1265: 4, 1268: 8, 1280: 8, 1287: 4, 1290: 8, 1292: 8, 1294: 8, 1312: 8, 1322: 8, 1330: 8, 1339: 8, 1342: 6, 1343: 8, 1345: 8, 1348: 8, 1363: 8, 1369: 8, 1371: 8, 1378: 8, 1379: 8, 1384: 8, 1394: 8, 1407: 8, 1419: 8, 1427: 6, 1446: 8, 1456: 4, 1460: 8, 1470: 8, 1485: 8, 1504: 3, 1988: 8, 1996: 8, 2000: 8, 2004: 8, 2008: 8, 2012: 8, 2015: 8},
  ],
  CAR.SONATA_LF: [
    {66: 8, 67: 8, 68: 8, 127: 8, 273: 8, 274: 8, 275: 8, 339: 8, 356: 4, 399: 8, 447: 8, 512: 6, 544: 8, 593: 8, 608: 8, 688: 5, 790: 8, 809: 8, 832: 8, 884: 8, 897: 8, 899: 8, 902: 8, 903: 6, 916: 8, 1040: 8, 1056: 8, 1057: 8, 1078: 4, 1151: 6, 1168: 7, 1170: 8, 1253: 8, 1254: 8, 1255: 8, 1265: 4, 1280: 1, 1287: 4, 1290: 8, 1292: 8, 1294: 8, 1312: 8, 1314: 8, 1322: 8, 1331: 8, 1332: 8, 1333: 8, 1342: 6, 1345: 8, 1348: 8, 1349: 8, 1351: 8, 1353: 8, 1363: 8, 1365: 8, 1366: 8, 1367: 8, 1369: 8, 1397: 8, 1407: 8, 1415: 8, 1419: 8, 1425: 2, 1427: 6, 1440: 8, 1456: 4, 1470: 8, 1472: 8, 1486: 8, 1487: 8, 1491: 8, 1530: 8, 1532: 5, 2000: 8, 2001: 8, 2004: 8, 2005: 8, 2008: 8, 2009: 8, 2012: 8, 2013: 8, 2014: 8, 2016: 8, 2017: 8, 2024: 8, 2025: 8},
  ],
  CAR.KIA_SORENTO: [{
    67: 8, 68: 8, 127: 8, 304: 8, 320: 8, 339: 8, 356: 4, 544: 8, 593: 8, 608: 8, 688: 5, 809: 8, 832: 8, 854: 7, 870: 7, 871: 8, 872: 8, 897: 8, 902: 8, 903: 8, 916: 8, 1040: 8, 1042: 8, 1056: 8, 1057: 8, 1064: 8, 1078: 4, 1107: 5, 1136: 8, 1151: 6, 1168: 7, 1170: 8, 1173: 8, 1265: 4, 1280: 1, 1287: 4, 1290: 8, 1292: 8, 1294: 8, 1312: 8, 1322: 8, 1331: 8, 1332: 8, 1333: 8, 1342: 6, 1345: 8, 1348: 8, 1363: 8, 1369: 8, 1370: 8, 1371: 8, 1384: 8, 1407: 8, 1411: 8, 1419: 8, 1425: 2, 1427: 6, 1444: 8, 1456: 4, 1470: 8, 1489: 1
  }],
  CAR.KIA_STINGER: [{
    67: 8, 127: 8, 304: 8, 320: 8, 339: 8, 356: 4, 358: 6, 359: 8, 544: 8, 576: 8, 593: 8, 608: 8, 688: 5, 809: 8, 832: 8, 854: 7, 870: 7, 871: 8, 872: 8, 897: 8, 902: 8, 909: 8, 916: 8, 1040: 8, 1042: 8, 1056: 8, 1057: 8, 1064: 8, 1078: 4, 1107: 5, 1136: 8, 1151: 6, 1168: 7, 1170: 8, 1173: 8, 1184: 8, 1265: 4, 1280: 1, 1281: 4, 1287: 4, 1290: 8, 1292: 8, 1294: 8, 1312: 8, 1322: 8, 1342: 6, 1345: 8, 1348: 8, 1363: 8, 1369: 8, 1371: 8, 1378: 4, 1379: 8, 1384: 8, 1407: 8, 1419: 8, 1425: 2, 1427: 6, 1456: 4, 1470: 8
  }],
  CAR.GENESIS_G80: [{
    67: 8, 68: 8, 127: 8, 304: 8, 320: 8, 339: 8, 356: 4, 358: 6, 544: 8, 593: 8, 608: 8, 688: 5, 809: 8, 832: 8, 854: 7, 870: 7, 871: 8, 872: 8, 897: 8, 902: 8, 903: 8, 916: 8, 1024: 2, 1040: 8, 1042: 8, 1056: 8, 1057: 8, 1078: 4, 1107: 5, 1136: 8, 1151: 6, 1156: 8, 1168: 7, 1170: 8, 1173: 8, 1184: 8, 1191: 2, 1265: 4, 1280: 1, 1287: 4, 1290: 8, 1292: 8, 1294: 8, 1312: 8, 1322: 8, 1342: 6, 1345: 8, 1348: 8, 1363: 8, 1369: 8, 1370: 8, 1371: 8, 1378: 4, 1384: 8, 1407: 8, 1419: 8, 1425: 2, 1427: 6, 1434: 2, 1456: 4, 1470: 8
  },
  {
    67: 8, 68: 8, 127: 8, 304: 8, 320: 8, 339: 8, 356: 4, 358: 6, 359: 8, 544: 8, 546: 8, 593: 8, 608: 8, 688: 5, 809: 8, 832: 8, 854: 7, 870: 7, 871: 8, 872: 8, 897: 8, 902: 8, 903: 8, 916: 8, 1040: 8, 1042: 8, 1056: 8, 1057: 8, 1064: 8, 1078: 4, 1107: 5, 1136: 8, 1151: 6, 1156: 8, 1157: 4, 1168: 7, 1170: 8, 1173: 8, 1184: 8, 1265: 4, 1280: 1, 1281: 3, 1287: 4, 1290: 8, 1292: 8, 1294: 8, 1312: 8, 1322: 8, 1342: 6, 1345: 8, 1348: 8, 1363: 8, 1369: 8, 1370: 8, 1371: 8, 1378: 4, 1384: 8, 1407: 8, 1419: 8, 1425: 2, 1427: 6, 1434: 2, 1437: 8, 1456: 4, 1470: 8
  },
  {
    67: 8, 68: 8, 127: 8, 304: 8, 320: 8, 339: 8, 356: 4, 358: 6, 544: 8, 593: 8, 608: 8, 688: 5, 809: 8, 832: 8, 854: 7, 870: 7, 871: 8, 872: 8, 897: 8, 902: 8, 903: 8, 916: 8, 1040: 8, 1042: 8, 1056: 8, 1057: 8, 1064: 8, 1078: 4, 1107: 5, 1136: 8, 1151: 6, 1156: 8, 1157: 4, 1162: 8, 1168: 7, 1170: 8, 1173: 8, 1184: 8, 1193: 8, 1265: 4, 1280: 1, 1287: 4, 1290: 8, 1292: 8, 1294: 8, 1312: 8, 1322: 8, 1342: 6, 1345: 8, 1348: 8, 1363: 8, 1369: 8, 1371: 8, 1378: 4, 1384: 8, 1407: 8, 1419: 8, 1425: 2, 1427: 6, 1437: 8, 1456: 4, 1470: 8
  }],
  CAR.GENESIS_G90: [{
    67: 8, 68: 8, 127: 8, 304: 8, 320: 8, 339: 8, 356: 4, 358: 6, 359: 8, 544: 8, 593: 8, 608: 8, 688: 5, 809: 8, 854: 7, 870: 7, 871: 8, 872: 8, 897: 8, 902: 8, 903: 8, 916: 8, 1040: 8, 1056: 8, 1057: 8, 1078: 4, 1107: 5, 1136: 8, 1151: 6, 1162: 4, 1168: 7, 1170: 8, 1173: 8, 1184: 8, 1265: 4, 1280: 1, 1281: 3, 1287: 4, 1290: 8, 1292: 8, 1294: 8, 1312: 8, 1322: 8, 1345: 8, 1348: 8, 1363: 8, 1369: 8, 1370: 8, 1371: 8, 1378: 4, 1384: 8, 1407: 8, 1419: 8, 1425: 2, 1427: 6, 1434: 2, 1456: 4, 1470: 8, 1988: 8, 2000: 8, 2003: 8, 2004: 8, 2005: 8, 2008: 8, 2011: 8, 2012: 8, 2013: 8
  }],
  CAR.IONIQ_EV_2020: [{
    127: 8, 304: 8, 320: 8, 339: 8, 352: 8, 356: 4, 524: 8, 544: 7, 593: 8, 688: 5, 832: 8, 881: 8, 882: 8, 897: 8, 902: 8, 903: 8, 905: 8, 909: 8, 916: 8, 1040: 8, 1042: 8, 1056: 8, 1057: 8, 1078: 4, 1136: 8, 1151: 6, 1155: 8, 1156: 8, 1157: 4, 1164: 8, 1168: 7, 1173: 8, 1183: 8, 1186: 2, 1191: 2, 1225: 8, 1265: 4, 1280: 1, 1287: 4, 1290: 8, 1291: 8, 1292: 8, 1294: 8, 1312: 8, 1322: 8, 1342: 6, 1345: 8, 1348: 8, 1355: 8, 1363: 8, 1369: 8, 1379: 8, 1407: 8, 1419: 8, 1426: 8, 1427: 6, 1429: 8, 1430: 8, 1456: 4, 1470: 8, 1473: 8, 1507: 8, 1535: 8, 1988: 8, 1996: 8, 2000: 8, 2004: 8, 2005: 8, 2008: 8, 2012: 8, 2013: 8
  }],
  CAR.IONIQ: [{
    68:8, 127: 8, 304: 8, 320: 8, 339: 8, 352: 8, 356: 4, 524: 8, 544: 8, 576:8, 593: 8, 688: 5, 832: 8, 881: 8, 882: 8, 897: 8, 902: 8, 903: 8, 905: 8, 909: 8, 916: 8, 1040: 8, 1042: 8, 1056: 8, 1057: 8, 1078: 4, 1136: 6, 1151: 6, 1155: 8, 1156: 8, 1157: 4, 1164: 8, 1168: 7, 1173: 8, 1183: 8, 1186: 2, 1191: 2, 1225: 8, 1265: 4, 1280: 1, 1287: 4, 1290: 8, 1291: 8, 1292: 8, 1294: 8, 1312: 8, 1322: 8, 1342: 6, 1345: 8, 1348: 8, 1355: 8, 1363: 8, 1369: 8, 1379: 8, 1407: 8, 1419: 8, 1426: 8, 1427: 6, 1429: 8, 1430: 8, 1448: 8, 1456: 4, 1470: 8, 1473: 8, 1476: 8, 1507: 8, 1535: 8, 1988: 8, 1996: 8, 2000: 8, 2004: 8, 2005: 8, 2008: 8, 2012: 8, 2013: 8
  }],
  CAR.KONA_EV: [{
    127: 8, 304: 8, 320: 8, 339: 8, 352: 8, 356: 4, 544: 8, 549: 8, 593: 8, 688: 5, 832: 8, 881: 8, 882: 8, 897: 8, 902: 8, 903: 8, 905: 8, 909: 8, 916: 8, 1040: 8, 1042: 8, 1056: 8, 1057: 8, 1078: 4, 1136: 8, 1151: 6, 1168: 7, 1173: 8, 1183: 8, 1186: 2, 1191: 2, 1225: 8, 1265: 4, 1280: 1, 1287: 4, 1290: 8, 1291: 8, 1292: 8, 1294: 8, 1307: 8, 1312: 8, 1322: 8, 1342: 6, 1345: 8, 1348: 8, 1355: 8, 1363: 8, 1369: 8, 1378: 4, 1407: 8, 1419: 8, 1426: 8, 1427: 6, 1429: 8, 1430: 8, 1456: 4, 1470: 8, 1473: 8, 1507: 8, 1535: 8, 2000: 8, 2004: 8, 2008: 8, 2012: 8, 1157: 4, 1193: 8, 1379: 8, 1988: 8, 1996: 8
  }],
  CAR.KONA_EV_2022: [{
    127: 8, 304: 8, 320: 8, 339: 8, 352: 8, 356: 4, 544: 8, 593: 8, 688: 5, 832: 8, 881: 8, 882: 8, 897: 8, 902: 8, 903: 8, 905: 8, 909: 8, 913: 8, 916: 8, 1040: 8, 1042: 8, 1056: 8, 1057: 8, 1069: 8, 1078: 4, 1136: 8, 1145: 8, 1151: 8, 1155: 8, 1156: 8, 1157: 4, 1162: 8, 1164: 8, 1168: 8, 1173: 8, 1183: 8, 1188: 8, 1191: 2, 1193: 8, 1225: 8, 1227: 8, 1265: 4, 1280: 1, 1287: 4, 1290: 8, 1291: 8, 1292: 8, 1294: 8, 1312: 8, 1322: 8, 1339: 8, 1342: 8, 1343: 8, 1345: 8, 1348: 8, 1355: 8, 1363: 8, 1369: 8, 1379: 8, 1407: 8, 1419: 8, 1426: 8, 1427: 6, 1429: 8, 1430: 8, 1446: 8, 1456: 4, 1470: 8, 1473: 8, 1485: 8, 1507: 8, 1535: 8, 1990: 8, 1998: 8
  }],
  CAR.KIA_NIRO_EV: [{
    127: 8, 304: 8, 320: 8, 339: 8, 352: 8, 356: 4, 516: 8, 544: 8, 593: 8, 688: 5, 832: 8, 881: 8, 882: 8, 897: 8, 902: 8, 903: 8, 905: 8, 909: 8, 916: 8, 1040: 8, 1042: 8, 1056: 8, 1057: 8, 1078: 4, 1136: 8, 1151: 6, 1156: 8, 1157: 4, 1168: 7, 1173: 8, 1183: 8, 1186: 2, 1191: 2, 1193: 8, 1225: 8, 1260: 8, 1265: 4, 1280: 1, 1287: 4, 1290: 8, 1291: 8, 1292: 8, 1294: 8, 1312: 8, 1322: 8, 1342: 6, 1345: 8, 1348: 8, 1355: 8, 1363: 8, 1369: 8, 1407: 8, 1419: 8, 1426: 8, 1427: 6, 1429: 8, 1430: 8, 1456: 4, 1470: 8, 1473: 8, 1507: 8, 1535: 8, 1990: 8, 1998: 8, 1996: 8, 2000: 8, 2004: 8, 2008: 8, 2012: 8, 2015: 8
  }],
  CAR.KIA_OPTIMA_H: [{
    68: 8, 127: 8, 304: 8, 320: 8, 339: 8, 352: 8, 356: 4, 544: 8, 593: 8, 688: 5, 832: 8, 881: 8, 882: 8, 897: 8, 902: 8, 903: 6, 916: 8, 1040: 8, 1056: 8, 1057: 8, 1078: 4, 1136: 6, 1151: 6, 1168: 7, 1173: 8, 1236: 2, 1265: 4, 1280: 1, 1287: 4, 1290: 8, 1291: 8, 1292: 8, 1322: 8, 1331: 8, 1332: 8, 1333: 8, 1342: 6, 1345: 8, 1348: 8, 1355: 8, 1363: 8, 1369: 8, 1371: 8, 1407: 8, 1419: 8, 1427: 6, 1429: 8, 1430: 8, 1448: 8, 1456: 4, 1470: 8, 1476: 8, 1535: 8
  },
  {
    68: 8, 127: 8, 304: 8, 320: 8, 339: 8, 352: 8, 356: 4, 544: 8, 576: 8, 593: 8, 688: 5, 881: 8, 882: 8, 897: 8, 902: 8, 903: 8, 909: 8, 912: 7, 916: 8, 1040: 8, 1056: 8, 1057: 8, 1078: 4, 1136: 6, 1151: 6, 1168: 7, 1173: 8, 1180: 8, 1186: 2, 1191: 2, 1265: 4, 1268: 8, 1280: 1, 1287: 4, 1290: 8, 1291: 8, 1292: 8, 1294: 8, 1312: 8, 1322: 8, 1342: 6, 1345: 8, 1348: 8, 1355: 8, 1363: 8, 1369: 8, 1371: 8, 1407: 8, 1419: 8, 1420: 8, 1425: 2, 1427: 6, 1429: 8, 1430: 8, 1448: 8, 1456: 4, 1470: 8, 1476: 8, 1535: 8
  }],
  CAR.PALISADE: [{
    67: 8, 127: 8, 304: 8, 320: 8, 339: 8, 356: 4, 544: 8, 546: 8, 547: 8, 548: 8, 549: 8, 576: 8, 593: 8, 608: 8, 688: 6, 809: 8, 832: 8, 854: 7, 870: 7, 871: 8, 872: 8, 897: 8, 902: 8, 903: 8, 905: 8, 909: 8, 913: 8, 916: 8, 1040: 8, 1042: 8, 1056: 8, 1057: 8, 1064: 8, 1078: 4, 1107: 5, 1123: 8, 1136: 8, 1151: 6, 1155: 8, 1156: 8, 1157: 4, 1162: 8, 1164: 8, 1168: 7, 1170: 8, 1173: 8, 1180: 8, 1186: 2, 1191: 2, 1193: 8, 1210: 8, 1225: 8, 1227: 8, 1265: 4, 1280: 8, 1287: 4, 1290: 8, 1292: 8, 1294: 8, 1312: 8, 1322: 8, 1342: 6, 1345: 8, 1348: 8, 1363: 8, 1369: 8, 1371: 8, 1378: 8, 1384: 8, 1407: 8, 1419: 8, 1427: 6, 1456: 4, 1470: 8, 1988: 8, 1996: 8, 2000: 8, 2004: 8, 2005: 8, 2008: 8, 2012: 8
  }],
}


def get_platform_codes(fw_versions: List[bytes]) -> Set[Tuple[bytes, Optional[bytes]]]:
  # Returns unique, platform-specific identification codes for a set of versions
  codes = set()  # (code-Optional[part], date)
  for fw in fw_versions:
    code_match = PLATFORM_CODE_FW_PATTERN.search(fw)
    part_match = PART_NUMBER_FW_PATTERN.search(fw)
    date_match = DATE_FW_PATTERN.search(fw)
    if code_match is not None:
      code: bytes = code_match.group()
      part = part_match.group() if part_match else None
      date = date_match.group() if date_match else None
      if part is not None:
        # part number starts with generic ECU part type, add what is specific to platform
        code += b"-" + part[-5:]

      codes.add((code, date))
  return codes


def match_fw_to_car_fuzzy(live_fw_versions) -> Set[str]:
  # Non-electric CAN FD platforms often do not have platform code specifiers needed
  # to distinguish between hybrid and ICE. All EVs so far are either exclusively
  # electric or specify electric in the platform code.
  # TODO: whitelist platforms that we've seen hybrid and ICE versions of that have these specifiers
  fuzzy_platform_blacklist = set(CANFD_CAR - EV_CAR)
  candidates = set()

  for candidate, fws in FW_VERSIONS.items():
    # Keep track of ECUs which pass all checks (platform codes, within date range)
    valid_found_ecus = set()
    valid_expected_ecus = {ecu[1:] for ecu in fws if ecu[0] in PLATFORM_CODE_ECUS}
    for ecu, expected_versions in fws.items():
      addr = ecu[1:]
      # Only check ECUs expected to have platform codes
      if ecu[0] not in PLATFORM_CODE_ECUS:
        continue

      # Expected platform codes & dates
      codes = get_platform_codes(expected_versions)
      expected_platform_codes = {code for code, _ in codes}
      expected_dates = {date for _, date in codes if date is not None}

      # Found platform codes & dates
      codes = get_platform_codes(live_fw_versions.get(addr, set()))
      found_platform_codes = {code for code, _ in codes}
      found_dates = {date for _, date in codes if date is not None}

      # Check platform code + part number matches for any found versions
      if not any(found_platform_code in expected_platform_codes for found_platform_code in found_platform_codes):
        break

      if ecu[0] in DATE_FW_ECUS:
        # If ECU can have a FW date, require it to exist
        # (this excludes candidates in the database without dates)
        if not len(expected_dates) or not len(found_dates):
          break

        # Check any date within range in the database, format is %y%m%d
        if not any(min(expected_dates) <= found_date <= max(expected_dates) for found_date in found_dates):
          break

      valid_found_ecus.add(addr)

    # If all live ECUs pass all checks for candidate, add it as a match
    if valid_expected_ecus.issubset(valid_found_ecus):
      candidates.add(candidate)

  return candidates - fuzzy_platform_blacklist


HYUNDAI_VERSION_REQUEST_LONG = bytes([uds.SERVICE_TYPE.READ_DATA_BY_IDENTIFIER]) + \
  p16(0xf100)  # Long description

HYUNDAI_VERSION_REQUEST_ALT = bytes([uds.SERVICE_TYPE.READ_DATA_BY_IDENTIFIER]) + \
  p16(0xf110)  # Alt long description

HYUNDAI_VERSION_REQUEST_MULTI = bytes([uds.SERVICE_TYPE.READ_DATA_BY_IDENTIFIER]) + \
  p16(uds.DATA_IDENTIFIER_TYPE.VEHICLE_MANUFACTURER_SPARE_PART_NUMBER) + \
  p16(uds.DATA_IDENTIFIER_TYPE.APPLICATION_SOFTWARE_IDENTIFICATION) + \
  p16(0xf100)

HYUNDAI_VERSION_RESPONSE = bytes([uds.SERVICE_TYPE.READ_DATA_BY_IDENTIFIER + 0x40])

# Regex patterns for parsing platform code, FW date, and part number from FW versions
PLATFORM_CODE_FW_PATTERN = re.compile(b'((?<=' + HYUNDAI_VERSION_REQUEST_LONG[1:] +
                                      b')[A-Z]{2}[A-Za-z0-9]{0,2})')
DATE_FW_PATTERN = re.compile(b'(?<=[ -])([0-9]{6}$)')
PART_NUMBER_FW_PATTERN = re.compile(b'(?<=[0-9][.,][0-9]{2} )([0-9]{5}[-/]?[A-Z][A-Z0-9]{3}[0-9])')

# List of ECUs expected to have platform codes, camera and radar should exist on all cars
# TODO: use abs, it has the platform code and part number on many platforms
PLATFORM_CODE_ECUS = [Ecu.fwdRadar, Ecu.fwdCamera, Ecu.eps]
# So far we've only seen dates in fwdCamera
DATE_FW_ECUS = [Ecu.fwdCamera]

FW_QUERY_CONFIG = FwQueryConfig(
  requests=[
    # TODO: minimize shared whitelists for CAN and cornerRadar for CAN-FD
    # CAN queries (OBD-II port)
    Request(
      [HYUNDAI_VERSION_REQUEST_LONG],
      [HYUNDAI_VERSION_RESPONSE],
      whitelist_ecus=[Ecu.transmission, Ecu.eps, Ecu.abs, Ecu.fwdRadar, Ecu.fwdCamera],
    ),
    Request(
      [HYUNDAI_VERSION_REQUEST_MULTI],
      [HYUNDAI_VERSION_RESPONSE],
      whitelist_ecus=[Ecu.engine, Ecu.transmission, Ecu.eps, Ecu.abs, Ecu.fwdRadar],
    ),

    # CAN-FD queries (from camera)
    # TODO: combine shared whitelists with CAN requests
    Request(
      [HYUNDAI_VERSION_REQUEST_LONG],
      [HYUNDAI_VERSION_RESPONSE],
      whitelist_ecus=[Ecu.fwdCamera, Ecu.fwdRadar, Ecu.cornerRadar, Ecu.hvac],
      bus=0,
      auxiliary=True,
    ),
    Request(
      [HYUNDAI_VERSION_REQUEST_LONG],
      [HYUNDAI_VERSION_RESPONSE],
      whitelist_ecus=[Ecu.fwdCamera, Ecu.adas, Ecu.cornerRadar, Ecu.hvac],
      bus=1,
      auxiliary=True,
      obd_multiplexing=False,
    ),

    # CAN-FD debugging queries
    Request(
      [HYUNDAI_VERSION_REQUEST_ALT],
      [HYUNDAI_VERSION_RESPONSE],
      whitelist_ecus=[Ecu.parkingAdas, Ecu.hvac],
      bus=0,
      auxiliary=True,
    ),
    Request(
      [HYUNDAI_VERSION_REQUEST_ALT],
      [HYUNDAI_VERSION_RESPONSE],
      whitelist_ecus=[Ecu.parkingAdas, Ecu.hvac],
      bus=1,
      auxiliary=True,
      obd_multiplexing=False,
    ),
  ],
  extra_ecus=[
    (Ecu.adas, 0x730, None),         # ADAS Driving ECU on HDA2 platforms
    (Ecu.parkingAdas, 0x7b1, None),  # ADAS Parking ECU (may exist on all platforms)
    (Ecu.hvac, 0x7b3, None),         # HVAC Control Assembly
    (Ecu.cornerRadar, 0x7b7, None),
  ],
  # Custom fuzzy fingerprinting function using platform codes, part numbers + FW dates:
  match_fw_to_car_fuzzy=match_fw_to_car_fuzzy,
)

FW_VERSIONS = {
  CAR.HYUNDAI_GENESIS: {
    (Ecu.fwdCamera, 0x7c4, None): [
      b'\xf1\x00DH LKAS 1.1 -150210',
      b'\xf1\x00DH LKAS 1.4 -140110',
      b'\xf1\x00DH LKAS 1.5 -140425',
    ],
  },
  CAR.IONIQ: {
    (Ecu.fwdRadar, 0x7d0, None): [
      b'\xf1\x00AEhe SCC H-CUP      1.01 1.01 96400-G2000         ',
    ],
    (Ecu.eps, 0x7d4, None): [
      b'\xf1\x00AE  MDPS C 1.00 1.07 56310/G2301 4AEHC107',
    ],
    (Ecu.fwdCamera, 0x7c4, None): [
      b'\xf1\x00AEH MFC  AT EUR LHD 1.00 1.00 95740-G2400 180222',
    ],
    (Ecu.engine, 0x7e0, None): [
      b'\xf1\x816H6F2051\x00\x00\x00\x00\x00\x00\x00\x00',
    ],
    (Ecu.transmission, 0x7e1, None): [
      b'\xf1\x816U3H1051\x00\x00\xf1\x006U3H0_C2\x00\x006U3H1051\x00\x00HAE0G16US2\x00\x00\x00\x00',
    ],
  },
  CAR.IONIQ_PHEV_2019: {
    (Ecu.fwdRadar, 0x7d0, None): [
      b'\xf1\x00AEhe SCC H-CUP      1.01 1.01 96400-G2100         ',
    ],
    (Ecu.eps, 0x7d4, None): [
      b'\xf1\x00AE  MDPS C 1.00 1.07 56310/G2501 4AEHC107',
    ],
    (Ecu.fwdCamera, 0x7c4, None): [
      b'\xf1\x00AEP MFC  AT USA LHD 1.00 1.00 95740-G2400 180222',
    ],
    (Ecu.engine, 0x7e0, None): [
      b'\xf1\x816H6F6051\x00\x00\x00\x00\x00\x00\x00\x00',
    ],
    (Ecu.transmission, 0x7e1, None): [
      b'\xf1\x816U3J2051\x00\x00\xf1\x006U3H0_C2\x00\x006U3J2051\x00\x00PAE0G16NS1\xdbD\r\x81',
      b'\xf1\x816U3J2051\x00\x00\xf1\x006U3H0_C2\x00\x006U3J2051\x00\x00PAE0G16NS1\x00\x00\x00\x00',
    ],
  },
  CAR.IONIQ_PHEV: {
    (Ecu.fwdRadar, 0x7d0, None): [
      b'\xf1\x00AEhe SCC FHCUP      1.00 1.02 99110-G2100         ',
      b'\xf1\x00AEhe SCC F-CUP      1.00 1.00 99110-G2200         ',
      b'\xf1\x00AEhe SCC F-CUP      1.00 1.00 99110-G2600         ',
      b'\xf1\x00AEhe SCC F-CUP      1.00 1.02 99110-G2100         ',
      b'\xf1\x00AEhe SCC FHCUP      1.00 1.00 99110-G2600         ',
    ],
    (Ecu.eps, 0x7d4, None): [
      b'\xf1\x00AE  MDPS C 1.00 1.01 56310/G2510 4APHC101',
      b'\xf1\x00AE  MDPS C 1.00 1.01 56310/G2560 4APHC101',
      b'\xf1\x00AE  MDPS C 1.00 1.01 56310G2510\x00 4APHC101',
    ],
    (Ecu.fwdCamera, 0x7c4, None): [
      b'\xf1\x00AEP MFC  AT USA LHD 1.00 1.01 95740-G2600 190819',
      b'\xf1\x00AEP MFC  AT EUR RHD 1.00 1.01 95740-G2600 190819',
      b'\xf1\x00AEP MFC  AT USA LHD 1.00 1.00 95740-G2700 201027',
    ],
    (Ecu.engine, 0x7e0, None): [
      b'\xf1\x816H6F6051\x00\x00\x00\x00\x00\x00\x00\x00',
      b'\xf1\x816H6G6051\x00\x00\x00\x00\x00\x00\x00\x00',
      b'\xf1\x816H6G5051\x00\x00\x00\x00\x00\x00\x00\x00',
    ],
    (Ecu.transmission, 0x7e1, None): [
      b'\xf1\x816U3J9051\000\000\xf1\0006U3H1_C2\000\0006U3J9051\000\000PAE0G16NL0\x82zT\xd2',
      b'\xf1\x816U3J8051\x00\x00\xf1\x006U3H1_C2\x00\x006U3J8051\x00\x00PAETG16UL0\x00\x00\x00\x00',
      b'\xf1\x816U3J9051\x00\x00\xf1\x006U3H1_C2\x00\x006U3J9051\x00\x00PAE0G16NL2\x00\x00\x00\x00',
      b'\xf1\x006U3H1_C2\x00\x006U3J9051\x00\x00PAE0G16NL0\x00\x00\x00\x00',
      b'\xf1\x006U3H1_C2\x00\x006U3J9051\x00\x00PAE0G16NL2\xad\xeb\xabt',
    ],
  },
  CAR.IONIQ_EV_2020: {
    (Ecu.fwdRadar, 0x7d0, None): [
      b'\xf1\x00AEev SCC F-CUP      1.00 1.01 99110-G7000         ',
      b'\xf1\x00AEev SCC F-CUP      1.00 1.00 99110-G7200         ',
    ],
    (Ecu.eps, 0x7d4, None): [
      b'\xf1\x00AE  MDPS C 1.00 1.01 56310/G7310 4APEC101',
      b'\xf1\x00AE  MDPS C 1.00 1.01 56310/G7560 4APEC101',
    ],
    (Ecu.fwdCamera, 0x7c4, None): [
      b'\xf1\x00AEE MFC  AT EUR LHD 1.00 1.01 95740-G2600 190819',
      b'\xf1\x00AEE MFC  AT EUR LHD 1.00 1.03 95740-G2500 190516',
      b'\xf1\x00AEE MFC  AT EUR RHD 1.00 1.01 95740-G2600 190819',
      b'\xf1\x00AEE MFC  AT EUR LHD 1.00 1.00 95740-G2600 190730',
    ],
  },
  CAR.IONIQ_EV_LTD: {
    (Ecu.fwdRadar, 0x7d0, None): [
      b'\xf1\x00AEev SCC F-CUP      1.00 1.00 96400-G7000         ',
      b'\xf1\x00AEev SCC F-CUP      1.00 1.00 96400-G7100         ',
    ],
    (Ecu.eps, 0x7d4, None): [
      b'\xf1\x00AE  MDPS C 1.00 1.02 56310G7300\x00 4AEEC102',
      b'\xf1\x00AE  MDPS C 1.00 1.04 56310/G7501 4AEEC104',
      b'\xf1\x00AE  MDPS C 1.00 1.03 56310/G7300 4AEEC103',
      b'\xf1\x00AE  MDPS C 1.00 1.03 56310G7300\x00 4AEEC103',
      b'\xf1\x00AE  MDPS C 1.00 1.04 56310/G7301 4AEEC104',
    ],
    (Ecu.fwdCamera, 0x7c4, None): [
      b'\xf1\x00AEE MFC  AT EUR LHD 1.00 1.00 95740-G7200 160418',
      b'\xf1\x00AEE MFC  AT USA LHD 1.00 1.00 95740-G2400 180222',
      b'\xf1\x00AEE MFC  AT EUR LHD 1.00 1.00 95740-G2300 170703',
      b'\xf1\x00AEE MFC  AT EUR LHD 1.00 1.00 95740-G2400 180222',
    ],
  },
  CAR.IONIQ_HEV_2022: {
    (Ecu.fwdRadar, 0x7d0, None): [
      b'\xf1\x00AEhe SCC F-CUP      1.00 1.00 99110-G2600         ',
      b'\xf1\x00AEhe SCC FHCUP      1.00 1.00 99110-G2600         ',
    ],
    (Ecu.eps, 0x7d4, None): [
      b'\xf1\x00AE  MDPS C 1.00 1.01 56310G2510\x00 4APHC101',
    ],
    (Ecu.fwdCamera, 0x7c4, None): [
      b'\xf1\x00AEH MFC  AT USA LHD 1.00 1.00 95740-G2700 201027',
    ],
    (Ecu.engine, 0x7e0, None): [
      b'\xf1\x816H6G5051\x00\x00\x00\x00\x00\x00\x00\x00',
    ],
    (Ecu.transmission, 0x7e1, None): [
      b'\xf1\x816U3J9051\x00\x00\xf1\x006U3H1_C2\x00\x006U3J9051\x00\x00HAE0G16NL2\x00\x00\x00\x00',
      b'\xf1\x006U3H1_C2\x00\x006U3J9051\x00\x00HAE0G16NL2\x96\xda\xd4\xee',
    ],
  },
  CAR.SONATA: {
    (Ecu.fwdRadar, 0x7d0, None): [
      b'\xf1\x00DN8_ SCC F-CU-      1.00 1.00 99110-L0000         ',
      b'\xf1\x00DN8_ SCC F-CUP      1.00 1.00 99110-L0000         ',
      b'\xf1\x00DN8_ SCC F-CUP      1.00 1.02 99110-L1000         ',
      b'\xf1\x00DN8_ SCC FHCUP      1.00 1.00 99110-L0000         ',
      b'\xf1\x00DN8_ SCC FHCUP      1.00 1.01 99110-L1000         ',
      b'\xf1\x00DN8_ SCC FHCUP      1.00 1.02 99110-L1000         ',
    ],
    (Ecu.abs, 0x7d1, None): [
      b'\xf1\x00DN ESC \x07 106 \x07\x01 58910-L0100',
      b'\xf1\x00DN ESC \x01 102\x19\x04\x13 58910-L1300',
      b'\xf1\x00DN ESC \x03 100 \x08\x01 58910-L0300',
      b'\xf1\x00DN ESC \x06 104\x19\x08\x01 58910-L0100',
      b'\xf1\x00DN ESC \x07 104\x19\x08\x01 58910-L0100',
      b'\xf1\x00DN ESC \x08 103\x19\x06\x01 58910-L1300',
      b'\xf1\x00DN ESC \x07 107"\x08\x07 58910-L0100',
      b'\xf1\x8758910-L0100\xf1\x00DN ESC \x07 106 \x07\x01 58910-L0100',
      b'\xf1\x8758910-L0100\xf1\x00DN ESC \x06 104\x19\x08\x01 58910-L0100',
      b'\xf1\x8758910-L0100\xf1\x00DN ESC \x06 106 \x07\x01 58910-L0100',
      b'\xf1\x8758910-L0100\xf1\x00DN ESC \x07 104\x19\x08\x01 58910-L0100',
      b'\xf1\x00DN ESC \x06 106 \x07\x01 58910-L0100',
      b'\xf1\x00DN ESC \x06 107 \x07\x03 58910-L1300',
    ],
    (Ecu.engine, 0x7e0, None): [
      b'\xf1\x81HM6M1_0a0_F00',
      b'\xf1\x82DNBVN5GMCCXXXDCA',
      b'\xf1\x82DNBVN5GMCCXXXG2F',
      b'\xf1\x82DNBWN5TMDCXXXG2E',
      b'\xf1\x82DNCVN5GMCCXXXF0A',
      b'\xf1\x82DNCVN5GMCCXXXG2B',
      b'\xf1\x870\x00\x00\x00\x00\x00\x00\x00\x00\x00\x00\xf1\x81HM6M1_0a0_J10',
      b'\xf1\x870\x00\x00\x00\x00\x00\x00\x00\x00\x00\x00\xf1\x82DNDWN5TMDCXXXJ1A',
      b'\xf1\x8739110-2S041\xf1\x81HM6M1_0a0_M10',
      b'\xf1\x87391162M003',
      b'\xf1\x87391162M013',
      b'\xf1\x87391162M023',
      b'\xf1\x87391162M010',
      b'HM6M1_0a0_F00',
      b'HM6M1_0a0_G20',
      b'HM6M2_0a0_BD0',
      b'\xf1\x8739110-2S278\xf1\x82DNDVD5GMCCXXXL5B',
      b'\xf1\x8739110-2S041\xf1\x81HM6M1_0a0_M00',
      b'\xf1\x8739110-2S042\xf1\x81HM6M1_0a0_M00',
      b'\xf1\x81HM6M1_0a0_G20',
    ],
    (Ecu.eps, 0x7d4, None): [
      b'\xf1\x00DN8 MDPS C 1,00 1,01 56310L0010\x00 4DNAC101',  # modified firmware
      b'\xf1\x00DN8 MDPS C 1.00 1.01 56310L0210\x00 4DNAC102',
      b'\xf1\x8756310L0010\x00\xf1\x00DN8 MDPS C 1,00 1,01 56310L0010\x00 4DNAC101',  # modified firmware
      b'\xf1\x00DN8 MDPS C 1.00 1.01 56310-L0010 4DNAC101',
      b'\xf1\x00DN8 MDPS C 1.00 1.01 56310L0010\x00 4DNAC101',
      b'\xf1\x00DN8 MDPS R 1.00 1.00 57700-L0000 4DNAP100',
      b'\xf1\x8756310-L0010\xf1\x00DN8 MDPS C 1.00 1.01 56310-L0010 4DNAC101',
      b'\xf1\x8756310-L0210\xf1\x00DN8 MDPS C 1.00 1.01 56310-L0210 4DNAC101',
      b'\xf1\x8756310-L1010\xf1\x00DN8 MDPS C 1.00 1.03 56310-L1010 4DNDC103',
      b'\xf1\x8756310-L1030\xf1\x00DN8 MDPS C 1.00 1.03 56310-L1030 4DNDC103',
      b'\xf1\x8756310L0010\x00\xf1\x00DN8 MDPS C 1.00 1.01 56310L0010\x00 4DNAC101',
      b'\xf1\x8756310L0210\x00\xf1\x00DN8 MDPS C 1.00 1.01 56310L0210\x00 4DNAC101',
      b'\xf1\x8757700-L0000\xf1\x00DN8 MDPS R 1.00 1.00 57700-L0000 4DNAP100',
      b'\xf1\x00DN8 MDPS R 1.00 1.00 57700-L0000 4DNAP101',
      b'\xf1\x00DN8 MDPS R 1.00 1.02 57700-L1000 4DNDP105',
      b'\xf1\x00DN8 MDPS C 1.00 1.01 56310-L0210 4DNAC102',
      b'\xf1\x00DN8 MDPS C 1.00 1.01 56310L0200\x00 4DNAC102',
    ],
    (Ecu.fwdCamera, 0x7c4, None): [
      b'\xf1\x00DN8 MFC  AT KOR LHD 1.00 1.02 99211-L1000 190422',
      b'\xf1\x00DN8 MFC  AT KOR LHD 1.00 1.04 99211-L1000 191016',
      b'\xf1\x00DN8 MFC  AT RUS LHD 1.00 1.03 99211-L1000 190705',
      b'\xf1\x00DN8 MFC  AT USA LHD 1.00 1.00 99211-L0000 190716',
      b'\xf1\x00DN8 MFC  AT USA LHD 1.00 1.01 99211-L0000 191016',
      b'\xf1\x00DN8 MFC  AT USA LHD 1.00 1.03 99211-L0000 210603',
      b'\xf1\x00DN8 MFC  AT USA LHD 1.00 1.05 99211-L1000 201109',
      b'\xf1\x00DN8 MFC  AT USA LHD 1.00 1.06 99211-L1000 210325',
      b'\xf1\x00DN8 MFC  AT USA LHD 1.00 1.07 99211-L1000 211223',
    ],
    (Ecu.transmission, 0x7e1, None): [
      b'\xf1\x00bcsh8p54  U903\x00\x00\x00\x00\x00\x00SDN8T16NB0z{\xd4v',
      b'\xf1\x00bcsh8p54  U913\x00\x00\x00\x00\x00\x00SDN8T16NB1\xe3\xc10\xa1',
      b'\xf1\x00bcsh8p54  U913\x00\x00\x00\x00\x00\x00SDN8T16NB2\n\xdd^\xbc',
      b'\xf1\x00bcsh8p54  U903\x00\x00\x00\x00\x00\x00SDN8T16KB05\x95h%',
      b'\xf1\x00HT6TA260BLHT6TA800A1TDN8C20KS4\x00\x00\x00\x00\x00\x00\x00\x00\x00\x00',
      b'\xf1\x00HT6TA260BLHT6TA810A1TDN8M25GS0\x00\x00\x00\x00\x00\x00\xaa\x8c\xd9p',
      b'\xf1\x00HT6WA250BLHT6WA910A1SDN8G25NB1\x00\x00\x00\x00\x00\x00\x00\x00\x00\x00',
      b'\xf1\x00HT6WA250BLHT6WA910A1SDN8G25NB1\x00\x00\x00\x00\x00\x00\x96\xa1\xf1\x92',
      b'\xf1\x00HT6WA280BLHT6WAD10A1SDN8G25NB2\x00\x00\x00\x00\x00\x00\x08\xc9O:',
      b'\xf1\x00HT6WA280BLHT6WAD10A1SDN8G25NB4\x00\x00\x00\x00\x00\x00g!l[',
      b'\xf1\x00HT6WA280BLHT6WAE10A1SDN8G25NB5\x00\x00\x00\x00\x00\x00\xe0t\xa9\xba',
      b'\xf1\x00T02601BL  T02730A1  VDN8T25XXX730NS5\xf7_\x92\xf5',
      b'\xf1\x00T02601BL  T02832A1  VDN8T25XXX832NS8G\x0e\xfeE',
      b'\xf1\x00T02601BL  T02900A1  VDN8T25XXX900NSCF\xe4!Y',
      b'\xf1\x87954A02N060\x00\x00\x00\x00\x00\xf1\x81T02730A1  \xf1\x00T02601BL  T02730A1  VDN8T25XXX730NS5\xf7_\x92\xf5',
      b'\xf1\x87SAKFBA2926554GJ2VefVww\x87xwwwww\x88\x87xww\x87wTo\xfb\xffvUo\xff\x8d\x16\xf1\x81U903\x00\x00\x00\x00\x00\x00\xf1\x00bcsh8p54  U903\x00\x00\x00\x00\x00\x00SDN8T16NB0z{\xd4v',
      b'\xf1\x87SAKFBA3030524GJ2UVugww\x97yx\x88\x87\x88vw\x87gww\x87wto\xf9\xfffUo\xff\xa2\x0c\xf1\x81U903\x00\x00\x00\x00\x00\x00\xf1\x00bcsh8p54  U903\x00\x00\x00\x00\x00\x00SDN8T16NB0z{\xd4v',
      b'\xf1\x87SAKFBA3356084GJ2\x86fvgUUuWgw\x86www\x87wffvf\xb6\xcf\xfc\xffeUO\xff\x12\x19\xf1\x81U903\x00\x00\x00\x00\x00\x00\xf1\x00bcsh8p54  U903\x00\x00\x00\x00\x00\x00SDN8T16NB0z{\xd4v',
      b'\xf1\x87SAKFBA3474944GJ2ffvgwwwwg\x88\x86x\x88\x88\x98\x88ffvfeo\xfa\xff\x86fo\xff\t\xae\xf1\x81U903\x00\x00\x00\x00\x00\x00\xf1\x00bcsh8p54  U903\x00\x00\x00\x00\x00\x00SDN8T16NB0z{\xd4v',
      b'\xf1\x87SAKFBA3475714GJ2Vfvgvg\x96yx\x88\x97\x88ww\x87ww\x88\x87xs_\xfb\xffvUO\xff\x0f\xff\xf1\x81U903\x00\x00\x00\x00\x00\x00\xf1\x00bcsh8p54  U903\x00\x00\x00\x00\x00\x00SDN8T16NB0z{\xd4v',
      b'\xf1\x87SALDBA3510954GJ3ww\x87xUUuWx\x88\x87\x88\x87w\x88wvfwfc_\xf9\xff\x98wO\xffl\xe0\xf1\x89HT6WA910A1\xf1\x82SDN8G25NB1\x00\x00\x00\x00\x00\x00',
      b'\xf1\x87SALDBA3573534GJ3\x89\x98\x89\x88EUuWgwvwwwwww\x88\x87xTo\xfa\xff\x86f\x7f\xffo\x0e\xf1\x89HT6WA910A1\xf1\x82SDN8G25NB1\x00\x00\x00\x00\x00\x00',
      b'\xf1\x87SALDBA3601464GJ3\x88\x88\x88\x88ffvggwvwvw\x87gww\x87wvo\xfb\xff\x98\x88\x7f\xffjJ\xf1\x89HT6WA910A1\xf1\x82SDN8G25NB1\x00\x00\x00\x00\x00\x00',
      b'\xf1\x87SALDBA3753044GJ3UUeVff\x86hwwwwvwwgvfgfvo\xf9\xfffU_\xffC\xae\xf1\x89HT6WA910A1\xf1\x82SDN8G25NB1\x00\x00\x00\x00\x00\x00',
      b'\xf1\x87SALDBA3862294GJ3vfvgvefVxw\x87\x87w\x88\x87xwwwwc_\xf9\xff\x87w\x9f\xff\xd5\xdc\xf1\x89HT6WA910A1\xf1\x82SDN8G25NB1\x00\x00\x00\x00\x00\x00',
      b'\xf1\x87SALDBA3873834GJ3fefVwuwWx\x88\x97\x88w\x88\x97xww\x87wU_\xfb\xff\x86f\x8f\xffN\x04\xf1\x89HT6WA910A1\xf1\x82SDN8G25NB1\x00\x00\x00\x00\x00\x00',
      b'\xf1\x87SALDBA4525334GJ3\x89\x99\x99\x99fevWh\x88\x86\x88fwvgw\x88\x87xfo\xfa\xffuDo\xff\xd1>\xf1\x89HT6WA910A1\xf1\x82SDN8G25NB1\x00\x00\x00\x00\x00\x00',
      b'\xf1\x87SALDBA4626804GJ3wwww\x88\x87\x88xx\x88\x87\x88wwgw\x88\x88\x98\x88\x95_\xf9\xffuDo\xff|\xe7\xf1\x89HT6WA910A1\xf1\x82SDN8G25NB1\x00\x00\x00\x00\x00\x00',
      b'\xf1\x87SALDBA4803224GJ3wwwwwvwg\x88\x88\x98\x88wwww\x87\x88\x88xu\x9f\xfc\xff\x87f\x8f\xff\xea\xea\xf1\x89HT6WA910A1\xf1\x82SDN8G25NB1\x00\x00\x00\x00\x00\x00',
      b'\xf1\x87SALDBA6212564GJ3\x87wwwUTuGg\x88\x86xx\x88\x87\x88\x87\x88\x98xu?\xf9\xff\x97f\x7f\xff\xb8\n\xf1\x89HT6WA910A1\xf1\x82SDN8G25NB1\x00\x00\x00\x00\x00\x00',
      b'\xf1\x87SALDBA6347404GJ3wwwwff\x86hx\x88\x97\x88\x88\x88\x88\x88vfgf\x88?\xfc\xff\x86Uo\xff\xec/\xf1\x89HT6WA910A1\xf1\x82SDN8G25NB1\x00\x00\x00\x00\x00\x00',
      b'\xf1\x87SALDBA6901634GJ3UUuWVeVUww\x87wwwwwvUge\x86/\xfb\xff\xbb\x99\x7f\xff]2\xf1\x89HT6WA910A1\xf1\x82SDN8G25NB1\x00\x00\x00\x00\x00\x00',
      b'\xf1\x87SALDBA7077724GJ3\x98\x88\x88\x88ww\x97ygwvwww\x87ww\x88\x87x\x87_\xfd\xff\xba\x99o\xff\x99\x01\xf1\x89HT6WA910A1\xf1\x82SDN8G25NB1\x00\x00\x00\x00\x00\x00',
      b'\xf1\x87SALFBA3525114GJ2wvwgvfvggw\x86wffvffw\x86g\x85_\xf9\xff\xa8wo\xffv\xcd\xf1\x81U903\x00\x00\x00\x00\x00\x00\xf1\x00bcsh8p54  U903\x00\x00\x00\x00\x00\x00SDN8T16NB0z{\xd4v',
      b'\xf1\x87SALFBA3624024GJ2\x88\x88\x88\x88wv\x87hx\x88\x97\x88x\x88\x97\x88ww\x87w\x86o\xfa\xffvU\x7f\xff\xd1\xec\xf1\x81U903\x00\x00\x00\x00\x00\x00\xf1\x00bcsh8p54  U903\x00\x00\x00\x00\x00\x00SDN8T16NB0z{\xd4v',
      b'\xf1\x87SALFBA3960824GJ2wwwwff\x86hffvfffffvfwfg_\xf9\xff\xa9\x88\x8f\xffb\x99\xf1\x81U903\x00\x00\x00\x00\x00\x00\xf1\x00bcsh8p54  U903\x00\x00\x00\x00\x00\x00SDN8T16NB0z{\xd4v',
      b'\xf1\x87SALFBA4011074GJ2fgvwwv\x87hw\x88\x87xww\x87wwfgvu_\xfa\xffefo\xff\x87\xc0\xf1\x81U903\x00\x00\x00\x00\x00\x00\xf1\x00bcsh8p54  U903\x00\x00\x00\x00\x00\x00SDN8T16NB0z{\xd4v',
      b'\xf1\x87SALFBA4121304GJ2x\x87xwff\x86hwwwwww\x87wwwww\x84_\xfc\xff\x98\x88\x9f\xffi\xa6\xf1\x81U903\x00\x00\x00\x00\x00\x00\xf1\x00bcsh8p54  U903\x00\x00\x00\x00\x00\x00SDN8T16NB0z{\xd4v',
      b'\xf1\x87SALFBA4195874GJ2EVugvf\x86hgwvwww\x87wgw\x86wc_\xfb\xff\x98\x88\x8f\xff\xe23\xf1\x81U903\x00\x00\x00\x00\x00\x00\xf1\x00bcsh8p54  U903\x00\x00\x00\x00\x00\x00SDN8T16NB0z{\xd4v',
      b'\xf1\x87SALFBA4625294GJ2eVefeUeVx\x88\x97\x88wwwwwwww\xa7o\xfb\xffvw\x9f\xff\xee.\xf1\x81U903\x00\x00\x00\x00\x00\x00\xf1\x00bcsh8p54  U903\x00\x00\x00\x00\x00\x00SDN8T16NB0z{\xd4v',
      b'\xf1\x87SALFBA4728774GJ2vfvg\x87vwgww\x87ww\x88\x97xww\x87w\x86_\xfb\xffeD?\xffk0\xf1\x81U903\x00\x00\x00\x00\x00\x00\xf1\x00bcsh8p54  U903\x00\x00\x00\x00\x00\x00SDN8T16NB0z{\xd4v',
      b'\xf1\x87SALFBA5129064GJ2vfvgwv\x87hx\x88\x87\x88ww\x87www\x87wd_\xfa\xffvfo\xff\x1d\x00\xf1\x81U903\x00\x00\x00\x00\x00\x00\xf1\x00bcsh8p54  U903\x00\x00\x00\x00\x00\x00SDN8T16NB0z{\xd4v',
      b'\xf1\x87SALFBA5454914GJ2\x98\x88\x88\x88\x87vwgx\x88\x87\x88xww\x87ffvf\xa7\x7f\xf9\xff\xa8w\x7f\xff\x1b\x90\xf1\x81U903\x00\x00\x00\x00\x00\x00\xf1\x00bcsh8p54  U903\x00\x00\x00\x00\x00\x00SDN8T16NB0z{\xd4v',
      b'\xf1\x87SALFBA5987784GJ2UVugDDtGx\x88\x87\x88w\x88\x87xwwwwd/\xfb\xff\x97fO\xff\xb0h\xf1\x81U903\x00\x00\x00\x00\x00\x00\xf1\x00bcsh8p54  U903\x00\x00\x00\x00\x00\x00SDN8T16NB0z{\xd4v',
      b'\xf1\x87SALFBA5987864GJ2fgvwUUuWgwvw\x87wxwwwww\x84/\xfc\xff\x97w\x7f\xff\xdf\x1d\xf1\x81U903\x00\x00\x00\x00\x00\x00\xf1\x00bcsh8p54  U903\x00\x00\x00\x00\x00\x00SDN8T16NB0z{\xd4v',
      b'\xf1\x87SALFBA6337644GJ2vgvwwv\x87hgffvwwwwwwww\x85O\xfa\xff\xa7w\x7f\xff\xc5\xfc\xf1\x81U903\x00\x00\x00\x00\x00\x00\xf1\x00bcsh8p54  U903\x00\x00\x00\x00\x00\x00SDN8T16NB0z{\xd4v',
      b'\xf1\x87SALFBA6802004GJ2UUuWUUuWgw\x86www\x87www\x87w\x96?\xf9\xff\xa9\x88\x7f\xff\x9fK\xf1\x81U903\x00\x00\x00\x00\x00\x00\xf1\x00bcsh8p54  U903\x00\x00\x00\x00\x00\x00SDN8T16NB0z{\xd4v',
      b'\xf1\x87SALFBA6892284GJ233S5\x87w\x87xx\x88\x87\x88vwwgww\x87w\x84?\xfb\xff\x98\x88\x8f\xff*\x9e\xf1\x81U903\x00\x00\x00\x00\x00\x00\xf1\x00bcsh8p54  U903\x00\x00\x00\x00\x00\x00SDN8T16NB0z{\xd4v',
      b'\xf1\x87SALFBA7005534GJ2eUuWfg\x86xxww\x87x\x88\x87\x88\x88w\x88\x87\x87O\xfc\xffuUO\xff\xa3k\xf1\x81U913\x00\x00\x00\x00\x00\x00\xf1\x00bcsh8p54  U913\x00\x00\x00\x00\x00\x00SDN8T16NB1\xe3\xc10\xa1',
      b'\xf1\x87SALFBA7152454GJ2gvwgFf\x86hx\x88\x87\x88vfWfffffd?\xfa\xff\xba\x88o\xff,\xcf\xf1\x81U913\x00\x00\x00\x00\x00\x00\xf1\x00bcsh8p54  U913\x00\x00\x00\x00\x00\x00SDN8T16NB1\xe3\xc10\xa1',
      b'\xf1\x87SALFBA7485034GJ2ww\x87xww\x87xfwvgwwwwvfgf\xa5/\xfc\xff\xa9w_\xff40\xf1\x81U913\x00\x00\x00\x00\x00\x00\xf1\x00bcsh8p54  U913\x00\x00\x00\x00\x00\x00SDN8T16NB2\n\xdd^\xbc',
      b'\xf1\x87SAMDBA7743924GJ3wwwwww\x87xgwvw\x88\x88\x88\x88wwww\x85_\xfa\xff\x86f\x7f\xff0\x9d\xf1\x89HT6WAD10A1\xf1\x82SDN8G25NB2\x00\x00\x00\x00\x00\x00',
      b'\xf1\x87SAMDBA7817334GJ3Vgvwvfvgww\x87wwwwwwfgv\x97O\xfd\xff\x88\x88o\xff\x8e\xeb\xf1\x89HT6WAD10A1\xf1\x82SDN8G25NB2\x00\x00\x00\x00\x00\x00',
      b'\xf1\x87SAMDBA8054504GJ3gw\x87xffvgffffwwwweUVUf?\xfc\xffvU_\xff\xddl\xf1\x89HT6WAD10A1\xf1\x82SDN8G25NB2\x00\x00\x00\x00\x00\x00',
      b'\xf1\x87SAMFB41553621GC7ww\x87xUU\x85Xvwwg\x88\x88\x88\x88wwgw\x86\xaf\xfb\xffuDo\xff\xaa\x8f\xf1\x81U913\x00\x00\x00\x00\x00\x00\xf1\x00bcsh8p54  U913\x00\x00\x00\x00\x00\x00SDN8T16NB2\n\xdd^\xbc',
      b'\xf1\x87SAMFB42555421GC7\x88\x88\x88\x88wvwgx\x88\x87\x88wwgw\x87wxw3\x8f\xfc\xff\x98f\x8f\xffga\xf1\x81U913\x00\x00\x00\x00\x00\x00\xf1\x00bcsh8p54  U913\x00\x00\x00\x00\x00\x00SDN8T16NB2\n\xdd^\xbc',
      b'\xf1\x87SAMFBA7978674GJ2gw\x87xgw\x97ywwwwvUGeUUeU\x87O\xfb\xff\x98w\x8f\xfffF\xf1\x81U913\x00\x00\x00\x00\x00\x00\xf1\x00bcsh8p54  U913\x00\x00\x00\x00\x00\x00SDN8T16NB2\n\xdd^\xbc',
      b'\xf1\x87SAMFBA9283024GJ2wwwwEUuWwwgwwwwwwwww\x87/\xfb\xff\x98w\x8f\xff<\xd3\xf1\x81U913\x00\x00\x00\x00\x00\x00\xf1\x00bcsh8p54  U913\x00\x00\x00\x00\x00\x00SDN8T16NB2\n\xdd^\xbc',
      b'\xf1\x87SAMFBA9708354GJ2wwwwVf\x86h\x88wx\x87xww\x87\x88\x88\x88\x88w/\xfa\xff\x97w\x8f\xff\x86\xa0\xf1\x81U913\x00\x00\x00\x00\x00\x00\xf1\x00bcsh8p54  U913\x00\x00\x00\x00\x00\x00SDN8T16NB2\n\xdd^\xbc',
      b'\xf1\x87SANDB45316691GC6\x99\x99\x99\x99\x88\x88\xa8\x8avfwfwwww\x87wxwT\x9f\xfd\xff\x88wo\xff\x1c\xfa\xf1\x89HT6WAD10A1\xf1\x82SDN8G25NB3\x00\x00\x00\x00\x00\x00',
      b'\xf1\x87SALFBA7460044GJ2gx\x87\x88Vf\x86hx\x88\x87\x88wwwwgw\x86wd?\xfa\xff\x86U_\xff\xaf\x1f\xf1\x81U913\x00\x00\x00\x00\x00\x00\xf1\x00bcsh8p54  U913\x00\x00\x00\x00\x00\x00SDN8T16NB2\n\xdd^\xbc',
      b'\xf1\x87SAMFBA8105254GJ2wx\x87\x88Vf\x86hx\x88\x87\x88wwwwwwww\x86O\xfa\xff\x99\x88\x7f\xffZG\xf1\x81U913\x00\x00\x00\x00\x00\x00\xf1\x00bcsh8p54  U913\x00\x00\x00\x00\x00\x00SDN8T16NB2\n\xdd^\xbc',
      b'\xf1\x87SANFB45889451GC7wx\x87\x88gw\x87x\x88\x88x\x88\x87wxw\x87wxw\x87\x8f\xfc\xffeU\x8f\xff+Q\xf1\x81U913\x00\x00\x00\x00\x00\x00\xf1\x00bcsh8p54  U913\x00\x00\x00\x00\x00\x00SDN8T16NB2\n\xdd^\xbc',
      b'\xf1\x00T02601BL  T02900A1  VDN8T25XXX900NSA\xb9\x13\xf9p',
    ],
  },
  CAR.SONATA_LF: {
    (Ecu.fwdRadar, 0x7d0, None): [
      b'\xf1\x00LF__ SCC F-CUP      1.00 1.00 96401-C2200         ',
    ],
    (Ecu.abs, 0x7d1, None): [
      b'\xf1\x00LF ESC \f 11 \x17\x01\x13 58920-C2610',
      b'\xf1\x00LF ESC \t 11 \x17\x01\x13 58920-C2610',
    ],
    (Ecu.engine, 0x7e0, None): [
      b'\xf1\x81606D5051\x00\x00\x00\x00\x00\x00\x00\x00',
      b'\xf1\x81606D5K51\x00\x00\x00\x00\x00\x00\x00\x00',
      b'\xf1\x81606G1051\x00\x00\x00\x00\x00\x00\x00\x00',
    ],
    (Ecu.fwdCamera, 0x7c4, None): [
      b'\xf1\x00LFF LKAS AT USA LHD 1.00 1.01 95740-C1000 E51',
      b'\xf1\x00LFF LKAS AT USA LHD 1.01 1.02 95740-C1000 E52',
    ],
    (Ecu.transmission, 0x7e1, None): [
      b'\xf1\x006T6H0_C2\x00\x006T6B4051\x00\x00TLF0G24NL1\xb0\x9f\xee\xf5',
      b'\xf1\x87\xff\xff\xff\xff\xff\xff\xff\xff\xff\xff\xff\xff\xff\xff\xff\xff\xff\xff\xff\xff\xff\xff\xff\xff\xff\xff\xff\xff\xff\xff\xff\xff\xff\xff\xff\xff\xff\xff\xff\xff\xff\xff\xf1\x816T6B4051\x00\x00\xf1\x006T6H0_C2\x00\x006T6B4051\x00\x00TLF0G24NL1\x00\x00\x00\x00',
      b'\xf1\x87\xff\xff\xff\xff\xff\xff\xff\xff\xff\xff\xff\xff\xff\xff\xff\xff\xff\xff\xff\xff\xff\xff\xff\xff\xff\xff\xff\xff\xff\xff\xff\xff\xff\xff\xff\xff\xff\xff\xff\xff\xff\xff\xf1\x816T6B4051\x00\x00\xf1\x006T6H0_C2\x00\x006T6B4051\x00\x00TLF0G24NL1\xb0\x9f\xee\xf5',
      b'\xf1\x87\xff\xff\xff\xff\xff\xff\xff\xff\xff\xff\xff\xff\xff\xff\xff\xff\xff\xff\xff\xff\xff\xff\xff\xff\xff\xff\xff\xff\xff\xff\xff\xff\xff\xff\xff\xff\xff\xff\xff\xff\xff\xff\xf1\x816T6B4051\x00\x00\xf1\x006T6H0_C2\x00\x006T6B4051\x00\x00TLF0G24SL2n\x8d\xbe\xd8',
      b'\xf1\x87LAHSGN012918KF10\x98\x88x\x87\x88\x88x\x87\x88\x88\x98\x88\x87w\x88w\x88\x88\x98\x886o\xf6\xff\x98w\x7f\xff3\x00\xf1\x816W3B1051\x00\x00\xf1\x006W351_C2\x00\x006W3B1051\x00\x00TLF0T20NL2\x00\x00\x00\x00',
      b'\xf1\x87LAHSGN012918KF10\x98\x88x\x87\x88\x88x\x87\x88\x88\x98\x88\x87w\x88w\x88\x88\x98\x886o\xf6\xff\x98w\x7f\xff3\x00\xf1\x816W3B1051\x00\x00\xf1\x006W351_C2\x00\x006W3B1051\x00\x00TLF0T20NL2H\r\xbdm',
      b'\xf1\x87LAJSG49645724HF0\x87x\x87\x88\x87www\x88\x99\xa8\x89\x88\x99\xa8\x89\x88\x99\xa8\x89S_\xfb\xff\x87f\x7f\xff^2\xf1\x816W3B1051\x00\x00\xf1\x006W351_C2\x00\x006W3B1051\x00\x00TLF0T20NL2H\r\xbdm',
    ],
  },
  CAR.TUCSON: {
    (Ecu.fwdRadar, 0x7d0, None): [
      b'\xf1\x00TL__ FCA F-CUP      1.00 1.01 99110-D3500         ',
      b'\xf1\x00TL__ FCA F-CUP      1.00 1.02 99110-D3510         ',
    ],
    (Ecu.engine, 0x7e0, None): [
      b'\xf1\x8971TLC2NAIDDIR002\xf1\x8271TLC2NAIDDIR002',
      b'\xf1\x81606G3051\x00\x00\x00\x00\x00\x00\x00\x00',
    ],
    (Ecu.fwdCamera, 0x7c4, None): [
      b'\xf1\x00TL  MFC  AT KOR LHD 1.00 1.02 95895-D3800 180719',
      b'\xf1\x00TL  MFC  AT USA LHD 1.00 1.06 95895-D3800 190107',
    ],
    (Ecu.transmission, 0x7e1, None): [
      b'\xf1\x87LBJXAN202299KF22\x87x\x87\x88ww\x87xx\x88\x97\x88\x87\x88\x98x\x88\x99\x98\x89\x87o\xf6\xff\x87w\x7f\xff\x12\x9a\xf1\x81U083\x00\x00\x00\x00\x00\x00\xf1\x00bcsh8p54  U083\x00\x00\x00\x00\x00\x00TTL2V20KL1\x8fRn\x8a',
      b'\xf1\x87KMLDCU585233TJ20wx\x87\x88x\x88\x98\x89vfwfwwww\x87f\x9f\xff\x98\xff\x7f\xf9\xf7s\xf1\x816T6G4051\x00\x00\xf1\x006T6J0_C2\x00\x006T6G4051\x00\x00TTL4G24NH2\x00\x00\x00\x00',
    ],
  },
  CAR.SANTA_FE: {
    (Ecu.fwdRadar, 0x7d0, None): [
      b'\xf1\x00TM__ SCC F-CUP      1.00 1.00 99110-S1210         ',
      b'\xf1\x00TM__ SCC F-CUP      1.00 1.01 99110-S2000         ',
      b'\xf1\x00TM__ SCC F-CUP      1.00 1.02 99110-S2000         ',
      b'\xf1\x00TM__ SCC F-CUP      1.00 1.03 99110-S2000         ',
    ],
    (Ecu.abs, 0x7d1, None): [
      b'\xf1\x00TM ESC \r 100\x18\x031 58910-S2650',
      b'\xf1\x00TM ESC \r 105\x19\x05# 58910-S1500',
      b'\xf1\x00TM ESC \r 103\x18\x11\x08 58910-S2650',
      b'\xf1\x00TM ESC \r 104\x19\x07\x08 58910-S2650',
      b'\xf1\x00TM ESC \x02 100\x18\x030 58910-S2600',
      b'\xf1\x00TM ESC \x02 102\x18\x07\x01 58910-S2600',
      b'\xf1\x00TM ESC \x02 103\x18\x11\x07 58910-S2600',
      b'\xf1\x00TM ESC \x02 104\x19\x07\x07 58910-S2600',
      b'\xf1\x00TM ESC \x03 103\x18\x11\x07 58910-S2600',
      b'\xf1\x00TM ESC \x0c 103\x18\x11\x08 58910-S2650',
    ],
    (Ecu.engine, 0x7e0, None): [
      b'\xf1\x81606EA051\x00\x00\x00\x00\x00\x00\x00\x00',
      b'\xf1\x81606G1051\x00\x00\x00\x00\x00\x00\x00\x00',
      b'\xf1\x81606G3051\x00\x00\x00\x00\x00\x00\x00\x00',
    ],
    (Ecu.eps, 0x7d4, None): [
      b'\xf1\x00TM  MDPS C 1.00 1.00 56340-S2000 8409',
      b'\xf1\x00TM  MDPS C 1.00 1.00 56340-S2000 8A12',
      b'\xf1\x00TM  MDPS C 1.00 1.01 56340-S2000 9129',
      b'\xf1\x00TM  MDPS R 1.00 1.02 57700-S1100 4TMDP102',
    ],
    (Ecu.fwdCamera, 0x7c4, None): [
      b'\xf1\x00TM  MFC  AT EUR LHD 1.00 1.01 99211-S1010 181207',
      b'\xf1\x00TM  MFC  AT USA LHD 1.00 1.00 99211-S2000 180409',
    ],
    (Ecu.transmission, 0x7e1, None): [
      b'\xf1\x00bcsh8p54  U833\x00\x00\x00\x00\x00\x00TTM4V22US3_<]\xf1',
      b'\xf1\x006W351_C2\x00\x006W3E1051\x00\x00TTM4T20NS5\x00\x00\x00\x00',
      b'\xf1\x87LBJSGA7082574HG0\x87www\x98\x88\x88\x88\x99\xaa\xb9\x9afw\x86gx\x99\xa7\x89co\xf8\xffvU_\xffR\xaf\xf1\x816W3C2051\x00\x00\xf1\x006W351_C2\x00\x006W3C2051\x00\x00TTM2T20NS1\x00\xa6\xe0\x91',
      b'\xf1\x87LBKSGA0458404HG0vfvg\x87www\x89\x99\xa8\x99y\xaa\xa7\x9ax\x88\xa7\x88t_\xf9\xff\x86w\x8f\xff\x15x\xf1\x816W3C2051\x00\x00\xf1\x006W351_C2\x00\x006W3C2051\x00\x00TTM2T20NS1\x00\x00\x00\x00',
      b'\xf1\x87LDJUEA6010814HG1\x87w\x87x\x86gvw\x88\x88\x98\x88gw\x86wx\x88\x97\x88\x85o\xf8\xff\x86f_\xff\xd37\xf1\x816W3C2051\x00\x00\xf1\x006W351_C2\x00\x006W3C2051\x00\x00TTM4T20NS0\xf8\x19\x92g',
      b'\xf1\x87LDJUEA6458264HG1ww\x87x\x97x\x87\x88\x88\x99\x98\x89g\x88\x86xw\x88\x97x\x86o\xf7\xffvw\x8f\xff3\x9a\xf1\x816W3C2051\x00\x00\xf1\x006W351_C2\x00\x006W3C2051\x00\x00TTM4T20NS0\xf8\x19\x92g',
      b'\xf1\x87LDKUEA2045844HG1wwww\x98\x88x\x87\x88\x88\xa8\x88x\x99\x97\x89x\x88\xa7\x88U\x7f\xf8\xffvfO\xffC\x1e\xf1\x816W3E0051\x00\x00\xf1\x006W351_C2\x00\x006W3E0051\x00\x00TTM4T20NS3\x00\x00\x00\x00',
      b'\xf1\x87LDKUEA9993304HG1\x87www\x97x\x87\x88\x99\x99\xa9\x99x\x99\xa7\x89w\x88\x97x\x86_\xf7\xffwwO\xffl#\xf1\x816W3C2051\x00\x00\xf1\x006W351_C2\x00\x006W3C2051\x00\x00TTM4T20NS1R\x7f\x90\n',
      b'\xf1\x87LDLUEA6061564HG1\xa9\x99\x89\x98\x87wwwx\x88\x97\x88x\x99\xa7\x89x\x99\xa7\x89sO\xf9\xffvU_\xff<\xde\xf1\x816W3E1051\x00\x00\xf1\x006W351_C2\x00\x006W3E1051\x00\x00TTM4T20NS50\xcb\xc3\xed',
      b'\xf1\x87LDLUEA6159884HG1\x88\x87hv\x99\x99y\x97\x89\xaa\xb8\x9ax\x99\x87\x89y\x99\xb7\x99\xa7?\xf7\xff\x97wo\xff\xf3\x05\xf1\x816W3E1051\x00\x00\xf1\x006W351_C2\x00\x006W3E1051\x00\x00TTM4T20NS5\x00\x00\x00\x00',
      b'\xf1\x87LDLUEA6852664HG1\x97wWu\x97www\x89\xaa\xc8\x9ax\x99\x97\x89x\x99\xa7\x89SO\xf7\xff\xa8\x88\x7f\xff\x03z\xf1\x816W3E1051\x00\x00\xf1\x006W351_C2\x00\x006W3E1051\x00\x00TTM4T20NS50\xcb\xc3\xed',
      b'\xf1\x87LDLUEA6898374HG1fevW\x87wwwx\x88\x97\x88h\x88\x96\x88x\x88\xa7\x88ao\xf9\xff\x98\x99\x7f\xffD\xe2\xf1\x816W3E1051\x00\x00\xf1\x006W351_C2\x00\x006W3E1051\x00\x00TTM4T20NS5\x00\x00\x00\x00',
      b'\xf1\x87LDLUEA6898374HG1fevW\x87wwwx\x88\x97\x88h\x88\x96\x88x\x88\xa7\x88ao\xf9\xff\x98\x99\x7f\xffD\xe2\xf1\x816W3E1051\x00\x00\xf1\x006W351_C2\x00\x006W3E1051\x00\x00TTM4T20NS50\xcb\xc3\xed',
      b'\xf1\x87SBJWAA5842214GG0\x88\x87\x88xww\x87x\x89\x99\xa8\x99\x88\x99\x98\x89w\x88\x87xw_\xfa\xfffU_\xff\xd1\x8d\xf1\x816W3C2051\x00\x00\xf1\x006W351_C2\x00\x006W3C2051\x00\x00TTM2G24NS1\x98{|\xe3',
      b'\xf1\x87SBJWAA5890864GG0\xa9\x99\x89\x98\x98\x87\x98y\x89\x99\xa8\x99w\x88\x87xww\x87wvo\xfb\xffuD_\xff\x9f\xb5\xf1\x816W3C2051\x00\x00\xf1\x006W351_C2\x00\x006W3C2051\x00\x00TTM2G24NS1\x98{|\xe3',
      b'\xf1\x87SBJWAA6562474GG0ffvgeTeFx\x88\x97\x88ww\x87www\x87w\x84o\xfa\xff\x87fO\xff\xc2 \xf1\x816W3C2051\x00\x00\xf1\x006W351_C2\x00\x006W3C2051\x00\x00TTM2G24NS1\x00\x00\x00\x00',
      b'\xf1\x87SBJWAA6562474GG0ffvgeTeFx\x88\x97\x88ww\x87www\x87w\x84o\xfa\xff\x87fO\xff\xc2 \xf1\x816W3C2051\x00\x00\xf1\x006W351_C2\x00\x006W3C2051\x00\x00TTM2G24NS1\x98{|\xe3',
      b'\xf1\x87SBJWAA7780564GG0wvwgUUeVwwwwx\x88\x87\x88wwwwd_\xfc\xff\x86f\x7f\xff\xd7*\xf1\x816W3C2051\x00\x00\xf1\x006W351_C2\x00\x006W3C2051\x00\x00TTM2G24NS2F\x84<\xc0',
      b'\xf1\x87SBJWAA8278284GG0ffvgUU\x85Xx\x88\x87\x88x\x88w\x88ww\x87w\x96o\xfd\xff\xa7U_\xff\xf2\xa0\xf1\x816W3C2051\x00\x00\xf1\x006W351_C2\x00\x006W3C2051\x00\x00TTM2G24NS2F\x84<\xc0',
      b'\xf1\x87SBLWAA4363244GG0wvwgwv\x87hgw\x86ww\x88\x87xww\x87wdo\xfb\xff\x86f\x7f\xff3$\xf1\x816W3E1051\x00\x00\xf1\x006W351_C2\x00\x006W3E1051\x00\x00TTM2G24NS6\x00\x00\x00\x00',
      b'\xf1\x87SBLWAA4363244GG0wvwgwv\x87hgw\x86ww\x88\x87xww\x87wdo\xfb\xff\x86f\x7f\xff3$\xf1\x816W3E1051\x00\x00\xf1\x006W351_C2\x00\x006W3E1051\x00\x00TTM2G24NS6x0\x17\xfe',
      b'\xf1\x87SBLWAA4899564GG0VfvgUU\x85Xx\x88\x87\x88vfgf\x87wxwvO\xfb\xff\x97f\xb1\xffSB\xf1\x816W3E1051\x00\x00\xf1\x006W351_C2\x00\x006W3E1051\x00\x00TTM2G24NS7\x00\x00\x00\x00',
      b'\xf1\x87SBLWAA6622844GG0wwwwff\x86hwwwwx\x88\x87\x88\x88\x88\x88\x88\x98?\xfd\xff\xa9\x88\x7f\xffn\xe5\xf1\x816W3E1051\x00\x00\xf1\x006W351_C2\x00\x006W3E1051\x00\x00TTM2G24NS7u\x1e{\x1c',
      b'\xf1\x87SDJXAA7656854GG1DEtWUU\x85X\x88\x88\x98\x88w\x88\x87xx\x88\x87\x88\x96o\xfb\xff\x86f\x7f\xff.\xca\xf1\x816W3C2051\x00\x00\xf1\x006W351_C2\x00\x006W3C2051\x00\x00TTM4G24NS2\x00\x00\x00\x00',
      b'\xf1\x87SDJXAA7656854GG1DEtWUU\x85X\x88\x88\x98\x88w\x88\x87xx\x88\x87\x88\x96o\xfb\xff\x86f\x7f\xff.\xca\xf1\x816W3C2051\x00\x00\xf1\x006W351_C2\x00\x006W3C2051\x00\x00TTM4G24NS2K\xdaV0',
      b'\xf1\x87SDKXAA2443414GG1vfvgwv\x87h\x88\x88\x88\x88ww\x87wwwww\x99_\xfc\xffvD?\xffl\xd2\xf1\x816W3E1051\x00\x00\xf1\x006W351_C2\x00\x006W3E1051\x00\x00TTM4G24NS6\x00\x00\x00\x00',
    ],
  },
  CAR.SANTA_FE_2022: {
    (Ecu.fwdRadar, 0x7d0, None): [
      b'\xf1\x00TM__ SCC F-CUP      1.00 1.00 99110-S1500         ',
      b'\xf1\x00TM__ SCC FHCUP      1.00 1.00 99110-S1500         ',
    ],
    (Ecu.abs, 0x7d1, None): [
      b'\xf1\x00TM ESC \x01 102!\x04\x03 58910-S2DA0',
      b'\xf1\x00TM ESC \x02 101 \x08\x04 58910-S2GA0',
      b'\xf1\x00TM ESC \x03 101 \x08\x02 58910-S2DA0',
      b'\xf1\x8758910-S2DA0\xf1\x00TM ESC \x03 101 \x08\x02 58910-S2DA0',
      b'\xf1\x8758910-S2GA0\xf1\x00TM ESC \x02 101 \x08\x04 58910-S2GA0',
      b'\xf1\x8758910-S1DA0\xf1\x00TM ESC \x1e 102 \x08\x08 58910-S1DA0',
      b'\xf1\x8758910-S2GA0\xf1\x00TM ESC \x04 102!\x04\x05 58910-S2GA0',
      b'\xf1\x00TM ESC \x04 102!\x04\x05 58910-S2GA0',
      b'\xf1\x00TM ESC \x04 101 \x08\x04 58910-S2GA0',
      b'\xf1\x00TM ESC \x02 103"\x07\x08 58910-S2GA0',
    ],
    (Ecu.engine, 0x7e0, None): [
      b'\xf1\x870\x00\x00\x00\x00\x00\x00\x00\x00\x00\x00\xf1\x81HM6M1_0a0_L50',
      b'\xf1\x81HM6M1_0a0_H00',
      b'\xf1\x82TACVN5GMI3XXXH0A',
      b'\xf1\x82TMBZN5TMD3XXXG2E',
      b'\xf1\x82TACVN5GSI3XXXH0A',
      b'\xf1\x82TMCFD5MMCXXXXG0A',
      b'\xf1\x81HM6M1_0a0_G20',
      b'\xf1\x870\x00\x00\x00\x00\x00\x00\x00\x00\x00\x00\xf1\x82TMDWN5TMD3TXXJ1A',
      b'\xf1\x81HM6M2_0a0_G00',
      b'\xf1\x870\x00\x00\x00\x00\x00\x00\x00\x00\x00\x00\xf1\x81HM6M1_0a0_J10',
      b'\xf1\x8739101-2STN8\xf1\x81HM6M1_0a0_M00',
    ],
    (Ecu.eps, 0x7d4, None): [
      b'\xf1\x00TM  MDPS C 1.00 1.02 56370-S2AA0 0B19',
      b'\xf1\x00TM  MDPS C 1.00 1.01 56310-S1AB0 4TSDC101',
    ],
    (Ecu.fwdCamera, 0x7c4, None): [
      b'\xf1\x00TMA MFC  AT MEX LHD 1.00 1.01 99211-S2500 210205',
      b'\xf1\x00TMA MFC  AT USA LHD 1.00 1.00 99211-S2500 200720',
      b'\xf1\x00TM  MFC  AT EUR LHD 1.00 1.03 99211-S1500 210224',
      b'\xf1\x00TMA MFC  AT USA LHD 1.00 1.01 99211-S2500 210205',
      b'\xf1\x00TMA MFC  AT USA LHD 1.00 1.03 99211-S2500 220414',
    ],
    (Ecu.transmission, 0x7e1, None): [
      b'\xf1\x00HT6WA280BLHT6WAD00A1STM2G25NH2\x00\x00\x00\x00\x00\x00\xf8\xc0\xc3\xaa',
      b'\xf1\x00HT6WA280BLHT6WAD00A1STM4G25NH1\x00\x00\x00\x00\x00\x00\x9cl\x04\xbc',
      b'\xf1\x00T02601BL  T02900A1  VTMPT25XXX900NSA\xf3\xf4Uj',
      b'\xf1\x87SDMXCA9087684GN1VfvgUUeVwwgwwwwwffffU?\xfb\xff\x97\x88\x7f\xff+\xa4\xf1\x89HT6WAD00A1\xf1\x82STM4G25NH1\x00\x00\x00\x00\x00\x00',
      b'\xf1\x00T02601BL  T02730A1  VTMPT25XXX730NS2\xa6\x06\x88\xf7',
      b'\xf1\x87SDMXCA8653204GN1EVugEUuWwwwwww\x87wwwwwv/\xfb\xff\xa8\x88\x9f\xff\xa5\x9c\xf1\x89HT6WAD00A1\xf1\x82STM4G25NH1\x00\x00\x00\x00\x00\x00',
      b'\xf1\x87954A02N250\x00\x00\x00\x00\x00\xf1\x81T02730A1  \xf1\x00T02601BL  T02730A1  VTMPT25XXX730NS2\xa6\x06\x88\xf7',
      b'\xf1\x87KMMYBU034207SB72x\x89\x88\x98h\x88\x98\x89\x87fhvvfWf33_\xff\x87\xff\x8f\xfa\x81\xe5\xf1\x89HT6TAF00A1\xf1\x82STM0M25GS1\x00\x00\x00\x00\x00\x00',
      b'\xf1\x87954A02N250\x00\x00\x00\x00\x00\xf1\x81T02730A1  \xf1\x00T02601BL  T02730A1  VTMPT25XXX730NS2\xa6',
      b'\xf1\x00HT6TA290BLHT6TAF00A1STM0M25GS1\x00\x00\x00\x00\x00\x006\xd8\x97\x15',
      b'\xf1\x00T02601BL  T02900A1  VTMPT25XXX900NS8\xb7\xaa\xfe\xfc',
      b'\xf1\x87954A02N250\x00\x00\x00\x00\x00\xf1\x81T02900A1  \xf1\x00T02601BL  T02900A1  VTMPT25XXX900NS8\xb7\xaa\xfe\xfc',
      b'\xf1\x00T02601BL  T02800A1  VTMPT25XXX800NS4\xed\xaf\xed\xf5',
      b'\xf1\x00T02601BL  T02900A1  VTMPT25XXW900NS1c\x918\xc5',
    ],
  },
  CAR.SANTA_FE_HEV_2022: {
    (Ecu.fwdRadar, 0x7d0, None): [
      b'\xf1\x00TMhe SCC FHCUP      1.00 1.00 99110-CL500         ',
    ],
    (Ecu.eps, 0x7d4, None): [
      b'\xf1\x00TM  MDPS C 1.00 1.02 56310-CLAC0 4TSHC102',
      b'\xf1\x00TM  MDPS C 1.00 1.02 56310-CLEC0 4TSHC102',
      b'\xf1\x00TM  MDPS R 1.00 1.05 57700-CL000 4TSHP105',
      b'\xf1\x00TM  MDPS C 1.00 1.02 56310-GA000 4TSHA100',
    ],
    (Ecu.fwdCamera, 0x7c4, None): [
      b'\xf1\x00TMH MFC  AT EUR LHD 1.00 1.06 99211-S1500 220727',
      b'\xf1\x00TMH MFC  AT USA LHD 1.00 1.03 99211-S1500 210224',
      b'\xf1\x00TMH MFC  AT USA LHD 1.00 1.06 99211-S1500 220727',
      b'\xf1\x00TMA MFC  AT USA LHD 1.00 1.03 99211-S2500 220414',
    ],
    (Ecu.transmission, 0x7e1, None): [
      b'\xf1\x00PSBG2333  E16\x00\x00\x00\x00\x00\x00\x00TTM2H16SA3\xa3\x1b\xe14',
      b'\xf1\x00PSBG2333  E16\x00\x00\x00\x00\x00\x00\x00TTM2H16UA3I\x94\xac\x8f',
      b'\xf1\x87959102T250\x00\x00\x00\x00\x00\xf1\x81E14\x00\x00\x00\x00\x00\x00\x00\xf1\x00PSBG2333  E14\x00\x00\x00\x00\x00\x00\x00TTM2H16SA2\x80\xd7l\xb2',
    ],
    (Ecu.engine, 0x7e0, None): [
      b'\xf1\x87391312MTC1',
      b'\xf1\x87391312MTE0',
      b'\xf1\x87391312MTL0',
    ],
  },
  CAR.SANTA_FE_PHEV_2022: {
    (Ecu.fwdRadar, 0x7d0, None): [
      b'\xf1\x8799110CL500\xf1\x00TMhe SCC FHCUP      1.00 1.00 99110-CL500         ',
    ],
    (Ecu.eps, 0x7d4, None): [
      b'\xf1\x00TM  MDPS C 1.00 1.02 56310-CLAC0 4TSHC102',
      b'\xf1\x00TM  MDPS C 1.00 1.02 56310-CLEC0 4TSHC102',
    ],
    (Ecu.fwdCamera, 0x7c4, None): [
      b'\xf1\x00TMP MFC  AT USA LHD 1.00 1.03 99211-S1500 210224',
    ],
    (Ecu.transmission, 0x7e1, None): [
      b'\xf1\x8795441-3D121\x00\xf1\x81E16\x00\x00\x00\x00\x00\x00\x00\xf1\x00PSBG2333  E16\x00\x00\x00\x00\x00\x00\x00TTM2P16SA0o\x88^\xbe',
      b'\xf1\x8795441-3D121\x00\xf1\x81E16\x00\x00\x00\x00\x00\x00\x00\xf1\x00PSBG2333  E16\x00\x00\x00\x00\x00\x00\x00TTM2P16SA1\x0b\xc5\x0f\xea',
    ],
    (Ecu.engine, 0x7e0, None): [
      b'\xf1\x87391312MTF0',
    ],
  },
  CAR.KIA_STINGER: {
    (Ecu.fwdRadar, 0x7d0, None): [
      b'\xf1\x00CK__ SCC F_CUP      1.00 1.01 96400-J5100         ',
      b'\xf1\x00CK__ SCC F_CUP      1.00 1.03 96400-J5100         ',
      b'\xf1\x00CK__ SCC F_CUP      1.00 1.01 96400-J5000         ',
      b'\xf1\x00CK__ SCC F_CUP      1.00 1.02 96400-J5100         ',
    ],
    (Ecu.engine, 0x7e0, None): [
      b'\xf1\x81606DE051\x00\x00\x00\x00\x00\x00\x00\x00',
      b'\xf1\x81640E0051\x00\x00\x00\x00\x00\x00\x00\x00',
      b'\xf1\x82CKJN3TMSDE0B\x00\x00\x00\x00',
      b'\xf1\x82CKKN3TMD_H0A\x00\x00\x00\x00',
      b'\xe0\x19\xff\xe7\xe7g\x01\xa2\x00\x0f\x00\x9e\x00\x06\x00\xff\xff\xff\xff\xff\xff\x00\x00\xff\xff\xff\xff\xff\xff\x00\x00\x0f\x0e\x0f\x0f\x0e\r\x00\x00\x7f\x02.\xff\x00\x00~p\x00\x00\x00\x00u\xff\xf9\xff\x00\x00\x00\x00V\t\xd5\x01\xc0\x00\x00\x00\x007\xfb\xfc\x0b\x8d\x00',
      b'\xf1\x81640H0051\x00\x00\x00\x00\x00\x00\x00\x00',
    ],
    (Ecu.eps, 0x7d4, None): [
      b'\xf1\x00CK  MDPS R 1.00 1.04 57700-J5200 4C2CL104',
      b'\xf1\x00CK  MDPS R 1.00 1.04 57700-J5220 4C2VL104',
      b'\xf1\x00CK  MDPS R 1.00 1.04 57700-J5420 4C4VL104',
      b'\xf1\x00CK  MDPS R 1.00 1.06 57700-J5420 4C4VL106',
      b'\xf1\x00CK  MDPS R 1.00 1.07 57700-J5220 4C2VL107',
      b'\xf1\x00CK  MDPS R 1.00 1.06 57700-J5220 4C2VL106',
    ],
    (Ecu.fwdCamera, 0x7c4, None): [
      b'\xf1\x00CK  MFC  AT USA LHD 1.00 1.03 95740-J5000 170822',
      b'\xf1\x00CK  MFC  AT USA LHD 1.00 1.04 95740-J5000 180504',
      b'\xf1\x00CK  MFC  AT EUR LHD 1.00 1.03 95740-J5000 170822',
    ],
    (Ecu.transmission, 0x7e1, None): [
      b'\xf1\x00bcsh8p54  E25\x00\x00\x00\x00\x00\x00\x00SCK0T33NB2\xb3\xee\xba\xdc',
      b'\xf1\x87VCJLE17622572DK0vd6D\x99\x98y\x97vwVffUfvfC%CuT&Dx\x87o\xff{\x1c\xf1\x81E21\x00\x00\x00\x00\x00\x00\x00\xf1\x00bcsh8p54  E21\x00\x00\x00\x00\x00\x00\x00SCK0T33NB0\x88\xa2\xe6\xf0',
      b'\xf1\x87VDHLG17000192DK2xdFffT\xa5VUD$DwT\x86wveVeeD&T\x99\xba\x8f\xff\xcc\x99\xf1\x81E21\x00\x00\x00\x00\x00\x00\x00\xf1\x00bcsh8p54  E21\x00\x00\x00\x00\x00\x00\x00SCK0T33NB0\x88\xa2\xe6\xf0',
      b'\xf1\x87VDHLG17000192DK2xdFffT\xa5VUD$DwT\x86wveVeeD&T\x99\xba\x8f\xff\xcc\x99\xf1\x89E21\x00\x00\x00\x00\x00\x00\x00\xf1\x82SCK0T33NB0',
      b'\xf1\x87VDHLG17034412DK2vD6DfVvVTD$D\x99w\x88\x98EDEDeT6DgfO\xff\xc3=\xf1\x81E21\x00\x00\x00\x00\x00\x00\x00\xf1\x00bcsh8p54  E21\x00\x00\x00\x00\x00\x00\x00SCK0T33NB0\x88\xa2\xe6\xf0',
      b'\xf1\x87VDHLG17118862DK2\x8awWwgu\x96wVfUVwv\x97xWvfvUTGTx\x87o\xff\xc9\xed\xf1\x81E21\x00\x00\x00\x00\x00\x00\x00\xf1\x00bcsh8p54  E21\x00\x00\x00\x00\x00\x00\x00SCK0T33NB0\x88\xa2\xe6\xf0',
      b'\xf1\x87VDKLJ18675252DK6\x89vhgwwwwveVU\x88w\x87w\x99vgf\x97vXfgw_\xff\xc2\xfb\xf1\x89E25\x00\x00\x00\x00\x00\x00\x00\xf1\x82TCK0T33NB2',
      b'\xf1\x87WAJTE17552812CH4vfFffvfVeT5DwvvVVdFeegeg\x88\x88o\xff\x1a]\xf1\x81E21\x00\x00\x00\x00\x00\x00\x00\xf1\x00bcsh8p54  E21\x00\x00\x00\x00\x00\x00\x00TCK2T20NB1\x19\xd2\x00\x94',
      b'\xf1\x87VDHLG17274082DK2wfFf\x89x\x98wUT5T\x88v\x97xgeGefTGTVvO\xff\x1c\x14\xf1\x81E19\x00\x00\x00\x00\x00\x00\x00\xf1\x00bcsh8p54  E19\x00\x00\x00\x00\x00\x00\x00SCK0T33UB2\xee[\x97S',
      b'\xf1\x87VDHLG17000192DK2xdFffT\xa5VUD$DwT\x86wveVeeD&T\x99\xba\x8f\xff\xcc\x99\xf1\x81E21\x00\x00\x00\x00\x00\x00\x00\xf1\x00bcsh8p54  E21\x00\x00\x00\x00\x00\x00\x00SCK0T33NB0\t\xb7\x17\xf5',
      b'\xf1\x00bcsh8p54  E21\x00\x00\x00\x00\x00\x00\x00SCK0T33NB0\t\xb7\x17\xf5',
      b'\xf1\x00bcsh8p54  E21\x00\x00\x00\x00\x00\x00\x00SCK0T33NB0\x88\xa2\xe6\xf0',
    ],
  },
  CAR.KIA_STINGER_2022: {
    (Ecu.fwdRadar, 0x7d0, None): [
      b'\xf1\x00CK__ SCC F-CUP      1.00 1.00 99110-J5500         ',
      b'\xf1\x00CK__ SCC FHCUP      1.00 1.00 99110-J5500         ',
    ],
    (Ecu.engine, 0x7e0, None): [
      b'\xf1\x81640R0051\x00\x00\x00\x00\x00\x00\x00\x00',
      b'\xf1\x81HM6M1_0a0_H00',
    ],
    (Ecu.eps, 0x7d4, None): [
      b'\xf1\x00CK  MDPS R 1.00 5.03 57700-J5380 4C2VR503',
      b'\xf1\x00CK  MDPS R 1.00 5.03 57700-J5300 4C2CL503',
    ],
    (Ecu.fwdCamera, 0x7c4, None): [
      b'\xf1\x00CK  MFC  AT AUS RHD 1.00 1.00 99211-J5500 210622',
      b'\xf1\x00CK  MFC  AT KOR LHD 1.00 1.00 99211-J5500 210622',
    ],
    (Ecu.transmission, 0x7e1, None): [
      b'\xf1\x87VCNLF11383972DK1vffV\x99\x99\x89\x98\x86eUU\x88wg\x89vfff\x97fff\x99\x87o\xff"\xc1\xf1\x81E30\x00\x00\x00\x00\x00\x00\x00\xf1\x00bcsh8p54  E30\x00\x00\x00\x00\x00\x00\x00SCK0T33GH0\xbe`\xfb\xc6',
      b'\xf1\x00bcsh8p54  E31\x00\x00\x00\x00\x00\x00\x00SCK0T25KH2B\xfbI\xe2',
    ],
  },
  CAR.PALISADE: {
    (Ecu.fwdRadar, 0x7d0, None): [
      b'\xf1\x00LX2_ SCC F-CUP      1.00 1.04 99110-S8100         ',
      b'\xf1\x00LX2_ SCC F-CUP      1.00 1.05 99110-S8100         ',
      b'\xf1\x00LX2 SCC FHCUP      1.00 1.04 99110-S8100         ',
      b'\xf1\x00LX2_ SCC FHCU-      1.00 1.05 99110-S8100         ',
      b'\xf1\x00LX2_ SCC FHCUP      1.00 1.00 99110-S8110         ',
      b'\xf1\x00LX2_ SCC FHCUP      1.00 1.04 99110-S8100         ',
      b'\xf1\x00LX2_ SCC FHCUP      1.00 1.05 99110-S8100         ',
      b'\xf1\x00ON__ FCA FHCUP      1.00 1.02 99110-S9100         ',
      b'\xf1\x00ON__ FCA FHCUP      1.00 1.01 99110-S9110         ',
    ],
    (Ecu.abs, 0x7d1, None): [
      b'\xf1\x00LX ESC \x01 103\x19\t\x10 58910-S8360',
      b'\xf1\x00LX ESC \x01 1031\t\x10 58910-S8360',
      b'\xf1\x00LX ESC \x0b 101\x19\x03\x17 58910-S8330',
      b'\xf1\x00LX ESC \x0b 102\x19\x05\x07 58910-S8330',
      b'\xf1\x00LX ESC \x0b 103\x19\t\t 58910-S8350',
      b'\xf1\x00LX ESC \x0b 103\x19\t\x07 58910-S8330',
      b'\xf1\x00LX ESC \x0b 103\x19\t\x10 58910-S8360',
      b'\xf1\x00LX ESC \x0b 104 \x10\x16 58910-S8360',
      b'\xf1\x00ON ESC \x0b 100\x18\x12\x18 58910-S9360',
      b'\xf1\x00ON ESC \x0b 101\x19\t\x08 58910-S9360',
      b'\xf1\x00ON ESC \x0b 101\x19\t\x05 58910-S9320',
      b'\xf1\x00ON ESC \x01 101\x19\t\x08 58910-S9360',
    ],
    (Ecu.engine, 0x7e0, None): [
      b'\xf1\x81640J0051\x00\x00\x00\x00\x00\x00\x00\x00',
      b'\xf1\x81640K0051\x00\x00\x00\x00\x00\x00\x00\x00',
      b'\xf1\x81640S1051\x00\x00\x00\x00\x00\x00\x00\x00',
    ],
    (Ecu.eps, 0x7d4, None): [
      b'\xf1\x00LX2 MDPS C 1,00 1,03 56310-S8020 4LXDC103',
      b'\xf1\x00LX2 MDPS C 1.00 1.03 56310-S8000 4LXDC103',
      b'\xf1\x00LX2 MDPS C 1.00 1.03 56310-S8020 4LXDC103',
      b'\xf1\x00LX2 MDPS C 1.00 1.04 56310-S8020 4LXDC104',
      b'\xf1\x00ON  MDPS C 1.00 1.00 56340-S9000 8B13',
      b'\xf1\x00ON  MDPS C 1.00 1.01 56340-S9000 9201',
    ],
    (Ecu.fwdCamera, 0x7c4, None): [
      b'\xf1\x00LX2 MFC  AT USA LHD 1.00 1.03 99211-S8100 190125',
      b'\xf1\x00LX2 MFC  AT USA LHD 1.00 1.05 99211-S8100 190909',
      b'\xf1\x00LX2 MFC  AT USA LHD 1.00 1.07 99211-S8100 200422',
      b'\xf1\x00LX2 MFC  AT USA LHD 1.00 1.08 99211-S8100 200903',
      b'\xf1\x00ON  MFC  AT USA LHD 1.00 1.01 99211-S9100 181105',
      b'\xf1\x00ON  MFC  AT USA LHD 1.00 1.03 99211-S9100 200720',
      b'\xf1\x00LX2 MFC  AT USA LHD 1.00 1.00 99211-S8110 210226',
      b'\xf1\x00ON  MFC  AT USA LHD 1.00 1.04 99211-S9100 211227',
    ],
    (Ecu.transmission, 0x7e1, None): [
      b'\xf1\x00bcsh8p54  U872\x00\x00\x00\x00\x00\x00TON4G38NB1\x96z28',
      b'\xf1\x00bcsh8p54  U891\x00\x00\x00\x00\x00\x00SLX4G38NB3X\xa8\xc08',
      b'\xf1\x00bcsh8p54  U903\x00\x00\x00\x00\x00\x00TON4G38NB2[v\\\xb6',
      b'\xf1\x00bcsh8p54  U922\x00\x00\x00\x00\x00\x00TON2G38NB5j\x94.\xde',
      b'\xf1\x87LBLUFN591307KF25vgvw\x97wwwy\x99\xa7\x99\x99\xaa\xa9\x9af\x88\x96h\x95o\xf7\xff\x99f/\xff\xe4c\xf1\x81U891\x00\x00\x00\x00\x00\x00\xf1\x00bcsh8p54  U891\x00\x00\x00\x00\x00\x00SLX2G38NB2\xd7\xc1/\xd1',
      b'\xf1\x87LBLUFN650868KF36\xa9\x98\x89\x88\xa8\x88\x88\x88h\x99\xa6\x89fw\x86gw\x88\x97x\xaa\x7f\xf6\xff\xbb\xbb\x8f\xff+\x82\xf1\x81U891\x00\x00\x00\x00\x00\x00\xf1\x00bcsh8p54  U891\x00\x00\x00\x00\x00\x00SLX2G38NB3\xd1\xc3\xf8\xa8',
      b'\xf1\x87LBLUFN655162KF36\x98\x88\x88\x88\x98\x88\x88\x88x\x99\xa7\x89x\x99\xa7\x89x\x99\x97\x89g\x7f\xf7\xffwU_\xff\xe9!\xf1\x81U891\x00\x00\x00\x00\x00\x00\xf1\x00bcsh8p54  U891\x00\x00\x00\x00\x00\x00SLX2G38NB3\xd1\xc3\xf8\xa8',
      b'\xf1\x87LBLUFN731381KF36\xb9\x99\x89\x98\x98\x88\x88\x88\x89\x99\xa8\x99\x88\x99\xa8\x89\x88\x88\x98\x88V\x7f\xf6\xff\x99w\x8f\xff\xad\xd8\xf1\x81U891\x00\x00\x00\x00\x00\x00\xf1\x00bcsh8p54  U891\x00\x00\x00\x00\x00\x00SLX2G38NB3\xd1\xc3\xf8\xa8',
      b'\xf1\x87LDKVAA0028604HH1\xa8\x88x\x87vgvw\x88\x99\xa8\x89gw\x86ww\x88\x97x\x97o\xf9\xff\x97w\x7f\xffo\x02\xf1\x81U872\x00\x00\x00\x00\x00\x00\xf1\x00bcsh8p54  U872\x00\x00\x00\x00\x00\x00TON4G38NB1\x96z28',
      b'\xf1\x87LDKVAA3068374HH1wwww\x87xw\x87y\x99\xa7\x99w\x88\x87xw\x88\x97x\x85\xaf\xfa\xffvU/\xffU\xdc\xf1\x81U872\x00\x00\x00\x00\x00\x00\xf1\x00bcsh8p54  U872\x00\x00\x00\x00\x00\x00TON4G38NB1\x96z28',
      b'\xf1\x87LDKVBN382172KF26\x98\x88\x88\x88\xa8\x88\x88\x88x\x99\xa7\x89\x87\x88\x98x\x98\x99\xa9\x89\xa5_\xf6\xffDDO\xff\xcd\x16\xf1\x81U891\x00\x00\x00\x00\x00\x00\xf1\x00bcsh8p54  U891\x00\x00\x00\x00\x00\x00SLX4G38NB2\xafL]\xe7',
      b'\xf1\x87LDKVBN424201KF26\xba\xaa\x9a\xa9\x99\x99\x89\x98\x89\x99\xa8\x99\x88\x99\x98\x89\x88\x99\xa8\x89v\x7f\xf7\xffwf_\xffq\xa6\xf1\x81U891\x00\x00\x00\x00\x00\x00\xf1\x00bcsh8p54  U891\x00\x00\x00\x00\x00\x00SLX4G38NB2\xafL]\xe7',
      b'\xf1\x87LDKVBN540766KF37\x87wgv\x87w\x87xx\x99\x97\x89v\x88\x97h\x88\x88\x88\x88x\x7f\xf6\xffvUo\xff\xd3\x01\xf1\x81U891\x00\x00\x00\x00\x00\x00\xf1\x00bcsh8p54  U891\x00\x00\x00\x00\x00\x00SLX4G38NB2\xafL]\xe7',
      b'\xf1\x87LDLVAA4225634HH1\x98\x88\x88\x88eUeVx\x88\x87\x88g\x88\x86xx\x88\x87\x88\x86o\xf9\xff\x87w\x7f\xff\xf2\xf7\xf1\x81U903\x00\x00\x00\x00\x00\x00\xf1\x00bcsh8p54  U903\x00\x00\x00\x00\x00\x00TON4G38NB2[v\\\xb6',
      b'\xf1\x87LDLVAA4777834HH1\x98\x88x\x87\x87wwwx\x88\x87\x88x\x99\x97\x89x\x88\x97\x88\x86o\xfa\xff\x86fO\xff\x1d9\xf1\x81U903\x00\x00\x00\x00\x00\x00\xf1\x00bcsh8p54  U903\x00\x00\x00\x00\x00\x00TON4G38NB2[v\\\xb6',
      b'\xf1\x87LDLVAA5194534HH1ffvguUUUx\x88\xa7\x88h\x99\x96\x89x\x88\x97\x88ro\xf9\xff\x98wo\xff\xaaM\xf1\x81U903\x00\x00\x00\x00\x00\x00\xf1\x00bcsh8p54  U903\x00\x00\x00\x00\x00\x00TON4G38NB2[v\\\xb6',
      b'\xf1\x87LDLVAA5949924HH1\xa9\x99y\x97\x87wwwx\x99\x97\x89x\x99\xa7\x89x\x99\xa7\x89\x87_\xfa\xffeD?\xff\xf1\xfd\xf1\x81U903\x00\x00\x00\x00\x00\x00\xf1\x00bcsh8p54  U903\x00\x00\x00\x00\x00\x00TON4G38NB2[v\\\xb6',
      b'\xf1\x87LDLVBN560098KF26\x86fff\x87vgfg\x88\x96xfw\x86gfw\x86g\x95\xf6\xffeU_\xff\x92c\xf1\x81U891\x00\x00\x00\x00\x00\x00\xf1\x00bcsh8p54  U891\x00\x00\x00\x00\x00\x00SLX4G38NB2\xafL]\xe7',
      b'\xf1\x87LDLVBN602045KF26\xb9\x99\x89\x98\x97vwgy\xaa\xb7\x9af\x88\x96hw\x99\xa7y\xa9\x7f\xf5\xff\x99w\x7f\xff,\xd3\xf1\x81U891\x00\x00\x00\x00\x00\x00\xf1\x00bcsh8p54  U891\x00\x00\x00\x00\x00\x00SLX4G38NB3X\xa8\xc08',
      b'\xf1\x87LDLVBN628911KF26\xa9\x99\x89\x98\x98\x88\x88\x88y\x99\xa7\x99fw\x86gw\x88\x87x\x83\x7f\xf6\xff\x98wo\xff2\xda\xf1\x81U891\x00\x00\x00\x00\x00\x00\xf1\x00bcsh8p54  U891\x00\x00\x00\x00\x00\x00SLX4G38NB3X\xa8\xc08',
      b'\xf1\x87LDLVBN645817KF37\x87www\x98\x87xwx\x99\x97\x89\x99\x99\x99\x99g\x88\x96x\xb6_\xf7\xff\x98fo\xff\xe2\x86\xf1\x81U891\x00\x00\x00\x00\x00\x00\xf1\x00bcsh8p54  U891\x00\x00\x00\x00\x00\x00SLX4G38NB3X\xa8\xc08',
      b'\xf1\x87LDLVBN662115KF37\x98\x88\x88\x88\xa8\x88\x88\x88x\x99\x97\x89x\x99\xa7\x89\x88\x99\xa8\x89\x88\x7f\xf7\xfffD_\xff\xdc\x84\xf1\x81U891\x00\x00\x00\x00\x00\x00\xf1\x00bcsh8p54  U891\x00\x00\x00\x00\x00\x00SLX4G38NB3X\xa8\xc08',
      b'\xf1\x87LDLVBN667933KF37\xb9\x99\x89\x98\xb9\x99\x99\x99x\x88\x87\x88w\x88\x87x\x88\x88\x98\x88\xcbo\xf7\xffe3/\xffQ!\xf1\x81U891\x00\x00\x00\x00\x00\x00\xf1\x00bcsh8p54  U891\x00\x00\x00\x00\x00\x00SLX4G38NB3X\xa8\xc08',
      b'\xf1\x87LDLVBN673087KF37\x97www\x86fvgx\x99\x97\x89\x99\xaa\xa9\x9ag\x88\x86x\xe9_\xf8\xff\x98w\x7f\xff"\xad\xf1\x81U891\x00\x00\x00\x00\x00\x00\xf1\x00bcsh8p54  U891\x00\x00\x00\x00\x00\x00SLX4G38NB3X\xa8\xc08',
      b'\xf1\x87LDLVBN673841KF37\x98\x88x\x87\x86g\x86xy\x99\xa7\x99\x88\x99\xa8\x89w\x88\x97xdo\xf5\xff\x98\x88\x8f\xffT\xec\xf1\x81U891\x00\x00\x00\x00\x00\x00\xf1\x00bcsh8p54  U891\x00\x00\x00\x00\x00\x00SLX4G38NB3X\xa8\xc08',
      b'\xf1\x87LDLVBN681363KF37\x98\x88\x88\x88\x97x\x87\x88y\xaa\xa7\x9a\x88\x88\x98\x88\x88\x88\x88\x88vo\xf6\xffvD\x7f\xff%v\xf1\x81U891\x00\x00\x00\x00\x00\x00\xf1\x00bcsh8p54  U891\x00\x00\x00\x00\x00\x00SLX4G38NB3X\xa8\xc08',
      b'\xf1\x87LDLVBN713782KF37\x99\x99y\x97\x98\x88\x88\x88x\x88\x97\x88\x88\x99\x98\x89\x88\x99\xa8\x89\x87o\xf7\xffeU?\xff7,\xf1\x81U891\x00\x00\x00\x00\x00\x00\xf1\x00bcsh8p54  U891\x00\x00\x00\x00\x00\x00SLX4G38NB3X\xa8\xc08',
      b'\xf1\x87LDLVBN713890KF26\xb9\x99\x89\x98\xa9\x99\x99\x99x\x99\x97\x89\x88\x99\xa8\x89\x88\x99\xb8\x89Do\xf7\xff\xa9\x88o\xffs\r\xf1\x81U891\x00\x00\x00\x00\x00\x00\xf1\x00bcsh8p54  U891\x00\x00\x00\x00\x00\x00SLX4G38NB3X\xa8\xc08',
      b'\xf1\x87LDLVBN733215KF37\x99\x98y\x87\x97wwwi\x99\xa6\x99x\x99\xa7\x89V\x88\x95h\x86o\xf7\xffeDO\xff\x12\xe7\xf1\x81U891\x00\x00\x00\x00\x00\x00\xf1\x00bcsh8p54  U891\x00\x00\x00\x00\x00\x00SLX4G38NB3X\xa8\xc08',
      b'\xf1\x87LDLVBN750044KF37\xca\xa9\x8a\x98\xa7wwwy\xaa\xb7\x9ag\x88\x96x\x88\x99\xa8\x89\xb9\x7f\xf6\xff\xa8w\x7f\xff\xbe\xde\xf1\x81U891\x00\x00\x00\x00\x00\x00\xf1\x00bcsh8p54  U891\x00\x00\x00\x00\x00\x00SLX4G38NB3X\xa8\xc08',
      b'\xf1\x87LDLVBN752612KF37\xba\xaa\x8a\xa8\x87w\x87xy\xaa\xa7\x9a\x88\x99\x98\x89x\x88\x97\x88\x96o\xf6\xffvU_\xffh\x1b\xf1\x81U891\x00\x00\x00\x00\x00\x00\xf1\x00bcsh8p54  U891\x00\x00\x00\x00\x00\x00SLX4G38NB3X\xa8\xc08',
      b'\xf1\x87LDLVBN755553KF37\x87xw\x87\x97w\x87xy\x99\xa7\x99\x99\x99\xa9\x99Vw\x95gwo\xf6\xffwUO\xff\xb5T\xf1\x81U891\x00\x00\x00\x00\x00\x00\xf1\x00bcsh8p54  U891\x00\x00\x00\x00\x00\x00SLX4G38NB3X\xa8\xc08',
      b'\xf1\x87LDLVBN757883KF37\x98\x87xw\x98\x87\x88xy\xaa\xb7\x9ag\x88\x96x\x89\x99\xa8\x99e\x7f\xf6\xff\xa9\x88o\xff5\x15\xf1\x81U922\x00\x00\x00\x00\x00\x00\xf1\x00bcsh8p54  U922\x00\x00\x00\x00\x00\x00SLX4G38NB4\xd6\xe8\xd7\xa6',
      b'\xf1\x87LDMVBN778156KF37\x87vWe\xa9\x99\x99\x99y\x99\xb7\x99\x99\x99\x99\x99x\x99\x97\x89\xa8\x7f\xf8\xffwf\x7f\xff\x82_\xf1\x81U922\x00\x00\x00\x00\x00\x00\xf1\x00bcsh8p54  U922\x00\x00\x00\x00\x00\x00SLX4G38NB4\xd6\xe8\xd7\xa6',
      b'\xf1\x87LDMVBN780576KF37\x98\x87hv\x97x\x97\x89x\x99\xa7\x89\x88\x99\x98\x89w\x88\x97x\x98\x7f\xf7\xff\xba\x88\x8f\xff\x1e0\xf1\x81U922\x00\x00\x00\x00\x00\x00\xf1\x00bcsh8p54  U922\x00\x00\x00\x00\x00\x00SLX4G38NB4\xd6\xe8\xd7\xa6',
      b'\xf1\x87LDMVBN783485KF37\x87www\x87vwgy\x99\xa7\x99\x99\x99\xa9\x99Vw\x95g\x89_\xf6\xff\xa9w_\xff\xc5\xd6\xf1\x81U922\x00\x00\x00\x00\x00\x00\xf1\x00bcsh8p54  U922\x00\x00\x00\x00\x00\x00SLX4G38NB4\xd6\xe8\xd7\xa6',
      b'\xf1\x87LDMVBN811844KF37\x87vwgvfffx\x99\xa7\x89Vw\x95gg\x88\xa6xe\x8f\xf6\xff\x97wO\xff\t\x80\xf1\x81U922\x00\x00\x00\x00\x00\x00\xf1\x00bcsh8p54  U922\x00\x00\x00\x00\x00\x00SLX4G38NB4\xd6\xe8\xd7\xa6',
      b'\xf1\x87LDMVBN830601KF37\xa7www\xa8\x87xwx\x99\xa7\x89Uw\x85Ww\x88\x97x\x88o\xf6\xff\x8a\xaa\x7f\xff\xe2:\xf1\x81U922\x00\x00\x00\x00\x00\x00\xf1\x00bcsh8p54  U922\x00\x00\x00\x00\x00\x00SLX4G38NB4\xd6\xe8\xd7\xa6',
      b'\xf1\x87LDMVBN848789KF37\x87w\x87x\x87w\x87xy\x99\xb7\x99\x87\x88\x98x\x88\x99\xa8\x89\x87\x7f\xf6\xfffUo\xff\xe3!\xf1\x81U922\x00\x00\x00\x00\x00\x00\xf1\x00bcsh8p54  U922\x00\x00\x00\x00\x00\x00SLX4G38NB5\xb9\x94\xe8\x89',
      b'\xf1\x87LDMVBN851595KF37\x97wgvvfffx\x99\xb7\x89\x88\x99\x98\x89\x87\x88\x98x\x99\x7f\xf7\xff\x97w\x7f\xff@\xf3\xf1\x81U922\x00\x00\x00\x00\x00\x00\xf1\x00bcsh8p54  U922\x00\x00\x00\x00\x00\x00SLX4G38NB5\xb9\x94\xe8\x89',
      b'\xf1\x87LDMVBN873175KF26\xa8\x88\x88\x88vfVex\x99\xb7\x89\x88\x99\x98\x89x\x88\x97\x88f\x7f\xf7\xff\xbb\xaa\x8f\xff,\x04\xf1\x81U922\x00\x00\x00\x00\x00\x00\xf1\x00bcsh8p54  U922\x00\x00\x00\x00\x00\x00SLX4G38NB5\xb9\x94\xe8\x89',
      b'\xf1\x87LDMVBN879401KF26veVU\xa8\x88\x88\x88g\x88\xa6xVw\x95gx\x88\xa7\x88v\x8f\xf9\xff\xdd\xbb\xbf\xff\xb3\x99\xf1\x81U922\x00\x00\x00\x00\x00\x00\xf1\x00bcsh8p54  U922\x00\x00\x00\x00\x00\x00SLX4G38NB5\xb9\x94\xe8\x89',
      b'\xf1\x87LDMVBN881314KF37\xa8\x88h\x86\x97www\x89\x99\xa8\x99w\x88\x97xx\x99\xa7\x89\xca\x7f\xf8\xff\xba\x99\x8f\xff\xd8v\xf1\x81U922\x00\x00\x00\x00\x00\x00\xf1\x00bcsh8p54  U922\x00\x00\x00\x00\x00\x00SLX4G38NB5\xb9\x94\xe8\x89',
      b'\xf1\x87LDMVBN888651KF37\xa9\x99\x89\x98vfff\x88\x99\x98\x89w\x99\xa7y\x88\x88\x98\x88D\x8f\xf9\xff\xcb\x99\x8f\xff\xa5\x1e\xf1\x81U922\x00\x00\x00\x00\x00\x00\xf1\x00bcsh8p54  U922\x00\x00\x00\x00\x00\x00SLX4G38NB5\xb9\x94\xe8\x89',
      b'\xf1\x87LDMVBN889419KF37\xa9\x99y\x97\x87w\x87xx\x88\x97\x88w\x88\x97x\x88\x99\x98\x89e\x9f\xf9\xffeUo\xff\x901\xf1\x81U922\x00\x00\x00\x00\x00\x00\xf1\x00bcsh8p54  U922\x00\x00\x00\x00\x00\x00SLX4G38NB5\xb9\x94\xe8\x89',
      b'\xf1\x87LDMVBN895969KF37vefV\x87vgfx\x99\xa7\x89\x99\x99\xb9\x99f\x88\x96he_\xf7\xffxwo\xff\x14\xf9\xf1\x81U922\x00\x00\x00\x00\x00\x00\xf1\x00bcsh8p54  U922\x00\x00\x00\x00\x00\x00SLX4G38NB5\xb9\x94\xe8\x89',
      b'\xf1\x87LDMVBN899222KF37\xa8\x88x\x87\x97www\x98\x99\x99\x89\x88\x99\x98\x89f\x88\x96hdo\xf7\xff\xbb\xaa\x9f\xff\xe2U\xf1\x81U922\x00\x00\x00\x00\x00\x00\xf1\x00bcsh8p54  U922\x00\x00\x00\x00\x00\x00SLX4G38NB5\xb9\x94\xe8\x89',
      b"\xf1\x87LBLUFN622950KF36\xa8\x88\x88\x88\x87w\x87xh\x99\x96\x89\x88\x99\x98\x89\x88\x99\x98\x89\x87o\xf6\xff\x98\x88o\xffx'\xf1\x81U891\x00\x00\x00\x00\x00\x00\xf1\x00bcsh8p54  U891\x00\x00\x00\x00\x00\x00SLX2G38NB3\xd1\xc3\xf8\xa8",
      b'\xf1\x87LDMVBN950669KF37\x97www\x96fffy\x99\xa7\x99\xa9\x99\xaa\x99g\x88\x96x\xb8\x8f\xf9\xffTD/\xff\xa7\xcb\xf1\x81U922\x00\x00\x00\x00\x00\x00\xf1\x00bcsh8p54  U922\x00\x00\x00\x00\x00\x00SLX4G38NB5\xb9\x94\xe8\x89',
      b'\xf1\x87LDLVAA4478824HH1\x87wwwvfvg\x89\x99\xa8\x99w\x88\x87x\x89\x99\xa8\x99\xa6o\xfa\xfffU/\xffu\x92\xf1\x81U903\x00\x00\x00\x00\x00\x00\xf1\x00bcsh8p54  U903\x00\x00\x00\x00\x00\x00TON4G38NB2[v\\\xb6',
      b'\xf1\x87LDMVBN871852KF37\xb9\x99\x99\x99\xa8\x88\x88\x88y\x99\xa7\x99x\x99\xa7\x89\x88\x88\x98\x88\x89o\xf7\xff\xaa\x88o\xff\x0e\xed\xf1\x81U922\x00\x00\x00\x00\x00\x00\xf1\x00bcsh8p54  U922\x00\x00\x00\x00\x00\x00SLX4G38NB5\xb9\x94\xe8\x89',
    ],
  },
  CAR.VELOSTER: {
    (Ecu.fwdRadar, 0x7d0, None): [
      b'\xf1\x00JS__ SCC H-CUP      1.00 1.02 95650-J3200         ',
      b'\xf1\x00JS__ SCC HNCUP      1.00 1.02 95650-J3100         ',
    ],
    (Ecu.abs, 0x7d1, None): [
      b'\xf1\x00\x00\x00\x00\x00\x00\x00',
      b'\xf1\x816V8RAC00121.ELF\xf1\x00\x00\x00\x00\x00\x00\x00',
    ],
    (Ecu.engine, 0x7e0, None): [
      b'\x01TJS-JNU06F200H0A',
      b'\x01TJS-JDK06F200H0A',
      b'391282BJF5 ',
    ],
    (Ecu.eps, 0x7d4, None): [b'\xf1\x00JSL MDPS C 1.00 1.03 56340-J3000 8308', ],
    (Ecu.fwdCamera, 0x7c4, None): [
      b'\xf1\x00JS  LKAS AT USA LHD 1.00 1.02 95740-J3000 K32',
      b'\xf1\x00JS  LKAS AT KOR LHD 1.00 1.03 95740-J3000 K33',
    ],
    (Ecu.transmission, 0x7e1, None): [
      b'\xf1\x816U2V8051\x00\x00\xf1\x006U2V0_C2\x00\x006U2V8051\x00\x00DJS0T16NS1\xba\x02\xb8\x80',
      b'\xf1\x816U2V8051\x00\x00\xf1\x006U2V0_C2\x00\x006U2V8051\x00\x00DJS0T16NS1\x00\x00\x00\x00',
      b'\xf1\x816U2V8051\x00\x00\xf1\x006U2V0_C2\x00\x006U2V8051\x00\x00DJS0T16KS2\016\xba\036\xa2',
    ],
  },
  CAR.GENESIS_G70: {
    (Ecu.fwdRadar, 0x7d0, None): [
      b'\xf1\x00IK__ SCC F-CUP      1.00 1.02 96400-G9100         ',
      b'\xf1\x00IK__ SCC F-CUP      1.00 1.01 96400-G9100         ',
    ],
    (Ecu.engine, 0x7e0, None): [
      b'\xf1\x81640F0051\x00\x00\x00\x00\x00\x00\x00\x00',
    ],
    (Ecu.eps, 0x7d4, None): [
      b'\xf1\x00IK  MDPS R 1.00 1.06 57700-G9420 4I4VL106',
    ],
    (Ecu.fwdCamera, 0x7c4, None): [
      b'\xf1\x00IK  MFC  AT USA LHD 1.00 1.01 95740-G9000 170920',
    ],
    (Ecu.transmission, 0x7e1, None): [
      b'\xf1\x00bcsh8p54  E25\x00\x00\x00\x00\x00\x00\x00SIK0T33NB2\x11\x1am\xda',
      b'\xf1\x87VDJLT17895112DN4\x88fVf\x99\x88\x88\x88\x87fVe\x88vhwwUFU\x97eFex\x99\xff\xb7\x82\xf1\x81E25\x00\x00\x00\x00\x00\x00\x00\xf1\x00bcsh8p54  E25\x00\x00\x00\x00\x00\x00\x00SIK0T33NB2\x11\x1am\xda',
    ],
  },
  CAR.GENESIS_G70_2020: {
    (Ecu.eps, 0x7d4, None): [
      b'\xf1\x00IK  MDPS R 1.00 1.07 57700-G9220 4I2VL107',
      b'\xf1\x00IK  MDPS R 1.00 1.07 57700-G9420 4I4VL107',
      b'\xf1\x00IK  MDPS R 1.00 1.08 57700-G9420 4I4VL108',
      b'\xf1\x00IK  MDPS R 1.00 1.08 57700-G9200 4I2CL108',
    ],
    (Ecu.transmission, 0x7e1, None): [
      b'\xf1\x87VCJLP18407832DN3\x88vXfvUVT\x97eFU\x87d7v\x88eVeveFU\x89\x98\x7f\xff\xb2\xb0\xf1\x81E25\x00\x00\x00',
      b'\x00\x00\x00\x00\xf1\x00bcsh8p54  E25\x00\x00\x00\x00\x00\x00\x00SIK0T33NB4\xecE\xefL',
      b'\xf1\x87VDKLT18912362DN4wfVfwefeveVUwfvw\x88vWfvUFU\x89\xa9\x8f\xff\x87w\xf1\x81E25\x00\x00\x00\x00\x00\x00\x00\xf1\x00bcsh8p54  E25\x00\x00\x00\x00\x00\x00\x00SIK0T33NB4\xecE\xefL',
      b'\xf1\x87VDJLC18480772DK9\x88eHfwfff\x87eFUeDEU\x98eFe\x86T5DVyo\xff\x87s\xf1\x81E25\x00\x00\x00\x00\x00\x00\x00\xf1\x00bcsh8p54  E25\x00\x00\x00\x00\x00\x00\x00SIK0T33KB5\x9f\xa5&\x81',
      b'\xf1\x00bcsh8p54  E25\x00\x00\x00\x00\x00\x00\x00SIK0T20KB3Wuvz',
    ],
    (Ecu.fwdRadar, 0x7d0, None): [
      b'\xf1\x00IK__ SCC F-CUP      1.00 1.02 96400-G9100         ',
      b'\xf1\x00IK__ SCC F-CUP      1.00 1.02 96400-G9100         \xf1\xa01.02',
      b'\xf1\x00IK__ SCC FHCUP      1.00 1.02 96400-G9000         ',
    ],
    (Ecu.fwdCamera, 0x7c4, None): [
      b'\xf1\x00IK  MFC  AT USA LHD 1.00 1.01 95740-G9000 170920',
      b'\xf1\x00IK  MFC  AT KOR LHD 1.00 1.01 95740-G9000 170920',
    ],
    (Ecu.engine, 0x7e0, None): [
      b'\xf1\x81640J0051\x00\x00\x00\x00\x00\x00\x00\x00',
      b'\xf1\x81640H0051\x00\x00\x00\x00\x00\x00\x00\x00',
      b'\xf1\x81606G2051\x00\x00\x00\x00\x00\x00\x00\x00',
    ],
  },
  CAR.GENESIS_G80: {
    (Ecu.fwdRadar, 0x7d0, None): [
      b'\xf1\x00DH__ SCC F-CUP      1.00 1.01 96400-B1120         ',
    ],
    (Ecu.fwdCamera, 0x7c4, None): [
      b'\xf1\x00DH  LKAS AT USA LHD 1.01 1.03 95895-B1500 180713',
      b'\xf1\x00DH  LKAS AT USA LHD 1.01 1.02 95895-B1500 170810',
      b'\xf1\x00DH  LKAS AT USA LHD 1.01 1.01 95895-B1500 161014',
    ],
    (Ecu.transmission, 0x7e1, None): [
      b'\xf1\x00bcsh8p54  E21\x00\x00\x00\x00\x00\x00\x00SDH0T33NH4\xd7O\x9e\xc9',
      b'\xf1\x00bcsh8p54  E18\x00\x00\x00\x00\x00\x00\x00TDH0G38NH3:-\xa9n',
      b'\xf1\x00bcsh8p54  E18\x00\x00\x00\x00\x00\x00\x00SDH0G38NH2j\x9dA\x1c',
      b'\xf1\x00bcsh8p54  E18\x00\x00\x00\x00\x00\x00\x00SDH0T33NH3\x97\xe6\xbc\xb8',
    ],
    (Ecu.engine, 0x7e0, None): [
      b'\xf1\x81640F0051\x00\x00\x00\x00\x00\x00\x00\x00',
    ],
  },
  CAR.GENESIS_G90: {
    (Ecu.transmission, 0x7e1, None): [
      b'\xf1\x87VDGMD15352242DD3w\x87gxwvgv\x87wvw\x88wXwffVfffUfw\x88o\xff\x06J\xf1\x81E14\x00\x00\x00\x00\x00\x00\x00\xf1\x00bcshcm49  E14\x00\x00\x00\x00\x00\x00\x00SHI0G50NB1tc5\xb7',
      b'\xf1\x87VDGMD15866192DD3x\x88x\x89wuFvvfUf\x88vWwgwwwvfVgx\x87o\xff\xbc^\xf1\x81E14\x00\x00\x00\x00\x00\x00\x00\xf1\x00bcshcm49  E14\x00\x00\x00\x00\x00\x00\x00SHI0G50NB1tc5\xb7',
    ],
    (Ecu.fwdRadar, 0x7d0, None): [b'\xf1\x00HI__ SCC F-CUP      1.00 1.01 96400-D2100         '],
    (Ecu.fwdCamera, 0x7c4, None): [b'\xf1\x00HI  LKAS AT USA LHD 1.00 1.00 95895-D2020 160302'],
    (Ecu.engine, 0x7e0, None): [b'\xf1\x810000000000\x00'],
  },
  CAR.KONA: {
    (Ecu.fwdRadar, 0x7d0, None): [b'\xf1\x00OS__ SCC F-CUP      1.00 1.00 95655-J9200         ', ],
    (Ecu.abs, 0x7d1, None): [b'\xf1\x816V5RAK00018.ELF\xf1\x00\x00\x00\x00\x00\x00\x00', ],
    (Ecu.engine, 0x7e0, None): [b'"\x01TOS-0NU06F301J02', ],
    (Ecu.eps, 0x7d4, None): [b'\xf1\x00OS  MDPS C 1.00 1.05 56310J9030\x00 4OSDC105', ],
    (Ecu.fwdCamera, 0x7c4, None): [b'\xf1\x00OS9 LKAS AT USA LHD 1.00 1.00 95740-J9300 g21', ],
    (Ecu.transmission, 0x7e1, None): [b'\xf1\x816U2VE051\x00\x00\xf1\x006U2V0_C2\x00\x006U2VE051\x00\x00DOS4T16NS3\x00\x00\x00\x00', ],
  },
  CAR.KIA_CEED:  {
    (Ecu.fwdRadar, 0x7D0, None): [b'\xf1\000CD__ SCC F-CUP      1.00 1.02 99110-J7000         ', ],
    (Ecu.eps, 0x7D4, None): [b'\xf1\000CD  MDPS C 1.00 1.06 56310-XX000 4CDEC106', ],
    (Ecu.fwdCamera, 0x7C4, None): [b'\xf1\000CD  LKAS AT EUR LHD 1.00 1.01 99211-J7000 B40', ],
    (Ecu.engine, 0x7E0, None): [b'\001TCD-JECU4F202H0K', ],
    (Ecu.transmission, 0x7E1, None): [
      b'\xf1\x816U2V7051\000\000\xf1\0006U2V0_C2\000\0006U2V7051\000\000DCD0T14US1\000\000\000\000',
      b'\xf1\x816U2V7051\x00\x00\xf1\x006U2V0_C2\x00\x006U2V7051\x00\x00DCD0T14US1U\x867Z',
    ],
    (Ecu.abs, 0x7D1, None): [b'\xf1\000CD ESC \003 102\030\b\005 58920-J7350', ],
  },
  CAR.KIA_FORTE: {
    (Ecu.eps, 0x7D4, None): [
      b'\xf1\x00BD  MDPS C 1.00 1.02 56310-XX000 4BD2C102',
      b'\xf1\x00BD  MDPS C 1.00 1.08 56310/M6300 4BDDC108',
      b'\xf1\x00BD  MDPS C 1.00 1.08 56310M6300\x00 4BDDC108',
      b'\xf1\x00BDm MDPS C A.01 1.03 56310M7800\x00 4BPMC103',
    ],
    (Ecu.fwdCamera, 0x7C4, None): [
      b'\xf1\x00BD  LKAS AT USA LHD 1.00 1.04 95740-M6000 J33',
      b'\xf1\x00BDP LKAS AT USA LHD 1.00 1.05 99211-M6500 744',
    ],
    (Ecu.fwdRadar, 0x7D0, None): [
      b'\xf1\x00BD__ SCC H-CUP      1.00 1.02 99110-M6000         ',
      b'\xf1\x00BDPE_SCC FHCUPC     1.00 1.04 99110-M6500\x00\x00\x00\x00\x00\x00\x00\x00\x00',
    ],
    (Ecu.engine, 0x7e0, None): [
      b'\x01TBDM1NU06F200H01',
      b'391182B945\x00',
      b'\xf1\x81616F2051\x00\x00\x00\x00\x00\x00\x00\x00',
    ],
    (Ecu.abs, 0x7d1, None): [
      b'\xf1\x816VGRAH00018.ELF\xf1\x00\x00\x00\x00\x00\x00\x00',
      b'\xf1\x8758900-M7AB0 \xf1\x816VQRAD00127.ELF\xf1\x00\x00\x00\x00\x00\x00\x00',
    ],
    (Ecu.transmission, 0x7e1, None): [
      b'\xf1\x006V2B0_C2\x00\x006V2C6051\x00\x00CBD0N20NL1\x00\x00\x00\x00',
      b'\xf1\x816U2VC051\x00\x00\xf1\x006U2V0_C2\x00\x006U2VC051\x00\x00DBD0T16SS0\x00\x00\x00\x00',
      b"\xf1\x816U2VC051\x00\x00\xf1\x006U2V0_C2\x00\x006U2VC051\x00\x00DBD0T16SS0\xcf\x1e'\xc3",
    ],
  },
  CAR.KIA_K5_2021: {
    (Ecu.fwdRadar, 0x7D0, None): [
      b'\xf1\000DL3_ SCC FHCUP      1.00 1.03 99110-L2000         ',
      b'\xf1\x8799110L2000\xf1\000DL3_ SCC FHCUP      1.00 1.03 99110-L2000         ',
      b'\xf1\x8799110L2100\xf1\x00DL3_ SCC F-CUP      1.00 1.03 99110-L2100         ',
      b'\xf1\x8799110L2100\xf1\x00DL3_ SCC FHCUP      1.00 1.03 99110-L2100         ',
      b'\xf1\x00DL3_ SCC F-CUP      1.00 1.03 99110-L2100         ',
    ],
    (Ecu.eps, 0x7D4, None): [
      b'\xf1\x8756310-L3110\xf1\000DL3 MDPS C 1.00 1.01 56310-L3110 4DLAC101',
      b'\xf1\x8756310-L3220\xf1\x00DL3 MDPS C 1.00 1.01 56310-L3220 4DLAC101',
      b'\xf1\x8757700-L3000\xf1\x00DL3 MDPS R 1.00 1.02 57700-L3000 4DLAP102',
      b'\xf1\x00DL3 MDPS C 1.00 1.01 56310-L3220 4DLAC101',
    ],
    (Ecu.fwdCamera, 0x7C4, None): [
      b'\xf1\x00DL3 MFC  AT USA LHD 1.00 1.03 99210-L3000 200915',
      b'\xf1\x00DL3 MFC  AT USA LHD 1.00 1.04 99210-L3000 210208',
    ],
    (Ecu.abs, 0x7D1, None): [
      b'\xf1\000DL ESC \006 101 \004\002 58910-L3200',
      b'\xf1\x8758910-L3200\xf1\000DL ESC \006 101 \004\002 58910-L3200',
      b'\xf1\x8758910-L3800\xf1\x00DL ESC \t 101 \x07\x02 58910-L3800',
      b'\xf1\x8758910-L3600\xf1\x00DL ESC \x03 100 \x08\x02 58910-L3600',
      b'\xf1\x00DL ESC \t 100 \x06\x02 58910-L3800',
    ],
    (Ecu.engine, 0x7E0, None): [
      b'\xf1\x87391212MKT0',
      b'\xf1\x87391212MKV0',
      b'\xf1\x870\x00\x00\x00\x00\x00\x00\x00\x00\x00\x00\xf1\x82DLDWN5TMDCXXXJ1B',
    ],
    (Ecu.transmission, 0x7E1, None): [
      b'\xf1\000bcsh8p54  U913\000\000\000\000\000\000TDL2T16NB1ia\v\xb8',
      b'\xf1\x87SALFEA5652514GK2UUeV\x88\x87\x88xxwg\x87ww\x87wwfwvd/\xfb\xffvU_\xff\x93\xd3\xf1\x81U913\000\000\000\000\000\000\xf1\000bcsh8p54  U913\000\000\000\000\000\000TDL2T16NB1ia\v\xb8',
      b'\xf1\x87SALFEA6046104GK2wvwgeTeFg\x88\x96xwwwwffvfe?\xfd\xff\x86fo\xff\x97A\xf1\x81U913\x00\x00\x00\x00\x00\x00\xf1\x00bcsh8p54  U913\x00\x00\x00\x00\x00\x00TDL2T16NB1ia\x0b\xb8',
      b'\xf1\x87SCMSAA8572454GK1\x87x\x87\x88Vf\x86hgwvwvwwgvwwgT?\xfb\xff\x97fo\xffH\xb8\xf1\x81U913\x00\x00\x00\x00\x00\x00\xf1\x00bcsh8p54  U913\x00\x00\x00\x00\x00\x00TDL4T16NB05\x94t\x18',
      b'\xf1\x87954A02N300\x00\x00\x00\x00\x00\xf1\x81T02730A1  \xf1\x00T02601BL  T02730A1  WDL3T25XXX730NS2b\x1f\xb8%',
      b'\xf1\x00bcsh8p54  U913\x00\x00\x00\x00\x00\x00TDL4T16NB05\x94t\x18',
    ],
  },
  CAR.KIA_K5_HEV_2020: {
    (Ecu.fwdRadar, 0x7D0, None): [
      b'\xf1\x00DLhe SCC FHCUP      1.00 1.02 99110-L7000         ',
    ],
    (Ecu.eps, 0x7D4, None): [
      b'\xf1\x00DL3 MDPS C 1.00 1.02 56310-L7000 4DLHC102',
    ],
    (Ecu.fwdCamera, 0x7C4, None): [
      b'\xf1\x00DL3HMFC  AT KOR LHD 1.00 1.02 99210-L2000 200309',
    ],
    (Ecu.engine, 0x7E0, None): [
      b'\xf1\x87391162JLA0',
    ],
    (Ecu.transmission, 0x7E1, None): [
      b'\xf1\x00PSBG2323  E08\x00\x00\x00\x00\x00\x00\x00TDL2H20KA2\xe3\xc6cz',
    ],
  },
  CAR.KONA_EV: {
    (Ecu.abs, 0x7D1, None): [
      b'\xf1\x00OS IEB \r 105\x18\t\x18 58520-K4000',
      b'\xf1\x00OS IEB \x01 212 \x11\x13 58520-K4000',
      b'\xf1\x00OS IEB \x02 212 \x11\x13 58520-K4000',
      b'\xf1\x00OS IEB \x03 210 \x02\x14 58520-K4000',
      b'\xf1\x00OS IEB \x03 212 \x11\x13 58520-K4000',
    ],
    (Ecu.fwdCamera, 0x7C4, None): [
      b'\xf1\x00OE2 LKAS AT EUR LHD 1.00 1.00 95740-K4200 200',
      b'\xf1\x00OSE LKAS AT EUR LHD 1.00 1.00 95740-K4100 W40',
      b'\xf1\x00OSE LKAS AT EUR RHD 1.00 1.00 95740-K4100 W40',
      b'\xf1\x00OSE LKAS AT KOR LHD 1.00 1.00 95740-K4100 W40',
      b'\xf1\x00OSE LKAS AT USA LHD 1.00 1.00 95740-K4300 W50',
    ],
    (Ecu.eps, 0x7D4, None): [
      b'\xf1\x00OS  MDPS C 1.00 1.03 56310/K4550 4OEDC103',
      b'\xf1\x00OS  MDPS C 1.00 1.04 56310K4000\x00 4OEDC104',
      b'\xf1\x00OS  MDPS C 1.00 1.04 56310K4050\x00 4OEDC104',
    ],
    (Ecu.fwdRadar, 0x7D0, None): [
      b'\xf1\x00OSev SCC F-CUP      1.00 1.00 99110-K4000         ',
      b'\xf1\x00OSev SCC F-CUP      1.00 1.00 99110-K4100         ',
      b'\xf1\x00OSev SCC F-CUP      1.00 1.01 99110-K4000         ',
      b'\xf1\x00OSev SCC FNCUP      1.00 1.01 99110-K4000         ',
    ],
  },
  CAR.KONA_EV_2022: {
    (Ecu.abs, 0x7D1, None): [
      b'\xf1\x8758520-K4010\xf1\x00OS IEB \x02 101 \x11\x13 58520-K4010',
      b'\xf1\x8758520-K4010\xf1\x00OS IEB \x04 101 \x11\x13 58520-K4010',
      b'\xf1\x8758520-K4010\xf1\x00OS IEB \x03 101 \x11\x13 58520-K4010',
      b'\xf1\x00OS IEB \r 102"\x05\x16 58520-K4010',
      # TODO: these return from the MULTI request, above return from LONG
      b'\x01\x04\x7f\xff\xff\xf8\xff\xff\x00\x00\x01\xd3\x00\x00\x00\x00\xff\xb7\xff\xee\xff\xe0\x00\xc0\xc0\xfc\xd5\xfc\x00\x00U\x10\xffP\xf5\xff\xfd\x00\x00\x00\x00\xfc\x00\x01',
      b'\x01\x04\x7f\xff\xff\xf8\xff\xff\x00\x00\x01\xdb\x00\x00\x00\x00\xff\xb1\xff\xd9\xff\xd2\x00\xc0\xc0\xfc\xd5\xfc\x00\x00U\x10\xff\xd6\xf5\x00\x06\x00\x00\x00\x14\xfd\x00\x04',
      b'\x01\x04\x7f\xff\xff\xf8\xff\xff\x00\x00\x01\xd3\x00\x00\x00\x00\xff\xb7\xff\xf4\xff\xd9\x00\xc0',
    ],
    (Ecu.fwdCamera, 0x7C4, None): [
      b'\xf1\x00OSP LKA  AT CND LHD 1.00 1.02 99211-J9110 802',
      b'\xf1\x00OSP LKA  AT EUR RHD 1.00 1.02 99211-J9110 802',
      b'\xf1\x00OSP LKA  AT AUS RHD 1.00 1.04 99211-J9200 904',
      b'\xf1\x00OSP LKA  AT EUR LHD 1.00 1.04 99211-J9200 904',
      b'\xf1\x00OSP LKA  AT EUR RHD 1.00 1.04 99211-J9200 904',
    ],
    (Ecu.eps, 0x7D4, None): [
      b'\xf1\x00OSP MDPS C 1.00 1.02 56310K4260\x00 4OEPC102',
      b'\xf1\x00OSP MDPS C 1.00 1.02 56310/K4970 4OEPC102',
      b'\xf1\x00OSP MDPS C 1.00 1.02 56310/K4271 4OEPC102',
      b'\xf1\x00OSP MDPS C 1.00 1.02 56310K4971\x00 4OEPC102',
    ],
    (Ecu.fwdRadar, 0x7D0, None): [
      b'\xf1\x00YB__ FCA -----      1.00 1.01 99110-K4500      \x00\x00\x00',
    ],
  },
  CAR.KONA_EV_2ND_GEN: {
    (Ecu.fwdRadar, 0x7d0, None): [
      b'\xf1\x00SXev RDR -----      1.00 1.00 99110-BF000         ',
    ],
    (Ecu.fwdCamera, 0x7c4, None): [
      b'\xf1\x00SX2EMFC  AT KOR LHD 1.00 1.00 99211-BF000 230410',
    ],
  },
  CAR.KIA_NIRO_EV: {
    (Ecu.fwdRadar, 0x7D0, None): [
      b'\xf1\x00DEev SCC F-CUP      1.00 1.00 99110-Q4000         ',
      b'\xf1\x00DEev SCC F-CUP      1.00 1.02 96400-Q4000         ',
      b'\xf1\x00DEev SCC F-CUP      1.00 1.02 96400-Q4100         ',
      b'\xf1\x00DEev SCC F-CUP      1.00 1.03 96400-Q4100         ',
      b'\xf1\x00DEev SCC FHCUP      1.00 1.03 96400-Q4000         ',
      b'\xf1\x8799110Q4000\xf1\x00DEev SCC F-CUP      1.00 1.00 99110-Q4000         ',
      b'\xf1\x8799110Q4100\xf1\x00DEev SCC F-CUP      1.00 1.00 99110-Q4100         ',
      b'\xf1\x8799110Q4500\xf1\x00DEev SCC F-CUP      1.00 1.00 99110-Q4500         ',
      b'\xf1\x8799110Q4600\xf1\x00DEev SCC F-CUP      1.00 1.00 99110-Q4600         ',
      b'\xf1\x8799110Q4600\xf1\x00DEev SCC FNCUP      1.00 1.00 99110-Q4600         ',
      b'\xf1\x8799110Q4600\xf1\x00DEev SCC FHCUP      1.00 1.00 99110-Q4600         ',
    ],
    (Ecu.eps, 0x7D4, None): [
      b'\xf1\x00DE  MDPS C 1.00 1.05 56310Q4000\x00 4DEEC105',
      b'\xf1\x00DE  MDPS C 1.00 1.05 56310Q4100\x00 4DEEC105',
      b'\xf1\x00DE  MDPS C 1.00 1.04 56310Q4100\x00 4DEEC104',
    ],
    (Ecu.fwdCamera, 0x7C4, None): [
      b'\xf1\x00DEE MFC  AT EUR LHD 1.00 1.00 99211-Q4100 200706',
      b'\xf1\x00DEE MFC  AT EUR LHD 1.00 1.00 99211-Q4000 191211',
      b'\xf1\x00DEE MFC  AT USA LHD 1.00 1.00 99211-Q4000 191211',
      b'\xf1\x00DEE MFC  AT USA LHD 1.00 1.03 95740-Q4000 180821',
      b'\xf1\x00DEE MFC  AT USA LHD 1.00 1.01 99211-Q4500 210428',
      b'\xf1\x00DEE MFC  AT EUR LHD 1.00 1.03 95740-Q4000 180821',
      b'\xf1\x00DEE MFC  AT KOR LHD 1.00 1.03 95740-Q4000 180821',
    ],
  },
  CAR.KIA_NIRO_EV_2ND_GEN: {
    (Ecu.fwdRadar, 0x7d0, None): [
      b'\xf1\x00SG2_ RDR -----      1.00 1.01 99110-AT000         ',
    ],
    (Ecu.fwdCamera, 0x7c4, None): [
      b'\xf1\x00SG2EMFC  AT EUR LHD 1.01 1.09 99211-AT000 220801',
      b'\xf1\x00SG2EMFC  AT USA LHD 1.01 1.09 99211-AT000 220801',
    ],
  },
  CAR.KIA_NIRO_PHEV: {
    (Ecu.engine, 0x7e0, None): [
      b'\xf1\x816H6F4051\x00\x00\x00\x00\x00\x00\x00\x00',
      b'\xf1\x816H6D1051\x00\x00\x00\x00\x00\x00\x00\x00',
      b'\xf1\x816H6F6051\x00\x00\x00\x00\x00\x00\x00\x00',
    ],
    (Ecu.transmission, 0x7e1, None): [
      b"\xf1\x816U3J2051\x00\x00\xf1\x006U3H0_C2\x00\x006U3J2051\x00\x00PDE0G16NS2\xf4'\\\x91",
      b'\xf1\x816U3J2051\x00\x00\xf1\x006U3H0_C2\x00\x006U3J2051\x00\x00PDE0G16NS2\x00\x00\x00\x00',
      b'\xf1\x816U3H3051\x00\x00\xf1\x006U3H0_C2\x00\x006U3H3051\x00\x00PDE0G16NS1\x00\x00\x00\x00',
      b'\xf1\x816U3H3051\x00\x00\xf1\x006U3H0_C2\x00\x006U3H3051\x00\x00PDE0G16NS1\x13\xcd\x88\x92',
      b'\xf1\x006U3H1_C2\x00\x006U3J9051\x00\x00PDE0G16NL2&[\xc3\x01',
    ],
    (Ecu.eps, 0x7D4, None): [
      b'\xf1\x00DE  MDPS C 1.00 1.09 56310G5301\x00 4DEHC109',
      b'\xf1\x00DE  MDPS C 1.00 1.01 56310G5520\x00 4DEPC101',
    ],
    (Ecu.fwdCamera, 0x7C4, None): [
      b'\xf1\x00DEP MFC  AT USA LHD 1.00 1.01 95740-G5010 170424',
      b'\xf1\x00DEP MFC  AT USA LHD 1.00 1.00 95740-G5010 170117',
      b'\xf1\x00DEP MFC  AT USA LHD 1.00 1.05 99211-G5000 190826',
    ],
    (Ecu.fwdRadar, 0x7D0, None): [
      b'\xf1\x00DEhe SCC H-CUP      1.01 1.02 96400-G5100         ',
      b'\xf1\x00DEhe SCC F-CUP      1.00 1.02 99110-G5100         ',
    ],
  },
  CAR.KIA_NIRO_HEV_2021: {
    (Ecu.engine, 0x7e0, None): [
      b'\xf1\x816H6G5051\x00\x00\x00\x00\x00\x00\x00\x00',
    ],
    (Ecu.transmission, 0x7e1, None): [
      b'\xf1\x816U3J9051\x00\x00\xf1\x006U3H1_C2\x00\x006U3J9051\x00\x00HDE0G16NL3\x00\x00\x00\x00',
      b'\xf1\x816U3J9051\x00\x00\xf1\x006U3H1_C2\x00\x006U3J9051\x00\x00HDE0G16NL3\xb9\xd3\xfaW',
    ],
    (Ecu.eps, 0x7d4, None): [
      b'\xf1\x00DE  MDPS C 1.00 1.01 56310G5520\x00 4DEPC101',
    ],
    (Ecu.fwdCamera, 0x7c4, None): [
      b'\xf1\x00DEH MFC  AT USA LHD 1.00 1.07 99211-G5000 201221',
      b'\xf1\x00DEH MFC  AT USA LHD 1.00 1.00 99211-G5500 210428',
    ],
    (Ecu.fwdRadar, 0x7d0, None): [
      b'\xf1\x00DEhe SCC FHCUP      1.00 1.00 99110-G5600         ',
    ],
  },
  CAR.KIA_SELTOS: {
    (Ecu.fwdRadar, 0x7d0, None): [b'\xf1\x8799110Q5100\xf1\000SP2_ SCC FHCUP      1.01 1.05 99110-Q5100         ',],
    (Ecu.abs, 0x7d1, None): [
      b'\xf1\x8758910-Q5450\xf1\000SP ESC \a 101\031\t\005 58910-Q5450',
      b'\xf1\x8758910-Q5450\xf1\000SP ESC \t 101\031\t\005 58910-Q5450',
    ],
    (Ecu.engine, 0x7e0, None): [
      b'\xf1\x81616D2051\000\000\000\000\000\000\000\000',
      b'\xf1\x81616D5051\000\000\000\000\000\000\000\000',
      b'\001TSP2KNL06F100J0K',
      b'\001TSP2KNL06F200J0K',
    ],
    (Ecu.eps, 0x7d4, None): [
      b'\xf1\000SP2 MDPS C 1.00 1.04 56300Q5200          ',
      b'\xf1\000SP2 MDPS C 1.01 1.05 56300Q5200          ',
    ],
    (Ecu.fwdCamera, 0x7c4, None): [
      b'\xf1\000SP2 MFC  AT USA LHD 1.00 1.04 99210-Q5000 191114',
      b'\xf1\000SP2 MFC  AT USA LHD 1.00 1.05 99210-Q5000 201012',
    ],
    (Ecu.transmission, 0x7e1, None): [
      b'\xf1\x87CZLUB49370612JF7h\xa8y\x87\x99\xa7hv\x99\x97fv\x88\x87x\x89x\x96O\xff\x88\xff\xff\xff.@\xf1\x816V2C2051\000\000\xf1\0006V2B0_C2\000\0006V2C2051\000\000CSP4N20NS3\000\000\000\000',
      b'\xf1\x87954A22D200\xf1\x81T01950A1  \xf1\000T0190XBL  T01950A1  DSP2T16X4X950NS6\xd30\xa5\xb9',
      b'\xf1\x87954A22D200\xf1\x81T01950A1  \xf1\000T0190XBL  T01950A1  DSP2T16X4X950NS8\r\xfe\x9c\x8b',
    ],
  },
  CAR.KIA_OPTIMA_G4: {
    (Ecu.fwdRadar, 0x7d0, None): [
      b'\xf1\x00JF__ SCC F-CUP      1.00 1.00 96400-D4100         ',
    ],
    (Ecu.abs, 0x7d1, None): [
      b'\xf1\x00JF ESC \x0f 16 \x16\x06\x17 58920-D5080',
    ],
    (Ecu.fwdCamera, 0x7c4, None): [
      b'\xf1\x00JFWGN LDWS AT USA LHD 1.00 1.02 95895-D4100 G21',
    ],
    (Ecu.transmission, 0x7e1, None): [
      b'\xf1\x87\xff\xff\xff\xff\xff\xff\xff\xff\xff\xff\xff\xff\xff\xff\xff\xff\xff\xff\xff\xff\xff\xff\xff\xff\xff\xff\xff\xff\xff\xff\xff\xff\xff\xff\xff\xff\xff\xff\xff\xff\xff\xff\xf1\x816T6J0051\x00\x00\xf1\x006T6J0_C2\x00\x006T6J0051\x00\x00TJF0T20NSB\x00\x00\x00\x00',
    ],
  },
  CAR.KIA_OPTIMA_G4_FL: {
    (Ecu.fwdRadar, 0x7d0, None): [
      b'\xf1\x00JF__ SCC F-CUP      1.00 1.00 96400-D4110         ',
    ],
    (Ecu.abs, 0x7d1, None): [
      b'\xf1\x00JF ESC \x0b 11 \x18\x030 58920-D5180',
      b"\xf1\x00JF ESC \t 11 \x18\x03' 58920-D5260",
    ],
    (Ecu.fwdCamera, 0x7c4, None): [
      b'\xf1\x00JFA LKAS AT USA LHD 1.00 1.00 95895-D5001 h32',
      b'\xf1\x00JFA LKAS AT USA LHD 1.00 1.00 95895-D5100 h32',
    ],
    (Ecu.transmission, 0x7e1, None): [
      b'\xf1\x006U2V0_C2\x00\x006U2V8051\x00\x00DJF0T16NL0\t\xd2GW',
      b'\xf1\x006U2V0_C2\x00\x006U2VA051\x00\x00DJF0T16NL1\xca3\xeb.',
      b'\xf1\x006U2V0_C2\x00\x006U2VC051\x00\x00DJF0T16NL2\x9eA\x80\x01',
      b'\xf1\x006U2V0_C2\x00\x006U2VA051\x00\x00DJF0T16NL1\x00\x00\x00\x00',
      b'\xf1\x816U2V8051\x00\x00\xf1\x006U2V0_C2\x00\x006U2V8051\x00\x00DJF0T16NL0\t\xd2GW',
      b'\xf1\x816U2VA051\x00\x00\xf1\x006U2V0_C2\x00\x006U2VA051\x00\x00DJF0T16NL1\xca3\xeb.',
      b'\xf1\x816U2VC051\x00\x00\xf1\x006U2V0_C2\x00\x006U2VC051\x00\x00DJF0T16NL2\x9eA\x80\x01',
      b'\xf1\x816U2VA051\x00\x00\xf1\x006U2V0_C2\x00\x006U2VA051\x00\x00DJF0T16NL1\x00\x00\x00\x00',
      b'\xf1\x87\xff\xff\xff\xff\xff\xff\xff\xff\xff\xff\xff\xff\xff\xff\xff\xff\xff\xff\xff\xff\xff\xff\xff\xff\xff\xff\xff\xff\xff\xff\xff\xff\xff\xff\xff\xff\xff\xff\xff\xff\xff\xff\xf1\x816T6B8051\x00\x00\xf1\x006T6H0_C2\x00\x006T6B8051\x00\x00TJFSG24NH27\xa7\xc2\xb4',
    ],
  },
  CAR.KIA_OPTIMA_H: {
    (Ecu.fwdRadar, 0x7d0, None): [
      b'\xf1\x00JFhe SCC FNCUP      1.00 1.00 96400-A8000         ',
    ],
    (Ecu.fwdCamera, 0x7c4, None): [
      b'\xf1\x00JFP LKAS AT EUR LHD 1.00 1.03 95895-A8100 160711',
    ],
  },
  CAR.ELANTRA: {
    (Ecu.fwdCamera, 0x7c4, None): [
      b'\xf1\x00PD  LKAS AT USA LHD 1.01 1.01 95740-G3100 A54',
      b'\xf1\x00PD  LKAS AT KOR LHD 1.00 1.02 95740-G3000 A51',
    ],
    (Ecu.transmission, 0x7e1, None): [
      b'\xf1\x006U2V0_C2\x00\x006U2VA051\x00\x00DPD0H16NS0e\x0e\xcd\x8e',
      b'\xf1\x006U2U0_C2\x00\x006U2T0051\x00\x00DPD0D16KS0u\xce\x1fk',
    ],
    (Ecu.eps, 0x7d4, None): [
      b'\xf1\x00PD  MDPS C 1.00 1.04 56310/G3300 4PDDC104',
      b'\xf1\x00PD  MDPS C 1.00 1.00 56310G3300\x00 4PDDC100',
    ],
    (Ecu.abs, 0x7d1, None): [
      b'\xf1\x00PD ESC \x0b 104\x18\t\x03 58920-G3350',
      b'\xf1\x00PD ESC \t 104\x18\t\x03 58920-G3350',
    ],
    (Ecu.fwdRadar, 0x7d0, None): [
      b'\xf1\x00PD__ SCC F-CUP      1.00 1.00 96400-G3300         ',
      b'\xf1\x00PD__ SCC FNCUP      1.01 1.00 96400-G3000         ',
    ],
  },
  CAR.ELANTRA_2021: {
    (Ecu.fwdRadar, 0x7d0, None): [
      b'\xf1\x00CN7_ SCC F-CUP      1.00 1.01 99110-AA000         ',
      b'\xf1\x00CN7_ SCC FHCUP      1.00 1.01 99110-AA000         ',
      b'\xf1\x00CN7_ SCC FNCUP      1.00 1.01 99110-AA000         ',
      b'\xf1\x8799110AA000\xf1\x00CN7_ SCC FHCUP      1.00 1.01 99110-AA000         ',
      b'\xf1\x8799110AA000\xf1\x00CN7_ SCC F-CUP      1.00 1.01 99110-AA000         ',
    ],
    (Ecu.eps, 0x7d4, None): [
      b'\xf1\x00CN7 MDPS C 1.00 1.06 56310AA050\x00 4CNDC106',
      b'\xf1\x00CN7 MDPS C 1.00 1.06 56310/AA070 4CNDC106',
    ],
    (Ecu.fwdCamera, 0x7c4, None): [
      b'\xf1\x00CN7 MFC  AT USA LHD 1.00 1.00 99210-AB000 200819',
      b'\xf1\x00CN7 MFC  AT USA LHD 1.00 1.03 99210-AA000 200819',
      b'\xf1\x00CN7 MFC  AT USA LHD 1.00 1.01 99210-AB000 210205',
      b'\xf1\x00CN7 MFC  AT USA LHD 1.00 1.06 99210-AA000 220111',
      b'\xf1\x00CN7 MFC  AT USA LHD 1.00 1.03 99210-AB000 220426',
    ],
    (Ecu.abs, 0x7d1, None): [
      b'\xf1\x00CN ESC \t 101 \x10\x03 58910-AB800',
      b'\xf1\x8758910-AA800\xf1\x00CN ESC \t 104 \x08\x03 58910-AA800',
      b'\xf1\x8758910-AA800\xf1\x00CN ESC \t 105 \x10\x03 58910-AA800',
      b'\xf1\x8758910-AB800\xf1\x00CN ESC \t 101 \x10\x03 58910-AB800\xf1\xa01.01',
    ],
    (Ecu.transmission, 0x7e1, None): [
      b'\xf1\x00HT6WA280BLHT6VA640A1CCN0N20NS5\x00\x00\x00\x00\x00\x00\x00\x00\x00\x00',
      b'\xf1\x00HT6WA280BLHT6VA640A1CCN0N20NS5\x00\x00\x00\x00\x00\x00\xe8\xba\xce\xfa',
      b'\xf1\x87CXMQFM2135005JB2E\xb9\x89\x98W\xa9y\x97h\xa9\x98\x99wxvwh\x87\177\xffx\xff\xff\xff,,\xf1\x89HT6VA640A1\xf1\x82CCN0N20NS5\x00\x00\x00\x00\x00\x00',
      b'\xf1\x87CXMQFM1916035JB2\x88vvgg\x87Wuwgev\xa9\x98\x88\x98h\x99\x9f\xffh\xff\xff\xff\xa5\xee\xf1\x89HT6VA640A1\xf1\x82CCN0N20NS5\x00\x00\x00\x00\x00\x00',
      b'\xf1\x87CXLQF40189012JL2f\x88\x86\x88\x88vUex\xb8\x88\x88\x88\x87\x88\x89fh?\xffz\xff\xff\xff\x08z\xf1\x89HT6VA640A1\xf1\x82CCN0N20NS5\x00\x00\x00\x00\x00\x00',
      b'\xf1\x87CXMQFM2728305JB2E\x97\x87xw\x87vwgw\x84x\x88\x88w\x89EI\xbf\xff{\xff\xff\xff\xe6\x0e\xf1\x89HT6VA640A1\xf1\x82CCN0N20NS5\x00\x00\x00\x00\x00\x00',
      b'\xf1\x87CXMQFM3806705JB2\x89\x87wwx\x88g\x86\x99\x87\x86xwwv\x88yv\x7f\xffz\xff\xff\xffV\x15\xf1\x89HT6VA640A1\xf1\x82CCN0N20NS5\x00\x00\x00\x00\x00\x00',
    ],
    (Ecu.engine, 0x7e0, None): [
      b'\xf1\x82CNCWD0AMFCXCSFFA',
      b'\xf1\x81HM6M2_0a0_FF0',
      b'\xf1\x82CNCVD0AMFCXCSFFB',
      b'\xf1\x870\x00\x00\x00\x00\x00\x00\x00\x00\x00\x00\xf1\x81HM6M2_0a0_G80',
      b'\xf1\x870\x00\x00\x00\x00\x00\x00\x00\x00\x00\x00\xf1\x81HM6M2_0a0_HC0',
    ],
  },
  CAR.ELANTRA_HEV_2021: {
    (Ecu.fwdCamera, 0x7c4, None): [
      b'\xf1\x00CN7HMFC  AT USA LHD 1.00 1.05 99210-AA000 210930',
      b'\xf1\000CN7HMFC  AT USA LHD 1.00 1.03 99210-AA000 200819',
      b'\xf1\x00CN7HMFC  AT USA LHD 1.00 1.07 99210-AA000 220426',
      b'\xf1\x00CN7HMFC  AT USA LHD 1.00 1.08 99210-AA000 220728',
      b'\xf1\x00CN7HMFC  AT USA LHD 1.00 1.09 99210-AA000 221108',
    ],
    (Ecu.fwdRadar, 0x7d0, None): [
      b'\xf1\x00CNhe SCC FHCUP      1.00 1.01 99110-BY000         ',
      b'\xf1\x8799110BY000\xf1\x00CNhe SCC FHCUP      1.00 1.01 99110-BY000         ',
    ],
    (Ecu.eps, 0x7d4, None): [
      b'\xf1\x00CN7 MDPS C 1.00 1.03 56310BY0500 4CNHC103',
      b'\xf1\x8756310/BY050\xf1\x00CN7 MDPS C 1.00 1.03 56310/BY050 4CNHC103',
      b'\xf1\x8756310/BY050\xf1\000CN7 MDPS C 1.00 1.02 56310/BY050 4CNHC102',
      b'\xf1\x00CN7 MDPS C 1.00 1.04 56310BY050\x00 4CNHC104',
    ],
    (Ecu.transmission, 0x7e1, None): [
      b'\xf1\0006U3L0_C2\000\0006U3K3051\000\000HCN0G16NS0\xb9?A\xaa',
      b'\xf1\0006U3L0_C2\000\0006U3K3051\000\000HCN0G16NS0\000\000\000\000',
      b'\xf1\x816U3K3051\000\000\xf1\0006U3L0_C2\000\0006U3K3051\000\000HCN0G16NS0\xb9?A\xaa',
      b'\xf1\x816U3K3051\x00\x00\xf1\x006U3L0_C2\x00\x006U3K3051\x00\x00HCN0G16NS0\x00\x00\x00\x00',
      b'\xf1\x006U3L0_C2\x00\x006U3K9051\x00\x00HCN0G16NS1\x00\x00\x00\x00',
    ],
    (Ecu.engine, 0x7e0, None): [
      b'\xf1\x816H6G5051\x00\x00\x00\x00\x00\x00\x00\x00',
      b'\xf1\x816H6G6051\x00\x00\x00\x00\x00\x00\x00\x00',
      b'\xf1\x816H6G8051\x00\x00\x00\x00\x00\x00\x00\x00',
    ]
  },
  CAR.KONA_HEV: {
    (Ecu.abs, 0x7d1, None): [
      b'\xf1\x00OS IEB \x01 104 \x11  58520-CM000',
    ],
    (Ecu.fwdRadar, 0x7d0, None): [
      b'\xf1\x00OShe SCC FNCUP      1.00 1.01 99110-CM000         ',
    ],
    (Ecu.eps, 0x7d4, None): [
      b'\xf1\x00OS  MDPS C 1.00 1.00 56310CM030\x00 4OHDC100',
    ],
    (Ecu.fwdCamera, 0x7c4, None): [
      b'\xf1\x00OSH LKAS AT KOR LHD 1.00 1.01 95740-CM000 l31',
    ],
    (Ecu.transmission, 0x7e1, None): [
      b'\xf1\x816U3J9051\x00\x00\xf1\x006U3H1_C2\x00\x006U3J9051\x00\x00HOS0G16DS1\x16\xc7\xb0\xd9',
    ],
    (Ecu.engine, 0x7e0, None): [
      b'\xf1\x816H6F6051\x00\x00\x00\x00\x00\x00\x00\x00',
    ]
  },
  CAR.SONATA_HYBRID: {
    (Ecu.fwdRadar, 0x7d0, None): [
      b'\xf1\x00DNhe SCC FHCUP      1.00 1.02 99110-L5000         ',
      b'\xf1\x8799110L5000\xf1\x00DNhe SCC FHCUP      1.00 1.02 99110-L5000         ',
      b'\xf1\000DNhe SCC F-CUP      1.00 1.02 99110-L5000         ',
      b'\xf1\x8799110L5000\xf1\000DNhe SCC F-CUP      1.00 1.02 99110-L5000         ',
    ],
    (Ecu.eps, 0x7d4, None): [
      b'\xf1\x8756310-L5500\xf1\x00DN8 MDPS C 1.00 1.02 56310-L5500 4DNHC102',
      b'\xf1\x8756310-L5450\xf1\x00DN8 MDPS C 1.00 1.02 56310-L5450 4DNHC102',
      b'\xf1\x8756310-L5450\xf1\000DN8 MDPS C 1.00 1.03 56310-L5450 4DNHC103',
      b'\xf1\x00DN8 MDPS C 1.00 1.03 56310L5450\x00 4DNHC104',
      b'\xf1\x8756310L5450\x00\xf1\x00DN8 MDPS C 1.00 1.03 56310L5450\x00 4DNHC104',
    ],
    (Ecu.fwdCamera, 0x7c4, None): [
      b'\xf1\x00DN8HMFC  AT USA LHD 1.00 1.04 99211-L1000 191016',
      b'\xf1\x00DN8HMFC  AT USA LHD 1.00 1.05 99211-L1000 201109',
      b'\xf1\000DN8HMFC  AT USA LHD 1.00 1.06 99211-L1000 210325',
      b'\xf1\x00DN8HMFC  AT USA LHD 1.00 1.07 99211-L1000 211223',
    ],
    (Ecu.transmission, 0x7e1, None): [
      b'\xf1\000PSBG2333  E14\x00\x00\x00\x00\x00\x00\x00TDN2H20SA6N\xc2\xeeW',
      b'\xf1\x87959102T250\x00\x00\x00\x00\x00\xf1\x81E09\x00\x00\x00\x00\x00\x00\x00\xf1\x00PSBG2323  E09\x00\x00\x00\x00\x00\x00\x00TDN2H20SA5\x97R\x88\x9e',
      b'\xf1\000PSBG2323  E09\000\000\000\000\000\000\000TDN2H20SA5\x97R\x88\x9e',
      b'\xf1\x00PSBG2333  E16\x00\x00\x00\x00\x00\x00\x00TDN2H20SA7\x1a3\xf9\xab',
      b'\xf1\x87PCU\x00\x00\x00\x00\x00\x00\x00\x00\x00\xf1\x81E16\x00\x00\x00\x00\x00\x00\x00\xf1\x00PSBG2333  E16\x00\x00\x00\x00\x00\x00\x00TDN2H20SA7\x1a3\xf9\xab',
      b'\xf1\x87959102T250\x00\x00\x00\x00\x00\xf1\x81E14\x00\x00\x00\x00\x00\x00\x00\xf1\x00PSBG2333  E14\x00\x00\x00\x00\x00\x00\x00TDN2H20SA6N\xc2\xeeW',
    ],
    (Ecu.engine, 0x7e0, None): [
      b'\xf1\x87391162J012',
      b'\xf1\x87391162J013',
      b'\xf1\x87391162J014',
      b'\xf1\x87391062J002',
    ],
  },
  CAR.KIA_SORENTO: {
    (Ecu.fwdCamera, 0x7c4, None): [
      b'\xf1\x00UMP LKAS AT USA LHD 1.01 1.01 95740-C6550 d01'
    ],
    (Ecu.abs, 0x7d1, None): [
      b'\xf1\x00UM ESC \x0c 12 \x18\x05\x06 58910-C6330'
    ],
    (Ecu.fwdRadar, 0x7D0, None): [
      b'\xf1\x00UM__ SCC F-CUP      1.00 1.00 96400-C6500         '
    ],
    (Ecu.transmission, 0x7e1, None): [
      b'\xf1\x87LDKUAA0348164HE3\x87www\x87www\x88\x88\xa8\x88w\x88\x97xw\x88\x97x\x86o\xf8\xff\x87f\x7f\xff\x15\xe0\xf1\x81U811\x00\x00\x00\x00\x00\x00\xf1\x00bcsh8p54  U811\x00\x00\x00\x00\x00\x00TUM4G33NL3V|DG'
    ],
    (Ecu.engine, 0x7e0, None): [
      b'\xf1\x81640F0051\x00\x00\x00\x00\x00\x00\x00\x00'
    ],
  },
  CAR.KIA_SORENTO_PHEV_4TH_GEN: {
    (Ecu.fwdRadar, 0x7d0, None): [
      b'\xf1\x00MQhe SCC FHCUP      1.00 1.06 99110-P4000         ',
    ],
    (Ecu.fwdCamera, 0x7c4, None): [
      b'\xf1\x00MQ4HMFC  AT USA LHD 1.00 1.11 99210-P2000 211217',
    ]
  },
  CAR.KIA_EV6: {
    (Ecu.fwdRadar, 0x7d0, None): [
      b'\xf1\x00CV1_ RDR -----      1.00 1.01 99110-CV000         ',
    ],
    (Ecu.fwdCamera, 0x7c4, None): [
      b'\xf1\x00CV1 MFC  AT USA LHD 1.00 1.05 99210-CV000 211027',
      b'\xf1\x00CV1 MFC  AT USA LHD 1.00 1.06 99210-CV000 220328',
      b'\xf1\x00CV1 MFC  AT EUR LHD 1.00 1.05 99210-CV000 211027',
      b'\xf1\x00CV1 MFC  AT EUR LHD 1.00 1.06 99210-CV000 220328',
      b'\xf1\x00CV1 MFC  AT EUR RHD 1.00 1.00 99210-CV100 220630',
      b'\xf1\x00CV1 MFC  AT USA LHD 1.00 1.00 99210-CV100 220630',
      b'\xf1\x00CV1 MFC  AT KOR LHD 1.00 1.04 99210-CV000 210823',
      b'\xf1\x00CV1 MFC  AT KOR LHD 1.00 1.05 99210-CV000 211027',
      b'\xf1\x00CV1 MFC  AT KOR LHD 1.00 1.06 99210-CV000 220328',
    ],
  },
  CAR.IONIQ_5: {
    (Ecu.fwdRadar, 0x7d0, None): [
      b'\xf1\x00NE1_ RDR -----      1.00 1.00 99110-GI000         ',
    ],
    (Ecu.fwdCamera, 0x7c4, None): [
      b'\xf1\x00NE1 MFC  AT USA LHD 1.00 1.02 99211-GI010 211206',
      b'\xf1\x00NE1 MFC  AT EUR LHD 1.00 1.06 99211-GI000 210813',
      b'\xf1\x00NE1 MFC  AT USA LHD 1.00 1.05 99211-GI010 220614',
      b'\xf1\x00NE1 MFC  AT KOR LHD 1.00 1.05 99211-GI010 220614',
      b'\xf1\x00NE1 MFC  AT EUR RHD 1.00 1.01 99211-GI010 211007',
      b'\xf1\x00NE1 MFC  AT USA LHD 1.00 1.01 99211-GI010 211007',
      b'\xf1\x00NE1 MFC  AT EUR RHD 1.00 1.02 99211-GI010 211206',
      b'\xf1\x00NE1 MFC  AT USA LHD 1.00 1.03 99211-GI010 220401',
      b'\xf1\x00NE1 MFC  AT USA LHD 1.00 1.06 99211-GI010 230110',
    ],
  },
  CAR.IONIQ_6: {
    (Ecu.fwdRadar, 0x7d0, None): [
      b'\xf1\x00CE__ RDR -----      1.00 1.01 99110-KL000         ',
    ],
    (Ecu.fwdCamera, 0x7c4, None): [
      b'\xf1\x00CE  MFC  AT USA LHD 1.00 1.04 99211-KL000 221213',
    ],
  },
  CAR.TUCSON_4TH_GEN: {
    (Ecu.fwdCamera, 0x7c4, None): [
      b'\xf1\x00NX4 FR_CMR AT USA LHD 1.00 1.00 99211-N9210 14G',
      b'\xf1\x00NX4 FR_CMR AT USA LHD 1.00 1.01 99211-N9240 14T',
    ],
    (Ecu.fwdRadar, 0x7d0, None): [
      b'\xf1\x00NX4__               1.00 1.00 99110-N9100         ',
      b'\xf1\x00NX4__               1.01 1.00 99110-N9100         ',
    ],
  },
  CAR.TUCSON_HYBRID_4TH_GEN: {
    (Ecu.fwdCamera, 0x7c4, None): [
      b'\xf1\x00NX4 FR_CMR AT USA LHD 1.00 1.00 99211-N9240 14Q',
      b'\xf1\x00NX4 FR_CMR AT USA LHD 1.00 1.00 99211-N9220 14K',
      b'\xf1\x00NX4 FR_CMR AT USA LHD 1.00 1.01 99211-N9100 14A',
      b'\xf1\x00NX4 FR_CMR AT USA LHD 1.00 1.00 99211-N9250 14W',
      b'\xf1\x00NX4 FR_CMR AT EUR LHD 1.00 2.02 99211-N9000 14E',
    ],
    (Ecu.fwdRadar, 0x7d0, None): [
      b'\xf1\x00NX4__               1.00 1.00 99110-N9100         ',
      b'\xf1\x00NX4__               1.01 1.00 99110-N9100         ',
      b'\xf1\x00NX4__               1.00 1.01 99110-N9000         ',
    ],
  },
  CAR.KIA_SPORTAGE_HYBRID_5TH_GEN: {
    (Ecu.fwdCamera, 0x7c4, None): [
      b'\xf1\x00NQ5 FR_CMR AT GEN LHD 1.00 1.00 99211-P1060 665',
      b'\xf1\x00NQ5 FR_CMR AT USA LHD 1.00 1.00 99211-P1060 665',
    ],
    (Ecu.fwdRadar, 0x7d0, None): [
      b'\xf1\x00NQ5__               1.01 1.03 99110-CH000         ',
    ],
  },
  CAR.SANTA_CRUZ_1ST_GEN: {
    (Ecu.fwdCamera, 0x7c4, None): [
      b'\xf1\x00NX4 FR_CMR AT USA LHD 1.00 1.00 99211-CW000 14M',
      b'\xf1\x00NX4 FR_CMR AT USA LHD 1.00 1.00 99211-CW010 14X',
    ],
    (Ecu.fwdRadar, 0x7d0, None): [
      b'\xf1\x00NX4__               1.00 1.00 99110-K5000         ',
      b'\xf1\x00NX4__               1.01 1.00 99110-K5000         ',
    ],
  },
  CAR.KIA_SPORTAGE_5TH_GEN: {
    (Ecu.fwdCamera, 0x7c4, None): [
      b'\xf1\x00NQ5 FR_CMR AT USA LHD 1.00 1.00 99211-P1030 662',
      b'\xf1\x00NQ5 FR_CMR AT USA LHD 1.00 1.00 99211-P1040 663',
    ],
    (Ecu.fwdRadar, 0x7d0, None): [
      b'\xf1\x00NQ5__               1.00 1.02 99110-P1000         ',
      b'\xf1\x00NQ5__               1.00 1.03 99110-P1000         ',
      b'\xf1\x00NQ5__               1.01 1.03 99110-P1000         ',
    ],
  },
  CAR.GENESIS_GV70_1ST_GEN: {
    (Ecu.fwdCamera, 0x7c4, None): [
      b'\xf1\x00JK1 MFC  AT USA LHD 1.00 1.04 99211-AR000 210204',
      b'\xf1\x00JK1 MFC  AT USA LHD 1.00 1.01 99211-AR200 220125',
      b'\xf1\x00JK1 MFC  AT USA LHD 1.00 1.01 99211-AR300 220125',
    ],
    (Ecu.fwdRadar, 0x7d0, None): [
      b'\xf1\x00JK1_ SCC FHCUP      1.00 1.02 99110-AR000         ',
      b'\xf1\x00JK1_ SCC FHCUP      1.00 1.00 99110-AR200         ',
      b'\xf1\x00JK1_ SCC FHCUP      1.00 1.00 99110-AR300         ',
    ],
  },
  CAR.GENESIS_GV60_EV_1ST_GEN: {
    (Ecu.fwdCamera, 0x7c4, None): [
      b'\xf1\x00JW1 MFC  AT USA LHD 1.00 1.02 99211-CU100 211215',
      b'\xf1\x00JW1 MFC  AT USA LHD 1.00 1.02 99211-CU000 211215',
      b'\xf1\x00JW1 MFC  AT USA LHD 1.00 1.03 99211-CU000 221118',
    ],
    (Ecu.fwdRadar, 0x7d0, None): [
      b'\xf1\x00JW1_ RDR -----      1.00 1.00 99110-CU000         ',
    ],
  },
  CAR.KIA_SORENTO_4TH_GEN: {
    (Ecu.fwdCamera, 0x7c4, None): [
      b'\xf1\x00MQ4 MFC  AT USA LHD 1.00 1.05 99210-R5000 210623',
      b'\xf1\x00MQ4 MFC  AT USA LHD 1.00 1.03 99210-R5000 200903',
      b'\xf1\x00MQ4 MFC  AT USA LHD 1.00 1.00 99210-R5100 221019',
    ],
    (Ecu.fwdRadar, 0x7d0, None): [
      b'\xf1\x00MQ4_ SCC FHCUP      1.00 1.06 99110-P2000         ',
      b'\xf1\x00MQ4_ SCC F-CUP      1.00 1.06 99110-P2000         ',
      b'\xf1\x00MQ4_ SCC FHCUP      1.00 1.08 99110-P2000         ',
    ],
  },
  CAR.KIA_NIRO_HEV_2ND_GEN: {
    (Ecu.fwdCamera, 0x7c4, None): [
      b'\xf1\x00SG2HMFC  AT USA LHD 1.01 1.08 99211-AT000 220531',
      b'\xf1\x00SG2HMFC  AT USA LHD 1.01 1.09 99211-AT000 220801',
    ],
    (Ecu.fwdRadar, 0x7d0, None): [
      b'\xf1\x00SG2_ RDR -----      1.00 1.01 99110-AT000         ',
    ],
  },
  CAR.GENESIS_GV80: {
    (Ecu.fwdCamera, 0x7c4, None): [
      b'\xf1\x00JX1 MFC  AT USA LHD 1.00 1.02 99211-T6110 220513',
    ],
    (Ecu.fwdRadar, 0x7d0, None): [
      b'\xf1\x00JX1_ SCC FHCUP      1.00 1.01 99110-T6100         ',
    ],
  },
  CAR.KIA_CARNIVAL_4TH_GEN: {
    (Ecu.fwdCamera, 0x7c4, None): [
      b'\xf1\x00KA4 MFC  AT USA LHD 1.00 1.06 99210-R0000 220221',
      b'\xf1\x00KA4CMFC  AT CHN LHD 1.00 1.01 99211-I4000 210525',
    ],
    (Ecu.fwdRadar, 0x7d0, None): [
      b'\xf1\x00KA4_ SCC FHCUP      1.00 1.03 99110-R0000         ',
      b'\xf1\x00KA4c SCC FHCUP      1.00 1.01 99110-I4000         ',
    ],
  },
  CAR.KIA_SORENTO_HEV_4TH_GEN: {
    (Ecu.fwdCamera, 0x7c4, None): [
      b'\xf1\x00MQ4HMFC  AT KOR LHD 1.00 1.12 99210-P2000 230331',
      b'\xf1\x00MQ4HMFC  AT USA LHD 1.00 1.11 99210-P2000 211217',
    ],
    (Ecu.fwdRadar, 0x7d0, None): [
      b'\xf1\x00MQhe SCC FHCUP      1.00 1.07 99110-P4000         ',
    ],
  },
}

CHECKSUM = {
  "crc8": [CAR.SANTA_FE, CAR.SONATA, CAR.PALISADE, CAR.KIA_SELTOS, CAR.ELANTRA_2021, CAR.ELANTRA_HEV_2021,
           CAR.SONATA_HYBRID, CAR.SANTA_FE_2022, CAR.KIA_K5_2021, CAR.SANTA_FE_HEV_2022, CAR.SANTA_FE_PHEV_2022, CAR.KIA_K5_HEV_2020],
  "6B": [CAR.KIA_SORENTO, CAR.HYUNDAI_GENESIS],
}

CAN_GEARS = {
  # which message has the gear
  "use_cluster_gears": {CAR.ELANTRA, CAR.KONA},
  "use_tcu_gears": {CAR.KIA_OPTIMA_G4, CAR.KIA_OPTIMA_G4_FL, CAR.SONATA_LF, CAR.VELOSTER, CAR.TUCSON},
  "use_elect_gears": {CAR.KIA_NIRO_EV, CAR.KIA_NIRO_PHEV, CAR.KIA_NIRO_HEV_2021, CAR.KIA_OPTIMA_H, CAR.IONIQ_EV_LTD,
                      CAR.KONA_EV, CAR.IONIQ, CAR.IONIQ_EV_2020, CAR.IONIQ_PHEV, CAR.ELANTRA_HEV_2021, CAR.SONATA_HYBRID,
                      CAR.KONA_HEV, CAR.IONIQ_HEV_2022, CAR.SANTA_FE_HEV_2022, CAR.SANTA_FE_PHEV_2022, CAR.IONIQ_PHEV_2019,
                      CAR.KONA_EV_2022, CAR.KIA_K5_HEV_2020},
}

CANFD_CAR = {CAR.KIA_EV6, CAR.IONIQ_5, CAR.IONIQ_6, CAR.TUCSON_4TH_GEN, CAR.TUCSON_HYBRID_4TH_GEN, CAR.KIA_SPORTAGE_HYBRID_5TH_GEN,
             CAR.SANTA_CRUZ_1ST_GEN, CAR.KIA_SPORTAGE_5TH_GEN, CAR.GENESIS_GV70_1ST_GEN, CAR.KIA_SORENTO_PHEV_4TH_GEN,
             CAR.GENESIS_GV60_EV_1ST_GEN, CAR.KIA_SORENTO_4TH_GEN, CAR.KIA_NIRO_HEV_2ND_GEN, CAR.KIA_NIRO_EV_2ND_GEN,
             CAR.GENESIS_GV80, CAR.KIA_CARNIVAL_4TH_GEN, CAR.KIA_SORENTO_HEV_4TH_GEN, CAR.KONA_EV_2ND_GEN}

# The radar does SCC on these cars when HDA I, rather than the camera
CANFD_RADAR_SCC_CAR = {CAR.GENESIS_GV70_1ST_GEN, CAR.KIA_SORENTO_PHEV_4TH_GEN, CAR.KIA_SORENTO_4TH_GEN, CAR.GENESIS_GV80,
                       CAR.KIA_CARNIVAL_4TH_GEN, CAR.KIA_SORENTO_HEV_4TH_GEN, CAR.KONA_EV_2ND_GEN, CAR.IONIQ_6}

# The camera does SCC on these cars, rather than the radar
CAMERA_SCC_CAR = {CAR.KONA_EV_2022, }

# these cars use a different gas signal
HYBRID_CAR = {CAR.IONIQ_PHEV, CAR.ELANTRA_HEV_2021, CAR.KIA_NIRO_PHEV, CAR.KIA_NIRO_HEV_2021, CAR.SONATA_HYBRID, CAR.KONA_HEV, CAR.IONIQ,
              CAR.IONIQ_HEV_2022, CAR.SANTA_FE_HEV_2022, CAR.SANTA_FE_PHEV_2022, CAR.IONIQ_PHEV_2019, CAR.TUCSON_HYBRID_4TH_GEN,
              CAR.KIA_SPORTAGE_HYBRID_5TH_GEN, CAR.KIA_SORENTO_PHEV_4TH_GEN, CAR.KIA_K5_HEV_2020, CAR.KIA_NIRO_HEV_2ND_GEN,
              CAR.KIA_SORENTO_HEV_4TH_GEN, CAR.KIA_OPTIMA_H}

EV_CAR = {CAR.IONIQ_EV_2020, CAR.IONIQ_EV_LTD, CAR.KONA_EV, CAR.KIA_NIRO_EV, CAR.KIA_NIRO_EV_2ND_GEN, CAR.KONA_EV_2022,
          CAR.KIA_EV6, CAR.IONIQ_5, CAR.IONIQ_6, CAR.GENESIS_GV60_EV_1ST_GEN, CAR.KONA_EV_2ND_GEN}

# these cars require a special panda safety mode due to missing counters and checksums in the messages
<<<<<<< HEAD
LEGACY_SAFETY_MODE_CAR = {CAR.HYUNDAI_GENESIS, CAR.IONIQ_EV_LTD, CAR.IONIQ, CAR.KONA_EV, CAR.KIA_OPTIMA_G4,
=======
LEGACY_SAFETY_MODE_CAR = {CAR.HYUNDAI_GENESIS, CAR.IONIQ_EV_LTD, CAR.IONIQ_PHEV, CAR.KONA_EV, CAR.KIA_OPTIMA_G4,
>>>>>>> a0b49d54
                          CAR.VELOSTER, CAR.GENESIS_G70, CAR.GENESIS_G80, CAR.KIA_CEED, CAR.ELANTRA, CAR.IONIQ_HEV_2022,
                          CAR.KIA_OPTIMA_H}

# these cars have not been verified to work with longitudinal yet - radar disable, sending correct messages, etc.
UNSUPPORTED_LONGITUDINAL_CAR = LEGACY_SAFETY_MODE_CAR | {CAR.KIA_NIRO_PHEV, CAR.KIA_SORENTO, CAR.SONATA_LF, CAR.KIA_OPTIMA_G4_FL}

# If 0x500 is present on bus 1 it probably has a Mando radar outputting radar points.
# If no points are outputted by default it might be possible to turn it on using  selfdrive/debug/hyundai_enable_radar_points.py
DBC = {
  CAR.ELANTRA: dbc_dict('hyundai_kia_generic', None),
  CAR.ELANTRA_2021: dbc_dict('hyundai_kia_generic', None),
  CAR.ELANTRA_HEV_2021: dbc_dict('hyundai_kia_generic', None),
  CAR.GENESIS_G70: dbc_dict('hyundai_kia_generic', None),
  CAR.GENESIS_G70_2020: dbc_dict('hyundai_kia_generic', 'hyundai_kia_mando_front_radar_generated'),
  CAR.GENESIS_G80: dbc_dict('hyundai_kia_generic', None),
  CAR.GENESIS_G90: dbc_dict('hyundai_kia_generic', None),
  CAR.HYUNDAI_GENESIS: dbc_dict('hyundai_kia_generic', None),
  CAR.IONIQ_PHEV_2019: dbc_dict('hyundai_kia_generic', None),
  CAR.IONIQ_PHEV: dbc_dict('hyundai_kia_generic', None),
  CAR.IONIQ_EV_2020: dbc_dict('hyundai_kia_generic', None),
  CAR.IONIQ_EV_LTD: dbc_dict('hyundai_kia_generic', 'hyundai_kia_mando_front_radar_generated'),
  CAR.IONIQ: dbc_dict('hyundai_kia_generic', None),
  CAR.IONIQ_HEV_2022: dbc_dict('hyundai_kia_generic', None),
  CAR.KIA_FORTE: dbc_dict('hyundai_kia_generic', None),
  CAR.KIA_K5_2021: dbc_dict('hyundai_kia_generic', None),
  CAR.KIA_K5_HEV_2020: dbc_dict('hyundai_kia_generic', 'hyundai_kia_mando_front_radar_generated'),
  CAR.KIA_NIRO_EV: dbc_dict('hyundai_kia_generic', 'hyundai_kia_mando_front_radar_generated'),
  CAR.KIA_NIRO_PHEV: dbc_dict('hyundai_kia_generic', 'hyundai_kia_mando_front_radar_generated'),
  CAR.KIA_NIRO_HEV_2021: dbc_dict('hyundai_kia_generic', None),
  CAR.KIA_OPTIMA_G4: dbc_dict('hyundai_kia_generic', None),
  CAR.KIA_OPTIMA_G4_FL: dbc_dict('hyundai_kia_generic', None),
  CAR.KIA_OPTIMA_H: dbc_dict('hyundai_kia_generic', None),
  CAR.KIA_SELTOS: dbc_dict('hyundai_kia_generic', None),
  CAR.KIA_SORENTO: dbc_dict('hyundai_kia_generic', None), # Has 0x5XX messages, but different format
  CAR.KIA_STINGER: dbc_dict('hyundai_kia_generic', None),
  CAR.KIA_STINGER_2022: dbc_dict('hyundai_kia_generic', None),
  CAR.KONA: dbc_dict('hyundai_kia_generic', None),
  CAR.KONA_EV: dbc_dict('hyundai_kia_generic', None),
  CAR.KONA_EV_2022: dbc_dict('hyundai_kia_generic', None),
  CAR.KONA_HEV: dbc_dict('hyundai_kia_generic', None),
  CAR.SANTA_FE: dbc_dict('hyundai_kia_generic', 'hyundai_kia_mando_front_radar_generated'),
  CAR.SANTA_FE_2022: dbc_dict('hyundai_kia_generic', None),
  CAR.SANTA_FE_HEV_2022: dbc_dict('hyundai_kia_generic', None),
  CAR.SANTA_FE_PHEV_2022: dbc_dict('hyundai_kia_generic', None),
  CAR.SONATA: dbc_dict('hyundai_kia_generic', 'hyundai_kia_mando_front_radar_generated'),
  CAR.SONATA_LF: dbc_dict('hyundai_kia_generic', None), # Has 0x5XX messages, but different format
  CAR.TUCSON: dbc_dict('hyundai_kia_generic', None),
  CAR.PALISADE: dbc_dict('hyundai_kia_generic', 'hyundai_kia_mando_front_radar_generated'),
  CAR.VELOSTER: dbc_dict('hyundai_kia_generic', None),
  CAR.KIA_CEED: dbc_dict('hyundai_kia_generic', None),
  CAR.KIA_EV6: dbc_dict('hyundai_canfd', None),
  CAR.SONATA_HYBRID: dbc_dict('hyundai_kia_generic', 'hyundai_kia_mando_front_radar_generated'),
  CAR.TUCSON_4TH_GEN: dbc_dict('hyundai_canfd', None),
  CAR.TUCSON_HYBRID_4TH_GEN: dbc_dict('hyundai_canfd', None),
  CAR.IONIQ_5: dbc_dict('hyundai_canfd', None),
  CAR.IONIQ_6: dbc_dict('hyundai_canfd', None),
  CAR.SANTA_CRUZ_1ST_GEN: dbc_dict('hyundai_canfd', None),
  CAR.KIA_SPORTAGE_5TH_GEN: dbc_dict('hyundai_canfd', None),
  CAR.KIA_SPORTAGE_HYBRID_5TH_GEN: dbc_dict('hyundai_canfd', None),
  CAR.GENESIS_GV70_1ST_GEN: dbc_dict('hyundai_canfd', None),
  CAR.KIA_SORENTO_PHEV_4TH_GEN: dbc_dict('hyundai_canfd', None),
  CAR.GENESIS_GV60_EV_1ST_GEN: dbc_dict('hyundai_canfd', None),
  CAR.KIA_SORENTO_4TH_GEN: dbc_dict('hyundai_canfd', None),
  CAR.KIA_NIRO_HEV_2ND_GEN: dbc_dict('hyundai_canfd', None),
  CAR.KIA_NIRO_EV_2ND_GEN: dbc_dict('hyundai_canfd', None),
  CAR.GENESIS_GV80: dbc_dict('hyundai_canfd', None),
  CAR.KIA_CARNIVAL_4TH_GEN: dbc_dict('hyundai_canfd', None),
  CAR.KIA_SORENTO_HEV_4TH_GEN: dbc_dict('hyundai_canfd', None),
  CAR.KONA_EV_2ND_GEN: dbc_dict('hyundai_canfd', None),
}<|MERGE_RESOLUTION|>--- conflicted
+++ resolved
@@ -1976,11 +1976,7 @@
           CAR.KIA_EV6, CAR.IONIQ_5, CAR.IONIQ_6, CAR.GENESIS_GV60_EV_1ST_GEN, CAR.KONA_EV_2ND_GEN}
 
 # these cars require a special panda safety mode due to missing counters and checksums in the messages
-<<<<<<< HEAD
-LEGACY_SAFETY_MODE_CAR = {CAR.HYUNDAI_GENESIS, CAR.IONIQ_EV_LTD, CAR.IONIQ, CAR.KONA_EV, CAR.KIA_OPTIMA_G4,
-=======
-LEGACY_SAFETY_MODE_CAR = {CAR.HYUNDAI_GENESIS, CAR.IONIQ_EV_LTD, CAR.IONIQ_PHEV, CAR.KONA_EV, CAR.KIA_OPTIMA_G4,
->>>>>>> a0b49d54
+LEGACY_SAFETY_MODE_CAR = {CAR.HYUNDAI_GENESIS, CAR.IONIQ_EV_LTD, CAR.KONA_EV, CAR.KIA_OPTIMA_G4,
                           CAR.VELOSTER, CAR.GENESIS_G70, CAR.GENESIS_G80, CAR.KIA_CEED, CAR.ELANTRA, CAR.IONIQ_HEV_2022,
                           CAR.KIA_OPTIMA_H}
 
