--- conflicted
+++ resolved
@@ -69,47 +69,7 @@
   HYBRID = 2 ** 10
   EV = 2 ** 11
 
-<<<<<<< HEAD
-class CAR(StrEnum):
-  # Hyundai
-  AZERA_6TH_GEN = "HYUNDAI AZERA 6TH GEN"
-  AZERA_HEV_6TH_GEN = "HYUNDAI AZERA HYBRID 6TH GEN"
-  ELANTRA = "HYUNDAI ELANTRA 2017"
-  ELANTRA_GT_I30 = "HYUNDAI I30 N LINE 2019 & GT 2018 DCT"
-  ELANTRA_2021 = "HYUNDAI ELANTRA 2021"
-  ELANTRA_HEV_2021 = "HYUNDAI ELANTRA HYBRID 2021"
-  HYUNDAI_GENESIS = "HYUNDAI GENESIS 2015-2016"
-  IONIQ = "HYUNDAI IONIQ HYBRID 2017-2019"
-  IONIQ_HEV_2022 = "HYUNDAI IONIQ HYBRID 2020-2022"
-  IONIQ_EV_LTD = "HYUNDAI IONIQ ELECTRIC LIMITED 2019"
-  IONIQ_EV_2020 = "HYUNDAI IONIQ ELECTRIC 2020"
-  IONIQ_PHEV_2019 = "HYUNDAI IONIQ PLUG-IN HYBRID 2019"
-  IONIQ_PHEV = "HYUNDAI IONIQ PHEV 2020"
-  KONA = "HYUNDAI KONA 2020"
-  KONA_2ND_GEN = "HYUNDAI KONA 2ND GEN"
-  KONA_EV = "HYUNDAI KONA ELECTRIC 2019"
-  KONA_EV_2022 = "HYUNDAI KONA ELECTRIC 2022"
-  KONA_EV_2ND_GEN = "HYUNDAI KONA ELECTRIC 2ND GEN"
-  KONA_HEV = "HYUNDAI KONA HYBRID 2020"
-  SANTA_FE = "HYUNDAI SANTA FE 2019"
-  SANTA_FE_2022 = "HYUNDAI SANTA FE 2022"
-  SANTA_FE_HEV_2022 = "HYUNDAI SANTA FE HYBRID 2022"
-  SANTA_FE_PHEV_2022 = "HYUNDAI SANTA FE PlUG-IN HYBRID 2022"
-  SONATA = "HYUNDAI SONATA 2020"
-  SONATA_LF = "HYUNDAI SONATA 2019"
-  STARIA_4TH_GEN = "HYUNDAI STARIA 4TH GEN"
-  TUCSON = "HYUNDAI TUCSON 2019"
-  PALISADE = "HYUNDAI PALISADE 2020"
-  VELOSTER = "HYUNDAI VELOSTER 2019"
-  SONATA_HYBRID = "HYUNDAI SONATA HYBRID 2021"
-  IONIQ_5 = "HYUNDAI IONIQ 5 2022"
-  IONIQ_6 = "HYUNDAI IONIQ 6 2023"
-  TUCSON_4TH_GEN = "HYUNDAI TUCSON 4TH GEN"
-  SANTA_CRUZ_1ST_GEN = "HYUNDAI SANTA CRUZ 1ST GEN"
-  CUSTIN_1ST_GEN = "HYUNDAI CUSTIN 1ST GEN"
-=======
   # Static flags
->>>>>>> 7177ec06
 
   # If 0x500 is present on bus 1 it probably has a Mando radar outputting radar points.
   # If no points are outputted by default it might be possible to turn it on using  selfdrive/debug/hyundai_enable_radar_points.py
@@ -152,71 +112,6 @@
       self.footnotes.insert(0, Footnote.CANFD)
 
 
-<<<<<<< HEAD
-CAR_INFO: Dict[str, Optional[Union[HyundaiCarInfo, List[HyundaiCarInfo]]]] = {
-  CAR.AZERA_6TH_GEN: HyundaiCarInfo("Hyundai Azera 2022", "All", car_parts=CarParts.common([CarHarness.hyundai_k])),
-  CAR.AZERA_HEV_6TH_GEN: [
-    HyundaiCarInfo("Hyundai Azera Hybrid 2019", "All", car_parts=CarParts.common([CarHarness.hyundai_c])),
-    HyundaiCarInfo("Hyundai Azera Hybrid 2020", "All", car_parts=CarParts.common([CarHarness.hyundai_k])),
-  ],
-  CAR.ELANTRA: [
-    # TODO: 2017-18 could be Hyundai G
-    HyundaiCarInfo("Hyundai Elantra 2017-18", min_enable_speed=19 * CV.MPH_TO_MS, car_parts=CarParts.common([CarHarness.hyundai_b])),
-    HyundaiCarInfo("Hyundai Elantra 2019", min_enable_speed=19 * CV.MPH_TO_MS, car_parts=CarParts.common([CarHarness.hyundai_g])),
-  ],
-  CAR.ELANTRA_GT_I30: [
-    HyundaiCarInfo("Hyundai Elantra GT 2017-19", car_parts=CarParts.common([CarHarness.hyundai_e])),
-    HyundaiCarInfo("Hyundai i30 2017-19", car_parts=CarParts.common([CarHarness.hyundai_e])),
-  ],
-  CAR.ELANTRA_2021: HyundaiCarInfo("Hyundai Elantra 2021-23", video_link="https://youtu.be/_EdYQtV52-c", car_parts=CarParts.common([CarHarness.hyundai_k])),
-  CAR.ELANTRA_HEV_2021: HyundaiCarInfo("Hyundai Elantra Hybrid 2021-23", video_link="https://youtu.be/_EdYQtV52-c",
-                                       car_parts=CarParts.common([CarHarness.hyundai_k])),
-  CAR.HYUNDAI_GENESIS: [
-    # TODO: check 2015 packages
-    HyundaiCarInfo("Hyundai Genesis 2015-16", min_enable_speed=19 * CV.MPH_TO_MS, car_parts=CarParts.common([CarHarness.hyundai_j])),
-    HyundaiCarInfo("Genesis G80 2017", "All", min_enable_speed=19 * CV.MPH_TO_MS, car_parts=CarParts.common([CarHarness.hyundai_j])),
-  ],
-  CAR.IONIQ: HyundaiCarInfo("Hyundai Ioniq Hybrid 2017-19", car_parts=CarParts.common([CarHarness.hyundai_c])),
-  CAR.IONIQ_HEV_2022: HyundaiCarInfo("Hyundai Ioniq Hybrid 2020-22", car_parts=CarParts.common([CarHarness.hyundai_h])),  # TODO: confirm 2020-21 harness
-  CAR.IONIQ_EV_LTD: HyundaiCarInfo("Hyundai Ioniq Electric 2019", car_parts=CarParts.common([CarHarness.hyundai_c])),
-  CAR.IONIQ_EV_2020: HyundaiCarInfo("Hyundai Ioniq Electric 2020", "All", car_parts=CarParts.common([CarHarness.hyundai_h])),
-  CAR.IONIQ_PHEV_2019: HyundaiCarInfo("Hyundai Ioniq Plug-in Hybrid 2019", car_parts=CarParts.common([CarHarness.hyundai_c])),
-  CAR.IONIQ_PHEV: HyundaiCarInfo("Hyundai Ioniq Plug-in Hybrid 2020-22", "All", car_parts=CarParts.common([CarHarness.hyundai_h])),
-  CAR.KONA: HyundaiCarInfo("Hyundai Kona 2020", car_parts=CarParts.common([CarHarness.hyundai_b])),
-  CAR.KONA_2ND_GEN: HyundaiCarInfo("Hyundai Kona 2024", car_parts=CarParts.common([CarHarness.hyundai_l])),
-  CAR.KONA_EV: HyundaiCarInfo("Hyundai Kona Electric 2018-21", car_parts=CarParts.common([CarHarness.hyundai_g])),
-  CAR.KONA_EV_2022: HyundaiCarInfo("Hyundai Kona Electric 2022-23", car_parts=CarParts.common([CarHarness.hyundai_o])),
-  CAR.KONA_HEV: HyundaiCarInfo("Hyundai Kona Hybrid 2020", car_parts=CarParts.common([CarHarness.hyundai_i])),  # TODO: check packages
-  # TODO: this is the 2024 US MY, not yet released
-  CAR.KONA_EV_2ND_GEN: HyundaiCarInfo("Hyundai Kona Electric (with HDA II, Korea only) 2023", video_link="https://www.youtube.com/watch?v=U2fOCmcQ8hw",
-                                      car_parts=CarParts.common([CarHarness.hyundai_r])),
-  CAR.SANTA_FE: HyundaiCarInfo("Hyundai Santa Fe 2019-20", "All", video_link="https://youtu.be/bjDR0YjM__s",
-                               car_parts=CarParts.common([CarHarness.hyundai_d])),
-  CAR.SANTA_FE_2022: HyundaiCarInfo("Hyundai Santa Fe 2021-23", "All", video_link="https://youtu.be/VnHzSTygTS4",
-                                    car_parts=CarParts.common([CarHarness.hyundai_l])),
-  CAR.SANTA_FE_HEV_2022: HyundaiCarInfo("Hyundai Santa Fe Hybrid 2022-23", "All", car_parts=CarParts.common([CarHarness.hyundai_l])),
-  CAR.SANTA_FE_PHEV_2022: HyundaiCarInfo("Hyundai Santa Fe Plug-in Hybrid 2022-23", "All", car_parts=CarParts.common([CarHarness.hyundai_l])),
-  CAR.SONATA: HyundaiCarInfo("Hyundai Sonata 2020-23", "All", video_link="https://www.youtube.com/watch?v=ix63r9kE3Fw",
-                             car_parts=CarParts.common([CarHarness.hyundai_a])),
-  CAR.STARIA_4TH_GEN: HyundaiCarInfo("Hyundai Staria 2023", "All", car_parts=CarParts.common([CarHarness.hyundai_k])),
-  CAR.SONATA_LF: HyundaiCarInfo("Hyundai Sonata 2018-19", car_parts=CarParts.common([CarHarness.hyundai_e])),
-  CAR.TUCSON: [
-    HyundaiCarInfo("Hyundai Tucson 2021", min_enable_speed=19 * CV.MPH_TO_MS, car_parts=CarParts.common([CarHarness.hyundai_l])),
-    HyundaiCarInfo("Hyundai Tucson Diesel 2019", car_parts=CarParts.common([CarHarness.hyundai_l])),
-  ],
-  CAR.PALISADE: [
-    HyundaiCarInfo("Hyundai Palisade 2020-22", "All", video_link="https://youtu.be/TAnDqjF4fDY?t=456", car_parts=CarParts.common([CarHarness.hyundai_h])),
-    HyundaiCarInfo("Kia Telluride 2020-22", "All", car_parts=CarParts.common([CarHarness.hyundai_h])),
-  ],
-  CAR.VELOSTER: HyundaiCarInfo("Hyundai Veloster 2019-20", min_enable_speed=5. * CV.MPH_TO_MS, car_parts=CarParts.common([CarHarness.hyundai_e])),
-  CAR.SONATA_HYBRID: HyundaiCarInfo("Hyundai Sonata Hybrid 2020-23", "All", car_parts=CarParts.common([CarHarness.hyundai_a])),
-  CAR.IONIQ_5: [
-    HyundaiCarInfo("Hyundai Ioniq 5 (Southeast Asia only) 2022-23", "All", car_parts=CarParts.common([CarHarness.hyundai_q])),
-    HyundaiCarInfo("Hyundai Ioniq 5 (without HDA II) 2022-23", "Highway Driving Assist", car_parts=CarParts.common([CarHarness.hyundai_k])),
-    HyundaiCarInfo("Hyundai Ioniq 5 (with HDA II) 2022-23", "Highway Driving Assist II", car_parts=CarParts.common([CarHarness.hyundai_q])),
-  ],
-  CAR.IONIQ_6: [
-=======
 @dataclass
 class HyundaiPlatformConfig(PlatformConfig):
   dbc_dict: DbcDict = field(default_factory=lambda: dbc_dict("hyundai_kia_generic", None))
@@ -338,6 +233,11 @@
     CarSpecs(mass=1275, wheelbase=2.6, steerRatio=13.42, tireStiffnessFactor=0.385),
     flags=HyundaiFlags.CLUSTER_GEARS,
   )
+  KONA_2ND_GEN = HyundaiCanFDPlatformConfig(
+    "HYUNDAI KONA 2ND GEN",
+    HyundaiCarInfo("Hyundai Kona 2024", car_parts=CarParts.common([CarHarness.hyundai_l])),
+    CarSpecs(mass=1590, wheelbase=2.66, steerRatio=13.6, tireStiffnessFactor=0.385),
+  )
   KONA_EV = HyundaiPlatformConfig(
     "HYUNDAI KONA ELECTRIC 2019",
     HyundaiCarInfo("Hyundai Kona Electric 2018-21", car_parts=CarParts.common([CarHarness.hyundai_g])),
@@ -450,7 +350,6 @@
   )
   IONIQ_6 = HyundaiCanFDPlatformConfig(
     "HYUNDAI IONIQ 6 2023",
->>>>>>> 7177ec06
     HyundaiCarInfo("Hyundai Ioniq 6 (with HDA II) 2023", "Highway Driving Assist II", car_parts=CarParts.common([CarHarness.hyundai_p])),
     IONIQ_5.specs,
     flags=HyundaiFlags.EV | HyundaiFlags.CANFD_NO_RADAR_DISABLE,
@@ -935,115 +834,14 @@
   "use_tcu_gears": CAR.with_flags(HyundaiFlags.TCU_GEARS),
 }
 
-<<<<<<< HEAD
-CANFD_CAR = {CAR.KIA_EV6, CAR.IONIQ_5, CAR.IONIQ_6, CAR.TUCSON_4TH_GEN, CAR.SANTA_CRUZ_1ST_GEN, CAR.KIA_SPORTAGE_5TH_GEN, CAR.GENESIS_GV70_1ST_GEN,
-             CAR.GENESIS_GV60_EV_1ST_GEN, CAR.KIA_SORENTO_4TH_GEN, CAR.KIA_NIRO_HEV_2ND_GEN, CAR.KIA_NIRO_EV_2ND_GEN,
-             CAR.GENESIS_GV80, CAR.KIA_CARNIVAL_4TH_GEN, CAR.KIA_SORENTO_HEV_4TH_GEN, CAR.KONA_EV_2ND_GEN, CAR.KIA_K8_HEV_1ST_GEN,
-             CAR.STARIA_4TH_GEN, CAR.KONA_2ND_GEN}
-
-# The radar does SCC on these cars when HDA I, rather than the camera
-CANFD_RADAR_SCC_CAR = {CAR.GENESIS_GV70_1ST_GEN, CAR.KIA_SORENTO_4TH_GEN, CAR.GENESIS_GV80, CAR.KIA_CARNIVAL_4TH_GEN, CAR.KIA_SORENTO_HEV_4TH_GEN}
-=======
 CANFD_CAR = CAR.with_flags(HyundaiFlags.CANFD)
 CANFD_RADAR_SCC_CAR = CAR.with_flags(HyundaiFlags.RADAR_SCC)
->>>>>>> 7177ec06
 
 # These CAN FD cars do not accept communication control to disable the ADAS ECU,
 # responds with 0x7F2822 - 'conditions not correct'
 CANFD_UNSUPPORTED_LONGITUDINAL_CAR = CAR.with_flags(HyundaiFlags.CANFD_NO_RADAR_DISABLE)
 
 # The camera does SCC on these cars, rather than the radar
-<<<<<<< HEAD
-CAMERA_SCC_CAR = {CAR.KONA_EV_2022, }
-
-# these cars use a different gas signal
-HYBRID_CAR = {CAR.IONIQ_PHEV, CAR.ELANTRA_HEV_2021, CAR.KIA_NIRO_PHEV, CAR.KIA_NIRO_HEV_2021, CAR.SONATA_HYBRID, CAR.KONA_HEV, CAR.IONIQ,
-              CAR.IONIQ_HEV_2022, CAR.SANTA_FE_HEV_2022, CAR.SANTA_FE_PHEV_2022, CAR.IONIQ_PHEV_2019, CAR.KIA_K5_HEV_2020,
-              CAR.KIA_OPTIMA_H, CAR.KIA_OPTIMA_H_G4_FL, CAR.AZERA_HEV_6TH_GEN, CAR.KIA_NIRO_PHEV_2022}
-
-EV_CAR = {CAR.IONIQ_EV_2020, CAR.IONIQ_EV_LTD, CAR.KONA_EV, CAR.KIA_NIRO_EV, CAR.KIA_NIRO_EV_2ND_GEN, CAR.KONA_EV_2022,
-          CAR.KIA_EV6, CAR.IONIQ_5, CAR.IONIQ_6, CAR.GENESIS_GV60_EV_1ST_GEN, CAR.KONA_EV_2ND_GEN}
-
-# these cars require a special panda safety mode due to missing counters and checksums in the messages
-LEGACY_SAFETY_MODE_CAR = {CAR.HYUNDAI_GENESIS, CAR.IONIQ_EV_LTD, CAR.KIA_OPTIMA_G4,
-                          CAR.VELOSTER, CAR.GENESIS_G70, CAR.GENESIS_G80, CAR.KIA_CEED, CAR.ELANTRA, CAR.IONIQ_HEV_2022,
-                          CAR.KIA_OPTIMA_H, CAR.ELANTRA_GT_I30}
-
-# these cars have not been verified to work with longitudinal yet - radar disable, sending correct messages, etc.
-UNSUPPORTED_LONGITUDINAL_CAR = LEGACY_SAFETY_MODE_CAR | {CAR.KIA_NIRO_PHEV, CAR.KIA_SORENTO, CAR.SONATA_LF, CAR.KIA_OPTIMA_G4_FL,
-                                                         CAR.KIA_OPTIMA_H_G4_FL}
-
-# If 0x500 is present on bus 1 it probably has a Mando radar outputting radar points.
-# If no points are outputted by default it might be possible to turn it on using  selfdrive/debug/hyundai_enable_radar_points.py
-DBC = {
-  CAR.AZERA_6TH_GEN: dbc_dict('hyundai_kia_generic', None),
-  CAR.AZERA_HEV_6TH_GEN: dbc_dict('hyundai_kia_generic', None),
-  CAR.ELANTRA: dbc_dict('hyundai_kia_generic', None),
-  CAR.ELANTRA_GT_I30: dbc_dict('hyundai_kia_generic', None),
-  CAR.ELANTRA_2021: dbc_dict('hyundai_kia_generic', None),
-  CAR.ELANTRA_HEV_2021: dbc_dict('hyundai_kia_generic', None),
-  CAR.GENESIS_G70: dbc_dict('hyundai_kia_generic', None),
-  CAR.GENESIS_G70_2020: dbc_dict('hyundai_kia_generic', 'hyundai_kia_mando_front_radar_generated'),
-  CAR.GENESIS_G80: dbc_dict('hyundai_kia_generic', None),
-  CAR.GENESIS_G90: dbc_dict('hyundai_kia_generic', None),
-  CAR.HYUNDAI_GENESIS: dbc_dict('hyundai_kia_generic', None),
-  CAR.IONIQ_PHEV_2019: dbc_dict('hyundai_kia_generic', None),
-  CAR.IONIQ_PHEV: dbc_dict('hyundai_kia_generic', None),
-  CAR.IONIQ_EV_2020: dbc_dict('hyundai_kia_generic', None),
-  CAR.IONIQ_EV_LTD: dbc_dict('hyundai_kia_generic', 'hyundai_kia_mando_front_radar_generated'),
-  CAR.IONIQ: dbc_dict('hyundai_kia_generic', None),
-  CAR.IONIQ_HEV_2022: dbc_dict('hyundai_kia_generic', None),
-  CAR.KIA_FORTE: dbc_dict('hyundai_kia_generic', None),
-  CAR.KIA_K5_2021: dbc_dict('hyundai_kia_generic', None),
-  CAR.KIA_K5_HEV_2020: dbc_dict('hyundai_kia_generic', 'hyundai_kia_mando_front_radar_generated'),
-  CAR.KIA_NIRO_EV: dbc_dict('hyundai_kia_generic', 'hyundai_kia_mando_front_radar_generated'),
-  CAR.KIA_NIRO_PHEV: dbc_dict('hyundai_kia_generic', 'hyundai_kia_mando_front_radar_generated'),
-  CAR.KIA_NIRO_HEV_2021: dbc_dict('hyundai_kia_generic', None),
-  CAR.KIA_OPTIMA_G4: dbc_dict('hyundai_kia_generic', None),
-  CAR.KIA_OPTIMA_G4_FL: dbc_dict('hyundai_kia_generic', None),
-  CAR.KIA_OPTIMA_H: dbc_dict('hyundai_kia_generic', None),
-  CAR.KIA_OPTIMA_H_G4_FL: dbc_dict('hyundai_kia_generic', None),
-  CAR.KIA_SELTOS: dbc_dict('hyundai_kia_generic', None),
-  CAR.KIA_SORENTO: dbc_dict('hyundai_kia_generic', None), # Has 0x5XX messages, but different format
-  CAR.KIA_STINGER: dbc_dict('hyundai_kia_generic', None),
-  CAR.KIA_STINGER_2022: dbc_dict('hyundai_kia_generic', None),
-  CAR.KONA: dbc_dict('hyundai_kia_generic', None),
-  CAR.KONA_EV: dbc_dict('hyundai_kia_generic', None),
-  CAR.KONA_EV_2022: dbc_dict('hyundai_kia_generic', None),
-  CAR.KONA_HEV: dbc_dict('hyundai_kia_generic', None),
-  CAR.SANTA_FE: dbc_dict('hyundai_kia_generic', 'hyundai_kia_mando_front_radar_generated'),
-  CAR.SANTA_FE_2022: dbc_dict('hyundai_kia_generic', None),
-  CAR.SANTA_FE_HEV_2022: dbc_dict('hyundai_kia_generic', None),
-  CAR.SANTA_FE_PHEV_2022: dbc_dict('hyundai_kia_generic', None),
-  CAR.SONATA: dbc_dict('hyundai_kia_generic', 'hyundai_kia_mando_front_radar_generated'),
-  CAR.SONATA_LF: dbc_dict('hyundai_kia_generic', None), # Has 0x5XX messages, but different format
-  CAR.TUCSON: dbc_dict('hyundai_kia_generic', None),
-  CAR.PALISADE: dbc_dict('hyundai_kia_generic', 'hyundai_kia_mando_front_radar_generated'),
-  CAR.VELOSTER: dbc_dict('hyundai_kia_generic', None),
-  CAR.KIA_CEED: dbc_dict('hyundai_kia_generic', None),
-  CAR.KIA_EV6: dbc_dict('hyundai_canfd', None),
-  CAR.SONATA_HYBRID: dbc_dict('hyundai_kia_generic', 'hyundai_kia_mando_front_radar_generated'),
-  CAR.TUCSON_4TH_GEN: dbc_dict('hyundai_canfd', None),
-  CAR.IONIQ_5: dbc_dict('hyundai_canfd', None),
-  CAR.IONIQ_6: dbc_dict('hyundai_canfd', None),
-  CAR.SANTA_CRUZ_1ST_GEN: dbc_dict('hyundai_canfd', None),
-  CAR.KIA_SPORTAGE_5TH_GEN: dbc_dict('hyundai_canfd', None),
-  CAR.GENESIS_GV70_1ST_GEN: dbc_dict('hyundai_canfd', None),
-  CAR.GENESIS_GV60_EV_1ST_GEN: dbc_dict('hyundai_canfd', None),
-  CAR.KIA_SORENTO_4TH_GEN: dbc_dict('hyundai_canfd', None),
-  CAR.KIA_NIRO_HEV_2ND_GEN: dbc_dict('hyundai_canfd', None),
-  CAR.KIA_NIRO_EV_2ND_GEN: dbc_dict('hyundai_canfd', None),
-  CAR.GENESIS_GV80: dbc_dict('hyundai_canfd', None),
-  CAR.KIA_CARNIVAL_4TH_GEN: dbc_dict('hyundai_canfd', None),
-  CAR.KIA_SORENTO_HEV_4TH_GEN: dbc_dict('hyundai_canfd', None),
-  CAR.KONA_EV_2ND_GEN: dbc_dict('hyundai_canfd', None),
-  CAR.KIA_K8_HEV_1ST_GEN: dbc_dict('hyundai_canfd', None),
-  CAR.CUSTIN_1ST_GEN: dbc_dict('hyundai_kia_generic', None),
-  CAR.KIA_NIRO_PHEV_2022: dbc_dict('hyundai_kia_generic', 'hyundai_kia_mando_front_radar_generated'),
-  CAR.STARIA_4TH_GEN: dbc_dict('hyundai_canfd', None),
-  CAR.KONA_2ND_GEN: dbc_dict('hyundai_canfd', None),
-}
-=======
 CAMERA_SCC_CAR = CAR.with_flags(HyundaiFlags.CAMERA_SCC)
 
 HYBRID_CAR = CAR.with_flags(HyundaiFlags.HYBRID)
@@ -1058,5 +856,4 @@
 DBC = CAR.create_dbc_map()
 
 if __name__ == "__main__":
-  CAR.print_debug(HyundaiFlags)
->>>>>>> 7177ec06
+  CAR.print_debug(HyundaiFlags)