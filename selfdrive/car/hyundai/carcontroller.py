from cereal import car
from common.realtime import DT_CTRL
from selfdrive.car import apply_std_steer_torque_limits
from selfdrive.car.hyundai.hyundaican import create_lkas11, create_clu11, create_lfa_mfa
from selfdrive.car.hyundai.values import Buttons, SteerLimitParams, CAR
from opendbc.can.packer import CANPacker

VisualAlert = car.CarControl.HUDControl.VisualAlert


def process_hud_alert(enabled, fingerprint, visual_alert, left_lane,
                      right_lane, left_lane_depart, right_lane_depart):
  sys_warning = (visual_alert == VisualAlert.steerRequired)

  # initialize to no line visible
  sys_state = 1
  if left_lane and right_lane or sys_warning:  # HUD alert only display when LKAS status is active
    if enabled or sys_warning:
      sys_state = 3
    else:
      sys_state = 4
  elif left_lane:
    sys_state = 5
  elif right_lane:
    sys_state = 6

  # initialize to no warnings
  left_lane_warning = 0
  right_lane_warning = 0
  if left_lane_depart:
    left_lane_warning = 1 if fingerprint in [CAR.GENESIS_G90, CAR.GENESIS_G80] else 2
  if right_lane_depart:
    right_lane_warning = 1 if fingerprint in [CAR.GENESIS_G90, CAR.GENESIS_G80] else 2

  return sys_warning, sys_state, left_lane_warning, right_lane_warning


class CarController():
  def __init__(self, dbc_name, CP, VM):
    self.apply_steer_last = 0
    self.car_fingerprint = CP.carFingerprint
    self.packer = CANPacker(dbc_name)
    self.steer_rate_limited = False
    self.last_resume_frame = 0

    self.p = SteerLimitParams(CP)

  def update(self, enabled, CS, frame, actuators, pcm_cancel_cmd, visual_alert,
             left_lane, right_lane, left_lane_depart, right_lane_depart):
    # Steering Torque
    new_steer = actuators.steer * self.p.STEER_MAX
    apply_steer = apply_std_steer_torque_limits(new_steer, self.apply_steer_last, CS.out.steeringTorque, self.p)
    self.steer_rate_limited = new_steer != apply_steer

    # disable if steer angle reach 90 deg, otherwise mdps fault in some models
    lkas_active = enabled and abs(CS.out.steeringAngle) < 90.

    # fix for Genesis hard fault at low speed
    if CS.out.vEgo < 16.7 and self.car_fingerprint == CAR.HYUNDAI_GENESIS:
      lkas_active = False

    if not lkas_active:
      apply_steer = 0

    self.apply_steer_last = apply_steer

    sys_warning, sys_state, left_lane_warning, right_lane_warning =\
      process_hud_alert(enabled, self.car_fingerprint, visual_alert,
                        left_lane, right_lane, left_lane_depart, right_lane_depart)

    can_sends = []
    can_sends.append(create_lkas11(self.packer, frame, self.car_fingerprint, apply_steer, lkas_active,
                                   CS.lkas11, sys_warning, sys_state, enabled,
                                   left_lane, right_lane,
                                   left_lane_warning, right_lane_warning))

    if pcm_cancel_cmd:
      can_sends.append(create_clu11(self.packer, frame, CS.clu11, Buttons.CANCEL))
    elif CS.out.cruiseState.standstill:
      # send resume at a max freq of 10Hz
      if (frame - self.last_resume_frame)*DT_CTRL > 0.1:
        can_sends.extend([create_clu11(self.packer, frame, CS.clu11, Buttons.RES_ACCEL)] * 20)
        self.last_resume_frame = frame

    # 20 Hz LFA MFA message
<<<<<<< HEAD
    if frame % 5 == 0 and self.car_fingerprint in [CAR.SONATA, CAR.PALISADE, CAR.IONIQ_EV_2020, CAR.IONIQ, CAR.KONA_EV_2020]:
=======
    if frame % 5 == 0 and self.car_fingerprint in [CAR.SONATA, CAR.PALISADE, CAR.IONIQ, CAR.KIA_NIRO_EV]:
>>>>>>> ccecd375
      can_sends.append(create_lfa_mfa(self.packer, frame, enabled))

    return can_sends<|MERGE_RESOLUTION|>--- conflicted
+++ resolved
@@ -83,11 +83,9 @@
         self.last_resume_frame = frame
 
     # 20 Hz LFA MFA message
-<<<<<<< HEAD
-    if frame % 5 == 0 and self.car_fingerprint in [CAR.SONATA, CAR.PALISADE, CAR.IONIQ_EV_2020, CAR.IONIQ, CAR.KONA_EV_2020]:
-=======
-    if frame % 5 == 0 and self.car_fingerprint in [CAR.SONATA, CAR.PALISADE, CAR.IONIQ, CAR.KIA_NIRO_EV]:
->>>>>>> ccecd375
+
+    if frame % 5 == 0 and self.car_fingerprint in [CAR.SONATA, CAR.PALISADE, CAR.IONIQ_EV_2020, CAR.IONIQ, CAR.KONA_EV_2020, CAR.KIA_NIRO_EV:
+
       can_sends.append(create_lfa_mfa(self.packer, frame, enabled))
 
     return can_sends