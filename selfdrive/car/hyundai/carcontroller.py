from cereal import car
from common.conversions import Conversions as CV
from common.numpy_fast import clip
from common.realtime import DT_CTRL
from opendbc.can.packer import CANPacker
from selfdrive.car import apply_std_steer_torque_limits
from selfdrive.car.hyundai import hyundaicanfd, hyundaican
from selfdrive.car.hyundai.values import HyundaiFlags, Buttons, CarControllerParams, CANFD_CAR, CAR

VisualAlert = car.CarControl.HUDControl.VisualAlert
LongCtrlState = car.CarControl.Actuators.LongControlState

# EPS faults if you apply torque while the steering angle is above 90 degrees for more than 1 second
# All slightly below EPS thresholds to avoid fault
MAX_ANGLE = 85
MAX_ANGLE_FRAMES = 89
MAX_ANGLE_CONSECUTIVE_FRAMES = 2


def process_hud_alert(enabled, fingerprint, hud_control):
  sys_warning = (hud_control.visualAlert in (VisualAlert.steerRequired, VisualAlert.ldw))

  # initialize to no line visible
  # TODO: this is not accurate for all cars
  sys_state = 1
  if hud_control.leftLaneVisible and hud_control.rightLaneVisible or sys_warning:  # HUD alert only display when LKAS status is active
    sys_state = 3 if enabled or sys_warning else 4
  elif hud_control.leftLaneVisible:
    sys_state = 5
  elif hud_control.rightLaneVisible:
    sys_state = 6

  # initialize to no warnings
  left_lane_warning = 0
  right_lane_warning = 0
  if hud_control.leftLaneDepart:
    left_lane_warning = 1 if fingerprint in (CAR.GENESIS_G90, CAR.GENESIS_G80) else 2
  if hud_control.rightLaneDepart:
    right_lane_warning = 1 if fingerprint in (CAR.GENESIS_G90, CAR.GENESIS_G80) else 2

  return sys_warning, sys_state, left_lane_warning, right_lane_warning


class CarController:
  def __init__(self, dbc_name, CP, VM):
    self.CP = CP
    self.params = CarControllerParams(CP)
    self.packer = CANPacker(dbc_name)
    self.angle_limit_counter = 0
    self.frame = 0

    self.apply_steer_last = 0
    self.car_fingerprint = CP.carFingerprint
    self.last_button_frame = 0

  def update(self, CC, CS):
    actuators = CC.actuators
    hud_control = CC.hudControl

    # steering torque
    steer = actuators.steer
    if self.CP.carFingerprint in (CAR.KONA, CAR.KONA_EV, CAR.KONA_HEV, CAR.KONA_EV_2022):
      # these cars have significantly more torque than most HKG; limit to 70% of max
      steer = clip(steer, -0.7, 0.7)
    new_steer = int(round(steer * self.params.STEER_MAX))
    apply_steer = apply_std_steer_torque_limits(new_steer, self.apply_steer_last, CS.out.steeringTorque, self.params)

    if not CC.latActive:
      apply_steer = 0

    self.apply_steer_last = apply_steer

    # accel + longitudinal
    accel = clip(actuators.accel, CarControllerParams.ACCEL_MIN, CarControllerParams.ACCEL_MAX)
    stopping = actuators.longControlState == LongCtrlState.stopping
    set_speed_in_units = hud_control.setSpeed * (CV.MS_TO_KPH if CS.is_metric else CV.MS_TO_MPH)

    # HUD messages
    sys_warning, sys_state, left_lane_warning, right_lane_warning = process_hud_alert(CC.enabled, self.car_fingerprint,
                                                                                      hud_control)

    can_sends = []

    # *** common hyundai stuff ***

    # tester present - w/ no response (keeps relevant ECU disabled)
    if self.frame % 100 == 0 and self.CP.openpilotLongitudinalControl:
      addr, bus = 0x7d0, 0
      if self.CP.flags & HyundaiFlags.CANFD_HDA2.value:
        addr, bus = 0x730, 5
      can_sends.append([addr, 0, b"\x02\x3E\x80\x00\x00\x00\x00\x00", bus])

    # CAN-FD platforms
    if self.CP.carFingerprint in CANFD_CAR:
      hda2 = self.CP.flags & HyundaiFlags.CANFD_HDA2
      hda2_long = hda2 and self.CP.openpilotLongitudinalControl

      # steering control
      can_sends.extend(hyundaicanfd.create_steering_messages(self.packer, self.CP, CC.enabled, CC.latActive, apply_steer))

      # disable LFA on HDA2
      if self.frame % 5 == 0 and hda2:
        can_sends.append(hyundaicanfd.create_cam_0x2a4(self.packer, CS.cam_0x2a4))

      # LFA and HDA icons
      if self.frame % 5 == 0 and (not hda2 or hda2_long):
        can_sends.append(hyundaicanfd.create_lfahda_cluster(self.packer, self.CP, CC.enabled))

<<<<<<< HEAD
      # button presses
      if (self.frame - self.last_button_frame) * DT_CTRL > 0.25:
        # cruise cancel
        if CC.cruiseControl.cancel:
          if self.CP.flags & HyundaiFlags.CANFD_ALT_BUTTONS:
            can_sends.append(hyundaicanfd.create_cruise_info(self.packer, CS.cruise_info_copy, True))
            self.last_button_frame = self.frame
          else:
            for _ in range(20):
              can_sends.append(hyundaicanfd.create_buttons(self.packer, self.CP, CS.buttons_counter+1, Buttons.CANCEL))
            self.last_button_frame = self.frame

        # cruise standstill resume
        elif CC.cruiseControl.resume:
          if not (self.CP.flags & HyundaiFlags.CANFD_ALT_BUTTONS):
            for _ in range(20):
              can_sends.append(hyundaicanfd.create_buttons(self.packer, self.CP, CS.buttons_counter+1, Buttons.RES_ACCEL))
            self.last_button_frame = self.frame
    else:

      # tester present - w/ no response (keeps radar disabled)
=======
>>>>>>> bf5f9adc
      if self.CP.openpilotLongitudinalControl:
        can_sends.extend(hyundaicanfd.create_adrv_messages(self.packer, self.frame))
        if self.frame % 2 == 0:
          can_sends.append(hyundaicanfd.create_acc_control(self.packer, self.CP, CC.enabled, accel, stopping, CC.cruiseControl.override,
                                                           set_speed_in_units))
      else:
        # button presses
        if (self.frame - self.last_button_frame) * DT_CTRL > 0.25:
          # cruise cancel
          if CC.cruiseControl.cancel:
            if self.CP.flags & HyundaiFlags.CANFD_ALT_BUTTONS:
              can_sends.append(hyundaicanfd.create_acc_cancel(self.packer, self.CP, CS.cruise_info))
              self.last_button_frame = self.frame
            else:
              for _ in range(20):
                can_sends.append(hyundaicanfd.create_buttons(self.packer, CS.buttons_counter+1, Buttons.CANCEL))
              self.last_button_frame = self.frame

          # cruise standstill resume
          elif CC.cruiseControl.resume:
            if not (self.CP.flags & HyundaiFlags.CANFD_ALT_BUTTONS):
              for _ in range(20):
                can_sends.append(hyundaicanfd.create_buttons(self.packer, CS.buttons_counter+1, Buttons.RES_ACCEL))
              self.last_button_frame = self.frame
    else:
      # Count up to MAX_ANGLE_FRAMES, at which point we need to cut torque to avoid a steering fault
      if CC.latActive and abs(CS.out.steeringAngleDeg) >= MAX_ANGLE:
        self.angle_limit_counter += 1
      else:
        self.angle_limit_counter = 0

      # Cut steer actuation bit for two frames and hold torque with induced temporary fault
      torque_fault = CC.latActive and self.angle_limit_counter > MAX_ANGLE_FRAMES
      lat_active = CC.latActive and not torque_fault

      if self.angle_limit_counter >= MAX_ANGLE_FRAMES + MAX_ANGLE_CONSECUTIVE_FRAMES:
        self.angle_limit_counter = 0

      can_sends.append(hyundaican.create_lkas11(self.packer, self.frame, self.car_fingerprint, apply_steer, lat_active,
                                                torque_fault, CS.lkas11, sys_warning, sys_state, CC.enabled,
                                                hud_control.leftLaneVisible, hud_control.rightLaneVisible,
                                                left_lane_warning, right_lane_warning))

      if not self.CP.openpilotLongitudinalControl:
        if CC.cruiseControl.cancel:
          can_sends.append(hyundaican.create_clu11(self.packer, self.frame, CS.clu11, Buttons.CANCEL, self.CP.carFingerprint))
        elif CC.cruiseControl.resume:
          # send resume at a max freq of 10Hz
          if (self.frame - self.last_button_frame) * DT_CTRL > 0.1:
            # send 25 messages at a time to increases the likelihood of resume being accepted
            can_sends.extend([hyundaican.create_clu11(self.packer, self.frame, CS.clu11, Buttons.RES_ACCEL, self.CP.carFingerprint)] * 25)
            self.last_button_frame = self.frame

      if self.frame % 2 == 0 and self.CP.openpilotLongitudinalControl:
        # TODO: unclear if this is needed
        jerk = 3.0 if actuators.longControlState == LongCtrlState.pid else 1.0
        can_sends.extend(hyundaican.create_acc_commands(self.packer, CC.enabled, accel, jerk, int(self.frame / 2),
                                                        hud_control.leadVisible, set_speed_in_units, stopping, CC.cruiseControl.override))

      # 20 Hz LFA MFA message
      if self.frame % 5 == 0 and self.car_fingerprint in (CAR.SONATA, CAR.PALISADE, CAR.IONIQ, CAR.KIA_NIRO_EV, CAR.KIA_NIRO_HEV_2021,
                                                          CAR.IONIQ_EV_2020, CAR.IONIQ_PHEV, CAR.KIA_CEED, CAR.KIA_SELTOS, CAR.KONA_EV, CAR.KONA_EV_2022,
                                                          CAR.ELANTRA_2021, CAR.ELANTRA_HEV_2021, CAR.SONATA_HYBRID, CAR.KONA_HEV, CAR.SANTA_FE_2022,
                                                          CAR.KIA_K5_2021, CAR.IONIQ_HEV_2022, CAR.SANTA_FE_HEV_2022, CAR.GENESIS_G70_2020, CAR.SANTA_FE_PHEV_2022):
        can_sends.append(hyundaican.create_lfahda_mfc(self.packer, CC.enabled))

      # 5 Hz ACC options
      if self.frame % 20 == 0 and self.CP.openpilotLongitudinalControl:
        can_sends.extend(hyundaican.create_acc_opt(self.packer))

      # 2 Hz front radar options
      if self.frame % 50 == 0 and self.CP.openpilotLongitudinalControl:
        can_sends.append(hyundaican.create_frt_radar_opt(self.packer))

    new_actuators = actuators.copy()
    new_actuators.steer = apply_steer / self.params.STEER_MAX
    new_actuators.accel = accel

    self.frame += 1
    return new_actuators, can_sends<|MERGE_RESOLUTION|>--- conflicted
+++ resolved
@@ -106,30 +106,6 @@
       if self.frame % 5 == 0 and (not hda2 or hda2_long):
         can_sends.append(hyundaicanfd.create_lfahda_cluster(self.packer, self.CP, CC.enabled))
 
-<<<<<<< HEAD
-      # button presses
-      if (self.frame - self.last_button_frame) * DT_CTRL > 0.25:
-        # cruise cancel
-        if CC.cruiseControl.cancel:
-          if self.CP.flags & HyundaiFlags.CANFD_ALT_BUTTONS:
-            can_sends.append(hyundaicanfd.create_cruise_info(self.packer, CS.cruise_info_copy, True))
-            self.last_button_frame = self.frame
-          else:
-            for _ in range(20):
-              can_sends.append(hyundaicanfd.create_buttons(self.packer, self.CP, CS.buttons_counter+1, Buttons.CANCEL))
-            self.last_button_frame = self.frame
-
-        # cruise standstill resume
-        elif CC.cruiseControl.resume:
-          if not (self.CP.flags & HyundaiFlags.CANFD_ALT_BUTTONS):
-            for _ in range(20):
-              can_sends.append(hyundaicanfd.create_buttons(self.packer, self.CP, CS.buttons_counter+1, Buttons.RES_ACCEL))
-            self.last_button_frame = self.frame
-    else:
-
-      # tester present - w/ no response (keeps radar disabled)
-=======
->>>>>>> bf5f9adc
       if self.CP.openpilotLongitudinalControl:
         can_sends.extend(hyundaicanfd.create_adrv_messages(self.packer, self.frame))
         if self.frame % 2 == 0:
@@ -145,14 +121,14 @@
               self.last_button_frame = self.frame
             else:
               for _ in range(20):
-                can_sends.append(hyundaicanfd.create_buttons(self.packer, CS.buttons_counter+1, Buttons.CANCEL))
+                can_sends.append(hyundaicanfd.create_buttons(self.packer, self.CP, CS.buttons_counter+1, Buttons.CANCEL))
               self.last_button_frame = self.frame
 
           # cruise standstill resume
           elif CC.cruiseControl.resume:
             if not (self.CP.flags & HyundaiFlags.CANFD_ALT_BUTTONS):
               for _ in range(20):
-                can_sends.append(hyundaicanfd.create_buttons(self.packer, CS.buttons_counter+1, Buttons.RES_ACCEL))
+                can_sends.append(hyundaicanfd.create_buttons(self.packer, self.CP, CS.buttons_counter+1, Buttons.RES_ACCEL))
               self.last_button_frame = self.frame
     else:
       # Count up to MAX_ANGLE_FRAMES, at which point we need to cut torque to avoid a steering fault
