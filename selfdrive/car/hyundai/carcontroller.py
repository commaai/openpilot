--- conflicted
+++ resolved
@@ -104,12 +104,8 @@
     # 20 Hz LFA MFA message
     if frame % 5 == 0 and self.car_fingerprint in [CAR.SONATA, CAR.PALISADE, CAR.IONIQ, CAR.KIA_NIRO_EV, CAR.KIA_NIRO_HEV_2021,
                                                    CAR.IONIQ_EV_2020, CAR.IONIQ_PHEV, CAR.KIA_CEED, CAR.KIA_SELTOS, CAR.KONA_EV,
-<<<<<<< HEAD
-                                                   CAR.ELANTRA_2021, CAR.ELANTRA_HEV_2021, CAR.GENESIS_G70_2020, CAR.SONATA_HYBRID, CAR.KONA_HEV, CAR.SANTA_FE_2022, CAR.KIA_K5_2021, CAR.IONIQ_HEV_2022]:
-=======
                                                    CAR.ELANTRA_2021, CAR.ELANTRA_HEV_2021, CAR.SONATA_HYBRID, CAR.KONA_HEV, CAR.SANTA_FE_2022,
-                                                   CAR.KIA_K5_2021, CAR.IONIQ_HEV_2022, CAR.SANTA_FE_HEV_2022]:
->>>>>>> 73d66ada
+                                                   CAR.KIA_K5_2021, CAR.IONIQ_HEV_2022, CAR.SANTA_FE_HEV_2022, CAR.GENESIS_G70_2020]:
       can_sends.append(create_lfahda_mfc(self.packer, enabled))
 
     # 5 Hz ACC options
