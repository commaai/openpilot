from cereal import car
from common.conversions import Conversions as CV
from common.numpy_fast import clip
from common.realtime import DT_CTRL
from opendbc.can.packer import CANPacker
from selfdrive.car import apply_std_steer_torque_limits
from selfdrive.car.hyundai import hyundaicanfd, hyundaican
from selfdrive.car.hyundai.values import HyundaiFlags, Buttons, CarControllerParams, CANFD_CAR, CAR

VisualAlert = car.CarControl.HUDControl.VisualAlert
LongCtrlState = car.CarControl.Actuators.LongControlState

# EPS faults if you apply torque while the steering angle is above 90 degrees for more than 1 second
# All slightly below EPS thresholds to avoid fault
MAX_ANGLE = 85
MAX_ANGLE_FRAMES = 89
MAX_ANGLE_CONSECUTIVE_FRAMES = 2


def process_hud_alert(enabled, fingerprint, hud_control):
  sys_warning = (hud_control.visualAlert in (VisualAlert.steerRequired, VisualAlert.ldw))

  # initialize to no line visible
  # TODO: this is not accurate for all cars
  sys_state = 1
  if hud_control.leftLaneVisible and hud_control.rightLaneVisible or sys_warning:  # HUD alert only display when LKAS status is active
    sys_state = 3 if enabled or sys_warning else 4
  elif hud_control.leftLaneVisible:
    sys_state = 5
  elif hud_control.rightLaneVisible:
    sys_state = 6

  # initialize to no warnings
  left_lane_warning = 0
  right_lane_warning = 0
  if hud_control.leftLaneDepart:
    left_lane_warning = 1 if fingerprint in (CAR.GENESIS_G90, CAR.GENESIS_G80) else 2
  if hud_control.rightLaneDepart:
    right_lane_warning = 1 if fingerprint in (CAR.GENESIS_G90, CAR.GENESIS_G80) else 2

  return sys_warning, sys_state, left_lane_warning, right_lane_warning


class CarController:
  def __init__(self, dbc_name, CP, VM):
    self.CP = CP
    self.params = CarControllerParams(CP)
    self.packer = CANPacker(dbc_name)
    self.angle_limit_counter = 0
    self.frame = 0

    self.apply_steer_last = 0
    self.car_fingerprint = CP.carFingerprint
    self.last_button_frame = 0

  def update(self, CC, CS):
    actuators = CC.actuators
    hud_control = CC.hudControl

    # steering torque
    steer = actuators.steer
    if self.CP.carFingerprint in (CAR.KONA, CAR.KONA_EV, CAR.KONA_HEV, CAR.KONA_EV_2022):
      # these cars have significantly more torque than most HKG; limit to 70% of max
      steer = clip(steer, -0.7, 0.7)
    new_steer = int(round(steer * self.params.STEER_MAX))
    apply_steer = apply_std_steer_torque_limits(new_steer, self.apply_steer_last, CS.out.steeringTorque, self.params)

    if not CC.latActive:
      apply_steer = 0

    self.apply_steer_last = apply_steer

    # accel + longitudinal
    accel = clip(actuators.accel, CarControllerParams.ACCEL_MIN, CarControllerParams.ACCEL_MAX)
    stopping = actuators.longControlState == LongCtrlState.stopping
    set_speed_in_units = hud_control.setSpeed * (CV.MS_TO_KPH if CS.is_metric else CV.MS_TO_MPH)

    # HUD messages
    sys_warning, sys_state, left_lane_warning, right_lane_warning = process_hud_alert(CC.enabled, self.car_fingerprint,
                                                                                      hud_control)

    # >90 degree steering fault prevention
    # Count up to MAX_ANGLE_FRAMES, at which point we need to cut torque to avoid a steering fault
    if CC.latActive and abs(CS.out.steeringAngleDeg) >= MAX_ANGLE:
      self.angle_limit_counter += 1
    else:
      self.angle_limit_counter = 0

    # Cut steer actuation bit for two frames and hold torque with induced temporary fault
    torque_fault = CC.latActive and self.angle_limit_counter > MAX_ANGLE_FRAMES
    lat_active = CC.latActive and not torque_fault

    if self.angle_limit_counter >= MAX_ANGLE_FRAMES + MAX_ANGLE_CONSECUTIVE_FRAMES:
      self.angle_limit_counter = 0

    can_sends = []

    # *** common hyundai stuff ***

    # tester present - w/ no response (keeps relevant ECU disabled)
    if self.frame % 100 == 0 and self.CP.openpilotLongitudinalControl:
      addr, bus = 0x7d0, 0
      if self.CP.flags & HyundaiFlags.CANFD_HDA2.value:
        addr, bus = 0x730, 5
      can_sends.append([addr, 0, b"\x02\x3E\x80\x00\x00\x00\x00\x00", bus])

    # CAN-FD platforms
    if self.CP.carFingerprint in CANFD_CAR:
      hda2 = self.CP.flags & HyundaiFlags.CANFD_HDA2
      hda2_long = hda2 and self.CP.openpilotLongitudinalControl

      # steering control
<<<<<<< HEAD
      can_sends.append(hyundaicanfd.create_lkas(self.packer, self.CP, CC.enabled, lat_active, apply_steer))
=======
      can_sends.extend(hyundaicanfd.create_steering_messages(self.packer, self.CP, CC.enabled, CC.latActive, apply_steer))
>>>>>>> 80259f37

      # disable LFA on HDA2
      if self.frame % 5 == 0 and hda2:
        can_sends.append(hyundaicanfd.create_cam_0x2a4(self.packer, CS.cam_0x2a4))

      # LFA and HDA icons
      if self.frame % 5 == 0 and (not hda2 or hda2_long):
        can_sends.append(hyundaicanfd.create_lfahda_cluster(self.packer, self.CP, CC.enabled))

      if self.CP.openpilotLongitudinalControl:
<<<<<<< HEAD
        if self.frame % 100 == 0:
          can_sends.append([0x7D0, 0, b"\x02\x3E\x80\x00\x00\x00\x00\x00", 0])
=======
        can_sends.extend(hyundaicanfd.create_adrv_messages(self.packer, self.frame))
        if self.frame % 2 == 0:
          can_sends.append(hyundaicanfd.create_acc_control(self.packer, self.CP, CC.enabled, accel, stopping, CC.cruiseControl.override,
                                                           set_speed_in_units))
      else:
        # button presses
        if (self.frame - self.last_button_frame) * DT_CTRL > 0.25:
          # cruise cancel
          if CC.cruiseControl.cancel:
            if self.CP.flags & HyundaiFlags.CANFD_ALT_BUTTONS:
              self.last_button_frame = self.frame
            else:
              for _ in range(20):
                can_sends.append(hyundaicanfd.create_buttons(self.packer, CS.buttons_counter+1, Buttons.CANCEL))
              self.last_button_frame = self.frame

          # cruise standstill resume
          elif CC.cruiseControl.resume:
            if not (self.CP.flags & HyundaiFlags.CANFD_ALT_BUTTONS):
              for _ in range(20):
                can_sends.append(hyundaicanfd.create_buttons(self.packer, CS.buttons_counter+1, Buttons.RES_ACCEL))
              self.last_button_frame = self.frame
    else:
      # Count up to MAX_ANGLE_FRAMES, at which point we need to cut torque to avoid a steering fault
      if CC.latActive and abs(CS.out.steeringAngleDeg) >= MAX_ANGLE:
        self.angle_limit_counter += 1
      else:
        self.angle_limit_counter = 0

      # Cut steer actuation bit for two frames and hold torque with induced temporary fault
      torque_fault = CC.latActive and self.angle_limit_counter > MAX_ANGLE_FRAMES
      lat_active = CC.latActive and not torque_fault

      if self.angle_limit_counter >= MAX_ANGLE_FRAMES + MAX_ANGLE_CONSECUTIVE_FRAMES:
        self.angle_limit_counter = 0
>>>>>>> 80259f37

      can_sends.append(hyundaican.create_lkas11(self.packer, self.frame, self.car_fingerprint, apply_steer, lat_active,
                                                torque_fault, CS.lkas11, sys_warning, sys_state, CC.enabled,
                                                hud_control.leftLaneVisible, hud_control.rightLaneVisible,
                                                left_lane_warning, right_lane_warning))

      if not self.CP.openpilotLongitudinalControl:
        if CC.cruiseControl.cancel:
          can_sends.append(hyundaican.create_clu11(self.packer, self.frame, CS.clu11, Buttons.CANCEL, self.CP.carFingerprint))
        elif CC.cruiseControl.resume:
          # send resume at a max freq of 10Hz
          if (self.frame - self.last_button_frame) * DT_CTRL > 0.1:
            # send 25 messages at a time to increases the likelihood of resume being accepted
            can_sends.extend([hyundaican.create_clu11(self.packer, self.frame, CS.clu11, Buttons.RES_ACCEL, self.CP.carFingerprint)] * 25)
            self.last_button_frame = self.frame

      if self.frame % 2 == 0 and self.CP.openpilotLongitudinalControl:
        # TODO: unclear if this is needed
        jerk = 3.0 if actuators.longControlState == LongCtrlState.pid else 1.0
        can_sends.extend(hyundaican.create_acc_commands(self.packer, CC.enabled, accel, jerk, int(self.frame / 2),
                                                        hud_control.leadVisible, set_speed_in_units, stopping, CC.cruiseControl.override))

      # 20 Hz LFA MFA message
      if self.frame % 5 == 0 and self.car_fingerprint in (CAR.SONATA, CAR.PALISADE, CAR.IONIQ, CAR.KIA_NIRO_EV, CAR.KIA_NIRO_HEV_2021,
                                                          CAR.IONIQ_EV_2020, CAR.IONIQ_PHEV, CAR.KIA_CEED, CAR.KIA_SELTOS, CAR.KONA_EV, CAR.KONA_EV_2022,
                                                          CAR.ELANTRA_2021, CAR.ELANTRA_HEV_2021, CAR.SONATA_HYBRID, CAR.KONA_HEV, CAR.SANTA_FE_2022,
                                                          CAR.KIA_K5_2021, CAR.IONIQ_HEV_2022, CAR.SANTA_FE_HEV_2022, CAR.GENESIS_G70_2020, CAR.SANTA_FE_PHEV_2022):
        can_sends.append(hyundaican.create_lfahda_mfc(self.packer, CC.enabled))

      # 5 Hz ACC options
      if self.frame % 20 == 0 and self.CP.openpilotLongitudinalControl:
        can_sends.extend(hyundaican.create_acc_opt(self.packer))

      # 2 Hz front radar options
      if self.frame % 50 == 0 and self.CP.openpilotLongitudinalControl:
        can_sends.append(hyundaican.create_frt_radar_opt(self.packer))

    new_actuators = actuators.copy()
    new_actuators.steer = apply_steer / self.params.STEER_MAX
    new_actuators.accel = accel

    self.frame += 1
    return new_actuators, can_sends<|MERGE_RESOLUTION|>--- conflicted
+++ resolved
@@ -104,17 +104,27 @@
         addr, bus = 0x730, 5
       can_sends.append([addr, 0, b"\x02\x3E\x80\x00\x00\x00\x00\x00", bus])
 
+    # >90 degree steering fault prevention
+    # Count up to MAX_ANGLE_FRAMES, at which point we need to cut torque to avoid a steering fault
+    if CC.latActive and abs(CS.out.steeringAngleDeg) >= MAX_ANGLE:
+      self.angle_limit_counter += 1
+    else:
+      self.angle_limit_counter = 0
+
+    # Cut steer actuation bit for two frames and hold torque with induced temporary fault
+    torque_fault = CC.latActive and self.angle_limit_counter > MAX_ANGLE_FRAMES
+    lat_active = CC.latActive and not torque_fault
+
+    if self.angle_limit_counter >= MAX_ANGLE_FRAMES + MAX_ANGLE_CONSECUTIVE_FRAMES:
+      self.angle_limit_counter = 0
+
     # CAN-FD platforms
     if self.CP.carFingerprint in CANFD_CAR:
       hda2 = self.CP.flags & HyundaiFlags.CANFD_HDA2
       hda2_long = hda2 and self.CP.openpilotLongitudinalControl
 
       # steering control
-<<<<<<< HEAD
-      can_sends.append(hyundaicanfd.create_lkas(self.packer, self.CP, CC.enabled, lat_active, apply_steer))
-=======
       can_sends.extend(hyundaicanfd.create_steering_messages(self.packer, self.CP, CC.enabled, CC.latActive, apply_steer))
->>>>>>> 80259f37
 
       # disable LFA on HDA2
       if self.frame % 5 == 0 and hda2:
@@ -125,10 +135,6 @@
         can_sends.append(hyundaicanfd.create_lfahda_cluster(self.packer, self.CP, CC.enabled))
 
       if self.CP.openpilotLongitudinalControl:
-<<<<<<< HEAD
-        if self.frame % 100 == 0:
-          can_sends.append([0x7D0, 0, b"\x02\x3E\x80\x00\x00\x00\x00\x00", 0])
-=======
         can_sends.extend(hyundaicanfd.create_adrv_messages(self.packer, self.frame))
         if self.frame % 2 == 0:
           can_sends.append(hyundaicanfd.create_acc_control(self.packer, self.CP, CC.enabled, accel, stopping, CC.cruiseControl.override,
@@ -152,20 +158,6 @@
                 can_sends.append(hyundaicanfd.create_buttons(self.packer, CS.buttons_counter+1, Buttons.RES_ACCEL))
               self.last_button_frame = self.frame
     else:
-      # Count up to MAX_ANGLE_FRAMES, at which point we need to cut torque to avoid a steering fault
-      if CC.latActive and abs(CS.out.steeringAngleDeg) >= MAX_ANGLE:
-        self.angle_limit_counter += 1
-      else:
-        self.angle_limit_counter = 0
-
-      # Cut steer actuation bit for two frames and hold torque with induced temporary fault
-      torque_fault = CC.latActive and self.angle_limit_counter > MAX_ANGLE_FRAMES
-      lat_active = CC.latActive and not torque_fault
-
-      if self.angle_limit_counter >= MAX_ANGLE_FRAMES + MAX_ANGLE_CONSECUTIVE_FRAMES:
-        self.angle_limit_counter = 0
->>>>>>> 80259f37
-
       can_sends.append(hyundaican.create_lkas11(self.packer, self.frame, self.car_fingerprint, apply_steer, lat_active,
                                                 torque_fault, CS.lkas11, sys_warning, sys_state, CC.enabled,
                                                 hud_control.leftLaneVisible, hud_control.rightLaneVisible,
