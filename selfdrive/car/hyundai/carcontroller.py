--- conflicted
+++ resolved
@@ -36,14 +36,7 @@
 class CarController():
   def __init__(self, dbc_name, CP, VM):
     self.apply_steer_last = 0
-<<<<<<< HEAD
-    self.car_fingerprint = car_fingerprint
-=======
     self.car_fingerprint = CP.carFingerprint
-    self.lkas11_cnt = 0
-    self.cnt = 0
-    self.last_resume_cnt = 0
->>>>>>> 6582d632
     self.packer = CANPacker(dbc_name)
     self.steer_rate_limited = False
     self.resume_cnt = 0
