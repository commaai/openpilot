from cereal import car
from common.conversions import Conversions as CV
from common.numpy_fast import clip
from common.realtime import DT_CTRL
from opendbc.can.packer import CANPacker
from selfdrive.car import apply_driver_steer_torque_limits, common_fault_avoidance
from selfdrive.car.hyundai import hyundaicanfd, hyundaican
from selfdrive.car.hyundai.hyundaicanfd import CanBus
from selfdrive.car.hyundai.values import HyundaiFlags, Buttons, CarControllerParams, CANFD_CAR, CAR

VisualAlert = car.CarControl.HUDControl.VisualAlert
LongCtrlState = car.CarControl.Actuators.LongControlState

# EPS faults if you apply torque while the steering angle is above 90 degrees for more than 1 second
# All slightly below EPS thresholds to avoid fault
MAX_ANGLE = 85
MAX_ANGLE_FRAMES = 89
MAX_ANGLE_CONSECUTIVE_FRAMES = 2


def process_hud_alert(enabled, fingerprint, hud_control):
  sys_warning = (hud_control.visualAlert in (VisualAlert.steerRequired, VisualAlert.ldw))

  # initialize to no line visible
  # TODO: this is not accurate for all cars
  sys_state = 1
  if hud_control.leftLaneVisible and hud_control.rightLaneVisible or sys_warning:  # HUD alert only display when LKAS status is active
    sys_state = 3 if enabled or sys_warning else 4
  elif hud_control.leftLaneVisible:
    sys_state = 5
  elif hud_control.rightLaneVisible:
    sys_state = 6

  # initialize to no warnings
  left_lane_warning = 0
  right_lane_warning = 0
  if hud_control.leftLaneDepart:
    left_lane_warning = 1 if fingerprint in (CAR.GENESIS_G90, CAR.GENESIS_G80) else 2
  if hud_control.rightLaneDepart:
    right_lane_warning = 1 if fingerprint in (CAR.GENESIS_G90, CAR.GENESIS_G80) else 2

  return sys_warning, sys_state, left_lane_warning, right_lane_warning


class CarController:
  def __init__(self, dbc_name, CP, VM):
    self.CP = CP
    self.CAN = CanBus(CP)
    self.params = CarControllerParams(CP)
    self.packer = CANPacker(dbc_name)
    self.angle_limit_counter = 0
    self.frame = 0

    self.accel_last = 0
    self.apply_steer_last = 0
    self.car_fingerprint = CP.carFingerprint
    self.last_button_frame = 0

  def update(self, CC, CS, now_nanos):
    actuators = CC.actuators
    hud_control = CC.hudControl

    # steering torque
    new_steer = int(round(actuators.steer * self.params.STEER_MAX))
    apply_steer = apply_driver_steer_torque_limits(new_steer, self.apply_steer_last, CS.out.steeringTorque, self.params)

    # >90 degree steering fault prevention
    self.angle_limit_counter, apply_steer_req = common_fault_avoidance(abs(CS.out.steeringAngleDeg) >= MAX_ANGLE, CC.latActive,
                                                                       self.angle_limit_counter, MAX_ANGLE_FRAMES,
                                                                       MAX_ANGLE_CONSECUTIVE_FRAMES)

    if not CC.latActive:
      apply_steer = 0

    # Hold torque with induced temporary fault when cutting the actuation bit
    torque_fault = CC.latActive and not apply_steer_req

    self.apply_steer_last = apply_steer

    # accel + longitudinal
    accel = clip(actuators.accel, CarControllerParams.ACCEL_MIN, CarControllerParams.ACCEL_MAX)
    stopping = actuators.longControlState == LongCtrlState.stopping
    set_speed_in_units = hud_control.setSpeed * (CV.MS_TO_KPH if CS.is_metric else CV.MS_TO_MPH)

    # HUD messages
    sys_warning, sys_state, left_lane_warning, right_lane_warning = process_hud_alert(CC.enabled, self.car_fingerprint,
                                                                                      hud_control)

    can_sends = []

    # *** common hyundai stuff ***

    # tester present - w/ no response (keeps relevant ECU disabled)
    if self.frame % 100 == 0 and not (self.CP.flags & HyundaiFlags.CANFD_CAMERA_SCC.value) and self.CP.openpilotLongitudinalControl:
      # for longitudinal control, either radar or ADAS driving ECU
      addr, bus = 0x7d0, 0
      if self.CP.flags & HyundaiFlags.CANFD_HDA2.value:
        addr, bus = 0x730, self.CAN.ECAN
      can_sends.append([addr, 0, b"\x02\x3E\x80\x00\x00\x00\x00\x00", bus])

      # for blinkers
      if self.CP.flags & HyundaiFlags.ENABLE_BLINKERS:
        can_sends.append([0x7b1, 0, b"\x02\x3E\x80\x00\x00\x00\x00\x00", self.CAN.ECAN])

    # CAN-FD platforms
    if self.CP.carFingerprint in CANFD_CAR:
      hda2 = self.CP.flags & HyundaiFlags.CANFD_HDA2
      hda2_long = hda2 and self.CP.openpilotLongitudinalControl

      # steering control
      can_sends.extend(hyundaicanfd.create_steering_messages(self.packer, self.CP, self.CAN, CC.enabled, apply_steer_req, apply_steer))

      # disable LFA on HDA2
      if self.frame % 5 == 0 and hda2:
        can_sends.append(hyundaicanfd.create_cam_0x2a4(self.packer, self.CAN, CS.cam_0x2a4))

      # LFA and HDA icons
      if self.frame % 5 == 0 and (not hda2 or hda2_long):
        can_sends.append(hyundaicanfd.create_lfahda_cluster(self.packer, self.CAN, CC.enabled))

      # blinkers
      if hda2 and self.CP.flags & HyundaiFlags.ENABLE_BLINKERS:
        can_sends.extend(hyundaicanfd.create_spas_messages(self.packer, self.CAN, self.frame, CC.leftBlinker, CC.rightBlinker))

      if self.CP.openpilotLongitudinalControl:
        if hda2:
          can_sends.extend(hyundaicanfd.create_adrv_messages(self.packer, self.CAN, self.frame))
        if self.frame % 2 == 0:
          can_sends.append(hyundaicanfd.create_acc_control(self.packer, self.CAN, CC.enabled, self.accel_last, accel, stopping, CC.cruiseControl.override,
                                                           set_speed_in_units))
          self.accel_last = accel
      else:
        # button presses
        if (self.frame - self.last_button_frame) * DT_CTRL > 0.25:
          # cruise cancel
          if CC.cruiseControl.cancel:
            if self.CP.flags & HyundaiFlags.CANFD_ALT_BUTTONS:
              can_sends.append(hyundaicanfd.create_acc_cancel(self.packer, self.CP, self.CAN, CS.cruise_info))
              self.last_button_frame = self.frame
            else:
              for _ in range(20):
                can_sends.append(hyundaicanfd.create_buttons(self.packer, self.CP, self.CAN, CS.buttons_counter+1, Buttons.CANCEL))
              self.last_button_frame = self.frame

          # cruise standstill resume
          elif CC.cruiseControl.resume:
            if self.CP.flags & HyundaiFlags.CANFD_ALT_BUTTONS:
              # TODO: resume for alt button cars
              pass
            else:
              for _ in range(20):
                can_sends.append(hyundaicanfd.create_buttons(self.packer, self.CP, self.CAN, CS.buttons_counter+1, Buttons.RES_ACCEL))
              self.last_button_frame = self.frame
    else:
      can_sends.append(hyundaican.create_lkas11(self.packer, self.frame, self.car_fingerprint, apply_steer, apply_steer_req,
                                                torque_fault, CS.lkas11, sys_warning, sys_state, CC.enabled,
                                                hud_control.leftLaneVisible, hud_control.rightLaneVisible,
                                                left_lane_warning, right_lane_warning))

      if not self.CP.openpilotLongitudinalControl:
        if CC.cruiseControl.cancel:
          can_sends.append(hyundaican.create_clu11(self.packer, self.frame, CS.clu11, Buttons.CANCEL, self.CP.carFingerprint))
        elif CC.cruiseControl.resume:
          # send resume at a max freq of 10Hz
          if (self.frame - self.last_button_frame) * DT_CTRL > 0.1:
            # send 25 messages at a time to increases the likelihood of resume being accepted
            can_sends.extend([hyundaican.create_clu11(self.packer, self.frame, CS.clu11, Buttons.RES_ACCEL, self.CP.carFingerprint)] * 25)
            if (self.frame - self.last_button_frame) * DT_CTRL >= 0.15:
              self.last_button_frame = self.frame

      if self.frame % 2 == 0 and self.CP.openpilotLongitudinalControl:
        # TODO: unclear if this is needed
        jerk = 3.0 if actuators.longControlState == LongCtrlState.pid else 1.0
        use_fca = self.CP.flags & HyundaiFlags.USE_FCA.value
        can_sends.extend(hyundaican.create_acc_commands(self.packer, CC.enabled, accel, jerk, int(self.frame / 2),
                                                        hud_control.leadVisible, set_speed_in_units, stopping,
<<<<<<< HEAD
                                                        CC.cruiseControl.override, self.CP.flags & HyundaiFlags.USE_FCA))
=======
                                                        CC.cruiseControl.override, use_fca))
>>>>>>> 012060ba

      # 20 Hz LFA MFA message
      if self.frame % 5 == 0 and self.CP.flags & HyundaiFlags.SEND_LFA.value:
        can_sends.append(hyundaican.create_lfahda_mfc(self.packer, CC.enabled))

      # 5 Hz ACC options
      if self.frame % 20 == 0 and self.CP.openpilotLongitudinalControl:
        can_sends.extend(hyundaican.create_acc_opt(self.packer))

      # 2 Hz front radar options
      if self.frame % 50 == 0 and self.CP.openpilotLongitudinalControl:
        can_sends.append(hyundaican.create_frt_radar_opt(self.packer))

    new_actuators = actuators.copy()
    new_actuators.steer = apply_steer / self.params.STEER_MAX
    new_actuators.steerOutputCan = apply_steer
    new_actuators.accel = accel

    self.frame += 1
    return new_actuators, can_sends<|MERGE_RESOLUTION|>--- conflicted
+++ resolved
@@ -174,11 +174,7 @@
         use_fca = self.CP.flags & HyundaiFlags.USE_FCA.value
         can_sends.extend(hyundaican.create_acc_commands(self.packer, CC.enabled, accel, jerk, int(self.frame / 2),
                                                         hud_control.leadVisible, set_speed_in_units, stopping,
-<<<<<<< HEAD
-                                                        CC.cruiseControl.override, self.CP.flags & HyundaiFlags.USE_FCA))
-=======
                                                         CC.cruiseControl.override, use_fca))
->>>>>>> 012060ba
 
       # 20 Hz LFA MFA message
       if self.frame % 5 == 0 and self.CP.flags & HyundaiFlags.SEND_LFA.value:
