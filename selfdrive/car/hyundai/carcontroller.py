--- conflicted
+++ resolved
@@ -2,13 +2,8 @@
 from common.numpy_fast import clip
 from selfdrive.car import apply_std_steer_torque_limits
 from selfdrive.car.hyundai.hyundaican import create_lkas11, create_clu11, create_lfa_mfa, \
-<<<<<<< HEAD
                                              create_scc11, create_scc12, create_mdps12, \
-                                             create_scc13, create_scc14
-=======
-                                             create_scc12, create_mdps12, \
-                                             create_spas11, create_spas12, create_ems11
->>>>>>> effad26c
+                                             create_scc13, create_scc14, create_ems11
 from selfdrive.car.hyundai.values import Buttons, SteerLimitParams, CAR
 from opendbc.can.packer import CANPacker
 from selfdrive.config import Conversions as CV
@@ -79,18 +74,14 @@
     self.last_lead_distance = 0
     self.turning_signal_timer = 0
     self.lkas_button_on = True
-<<<<<<< HEAD
     self.longcontrol = CP.openpilotLongitudinalControl
     self.scc_live = not CP.radarOffCan
-=======
-    self.longcontrol = False #TODO: make auto
     if CP.spasEnabled:
       self.en_cnt = 0
       self.apply_steer_ang = 0.0
       self.en_spas = 3
       self.mdps11_stat_last = 0
       self.spas_always = False
->>>>>>> effad26c
 
   def update(self, enabled, CS, frame, actuators, pcm_cancel_cmd, visual_alert,
              left_lane, right_lane, left_lane_depart, right_lane_depart, set_speed, lead_visible):
