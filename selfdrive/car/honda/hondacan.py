from openpilot.common.conversions import Conversions as CV
<<<<<<< HEAD
from openpilot.selfdrive.car.honda.values import HondaFlags, HONDA_BOSCH, HONDA_BOSCH_RADARLESS, CANFD_CAR, CAR, CarControllerParams
from openpilot.selfdrive.car import CanBusBase
=======
from openpilot.selfdrive.car import CanBusBase
from openpilot.selfdrive.car.honda.values import HondaFlags, HONDA_BOSCH, HONDA_BOSCH_RADARLESS, CAR, CarControllerParams
>>>>>>> 251eee46

# CAN bus layout with relay
# 0 = ACC-CAN - radar side
# 1 = F-CAN B - powertrain
# 2 = ACC-CAN - camera side
# 3 = F-CAN A - OBDII port


class CanBus(CanBusBase):
  def __init__(self, CP=None, fingerprint=None) -> None:
<<<<<<< HEAD
    super().__init__(CP if fingerprint is None else None, fingerprint)
=======
    # use fingerprint if specified
    super().__init__(CP if fingerprint is None else None, fingerprint)

    if CP.carFingerprint in (HONDA_BOSCH - HONDA_BOSCH_RADARLESS):
      self._pt, self._radar = self.offset + 1, self.offset
    else:
      self._pt, self._radar = self.offset, self.offset + 1

  @property
  def pt(self) -> int:
    return self._pt

  @property
  def radar(self) -> int:
    return self._radar

  @property
  def camera(self) -> int:
    return self.offset + 2
>>>>>>> 251eee46

    if CP.carFingerprint in (HONDA_BOSCH - HONDA_BOSCH_RADARLESS - CANFD_CAR):
      self._pt, self._radar = self.offset + 1, self.offset
    else:
      self._pt, self._radar = self.offset, self.offset + 1

  @property
  def pt(self) -> int:
    return self._pt

  @property
  def radar(self) -> int:
    return self._radar

  @property
  def camera(self) -> int:
    return self.offset + 2

<<<<<<< HEAD

=======
>>>>>>> 251eee46
def get_lkas_cmd_bus(CAN, car_fingerprint, radar_disabled=False):
  no_radar = car_fingerprint in HONDA_BOSCH_RADARLESS
  if radar_disabled or no_radar or car_fingerprint in CANFD_CAR:
    # when radar is disabled, steering commands are sent directly to powertrain bus
    return CAN.pt
  # normally steering commands are sent to radar, which forwards them to powertrain bus
  return 0


def get_cruise_speed_conversion(car_fingerprint: str, is_metric: bool) -> float:
  # on certain cars, CRUISE_SPEED changes to imperial with car's unit setting
  return CV.MPH_TO_MS if car_fingerprint in HONDA_BOSCH_RADARLESS and not is_metric else CV.KPH_TO_MS


def create_brake_command(packer, CAN, apply_brake, pump_on, pcm_override, pcm_cancel_cmd, fcw, car_fingerprint, stock_brake):
  # TODO: do we loose pressure if we keep pump off for long?
  brakelights = apply_brake > 0
  brake_rq = apply_brake > 0
  pcm_fault_cmd = False

  values = {
    "COMPUTER_BRAKE": apply_brake,
    "BRAKE_PUMP_REQUEST": pump_on,
    "CRUISE_OVERRIDE": pcm_override,
    "CRUISE_FAULT_CMD": pcm_fault_cmd,
    "CRUISE_CANCEL_CMD": pcm_cancel_cmd,
    "COMPUTER_BRAKE_REQUEST": brake_rq,
    "SET_ME_1": 1,
    "BRAKE_LIGHTS": brakelights,
    "CHIME": stock_brake["CHIME"] if fcw else 0,  # send the chime for stock fcw
    "FCW": fcw << 1,  # TODO: Why are there two bits for fcw?
    "AEB_REQ_1": 0,
    "AEB_REQ_2": 0,
    "AEB_STATUS": 0,
  }
  return packer.make_can_msg("BRAKE_COMMAND", CAN.pt, values)


def create_acc_commands(packer, CAN, enabled, active, accel, gas, stopping_counter, car_fingerprint):
  commands = []
  min_gas_accel = CarControllerParams.BOSCH_GAS_LOOKUP_BP[0]

  control_on = 5 if enabled else 0
  gas_command = gas if active and accel > min_gas_accel else -30000
  accel_command = accel if active else 0
  braking = 1 if active and accel < min_gas_accel else 0
  standstill = 1 if active and stopping_counter > 0 else 0
  standstill_release = 1 if active and stopping_counter == 0 else 0

  # common ACC_CONTROL values
  acc_control_values = {
    'ACCEL_COMMAND': accel_command,
    'STANDSTILL': standstill,
  }

  if car_fingerprint in HONDA_BOSCH_RADARLESS:
    acc_control_values.update({
      "CONTROL_ON": enabled,
      "IDLESTOP_ALLOW": stopping_counter > 200,  # allow idle stop after 4 seconds (50 Hz)
    })
  else:
    acc_control_values.update({
      # setting CONTROL_ON causes car to set POWERTRAIN_DATA->ACC_STATUS = 1
      "CONTROL_ON": control_on,
      "GAS_COMMAND": gas_command,  # used for gas
      "BRAKE_LIGHTS": braking,
      "BRAKE_REQUEST": braking,
      "STANDSTILL_RELEASE": standstill_release,
    })
    acc_control_on_values = {
      "SET_TO_3": 0x03,
      "CONTROL_ON": enabled,
      "SET_TO_FF": 0xff,
      "SET_TO_75": 0x75,
      "SET_TO_30": 0x30,
    }
    commands.append(packer.make_can_msg("ACC_CONTROL_ON", CAN.pt, acc_control_on_values))

  commands.append(packer.make_can_msg("ACC_CONTROL", CAN.pt, acc_control_values))
  return commands


def create_steering_control(packer, CAN, apply_steer, lkas_active, car_fingerprint, radar_disabled):
  values = {
    "STEER_TORQUE": apply_steer if lkas_active else 0,
    "STEER_TORQUE_REQUEST": lkas_active,
  }
  bus = get_lkas_cmd_bus(CAN, car_fingerprint, radar_disabled)
  return packer.make_can_msg("STEERING_CONTROL", bus, values)


def create_bosch_supplemental_1(packer, CAN, car_fingerprint):
  # non-active params
  values = {
    "SET_ME_X04": 0x04,
    "SET_ME_X80": 0x80,
    "SET_ME_X10": 0x10,
  }
  bus = get_lkas_cmd_bus(CAN, car_fingerprint)
  return packer.make_can_msg("BOSCH_SUPPLEMENTAL_1", bus, values)


def create_ui_commands(packer, CAN, CP, enabled, pcm_speed, hud, is_metric, acc_hud, lkas_hud):
  commands = []
  radar_disabled = CP.carFingerprint in (HONDA_BOSCH - HONDA_BOSCH_RADARLESS) and CP.openpilotLongitudinalControl
  bus_lkas = get_lkas_cmd_bus(CAN, CP.carFingerprint, radar_disabled)

  if CP.openpilotLongitudinalControl:
    acc_hud_values = {
      'CRUISE_SPEED': hud.v_cruise,
      'ENABLE_MINI_CAR': 1 if enabled else 0,
      'HUD_DISTANCE': 0,  # max distance setting on display
      'IMPERIAL_UNIT': int(not is_metric),
      'HUD_LEAD': 2 if enabled and hud.lead_visible else 1 if enabled else 0,
      'SET_ME_X01_2': 1,
    }

    if CP.carFingerprint in HONDA_BOSCH:
      acc_hud_values['ACC_ON'] = int(enabled)
      acc_hud_values['FCM_OFF'] = 1
      acc_hud_values['FCM_OFF_2'] = 1
    else:
      acc_hud_values['PCM_SPEED'] = pcm_speed * CV.MS_TO_KPH
      acc_hud_values['PCM_GAS'] = hud.pcm_accel
      acc_hud_values['SET_ME_X01'] = 1
      acc_hud_values['FCM_OFF'] = acc_hud['FCM_OFF']
      acc_hud_values['FCM_OFF_2'] = acc_hud['FCM_OFF_2']
      acc_hud_values['FCM_PROBLEM'] = acc_hud['FCM_PROBLEM']
      acc_hud_values['ICONS'] = acc_hud['ICONS']
    commands.append(packer.make_can_msg("ACC_HUD", CAN.pt, acc_hud_values))

  lkas_hud_values = {
    'SET_ME_X41': 0x41,
    'STEERING_REQUIRED': hud.steer_required,
    'SOLID_LANES': hud.lanes_visible,
    'BEEP': 0,
  }

  if CP.carFingerprint in HONDA_BOSCH_RADARLESS:
    lkas_hud_values['LANE_LINES'] = 3
    lkas_hud_values['DASHED_LANES'] = hud.lanes_visible
    # car likely needs to see LKAS_PROBLEM fall within a specific time frame, so forward from camera
    lkas_hud_values['LKAS_PROBLEM'] = lkas_hud['LKAS_PROBLEM']

  if CP.carFingerprint in CANFD_CAR:
    lkas_hud_values['LANE_LINES'] = 3
    lkas_hud_values['SOLID_LANES'] = hud.lanes_visible
    lkas_hud_values['DASHED_LANES'] = hud.lanes_visible

  if not (CP.flags & HondaFlags.BOSCH_EXT_HUD):
    lkas_hud_values['SET_ME_X48'] = 0x48

  if CP.flags & HondaFlags.BOSCH_EXT_HUD and not CP.openpilotLongitudinalControl:
    commands.append(packer.make_can_msg('LKAS_HUD_A', bus_lkas, lkas_hud_values))
    commands.append(packer.make_can_msg('LKAS_HUD_B', bus_lkas, lkas_hud_values))
  else:
    commands.append(packer.make_can_msg('LKAS_HUD', bus_lkas, lkas_hud_values))

  if radar_disabled:
    radar_hud_values = {
      'CMBS_OFF': 0x01,
      'SET_TO_1': 0x01,
    }
    commands.append(packer.make_can_msg('RADAR_HUD', CAN.pt, radar_hud_values))

    if CP.carFingerprint == CAR.CIVIC_BOSCH:
      commands.append(packer.make_can_msg("LEGACY_BRAKE_COMMAND", CAN.pt, {}))

  return commands


def spam_buttons_command(packer, CAN, button_val, car_fingerprint):
  values = {
    'CRUISE_BUTTONS': button_val,
    'CRUISE_SETTING': 0,
  }
  # send buttons to camera on radarless cars
  bus = CAN.camera if car_fingerprint in HONDA_BOSCH_RADARLESS else CAN.pt
  return packer.make_can_msg("SCM_BUTTONS", bus, values)<|MERGE_RESOLUTION|>--- conflicted
+++ resolved
@@ -1,11 +1,6 @@
 from openpilot.common.conversions import Conversions as CV
-<<<<<<< HEAD
-from openpilot.selfdrive.car.honda.values import HondaFlags, HONDA_BOSCH, HONDA_BOSCH_RADARLESS, CANFD_CAR, CAR, CarControllerParams
-from openpilot.selfdrive.car import CanBusBase
-=======
 from openpilot.selfdrive.car import CanBusBase
 from openpilot.selfdrive.car.honda.values import HondaFlags, HONDA_BOSCH, HONDA_BOSCH_RADARLESS, CAR, CarControllerParams
->>>>>>> 251eee46
 
 # CAN bus layout with relay
 # 0 = ACC-CAN - radar side
@@ -16,29 +11,8 @@
 
 class CanBus(CanBusBase):
   def __init__(self, CP=None, fingerprint=None) -> None:
-<<<<<<< HEAD
-    super().__init__(CP if fingerprint is None else None, fingerprint)
-=======
     # use fingerprint if specified
     super().__init__(CP if fingerprint is None else None, fingerprint)
-
-    if CP.carFingerprint in (HONDA_BOSCH - HONDA_BOSCH_RADARLESS):
-      self._pt, self._radar = self.offset + 1, self.offset
-    else:
-      self._pt, self._radar = self.offset, self.offset + 1
-
-  @property
-  def pt(self) -> int:
-    return self._pt
-
-  @property
-  def radar(self) -> int:
-    return self._radar
-
-  @property
-  def camera(self) -> int:
-    return self.offset + 2
->>>>>>> 251eee46
 
     if CP.carFingerprint in (HONDA_BOSCH - HONDA_BOSCH_RADARLESS - CANFD_CAR):
       self._pt, self._radar = self.offset + 1, self.offset
@@ -57,10 +31,7 @@
   def camera(self) -> int:
     return self.offset + 2
 
-<<<<<<< HEAD
-
-=======
->>>>>>> 251eee46
+
 def get_lkas_cmd_bus(CAN, car_fingerprint, radar_disabled=False):
   no_radar = car_fingerprint in HONDA_BOSCH_RADARLESS
   if radar_disabled or no_radar or car_fingerprint in CANFD_CAR:
