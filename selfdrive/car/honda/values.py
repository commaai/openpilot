--- conflicted
+++ resolved
@@ -199,14 +199,6 @@
   # We lose these ECUs without the comma power on these cars.
   # Note that we still attempt to match with them when they are present
   non_essential_ecus={
-<<<<<<< HEAD
-    Ecu.programmedFuelInjection: [CAR.CIVIC, CAR.CIVIC_BOSCH, CAR.CRV_5G],
-    Ecu.transmission: [CAR.CIVIC, CAR.CIVIC_BOSCH, CAR.CRV_5G],
-    Ecu.vsa: [CAR.CIVIC, CAR.CIVIC_BOSCH, CAR.CRV_5G],
-    Ecu.combinationMeter: [CAR.CIVIC, CAR.CIVIC_BOSCH, CAR.CRV_5G],
-    Ecu.gateway: [CAR.CIVIC, CAR.CIVIC_BOSCH, CAR.CRV_5G],
-    Ecu.electricBrakeBooster: [CAR.CIVIC_BOSCH, CAR.CRV_5G],
-=======
     Ecu.programmedFuelInjection: [CAR.ACCORD, CAR.CIVIC_BOSCH, CAR.CRV_5G],
     Ecu.transmission: [CAR.ACCORD, CAR.CIVIC_BOSCH, CAR.CRV_5G],
     Ecu.srs: [CAR.ACCORD],
@@ -217,7 +209,6 @@
     Ecu.electricBrakeBooster: [CAR.ACCORD, CAR.CIVIC_BOSCH, CAR.CRV_5G],
     Ecu.shiftByWire: [CAR.ACCORD],  # existence correlates with transmission type for ICE
     Ecu.hud: [CAR.ACCORD],  # existence correlates with trim level
->>>>>>> ce6637cd
   },
   extra_ecus=[
     # The only other ECU on PT bus accessible by camera on radarless Civic
