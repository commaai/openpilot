# flake8: noqa

from cereal import car
from selfdrive.car import dbc_dict

Ecu = car.CarParams.Ecu
VisualAlert = car.CarControl.HUDControl.VisualAlert

class CarControllerParams():
  ACCEL_MAX = 1.6

  def __init__(self, CP):
      self.BRAKE_MAX = 1024//4
      self.STEER_MAX = CP.lateralParams.torqueBP[-1]
      # mirror of list (assuming first item is zero) for interp of signed request values
      assert(CP.lateralParams.torqueBP[0] == 0)
      assert(CP.lateralParams.torqueBP[0] == 0)
      self.STEER_LOOKUP_BP = [v * -1 for v in CP.lateralParams.torqueBP][1:][::-1] + list(CP.lateralParams.torqueBP)
      self.STEER_LOOKUP_V = [v * -1 for v in CP.lateralParams.torqueV][1:][::-1] + list(CP.lateralParams.torqueV)

<<<<<<< HEAD
      self.NIDEC_ACCEL_LOOKUP_BP = [-1., 0., 1.0]
      self.NIDEC_ACCEL_LOOKUP_V = [-4.8, 0., 4.8]

      self.NIDEC_MAX_ACCEL_V = [0.5, 2.4, 1.4, 0.6]
      self.NIDEC_MAX_ACCEL_BP = [0.0, 4.0, 10., 20.]
=======
      self.NIDEC_ACCEL_LOOKUP_BP = [-1., 0., 0.6]
      self.NIDEC_ACCEL_LOOKUP_V = [-5., 0., 2.]
>>>>>>> 86160336

      self.BOSCH_ACCEL_LOOKUP_BP = [-1., 0., 0.6]
      self.BOSCH_ACCEL_LOOKUP_V = [-3.5, 0., 2.]
      self.BOSCH_GAS_LOOKUP_BP = [0., 0.6]
      self.BOSCH_GAS_LOOKUP_V = [0, 2000]


# Car button codes
class CruiseButtons:
  RES_ACCEL = 4
  DECEL_SET = 3
  CANCEL = 2
  MAIN = 1

# See dbc files for info on values"
VISUAL_HUD = {
  VisualAlert.none: 0,
  VisualAlert.fcw: 1,
  VisualAlert.steerRequired: 1,
  VisualAlert.ldw: 1,
  VisualAlert.brakePressed: 10,
  VisualAlert.wrongGear: 6,
  VisualAlert.seatbeltUnbuckled: 5,
  VisualAlert.speedTooHigh: 8}

class CAR:
  ACCORD = "HONDA ACCORD 2018"
  ACCORDH = "HONDA ACCORD HYBRID 2018"
  CIVIC = "HONDA CIVIC 2016"
  CIVIC_BOSCH = "HONDA CIVIC (BOSCH) 2019"
  CIVIC_BOSCH_DIESEL = "HONDA CIVIC SEDAN 1.6 DIESEL 2019"
  ACURA_ILX = "ACURA ILX 2016"
  CRV = "HONDA CR-V 2016"
  CRV_5G = "HONDA CR-V 2017"
  CRV_EU = "HONDA CR-V EU 2016"
  CRV_HYBRID = "HONDA CR-V HYBRID 2019"
  FIT = "HONDA FIT 2018"
  HRV = "HONDA HRV 2019"
  ODYSSEY = "HONDA ODYSSEY 2018"
  ODYSSEY_CHN = "HONDA ODYSSEY CHN 2019"
  ACURA_RDX = "ACURA RDX 2018"
  ACURA_RDX_3G = "ACURA RDX 2020"
  PILOT = "HONDA PILOT 2017"
  PILOT_2019 = "HONDA PILOT 2019"
  RIDGELINE = "HONDA RIDGELINE 2017"
  INSIGHT = "HONDA INSIGHT 2019"

# diag message that in some Nidec cars only appear with 1s freq if VIN query is performed
DIAG_MSGS = {1600: 5, 1601: 8}

FINGERPRINTS = {
  CAR.ACCORDH: [{
    148: 8, 228: 5, 304: 8, 330: 8, 344: 8, 380: 8, 387: 8, 388: 8, 399: 7, 419: 8, 420: 8, 427: 3, 432: 7, 441: 5, 450: 8, 464: 8, 477: 8, 479: 8, 495: 8, 525: 8, 545: 6, 662: 4, 773: 7, 777: 8, 780: 8, 804: 8, 806: 8, 808: 8, 829: 5, 862: 8, 884: 8, 891: 8, 927: 8, 929: 8, 1302: 8, 1600: 5, 1601: 8, 1652: 8
  }],
  # Acura RDX w/ Added Comma Pedal Support (512L & 513L)
  CAR.ACURA_RDX: [{
    57: 3, 145: 8, 229: 4, 308: 5, 316: 8, 342: 6, 344: 8, 380: 8, 392: 6, 398: 3, 399: 6, 404: 4, 420: 8, 422: 8, 426: 8, 432: 7, 464: 8, 474: 5, 476: 4, 487: 4, 490: 8, 506: 8, 512: 6, 513: 6, 542: 7, 545: 4, 597: 8, 660: 8, 773: 7, 777: 8, 780: 8, 800: 8, 804: 8, 808: 8, 819: 7, 821: 5, 829: 5, 882: 2, 884: 7, 887: 8, 888: 8, 892: 8, 923: 2, 929: 4, 963: 8, 965: 8, 966: 8, 967: 8, 983: 8, 985: 3, 1024: 5, 1027: 5, 1029: 8, 1033: 5, 1034: 5, 1036: 8, 1039: 8, 1057: 5, 1064: 7, 1108: 8, 1365: 5, 1424: 5, 1729: 1
  }],
  CAR.CIVIC: [{
    57: 3, 148: 8, 228: 5, 304: 8, 330: 8, 344: 8, 380: 8, 399: 7, 401: 8, 420: 8, 427: 3, 428: 8, 432: 7, 450: 8, 464: 8, 470: 2, 476: 7, 487: 4, 490: 8, 493: 5, 506: 8, 512: 6, 513: 6, 545: 6, 597: 8, 662: 4, 773: 7, 777: 8, 780: 8, 795: 8, 800: 8, 804: 8, 806: 8, 808: 8, 829: 5, 862: 8, 884: 8, 891: 8, 892: 8, 927: 8, 929: 8, 985: 3, 1024: 5, 1027: 5, 1029: 8, 1036: 8, 1039: 8, 1108: 8, 1302: 8, 1322: 5, 1361: 5, 1365: 5, 1424: 5, 1633: 8,
  }],
  CAR.CIVIC_BOSCH: [{
  # 2017 Civic Hatchback EX, 2019 Civic Sedan Touring Canadian, and 2018 Civic Hatchback Executive Premium 1.0L CVT European
    57: 3, 148: 8, 228: 5, 304: 8, 330: 8, 344: 8, 380: 8, 399: 7, 401: 8, 420: 8, 427: 3, 428: 8, 432: 7, 441: 5, 450: 8, 460: 3, 464: 8, 470: 2, 476: 7, 477: 8, 479: 8, 490: 8, 493: 5, 495: 8, 506: 8, 545: 6, 597: 8, 662: 4, 773: 7, 777: 8, 780: 8, 795: 8, 800: 8, 804: 8, 806: 8, 808: 8, 829: 5, 862: 8, 884: 8, 891: 8, 892: 8, 927: 8, 929: 8, 985: 3, 1024: 5, 1027: 5, 1029: 8, 1036: 8, 1039: 8, 1108: 8, 1302: 8, 1322: 5, 1361: 5, 1365: 5, 1424: 5, 1600: 5, 1601: 8, 1625: 5, 1629: 5, 1633: 8,
  },
  # 2017 Civic Hatchback LX
  {
    57: 3, 148: 8, 228: 5, 304: 8, 330: 8, 344: 8, 380: 8, 399: 7, 401: 8, 420: 8, 423: 2, 427: 3, 428: 8, 432: 7, 441: 5, 450: 8, 464: 8, 470: 2, 476: 7, 477: 8, 479: 8, 490: 8, 493: 5, 495: 8, 506: 8, 545: 6, 597: 8, 662: 4, 773: 7, 777: 8, 780: 8, 795: 8, 800: 8, 804: 8, 806: 8, 808: 8, 815: 8, 825: 4, 829: 5, 846: 8, 862: 8, 881: 8, 882: 4, 884: 8, 888: 8, 891: 8, 892: 8, 918: 7, 927: 8, 929: 8, 983: 8, 985: 3, 1024: 5, 1027: 5, 1029: 8, 1036: 8, 1039: 8, 1064: 7, 1092: 1, 1108: 8, 1125: 8, 1127: 2, 1296: 8, 1302: 8, 1322: 5, 1361: 5, 1365: 5, 1424: 5, 1600: 5, 1601: 8, 1633: 8
  }],
  CAR.CRV_5G: [{
    57: 3, 148: 8, 199: 4, 228: 5, 231: 5, 232: 7, 304: 8, 330: 8, 340: 8, 344: 8, 380: 8, 399: 7, 401: 8, 420: 8, 423: 2, 427: 3, 428: 8, 432: 7, 441: 5, 446: 3, 450: 8, 464: 8, 467: 2, 469: 3, 470: 2, 474: 8, 476: 7, 477: 8, 479: 8, 490: 8, 493: 5, 495: 8, 507: 1, 545: 6, 597: 8, 661: 4, 662: 4, 773: 7, 777: 8, 780: 8, 795: 8, 800: 8, 804: 8, 806: 8, 808: 8, 814: 4, 815: 8, 817: 4, 825: 4, 829: 5, 862: 8, 881: 8, 882: 4, 884: 8, 888: 8, 891: 8, 927: 8, 918: 7, 929: 8, 983: 8, 985: 3, 1024: 5, 1027: 5, 1029: 8, 1036: 8, 1039: 8, 1064: 7, 1108: 8, 1092: 1, 1115: 2, 1125: 8, 1127: 2, 1296: 8, 1302: 8, 1322: 5, 1361: 5, 1365: 5, 1424: 5, 1600: 5, 1601: 8, 1618: 5, 1633: 8, 1670: 5
  }],
  # 2018 Odyssey w/ Added Comma Pedal Support (512L & 513L)
  CAR.ODYSSEY: [{
    57: 3, 148: 8, 228: 5, 229: 4, 316: 8, 342: 6, 344: 8, 380: 8, 399: 7, 411: 5, 419: 8, 420: 8, 427: 3, 432: 7, 450: 8, 463: 8, 464: 8, 476: 4, 490: 8, 506: 8, 512: 6, 513: 6, 542: 7, 545: 6, 597: 8, 662: 4, 773: 7, 777: 8, 780: 8, 795: 8, 800: 8, 804: 8, 806: 8, 808: 8, 817: 4, 819: 7, 821: 5, 825: 4, 829: 5, 837: 5, 856: 7, 862: 8, 871: 8, 881: 8, 882: 4, 884: 8, 891: 8, 892: 8, 905: 8, 923: 2, 927: 8, 929: 8, 963: 8, 965: 8, 966: 8, 967: 8, 983: 8, 985: 3, 1029: 8, 1036: 8, 1052: 8, 1064: 7, 1088: 8, 1089: 8, 1092: 1, 1108: 8, 1110: 8, 1125: 8, 1296: 8, 1302: 8, 1600: 5, 1601: 8, 1612: 5, 1613: 5, 1614: 5, 1615: 8, 1616: 5, 1619: 5, 1623: 5, 1668: 5
  },
  # 2018 Odyssey Elite w/ Added Comma Pedal Support (512L & 513L)
  {
    57: 3, 148: 8, 228: 5, 229: 4, 304: 8, 342: 6, 344: 8, 380: 8, 399: 7, 411: 5, 419: 8, 420: 8, 427: 3, 432: 7, 440: 8, 450: 8, 463: 8, 464: 8, 476: 4, 490: 8, 506: 8, 507: 1, 542: 7, 545: 6, 597: 8, 662: 4, 773: 7, 777: 8, 780: 8, 795: 8, 800: 8, 804: 8, 806: 8, 808: 8, 817: 4, 819: 7, 821: 5, 825: 4, 829: 5, 837: 5, 856: 7, 862: 8, 871: 8, 881: 8, 882: 4, 884: 8, 891: 8, 892: 8, 905: 8, 923: 2, 927: 8, 929: 8, 963: 8, 965: 8, 966: 8, 967: 8, 983: 8, 985: 3, 1029: 8, 1036: 8, 1052: 8, 1064: 7, 1088: 8, 1089: 8, 1092: 1, 1108: 8, 1110: 8, 1125: 8, 1296: 8, 1302: 8, 1600: 5, 1601: 8, 1612: 5, 1613: 5, 1614: 5, 1616: 5, 1619: 5, 1623: 5, 1668: 5
  }],
  CAR.ODYSSEY_CHN: [{
    57: 3, 145: 8, 316: 8, 342: 6, 344: 8, 380: 8, 398: 3, 399: 7, 401: 8, 404: 4, 411: 5, 420: 8, 422: 8, 423: 2, 426: 8, 432: 7, 450: 8, 464: 8, 490: 8, 506: 8, 507: 1, 512: 6, 513: 6, 597: 8, 610: 8, 611: 8, 612: 8, 617: 8, 660: 8, 661: 4, 773: 7, 780: 8, 804: 8, 808: 8, 829: 5, 862: 8, 884: 7, 892: 8, 923: 2, 929: 8, 1030: 5, 1137: 8, 1302: 8, 1348: 5, 1361: 5, 1365: 5, 1600: 5, 1601: 8, 1639: 8
  }],
  # this fingerprint also includes the Passport 2019
  CAR.PILOT_2019: [{
    57: 3, 145: 8, 228: 5, 308: 5, 316: 8, 334: 8, 342: 6, 344: 8, 379: 8, 380: 8, 399: 7, 411: 5, 419: 8, 420: 8, 422: 8, 425: 8, 426: 8, 427: 3, 432: 7, 463: 8, 464: 8, 476: 4, 490: 8, 506: 8, 512: 6, 513: 6, 538: 3, 542: 7, 545: 5, 546: 3, 597: 8, 660: 8, 773: 7, 777: 8, 780: 8, 795: 8, 800: 8, 804: 8, 808: 8, 817: 4, 819: 7, 821: 5, 825: 4, 829: 5, 837: 5, 856: 7, 871: 8, 881: 8, 882: 2, 884: 7, 891: 8, 892: 8, 923: 2, 927: 8, 929: 8, 983: 8, 985: 3, 1029: 8, 1052: 8, 1064: 7, 1088: 8, 1089: 8, 1092: 1, 1108: 8, 1110: 8, 1125: 8, 1296: 8, 1424: 5, 1445: 8, 1600: 5, 1601: 8, 1612: 5, 1613: 5, 1614: 5, 1615: 8, 1616: 5, 1617: 8, 1618: 5, 1623: 5, 1668: 5
  },
  # 2019 Pilot EX-L
  {
    57: 3, 145: 8, 228: 5, 229: 4, 308: 5, 316: 8, 339: 7, 342: 6, 344: 8, 380: 8, 392: 6, 399: 7, 411: 5, 419: 8, 420: 8, 422: 8, 425: 8, 426: 8, 427: 3, 432: 7, 464: 8, 476: 4, 490: 8, 506: 8, 512: 6, 513: 6, 542: 7, 545: 5, 546: 3, 597: 8, 660: 8, 773: 7, 777: 8, 780: 8, 795: 8, 800: 8, 804: 8, 808: 8, 817: 4, 819: 7, 821: 5, 829: 5, 871: 8, 881: 8, 882: 2, 884: 7, 891: 8, 892: 8, 923: 2, 927: 8, 929: 8, 963: 8, 965: 8, 966: 8, 967: 8, 983: 8, 985: 3, 1027: 5, 1029: 8, 1039: 8, 1064: 7, 1088: 8, 1089: 8, 1092: 1, 1108: 8, 1125: 8, 1296: 8, 1424: 5, 1445: 8, 1600: 5, 1601: 8, 1612: 5, 1613: 5, 1616: 5, 1617: 8, 1618: 5, 1623: 5, 1668: 5
  }],
}

# add DIAG_MSGS to fingerprints
for c in FINGERPRINTS:
  for f, _ in enumerate(FINGERPRINTS[c]):
    for d in DIAG_MSGS:
      FINGERPRINTS[c][f][d] = DIAG_MSGS[d]

# TODO: Figure out what is relevant
FW_VERSIONS = {
  CAR.ACCORD: {
    (Ecu.programmedFuelInjection, 0x18da10f1, None): [
      b'37805-6A0-A640\x00\x00',
      b'37805-6B2-A550\x00\x00',
      b'37805-6B2-A560\x00\x00',
      b'37805-6B2-A650\x00\x00',
      b'37805-6B2-A660\x00\x00',
      b'37805-6B2-A720\x00\x00',
      b'37805-6B2-A810\x00\x00',
      b'37805-6B2-A820\x00\x00',
      b'37805-6B2-A920\x00\x00',
      b'37805-6B2-M520\x00\x00',
      b'37805-6A0-9520\x00\x00',
      b'37805-6A0-9620\x00\x00',
      b'37805-6A0-9720\x00\x00',
      b'37805-6A0-A540\x00\x00',
      b'37805-6A0-A550\x00\x00',
      b'37805-6A0-A650\x00\x00',
      b'37805-6A0-A740\x00\x00',
      b'37805-6A0-A750\x00\x00',
      b'37805-6A0-A840\x00\x00',
      b'37805-6A0-A850\x00\x00',
      b'37805-6A0-C540\x00\x00',
      b'37805-6A1-H650\x00\x00',
      b'37805-6M4-B730\x00\x00',
    ],
    (Ecu.shiftByWire, 0x18da0bf1, None): [
      b'54008-TVC-A910\x00\x00',
    ],
    (Ecu.transmission, 0x18da1ef1, None): [
      b'28102-6B8-A560\x00\x00',
      b'28102-6B8-A570\x00\x00',
      b'28102-6B8-A700\x00\x00',
      b'28102-6B8-A800\x00\x00',
      b'28102-6B8-C560\x00\x00',
      b'28102-6B8-C570\x00\x00',
      b'28102-6B8-M520\x00\x00',
      b'28101-6A7-A220\x00\x00',
      b'28101-6A7-A230\x00\x00',
      b'28101-6A7-A320\x00\x00',
      b'28101-6A7-A330\x00\x00',
      b'28101-6A7-A410\x00\x00',
      b'28101-6A7-A510\x00\x00',
      b'28101-6A9-H140\x00\x00',
      b'28101-6A9-H420\x00\x00',
    ],
    (Ecu.electricBrakeBooster, 0x18da2bf1, None): [
      b'46114-TVA-A060\x00\x00',
      b'46114-TVA-A080\x00\x00',
      b'46114-TVA-A120\x00\x00',
      b'46114-TVA-A320\x00\x00',
      b'46114-TVA-A050\x00\x00',
      b'46114-TVE-H550\x00\x00',
      b'46114-TVE-H560\x00\x00',
    ],
    (Ecu.vsa, 0x18da28f1, None): [
      b'57114-TVA-C040\x00\x00',
      b'57114-TVA-C050\x00\x00',
      b'57114-TVA-C060\x00\x00',
      b'57114-TVA-C530\x00\x00',
      b'57114-TVA-B040\x00\x00',
      b'57114-TVA-B050\x00\x00',
      b'57114-TVA-B060\x00\x00',
      b'57114-TVE-H250\x00\x00',
    ],
    (Ecu.eps, 0x18da30f1, None): [
      b'39990-TVA,A150\x00\x00',
      b'39990-TVA-A150\x00\x00',
      b'39990-TVA-A160\x00\x00',
      b'39990-TVA-A340\x00\x00',
      b'39990-TVA-X030\x00\x00',
      b'39990-TVA-A140\x00\x00',
      b'39990-TVE-H130\x00\x00',
      b'39990-TBX-H120\x00\x00',
    ],
    (Ecu.unknown, 0x18da3af1, None): [
      b'39390-TVA-A020\x00\x00',
    ],
    (Ecu.srs, 0x18da53f1, None): [
      b'77959-TVA-A460\x00\x00',
      b'77959-TVA-L420\x00\x00',
      b'77959-TVA-X330\x00\x00',
      b'77959-TVA-H230\x00\x00',
      b'77959-TBX-H230\x00\x00',
    ],
    (Ecu.combinationMeter, 0x18da60f1, None): [
      b'78109-TVC-C010\x00\x00',
      b'78109-TVA-A210\x00\x00',
      b'78109-TVC-A010\x00\x00',
      b'78109-TVC-A020\x00\x00',
      b'78109-TVC-A030\x00\x00',
      b'78109-TVC-A110\x00\x00',
      b'78109-TVC-A130\x00\x00',
      b'78109-TVC-A210\x00\x00',
      b'78109-TVC-A220\x00\x00',
      b'78109-TVC-C110\x00\x00',
      b'78109-TVC-L010\x00\x00',
      b'78109-TVC-L210\x00\x00',
      b'78109-TVC-M510\x00\x00',
      b'78109-TBX-H310\x00\x00',
      b'78109-TVA-A010\x00\x00',
      b'78109-TVA-A020\x00\x00',
      b'78109-TVA-A110\x00\x00',
      b'78109-TVA-A120\x00\x00',
      b'78109-TVA-A220\x00\x00',
      b'78109-TVA-A310\x00\x00',
      b'78109-TVA-C010\x00\x00',
      b'78109-TVA-L010\x00\x00',
      b'78109-TVA-L210\x00\x00',
      b'78109-TVE-H610\x00\x00',
      b'78109-TWA-A210\x00\x00',
    ],
    (Ecu.hud, 0x18da61f1, None): [
      b'78209-TVA-A010\x00\x00',
    ],
    (Ecu.fwdRadar, 0x18dab0f1, None): [
      b'36802-TVA-A160\x00\x00',
      b'36802-TVA-A170\x00\x00',
      b'36802-TVC-A330\x00\x00',
      b'36802-TWA-A070\x00\x00',
      b'36802-TVA-A150\x00\x00',
      b'36802-TVE-H070\x00\x00',
      b'36802-TBX-H140\x00\x00',
    ],
    (Ecu.fwdCamera, 0x18dab5f1, None): [
      b'36161-TVA-A060\x00\x00',
      b'36161-TVC-A330\x00\x00',
      b'36161-TWA-A070\x00\x00',
      b'36161-TVE-H050\x00\x00',
      b'36161-TBX-H130\x00\x00',
    ],
    (Ecu.gateway, 0x18daeff1, None): [
      b'38897-TVA-A010\x00\x00',
      b'38897-TVA-A020\x00\x00',
      b'38897-TVA-A230\x00\x00',
    ],
  },
  CAR.ACCORDH: {
    (Ecu.gateway, 0x18daeff1, None): [
      b'38897-TWA-A120\x00\x00',
      b'38897-TWD-J020\x00\x00',
    ],
    (Ecu.vsa, 0x18da28f1, None): [
      b'57114-TWA-A040\x00\x00',
      b'57114-TWA-A050\x00\x00',
      b'57114-TWA-B520\x00\x00',
    ],
    (Ecu.srs, 0x18da53f1, None): [
      b'77959-TWA-A440\x00\x00',
      b'77959-TWA-L420\x00\x00',
    ],
    (Ecu.combinationMeter, 0x18da60f1, None): [
      b'78109-TWA-A010\x00\x00',
      b'78109-TWA-A020\x00\x00',
      b'78109-TWA-A030\x00\x00',
      b'78109-TWA-A110\x00\x00',
      b'78109-TWA-A120\x00\x00',
      b'78109-TWA-A210\x00\x00',
      b'78109-TWA-A220\x00\x00',
      b'78109-TWA-L010\x00\x00',
    ],
    (Ecu.shiftByWire, 0x18da0bf1, None): [
      b'54008-TWA-A910\x00\x00',
    ],
    (Ecu.hud, 0x18da61f1, None): [
      b'78209-TVA-A010\x00\x00',
      b'78209-TVA-A110\x00\x00',
    ],
    (Ecu.fwdCamera, 0x18dab5f1, None): [
      b'36161-TWA-A070\x00\x00',
      b'36161-TWA-A330\x00\x00',
    ],
    (Ecu.fwdRadar, 0x18dab0f1, None): [
      b'36802-TWA-A080\x00\x00',
      b'36802-TWA-A070\x00\x00',
      b'36802-TWA-A330\x00\x00',
    ],
    (Ecu.eps, 0x18da30f1, None): [
      b'39990-TVA-A160\x00\x00',
      b'39990-TVA-A150\x00\x00',
      b'39990-TVA-A340\x00\x00',
    ],
  },
  CAR.CIVIC: {
    (Ecu.programmedFuelInjection, 0x18da10f1, None): [
      b'37805-5AA-A640\x00\x00',
      b'37805-5AA-A650\x00\x00',
      b'37805-5AA-A670\x00\x00',
      b'37805-5AA-A680\x00\x00',
      b'37805-5AA-A810\x00\x00',
      b'37805-5AA-C640\x00\x00',
      b'37805-5AA-C680\x00\x00',
      b'37805-5AA-C820\x00\x00',
      b'37805-5AA-L650\x00\x00',
      b'37805-5AA-L660\x00\x00',
      b'37805-5AA-L680\x00\x00',
      b'37805-5AA-L690\x00\x00',
      b'37805-5AA-L810\000\000',
      b'37805-5AG-Q710\x00\x00',
      b'37805-5AJ-A610\x00\x00',
      b'37805-5AJ-A620\x00\x00',
      b'37805-5AJ-L610\x00\x00',
      b'37805-5BA-A310\x00\x00',
      b'37805-5BA-A510\x00\x00',
      b'37805-5BA-A740\x00\x00',
      b'37805-5BA-A760\x00\x00',
      b'37805-5BA-A930\x00\x00',
      b'37805-5BA-A960\x00\x00',
      b'37805-5BA-C860\x00\x00',
      b'37805-5BA-L410\x00\x00',
      b'37805-5BA-L760\x00\x00',
      b'37805-5BA-L930\x00\x00',
      b'37805-5BA-L940\x00\x00',
      b'37805-5BA-L960\x00\x00',
    ],
    (Ecu.transmission, 0x18da1ef1, None): [
      b'28101-5CG-A040\x00\x00',
      b'28101-5CG-A050\x00\x00',
      b'28101-5CG-A070\x00\x00',
      b'28101-5CG-A080\x00\x00',
      b'28101-5CG-A320\x00\x00',
      b'28101-5CG-A810\x00\x00',
      b'28101-5CG-A820\x00\x00',
      b'28101-5DJ-A040\x00\x00',
      b'28101-5DJ-A060\x00\x00',
      b'28101-5DJ-A510\x00\x00',
    ],
    (Ecu.vsa, 0x18da28f1, None): [
      b'57114-TBA-A540\x00\x00',
      b'57114-TBA-A550\x00\x00',
      b'57114-TBA-A560\x00\x00',
      b'57114-TBA-A570\x00\x00',
      b'57114-TEA-Q220\x00\x00',
    ],
    (Ecu.eps, 0x18da30f1, None): [
      b'39990-TBA,A030\x00\x00', # modified firmware
      b'39990-TBA-A030\x00\x00',
      b'39990-TBG-A030\x00\x00',
      b'39990-TEA-T020\x00\x00',
      b'39990-TEG-A010\x00\x00',
    ],
    (Ecu.srs, 0x18da53f1, None): [
      b'77959-TBA-A030\x00\x00',
      b'77959-TBA-A040\x00\x00',
      b'77959-TBG-A030\x00\x00',
      b'77959-TEA-Q820\x00\x00',
    ],
    (Ecu.combinationMeter, 0x18da60f1, None): [
      b'78109-TBA-A510\x00\x00',
      b'78109-TBA-A520\x00\x00',
      b'78109-TBA-A530\x00\x00',
      b'78109-TBA-C520\x00\x00',
      b'78109-TBC-A310\x00\x00',
      b'78109-TBC-A320\x00\x00',
      b'78109-TBC-A510\x00\x00',
      b'78109-TBC-A520\x00\x00',
      b'78109-TBC-A530\x00\x00',
      b'78109-TBC-C510\x00\x00',
      b'78109-TBC-C520\x00\x00',
      b'78109-TBC-C530\x00\x00',
      b'78109-TBH-A510\x00\x00',
      b'78109-TBH-A530\x00\x00',
      b'78109-TED-Q510\x00\x00',
      b'78109-TEG-A310\x00\x00',
    ],
    (Ecu.fwdCamera, 0x18dab0f1, None): [
      b'36161-TBA-A020\x00\x00',
      b'36161-TBA-A030\x00\x00',
      b'36161-TBA-A040\x00\x00',
      b'36161-TBC-A020\x00\x00',
      b'36161-TBC-A030\x00\x00',
      b'36161-TED-Q320\x00\x00',
      b'36161-TEG-A010\x00\x00',
      b'36161-TEG-A020\x00\x00',
    ],
    (Ecu.gateway, 0x18daeff1, None): [
      b'38897-TBA-A010\x00\x00',
      b'38897-TBA-A020\x00\x00',
    ],
  },
  CAR.CIVIC_BOSCH: {
    (Ecu.programmedFuelInjection, 0x18da10f1, None): [
      b'37805-5AA-A940\x00\x00',
      b'37805-5AA-A950\x00\x00',
      b'37805-5AA-L940\x00\x00',
      b'37805-5AA-L950\x00\x00',
      b'37805-5AG-Z910\x00\x00',
      b'37805-5AJ-A750\x00\x00',
      b'37805-5AJ-L750\x00\x00',
      b'37805-5AN-A750\x00\x00',
      b'37805-5AN-A830\x00\x00',
      b'37805-5AN-A840\x00\x00',
      b'37805-5AN-A930\x00\x00',
      b'37805-5AN-A940\x00\x00',
      b'37805-5AN-A950\x00\x00',
      b'37805-5AN-AG20\x00\x00',
      b'37805-5AN-AH20\x00\x00',
      b'37805-5AN-AJ30\x00\x00',
      b'37805-5AN-AK20\x00\x00',
      b'37805-5AN-AR20\x00\x00',
      b'37805-5AN-CH20\x00\x00',
      b'37805-5AN-E630\x00\x00',
      b'37805-5AN-E720\x00\x00',
      b'37805-5AN-E820\x00\x00',
      b'37805-5AN-J820\x00\x00',
      b'37805-5AN-L840\x00\x00',
      b'37805-5AN-L930\x00\x00',
      b'37805-5AN-L940\x00\x00',
      b'37805-5AN-LF20\x00\x00',
      b'37805-5AN-LH20\x00\x00',
      b'37805-5AN-LJ20\x00\x00',
      b'37805-5AN-LR20\x00\x00',
      b'37805-5AN-LS20\x00\x00',
      b'37805-5AW-G720\x00\x00',
      b'37805-5AZ-E850\x00\x00',
      b'37805-5AZ-G740\x00\x00',
      b'37805-5AZ-G840\x00\x00',
      b'37805-5BB-A530\x00\x00',
      b'37805-5BB-A540\x00\x00',
      b'37805-5BB-A630\x00\x00',
      b'37805-5BB-A640\x00\x00',
      b'37805-5BB-C540\x00\x00',
      b'37805-5BB-C630\x00\x00',
      b'37805-5BB-C640\x00\x00',
      b'37805-5BB-L540\x00\x00',
      b'37805-5BB-L630\x00\x00',
      b'37805-5BB-L640\x00\x00',
    ],
    (Ecu.transmission, 0x18da1ef1, None): [
      b'28101-5CG-A920\x00\x00',
      b'28101-5CG-AB10\x00\x00',
      b'28101-5CG-C110\x00\x00',
      b'28101-5CG-C220\x00\x00',
      b'28101-5CG-C320\x00\x00',
      b'28101-5CG-G020\x00\x00',
      b'28101-5CG-L020\x00\x00',
      b'28101-5CK-A130\x00\x00',
      b'28101-5CK-A140\x00\x00',
      b'28101-5CK-A150\x00\x00',
      b'28101-5CK-C130\x00\x00',
      b'28101-5CK-C140\x00\x00',
      b'28101-5CK-C150\x00\x00',
      b'28101-5CK-G210\x00\x00',
      b'28101-5CK-J710\x00\x00',
      b'28101-5CK-Q610\x00\x00',
      b'28101-5DJ-A610\x00\x00',
      b'28101-5DJ-A710\x00\x00',
      b'28101-5DV-E330\x00\x00',
      b'28101-5DV-E610\x00\x00',
    ],
    (Ecu.vsa, 0x18da28f1, None): [
      b'57114-TBG-A330\x00\x00',
      b'57114-TBG-A340\x00\x00',
      b'57114-TBG-A350\x00\x00',
      b'57114-TGG-A340\x00\x00',
      b'57114-TGG-C320\x00\x00',
      b'57114-TGG-G320\x00\x00',
      b'57114-TGG-L320\x00\x00',
      b'57114-TGG-L330\x00\x00',
      b'57114-TGK-T320\x00\x00',
      b'57114-TGL-G330\x00\x00',
    ],
    (Ecu.eps, 0x18da30f1, None): [
      b'39990-TBA-C020\x00\x00',
      b'39990-TBA-C120\x00\x00',
      b'39990-TEA-T820\x00\x00',
      b'39990-TEZ-T020\x00\x00',
      b'39990-TGG-A020\x00\x00',
      b'39990-TGG-A120\x00\x00',
      b'39990-TGG-J510\x00\x00',
      b'39990-TGL-E130\x00\x00',
      b'39990-TGN-E120\x00\x00',
    ],
    (Ecu.srs, 0x18da53f1, None): [
      b'77959-TBA-A060\x00\x00',
      b'77959-TBG-A050\x00\x00',
      b'77959-TEA-G020\x00\x00',
      b'77959-TGG-A020\x00\x00',
      b'77959-TGG-A030\x00\x00',
      b'77959-TGG-G010\x00\x00',
      b'77959-TGG-J320\x00\x00',
      b'77959-TGG-Z820\x00\x00',
    ],
    (Ecu.combinationMeter, 0x18da60f1, None): [
      b'78109-TBA-A110\x00\x00',
      b'78109-TBA-A910\x00\x00',
      b'78109-TBA-C340\x00\x00',
      b'78109-TBA-C910\x00\x00',
      b'78109-TBC-A740\x00\x00',
      b'78109-TBG-A110\x00\x00',
      b'78109-TEG-A720\x00\x00',
      b'78109-TFJ-G020\x00\x00',
      b'78109-TGG-9020\x00\x00',
      b'78109-TGG-A210\x00\x00',
      b'78109-TGG-A220\x00\x00',
      b'78109-TGG-A310\x00\x00',
      b'78109-TGG-A320\x00\x00',
      b'78109-TGG-A330\x00\x00',
      b'78109-TGG-A610\x00\x00',
      b'78109-TGG-A620\x00\x00',
      b'78109-TGG-A810\x00\x00',
      b'78109-TGG-A820\x00\x00',
      b'78109-TGG-C220\x00\x00',
      b'78109-TGG-G030\x00\x00',
      b'78109-TGG-G230\x00\x00',
      b'78109-TGG-G410\x00\x00',
      b'78109-TGK-Z410\x00\x00',
      b'78109-TGL-G120\x00\x00',
      b'78109-TGL-G130\x00\x00',
      b'78109-TGL-G230\x00\x00',
    ],
    (Ecu.fwdRadar, 0x18dab0f1, None): [
      b'36802-TBA-A150\x00\x00',
      b'36802-TBA-A160\x00\x00',
      b'36802-TFJ-G060\x00\x00',
      b'36802-TGG-A050\x00\x00',
      b'36802-TGG-A060\x00\x00',
      b'36802-TGG-A130\x00\x00',
      b'36802-TGG-G040\x00\x00',
      b'36802-TGG-G130\x00\x00',
      b'36802-TGK-Q120\x00\x00',
      b'36802-TGL-G040\x00\x00',
    ],
    (Ecu.fwdCamera, 0x18dab5f1, None): [
      b'36161-TBA-A130\x00\x00',
      b'36161-TBA-A140\x00\x00',
      b'36161-TFJ-G070\x00\x00',
      b'36161-TGG-A060\x00\x00',
      b'36161-TGG-A080\x00\x00',
      b'36161-TGG-A120\x00\x00',
      b'36161-TGG-G050\x00\x00',
      b'36161-TGG-G130\x00\x00',
      b'36161-TGK-Q120\x00\x00',
      b'36161-TGL-G050\x00\x00',
      b'36161-TGL-G070\x00\x00',
      b'36161-TGG-G070\x00\x00',
    ],
    (Ecu.gateway, 0x18daeff1, None): [
      b'38897-TBA-A110\x00\x00',
      b'38897-TBA-A020\x00\x00',
    ],
    (Ecu.electricBrakeBooster, 0x18da2bf1, None): [
      b'39494-TGL-G030\x00\x00',
    ],
  },
  CAR.CIVIC_BOSCH_DIESEL: {
    (Ecu.programmedFuelInjection, 0x18da10f1, None): [
      b'37805-59N-G630\x00\x00',
      b'37805-59N-G830\x00\x00',
    ],
    (Ecu.transmission, 0x18da1ef1, None): [
      b'28101-59Y-G220\x00\x00',
      b'28101-59Y-G620\x00\x00',
    ],
    (Ecu.vsa, 0x18da28f1, None): [
      b'57114-TGN-E320\x00\x00',
    ],
    (Ecu.eps, 0x18da30f1, None): [
      b'39990-TFK-G020\x00\x00',
    ],
    (Ecu.srs, 0x18da53f1, None): [
      b'77959-TFK-G210\x00\x00',
      b'77959-TGN-G220\x00\x00',
    ],
    (Ecu.combinationMeter, 0x18da60f1, None): [
      b'78109-TFK-G020\x00\x00',
      b'78109-TGN-G120\x00\x00',
    ],
    (Ecu.fwdRadar, 0x18dab0f1, None): [
      b'36802-TFK-G130\x00\x00',
      b'36802-TGN-G130\x00\x00',
    ],
    (Ecu.shiftByWire, 0x18da0bf1, None): [
      b'54008-TGN-E010\x00\x00',
    ],
    (Ecu.fwdCamera, 0x18dab5f1, None): [
      b'36161-TFK-G130\x00\x00',
      b'36161-TGN-G130\x00\x00',
    ],
    (Ecu.gateway, 0x18daeff1, None): [
      b'38897-TBA-A020\x00\x00',
    ],
  },
  CAR.CRV: {
    (Ecu.vsa, 0x18da28f1, None): [
      b'57114-T1W-A230\x00\x00',
      b'57114-T1W-A240\x00\x00',
      b'57114-TFF-A940\x00\x00',
    ],
    (Ecu.srs, 0x18da53f1, None): [
      b'77959-T0A-A230\x00\x00',
    ],
    (Ecu.combinationMeter, 0x18da60f1, None): [
      b'78109-T1W-A210\x00\x00',
      b'78109-T1W-C210\x00\x00',
      b'78109-T1X-A210\x00\x00',
    ],
    (Ecu.fwdRadar, 0x18dab0f1, None): [
      b'36161-T1W-A830\x00\x00',
      b'36161-T1W-C830\x00\x00',
      b'36161-T1X-A830\x00\x00',
    ],
  },
  CAR.CRV_5G: {
    (Ecu.programmedFuelInjection, 0x18da10f1, None): [
      b'37805-5PA-AH20\x00\x00',
      b'37805-5PA-3060\x00\x00',
      b'37805-5PA-3080\x00\x00',
      b'37805-5PA-3180\x00\x00',
      b'37805-5PA-4050\x00\x00',
      b'37805-5PA-4150\x00\x00',
      b'37805-5PA-6520\x00\x00',
      b'37805-5PA-6530\x00\x00',
      b'37805-5PA-6630\x00\x00',
      b'37805-5PA-6640\x00\x00',
      b'37805-5PA-7630\x00\x00',
      b'37805-5PA-9630\x00\x00',
      b'37805-5PA-9640\x00\x00',
      b'37805-5PA-9730\x00\x00',
      b'37805-5PA-9830\x00\x00',
      b'37805-5PA-9840\x00\x00',
      b'37805-5PA-A650\x00\x00',
      b'37805-5PA-A670\x00\x00',
      b'37805-5PA-A680\x00\x00',
      b'37805-5PA-A850\x00\x00',
      b'37805-5PA-A870\x00\x00',
      b'37805-5PA-A880\x00\x00',
      b'37805-5PA-A890\x00\x00',
      b'37805-5PA-AB10\x00\x00',
      b'37805-5PA-AD10\x00\x00',
      b'37805-5PA-AF20\x00\x00',
      b'37805-5PA-C680\x00\x00',
      b'37805-5PD-Q630\x00\x00',
      b'37805-5PF-F730\x00\x00',
      b'37805-5PF-M630\x00\x00',
    ],
    (Ecu.transmission, 0x18da1ef1, None): [
      b'28101-5RG-A020\x00\x00',
      b'28101-5RG-A030\x00\x00',
      b'28101-5RG-A040\x00\x00',
      b'28101-5RG-A120\x00\x00',
      b'28101-5RG-A220\x00\x00',
      b'28101-5RH-A020\x00\x00',
      b'28101-5RH-A030\x00\x00',
      b'28101-5RH-A040\x00\x00',
      b'28101-5RH-A120\x00\x00',
      b'28101-5RH-A220\x00\x00',
      b'28101-5RL-Q010\x00\x00',
      b'28101-5RM-F010\x00\x00',
      b'28101-5RM-K010\x00\x00',
    ],
    (Ecu.vsa, 0x18da28f1, None): [
      b'57114-TLA-A040\x00\x00',
      b'57114-TLA-A050\x00\x00',
      b'57114-TLA-A060\x00\x00',
      b'57114-TLB-A830\x00\x00',
      b'57114-TMC-Z040\x00\x00',
      b'57114-TMC-Z050\x00\x00',
    ],
    (Ecu.eps, 0x18da30f1, None): [
      b'39990-TLA-A040\x00\x00',
      b'39990-TLA-A110\x00\x00',
      b'39990-TLA-A220\x00\x00',
      b'39990-TLA,A040\x00\x00', # modified firmware
      b'39990-TME-T030\x00\x00',
      b'39990-TME-T120\x00\x00',
      b'39990-TMT-T010\x00\x00',
    ],
    (Ecu.electricBrakeBooster, 0x18da2bf1, None): [
      b'46114-TLA-A040\x00\x00',
      b'46114-TLA-A050\x00\x00',
      b'46114-TLA-A930\x00\x00',
      b'46114-TMC-U020\x00\x00',
    ],
    (Ecu.combinationMeter, 0x18da60f1, None): [
      b'78109-TLA-A110\x00\x00',
      b'78109-TLA-A120\x00\x00',
      b'78109-TLA-A210\x00\x00',
      b'78109-TLA-A220\x00\x00',
      b'78109-TLA-C110\x00\x00',
      b'78109-TLA-C210\x00\x00',
      b'78109-TLA-C310\x00\x00',
      b'78109-TLB-A020\x00\x00',
      b'78109-TLB-A110\x00\x00',
      b'78109-TLB-A120\x00\x00',
      b'78109-TLB-A210\x00\x00',
      b'78109-TLB-A220\x00\x00',
      b'78109-TMC-Q210\x00\x00',
      b'78109-TMM-F210\x00\x00',
      b'78109-TMM-M110\x00\x00',
    ],
    (Ecu.gateway, 0x18daeff1, None): [
      b'38897-TLA-A010\x00\x00',
      b'38897-TLA-A110\x00\x00',
      b'38897-TNY-G010\x00\x00',
    ],
    (Ecu.fwdRadar, 0x18dab0f1, None): [
      b'36802-TLA-A040\x00\x00',
      b'36802-TLA-A050\x00\x00',
      b'36802-TLA-A060\x00\x00',
      b'36802-TMC-Q040\x00\x00',
      b'36802-TMC-Q070\x00\x00',
      b'36802-TNY-A030\x00\x00',
    ],
    (Ecu.fwdCamera, 0x18dab5f1, None): [
      b'36161-TLA-A060\x00\x00',
      b'36161-TLA-A070\x00\x00',
      b'36161-TLA-A080\x00\x00',
      b'36161-TMC-Q020\x00\x00',
      b'36161-TMC-Q030\x00\x00',
      b'36161-TMC-Q040\x00\x00',
      b'36161-TNY-A020\x00\x00',
    ],
    (Ecu.srs, 0x18da53f1, None): [
      b'77959-TLA-A240\x00\x00',
      b'77959-TLA-A250\x00\x00',
      b'77959-TLA-A320\x00\x00',
      b'77959-TLA-A410\x00\x00',
      b'77959-TLA-A420\x00\x00',
      b'77959-TLA-Q040\x00\x00',
      b'77959-TLA-Z040\x00\x00',
      b'77959-TMM-F040\x00\x00',
    ],
  },
  CAR.CRV_EU: {
    (Ecu.programmedFuelInjection, 0x18da10f1, None): [
      b'37805-R5Z-G740\x00\x00',
      b'37805-R5Z-G780\x00\x00',
    ],
    (Ecu.vsa, 0x18da28f1, None): [b'57114-T1V-G920\x00\x00'],
    (Ecu.fwdRadar, 0x18dab0f1, None): [b'36161-T1V-G520\x00\x00'],
    (Ecu.shiftByWire, 0x18da0bf1, None): [b'54008-T1V-G010\x00\x00'],
    (Ecu.transmission, 0x18da1ef1, None): [
      b'28101-5LH-E120\x00\x00',
      b'28103-5LH-E100\x00\x00',
    ],
    (Ecu.combinationMeter, 0x18da60f1, None): [
      b'78109-T1V-G020\x00\x00',
      b'78109-T1B-3050\x00\x00',
    ],
    (Ecu.srs, 0x18da53f1, None): [b'77959-T1G-G940\x00\x00'],
  },
  CAR.CRV_HYBRID: {
    (Ecu.vsa, 0x18da28f1, None): [
      b'57114-TPA-G020\x00\x00',
      b'57114-TPG-A020\x00\x00',
      b'57114-TMB-H030\x00\x00',
    ],
    (Ecu.eps, 0x18da30f1, None): [
      b'39990-TPA-G030\x00\x00',
      b'39990-TPG-A020\x00\x00',
      b'39990-TMA-H020\x00\x00',
    ],
    (Ecu.gateway, 0x18daeff1, None): [
      b'38897-TMA-H110\x00\x00',
      b'38897-TPG-A110\x00\x00',
      b'38897-TPG-A210\x00\x00',
    ],
    (Ecu.shiftByWire, 0x18da0bf1, None): [
      b'54008-TMB-H510\x00\x00',
      b'54008-TMB-H610\x00\x00',
    ],
    (Ecu.fwdCamera, 0x18dab5f1, None): [
      b'36161-TMB-H040\x00\x00',
      b'36161-TPA-E050\x00\x00',
      b'36161-TPG-A030\x00\x00',
      b'36161-TPG-A040\x00\x00',
    ],
    (Ecu.combinationMeter, 0x18da60f1, None): [
      b'78109-TMB-H220\x00\x00',
      b'78109-TPA-G520\x00\x00',
      b'78109-TPG-A110\x00\x00',
      b'78109-TPG-A210\x00\x00',
    ],
    (Ecu.hud, 0x18da61f1, None): [
      b'78209-TLA-X010\x00\x00',
    ],
    (Ecu.fwdRadar, 0x18dab0f1, None): [
      b'36802-TPA-E040\x00\x00',
      b'36802-TPG-A020\x00\x00',
      b'36802-TMB-H040\x00\x00',
    ],
    (Ecu.srs, 0x18da53f1, None): [
      b'77959-TLA-C320\x00\x00',
      b'77959-TLA-C410\x00\x00',
      b'77959-TLA-C420\x00\x00',
      b'77959-TLA-G220\x00\x00',
      b'77959-TLA-H240\x00\x00',
    ],
  },
  CAR.FIT: {
    (Ecu.vsa, 0x18da28f1, None): [
      b'57114-T5R-L220\x00\x00',
    ],
    (Ecu.eps, 0x18da30f1, None): [
      b'39990-T5R-C020\x00\x00',
      b'39990-T5R-C030\x00\x00',
    ],
    (Ecu.gateway, 0x18daeff1, None): [
      b'38897-T5A-J010\x00\x00',
    ],
    (Ecu.combinationMeter, 0x18da60f1, None): [
      b'78109-T5A-A410\x00\x00',
      b'78109-T5A-A420\x00\x00',
      b'78109-T5A-A910\x00\x00',
    ],
    (Ecu.fwdRadar, 0x18dab0f1, None): [
      b'36161-T5R-A240\x00\x00',
      b'36161-T5R-A520\x00\x00',
    ],
    (Ecu.srs, 0x18da53f1, None): [
      b'77959-T5R-A230\x00\x00',
    ],
  },
  CAR.ODYSSEY: {
    (Ecu.gateway, 0x18daeff1, None): [
      b'38897-THR-A010\x00\x00',
      b'38897-THR-A020\x00\x00',
    ],
    (Ecu.programmedFuelInjection, 0x18da10f1, None): [
      b'37805-5MR-A240\x00\x00',
      b'37805-5MR-A250\x00\x00',
      b'37805-5MR-A310\x00\x00',
      b'37805-5MR-A740\x00\x00',
      b'37805-5MR-A750\x00\x00',
      b'37805-5MR-A840\x00\x00',
      b'37805-5MR-C620\x00\x00',
      b'37805-5MR-D530\x00\x00',
      b'37805-5MR-K730\x00\x00',
    ],
    (Ecu.eps, 0x18da30f1, None): [
      b'39990-THR-A020\x00\x00',
      b'39990-THR-A030\x00\x00',
    ],
    (Ecu.srs, 0x18da53f1, None): [
      b'77959-THR-A010\x00\x00',
      b'77959-THR-A110\x00\x00',
      b'77959-THR-X010\x00\x00',
    ],
    (Ecu.fwdCamera, 0x18dab0f1, None): [
      b'36161-THR-A020\x00\x00',
      b'36161-THR-A030\x00\x00',
      b'36161-THR-A110\x00\x00',
      b'36161-THR-A720\x00\x00',
      b'36161-THR-A730\x00\x00',
      b'36161-THR-A810\x00\x00',
      b'36161-THR-A910\x00\x00',
      b'36161-THR-C010\x00\x00',
      b'36161-THR-D110\x00\x00',
      b'36161-THR-K020\x00\x00',
    ],
    (Ecu.transmission, 0x18da1ef1, None): [
      b'28101-5NZ-A110\x00\x00',
      b'28101-5NZ-A310\x00\x00',
      b'28101-5NZ-C310\x00\x00',
      b'28102-5MX-A001\x00\x00',
      b'28102-5MX-A600\x00\x00',
      b'28102-5MX-A610\x00\x00',
      b'28102-5MX-A710\x00\x00',
      b'28102-5MX-A900\x00\x00',
      b'28102-5MX-A910\x00\x00',
      b'28102-5MX-C001\x00\x00',
      b'28102-5MX-D001\x00\x00',
      b'28102-5MX-D710\x00\x00',
      b'28102-5MX-K610\x00\x00',
      b'28103-5NZ-A100\x00\x00',
      b'28103-5NZ-A300\x00\x00',
    ],
    (Ecu.vsa, 0x18da28f1, None): [
      b'57114-THR-A040\x00\x00',
      b'57114-THR-A110\x00\x00',
    ],
    (Ecu.combinationMeter, 0x18da60f1, None): [
      b'78109-THR-A220\x00\x00',
      b'78109-THR-A230\x00\x00',
      b'78109-THR-A420\x00\x00',
      b'78109-THR-A430\x00\x00',
      b'78109-THR-A720\x00\x00',
      b'78109-THR-A820\x00\x00',
      b'78109-THR-A830\x00\x00',
      b'78109-THR-AB20\x00\x00',
      b'78109-THR-AB30\x00\x00',
      b'78109-THR-AB40\x00\x00',
      b'78109-THR-AC20\x00\x00',
      b'78109-THR-AC40\x00\x00',
      b'78109-THR-AC50\x00\x00',
      b'78109-THR-AE20\x00\x00',
      b'78109-THR-AE40\x00\x00',
      b'78109-THR-AK10\x00\x00',
      b'78109-THR-AL10\x00\x00',
      b'78109-THR-AN10\x00\x00',
      b'78109-THR-C330\x00\x00',
      b'78109-THR-CE20\x00\x00',
      b'78109-THR-DA20\x00\x00',
      b'78109-THR-DA40\x00\x00',
      b'78109-THR-K120\x00\x00',
    ],
    (Ecu.shiftByWire, 0x18da0bf1, None): [
      b'54008-THR-A020\x00\x00',
    ],
  },
  CAR.PILOT: {
    (Ecu.shiftByWire, 0x18da0bf1, None): [
      b'54008-TG7-A520\x00\x00',
      b'54008-TG7-A530\x00\x00',
    ],
    (Ecu.transmission, 0x18da1ef1, None): [
      b'28101-5EY-A050\x00\x00',
      b'28101-5EY-A100\x00\x00',
      b'28101-5EZ-A050\x00\x00',
      b'28101-5EZ-A060\x00\x00',
      b'28101-5EZ-A100\x00\x00',
      b'28101-5EZ-A210\x00\x00',
    ],
    (Ecu.programmedFuelInjection, 0x18da10f1, None): [
      b'37805-RLV-4060\x00\x00',
      b'37805-RLV-4070\x00\x00',
      b'37805-RLV-A830\x00\x00',
      b'37805-RLV-A840\x00\x00',
      b'37805-RLV-C430\x00\x00',
      b'37805-RLV-C510\x00\x00',
      b'37805-RLV-C520\x00\x00',
      b'37805-RLV-C530\x00\x00',
      b'37805-RLV-C910\x00\x00',
    ],
    (Ecu.eps, 0x18da30f1, None): [
      b'39990-TG7-A030\x00\x00',
      b'39990-TG7-A040\x00\x00',
      b'39990-TG7-A060\x00\x00',
    ],
    (Ecu.fwdCamera, 0x18dab0f1, None): [
      b'36161-TG7-A520\x00\x00',
      b'36161-TG7-A720\x00\x00',
      b'36161-TG7-A820\x00\x00',
      b'36161-TG7-C520\x00\x00',
      b'36161-TG7-D520\x00\x00',
      b'36161-TG8-A520\x00\x00',
      b'36161-TG8-A720\x00\x00',
    ],
    (Ecu.srs, 0x18da53f1, None): [
      b'77959-TG7-A110\x00\x00',
      b'77959-TG7-A020\x00\x00',
    ],
    (Ecu.combinationMeter, 0x18da60f1, None): [
      b'78109-TG7-A040\x00\x00',
      b'78109-TG7-A050\x00\x00',
      b'78109-TG7-A420\x00\x00',
      b'78109-TG7-A520\x00\x00',
      b'78109-TG7-A720\x00\x00',
      b'78109-TG7-D020\x00\x00',
      b'78109-TG8-A420\x00\x00',
      b'78109-TG8-A520\x00\x00',
    ],
    (Ecu.vsa, 0x18da28f1, None): [
      b'57114-TG7-A130\x00\x00',
      b'57114-TG7-A140\x00\x00',
      b'57114-TG7-A230\x00\x00',
      b'57114-TG7-A240\x00\x00',
      b'57114-TG8-A140\x00\x00',
      b'57114-TG8-A240\x00\x00',
    ],

  },
  CAR.PILOT_2019: {
    (Ecu.eps, 0x18da30f1, None): [
      b'39990-TG7-A060\x00\x00',
      b'39990-TG7-A070\x00\x00',
      b'39990-TGS-A230\x00\x00',
    ],
    (Ecu.gateway, 0x18daeff1, None): [
      b'38897-TG7-A030\x00\x00',
      b'38897-TG7-A040\x00\x00',
      b'38897-TG7-A110\x00\x00',
      b'38897-TG7-A210\x00\x00',
    ],
    (Ecu.fwdCamera, 0x18dab0f1, None): [
      b'36161-TG7-A310\x00\x00',
      b'36161-TG7-A630\x00\x00',
      b'36161-TG7-A930\x00\x00',
      b'36161-TG7-D630\x00\x00',
      b'36161-TG7-Y630\x00\x00',
      b'36161-TG8-A630\x00\x00',
      b'36161-TG8-A830\x00\x00',
      b'36161-TGS-A130\x00\x00',
      b'36161-TGT-A030\x00\x00',
    ],
    (Ecu.srs, 0x18da53f1, None): [
      b'77959-TG7-A210\x00\x00',
      b'77959-TG7-Y210\x00\x00',
      b'77959-TGS-A010\x00\x00',
    ],
    (Ecu.combinationMeter, 0x18da60f1, None): [
      b'78109-TG7-AJ10\x00\x00',
      b'78109-TG7-AJ20\x00\x00',
      b'78109-TG7-AK10\x00\x00',
      b'78109-TG7-AK20\x00\x00',
      b'78109-TG7-AM20\x00\x00',
      b'78109-TG7-AP10\x00\x00',
      b'78109-TG7-AP20\x00\x00',
      b'78109-TG7-AS20\x00\x00',
      b'78109-TG7-AU20\x00\x00',
      b'78109-TG7-DJ10\x00\x00',
      b'78109-TG7-YK20\x00\x00',
      b'78109-TG8-AJ10\x00\x00',
      b'78109-TG8-AJ20\x00\x00',
      b'78109-TG8-AK20\x00\x00',
      b'78109-TGS-AK20\x00\x00',
      b'78109-TGS-AP20\x00\x00',
      b'78109-TGT-AJ20\x00\x00',
    ],
    (Ecu.vsa, 0x18da28f1, None): [
      b'57114-TG7-A630\x00\x00',
      b'57114-TG7-A730\x00\x00',
      b'57114-TG8-A630\x00\x00',
      b'57114-TG8-A730\x00\x00',
      b'57114-TGS-A530\x00\x00',
      b'57114-TGT-A530\x00\x00',
    ],
  },
  CAR.ACURA_RDX: {
    (Ecu.vsa, 0x18da28f1, None): [
      b'57114-TX5-A220\x00\x00',
      b'57114-TX4-A220\x00\x00',
    ],
    (Ecu.fwdCamera, 0x18dab0f1, None): [
      b'36161-TX5-A030\x00\x00',
      b'36161-TX4-A030\x00\x00',
    ],
    (Ecu.srs, 0x18da53f1, None): [
      b'77959-TX4-C010\x00\x00',
      b'77959-TX4-B010\x00\x00',
      b'77959-TX4-C020\x00\x00',
    ],
    (Ecu.combinationMeter, 0x18da60f1, None): [
      b'78109-TX5-A310\x00\x00',
      b'78109-TX4-A210\x00\x00',
      b'78109-TX4-A310\x00\x00',
    ],
  },
  CAR.ACURA_RDX_3G: {
    (Ecu.programmedFuelInjection, 0x18da10f1, None): [
      b'37805-5YF-A230\x00\x00',
      b'37805-5YF-A320\x00\x00',
      b'37805-5YF-A330\x00\x00',
      b'37805-5YF-A420\x00\x00',
      b'37805-5YF-A430\x00\x00',
      b'37805-5YF-A870\x00\x00',
      b'37805-5YF-C210\x00\x00',
      b'37805-5YF-C410\000\000',
    ],
    (Ecu.vsa, 0x18da28f1, None): [
      b'57114-TJB-A040\x00\x00',
    ],
    (Ecu.fwdRadar, 0x18dab0f1, None): [
      b'36802-TJB-A040\x00\x00',
      b'36802-TJB-A050\x00\x00',
    ],
    (Ecu.fwdCamera, 0x18dab5f1, None): [
      b'36161-TJB-A040\x00\x00',
    ],
    (Ecu.shiftByWire, 0x18da0bf1, None): [
      b'54008-TJB-A520\x00\x00',
    ],
    (Ecu.transmission, 0x18da1ef1, None): [
      b'28102-5YK-A630\x00\x00',
      b'28102-5YK-A700\x00\x00',
      b'28102-5YK-A711\x00\x00',
      b'28102-5YL-A700\x00\x00',
    ],
    (Ecu.combinationMeter, 0x18da60f1, None): [
      b'78109-TJB-A240\x00\x00',
      b'78109-TJB-AB10\x00\x00',
      b'78109-TJB-AD10\x00\x00',
      b'78109-TJB-AF10\x00\x00',
      b'78109-TJB-AW10\x00\x00',
      b'78109-TJC-AA10\x00\x00',
      b'78109-TJC-AD10\x00\x00',
      b'78109-TJB-AS10\000\000',
    ],
    (Ecu.srs, 0x18da53f1, None): [
      b'77959-TJB-A040\x00\x00',
      b'77959-TJB-A210\x00\x00',
    ],
    (Ecu.electricBrakeBooster, 0x18da2bf1, None): [
      b'46114-TJB-A050\x00\x00',
      b'46114-TJB-A060\x00\x00',
    ],
    (Ecu.gateway, 0x18daeff1, None): [
      b'38897-TJB-A040\x00\x00',
      b'38897-TJB-A110\x00\x00',
      b'38897-TJB-A120\x00\x00',
    ],
    (Ecu.eps, 0x18da30f1, None): [
      b'39990-TJB-A030\x00\x00',
      b'39990-TJB-A040\x00\x00',
      b'39990-TJB-A130\x00\x00'
    ],
  },
  CAR.RIDGELINE: {
    (Ecu.eps, 0x18da30f1, None): [
      b'39990-T6Z-A020\x00\x00',
      b'39990-T6Z-A030\x00\x00',
      b'39990-T6Z-A050\x00\x00',
    ],
    (Ecu.fwdCamera, 0x18dab0f1, None): [
      b'36161-T6Z-A020\x00\x00',
      b'36161-T6Z-A310\x00\x00',
      b'36161-T6Z-A420\x00\x00',
      b'36161-T6Z-A520\x00\x00',
      b'36161-T6Z-A620\x00\x00',
      b'36161-TJZ-A120\x00\x00',
    ],
    (Ecu.gateway, 0x18daeff1, None): [
      b'38897-T6Z-A010\x00\x00',
      b'38897-T6Z-A110\x00\x00',
    ],
    (Ecu.combinationMeter, 0x18da60f1, None): [
      b'78109-T6Z-A420\x00\x00',
      b'78109-T6Z-A510\x00\x00',
      b'78109-T6Z-A710\x00\x00',
      b'78109-T6Z-A910\x00\x00',
      b'78109-T6Z-AA10\x00\x00',
      b'78109-T6Z-C620\x00\x00',
      b'78109-TJZ-A510\x00\x00',
    ],
    (Ecu.srs, 0x18da53f1, None): [
      b'77959-T6Z-A020\x00\x00',
    ],
    (Ecu.vsa, 0x18da28f1, None): [
      b'57114-T6Z-A120\x00\x00',
      b'57114-T6Z-A130\x00\x00',
      b'57114-T6Z-A520\x00\x00',
      b'57114-TJZ-A520\x00\x00',
    ],
  },
  CAR.INSIGHT: {
    (Ecu.eps, 0x18da30f1, None): [
      b'39990-TXM-A040\x00\x00',
    ],
    (Ecu.fwdRadar, 0x18dab0f1, None): [
      b'36802-TXM-A070\x00\x00',
    ],
    (Ecu.fwdCamera, 0x18dab5f1, None): [
      b'36161-TXM-A050\x00\x00',
      b'36161-TXM-A060\x00\x00',
    ],
    (Ecu.srs, 0x18da53f1, None): [
      b'77959-TXM-A230\x00\x00',
    ],
    (Ecu.vsa, 0x18da28f1, None): [
      b'57114-TXM-A030\x00\x00',
      b'57114-TXM-A040\x00\x00',
    ],
    (Ecu.shiftByWire, 0x18da0bf1, None): [
      b'54008-TWA-A910\x00\x00',
    ],
    (Ecu.gateway, 0x18daeff1, None): [
      b'38897-TXM-A020\x00\x00',
    ],
    (Ecu.combinationMeter, 0x18da60f1, None): [
      b'78109-TXM-A010\x00\x00',
      b'78109-TXM-A020\x00\x00',
      b'78109-TXM-A110\x00\x00',
      b'78109-TXM-C010\x00\x00',
      b'78109-TXM-A030\x00\x00',
    ],
  },
  CAR.HRV: {
    (Ecu.gateway, 0x18daeff1, None): [
      b'38897-T7A-A010\x00\x00',
      b'38897-T7A-A110\x00\x00',
    ],
    (Ecu.eps, 0x18da30f1, None): [
      b'39990-THX-A020\x00\x00',
    ],
    (Ecu.fwdRadar, 0x18dab0f1, None): [
      b'36161-T7A-A140\x00\x00',
      b'36161-T7A-A240\x00\x00',
      b'36161-T7A-C440\x00\x00',
    ],
    (Ecu.srs, 0x18da53f1, None): [
      b'77959-T7A-A230\x00\x00',
    ],
    (Ecu.combinationMeter, 0x18da60f1, None): [
      b'78109-THX-A110\x00\x00',
      b'78109-THX-A210\x00\x00',
      b'78109-THX-A220\x00\x00',
      b'78109-THX-C220\x00\x00',
    ],
  },
  CAR.ACURA_ILX: {
    (Ecu.gateway, 0x18daeff1, None): [
      b'38897-TX6-A010\x00\x00',
    ],
    (Ecu.fwdRadar, 0x18dab0f1, None): [
      b'36161-TV9-A140\x00\x00',
      b'36161-TX6-A030\x00\x00',
    ],
    (Ecu.srs, 0x18da53f1, None): [
      b'77959-TX6-A230\x00\x00',
      b'77959-TX6-C210\x00\x00',
    ],
    (Ecu.combinationMeter, 0x18da60f1, None): [
      b'78109-T3R-A120\x00\x00',
      b'78109-T3R-A410\x00\x00',
      b'78109-TV9-A510\x00\x00',
    ],
  },
}

DBC = {
  CAR.ACCORD: dbc_dict('honda_accord_2018_can_generated', None),
  CAR.ACCORDH: dbc_dict('honda_accord_2018_can_generated', None),
  CAR.ACURA_ILX: dbc_dict('acura_ilx_2016_can_generated', 'acura_ilx_2016_nidec'),
  CAR.ACURA_RDX: dbc_dict('acura_rdx_2018_can_generated', 'acura_ilx_2016_nidec'),
  CAR.ACURA_RDX_3G: dbc_dict('acura_rdx_2020_can_generated', None),
  CAR.CIVIC: dbc_dict('honda_civic_touring_2016_can_generated', 'acura_ilx_2016_nidec'),
  CAR.CIVIC_BOSCH: dbc_dict('honda_civic_hatchback_ex_2017_can_generated', None),
  CAR.CIVIC_BOSCH_DIESEL: dbc_dict('honda_civic_sedan_16_diesel_2019_can_generated', None),
  CAR.CRV: dbc_dict('honda_crv_touring_2016_can_generated', 'acura_ilx_2016_nidec'),
  CAR.CRV_5G: dbc_dict('honda_crv_ex_2017_can_generated', None, body_dbc='honda_crv_ex_2017_body_generated'),
  CAR.CRV_EU: dbc_dict('honda_crv_executive_2016_can_generated', 'acura_ilx_2016_nidec'),
  CAR.CRV_HYBRID: dbc_dict('honda_crv_hybrid_2019_can_generated', None),
  CAR.FIT: dbc_dict('honda_fit_ex_2018_can_generated', 'acura_ilx_2016_nidec'),
  CAR.HRV: dbc_dict('honda_hrv_touring_2019_can_generated', 'acura_ilx_2016_nidec'),
  CAR.ODYSSEY: dbc_dict('honda_odyssey_exl_2018_generated', 'acura_ilx_2016_nidec'),
  CAR.ODYSSEY_CHN: dbc_dict('honda_odyssey_extreme_edition_2018_china_can_generated', 'acura_ilx_2016_nidec'),
  CAR.PILOT: dbc_dict('honda_pilot_touring_2017_can_generated', 'acura_ilx_2016_nidec'),
  CAR.PILOT_2019: dbc_dict('honda_pilot_touring_2017_can_generated', 'acura_ilx_2016_nidec'),
  CAR.RIDGELINE: dbc_dict('honda_ridgeline_black_edition_2017_can_generated', 'acura_ilx_2016_nidec'),
  CAR.INSIGHT: dbc_dict('honda_insight_ex_2019_can_generated', None),
}

STEER_THRESHOLD = {
  CAR.ACCORD: 1200,
  CAR.ACCORDH: 1200,
  CAR.ACURA_ILX: 1200,
  CAR.ACURA_RDX: 400,
  CAR.ACURA_RDX_3G: 1200,
  CAR.CIVIC: 1200,
  CAR.CIVIC_BOSCH: 1200,
  CAR.CIVIC_BOSCH_DIESEL: 1200,
  CAR.CRV: 1200,
  CAR.CRV_5G: 1200,
  CAR.CRV_EU: 400,
  CAR.CRV_HYBRID: 1200,
  CAR.FIT: 1200,
  CAR.HRV: 1200,
  CAR.ODYSSEY: 1200,
  CAR.ODYSSEY_CHN: 1200,
  CAR.PILOT: 1200,
  CAR.PILOT_2019: 1200,
  CAR.RIDGELINE: 1200,
  CAR.INSIGHT: 1200,
}

SPEED_FACTOR = {
  CAR.ACCORD: 1.,
  CAR.ACCORDH: 1.,
  CAR.ACURA_ILX: 1.,
  CAR.ACURA_RDX: 1.,
  CAR.ACURA_RDX_3G: 1.,
  CAR.CIVIC: 1.,
  CAR.CIVIC_BOSCH: 1.,
  CAR.CIVIC_BOSCH_DIESEL: 1.,
  CAR.CRV: 1.025,
  CAR.CRV_5G: 1.025,
  CAR.CRV_EU: 1.025,
  CAR.CRV_HYBRID: 1.025,
  CAR.FIT: 1.,
  CAR.HRV: 1.025,
  CAR.ODYSSEY: 1.,
  CAR.ODYSSEY_CHN: 1.,
  CAR.PILOT: 1.,
  CAR.PILOT_2019: 1.,
  CAR.RIDGELINE: 1.,
  CAR.INSIGHT: 1.,
}

OLD_NIDEC_LONG_CONTROL = set([CAR.ODYSSEY, CAR.ACURA_RDX, CAR.CRV, CAR.HRV])
HONDA_BOSCH = set([CAR.ACCORD, CAR.ACCORDH, CAR.CIVIC_BOSCH, CAR.CIVIC_BOSCH_DIESEL, CAR.CRV_5G, CAR.CRV_HYBRID, CAR.INSIGHT, CAR.ACURA_RDX_3G])
HONDA_BOSCH_ALT_BRAKE_SIGNAL = set([CAR.ACCORD, CAR.CRV_5G, CAR.ACURA_RDX_3G])<|MERGE_RESOLUTION|>--- conflicted
+++ resolved
@@ -18,16 +18,12 @@
       self.STEER_LOOKUP_BP = [v * -1 for v in CP.lateralParams.torqueBP][1:][::-1] + list(CP.lateralParams.torqueBP)
       self.STEER_LOOKUP_V = [v * -1 for v in CP.lateralParams.torqueV][1:][::-1] + list(CP.lateralParams.torqueV)
 
-<<<<<<< HEAD
       self.NIDEC_ACCEL_LOOKUP_BP = [-1., 0., 1.0]
       self.NIDEC_ACCEL_LOOKUP_V = [-4.8, 0., 4.8]
 
       self.NIDEC_MAX_ACCEL_V = [0.5, 2.4, 1.4, 0.6]
       self.NIDEC_MAX_ACCEL_BP = [0.0, 4.0, 10., 20.]
-=======
-      self.NIDEC_ACCEL_LOOKUP_BP = [-1., 0., 0.6]
-      self.NIDEC_ACCEL_LOOKUP_V = [-5., 0., 2.]
->>>>>>> 86160336
+
 
       self.BOSCH_ACCEL_LOOKUP_BP = [-1., 0., 0.6]
       self.BOSCH_ACCEL_LOOKUP_V = [-3.5, 0., 2.]
