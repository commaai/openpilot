--- conflicted
+++ resolved
@@ -151,8 +151,6 @@
   CAR.HONDA_E: HondaCarInfo("Honda e 2020", "All", min_steer_speed=3. * CV.MPH_TO_MS),
 }
 
-<<<<<<< HEAD
-
 PREFIXES_BY_ECU = [(Ecu.eps, 0x18da30f1, None), (Ecu.srs, 0x18da53f1, None), (Ecu.fwdRadar, 0x18dab0f1, None)]
 
 
@@ -173,21 +171,19 @@
       candidate_ecu_codes = set([fw[len(pfx):len(pfx) + 3] for fw in fws])
       found_ecu_codes = set([fw[len(pfx):len(pfx) + 3] for fw in found_versions])
 
-      # Invalid candidates if car is missing versions or not all versions match prefix in database
+      # Invalidate candidate if car is missing versions or not all versions match prefix in database
       all_match = any([found_ecu_code in candidate_ecu_codes for found_ecu_code in found_ecu_codes])
       if not all_match:
         invalid.append(candidate)
         break
 
-  # print(set(FW_VERSIONS.keys()) - set(invalid))
   return set(FW_VERSIONS.keys()) - set(invalid)
 
-=======
+
 HONDA_VERSION_REQUEST = bytes([uds.SERVICE_TYPE.READ_DATA_BY_IDENTIFIER]) + \
   p16(0xF112)
 HONDA_VERSION_RESPONSE = bytes([uds.SERVICE_TYPE.READ_DATA_BY_IDENTIFIER + 0x40]) + \
   p16(0xF112)
->>>>>>> f2966e9e
 
 FW_QUERY_CONFIG = FwQueryConfig(
   requests=[
@@ -197,7 +193,6 @@
       [StdQueries.UDS_VERSION_RESPONSE],
       bus=1,
     ),
-
     # Data collection requests:
     # Log extra identifiers for current ECUs
     Request(
@@ -212,14 +207,11 @@
       bus=0,
     ),
   ],
-<<<<<<< HEAD
-  match_fw_to_car_fuzzy=match_fw_to_honda_fuzzy,
-=======
   extra_ecus=[
     # The only other ECU on PT bus accessible by camera on radarless Civic
     (Ecu.unknown, 0x18DAB3F1, None),
   ],
->>>>>>> f2966e9e
+  match_fw_to_car_fuzzy=match_fw_to_honda_fuzzy,
 )
 
 FW_VERSIONS = {
