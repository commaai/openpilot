from dataclasses import dataclass
from enum import Enum, IntFlag
from typing import Dict, List, Optional, Union

from cereal import car
from common.conversions import Conversions as CV
from panda.python import uds
from selfdrive.car import dbc_dict
from selfdrive.car.docs_definitions import CarFootnote, CarInfo, Column, Harness
from selfdrive.car.fw_query_definitions import FwQueryConfig, Request, StdQueries, p16

Ecu = car.CarParams.Ecu
VisualAlert = car.CarControl.HUDControl.VisualAlert


class CarControllerParams:
  # Allow small margin below -3.5 m/s^2 from ISO 15622:2018 since we
  # perform the closed loop control, and might need some
  # to apply some more braking if we're on a downhill slope.
  # Our controller should still keep the 2 second average above
  # -3.5 m/s^2 as per planner limits
  NIDEC_ACCEL_MIN = -4.0  # m/s^2
  NIDEC_ACCEL_MAX = 1.6  # m/s^2, lower than 2.0 m/s^2 for tuning reasons

  NIDEC_ACCEL_LOOKUP_BP = [-1., 0., .6]
  NIDEC_ACCEL_LOOKUP_V = [-4.8, 0., 2.0]

  NIDEC_MAX_ACCEL_V = [0.5, 2.4, 1.4, 0.6]
  NIDEC_MAX_ACCEL_BP = [0.0, 4.0, 10., 20.]

  NIDEC_GAS_MAX = 198  # 0xc6
  NIDEC_BRAKE_MAX = 1024 // 4

  BOSCH_ACCEL_MIN = -3.5  # m/s^2
  BOSCH_ACCEL_MAX = 2.0  # m/s^2

  BOSCH_GAS_LOOKUP_BP = [-0.2, 2.0]  # 2m/s^2
  BOSCH_GAS_LOOKUP_V = [0, 1600]

  def __init__(self, CP):
    self.STEER_MAX = CP.lateralParams.torqueBP[-1]
    # mirror of list (assuming first item is zero) for interp of signed request values
    assert(CP.lateralParams.torqueBP[0] == 0)
    assert(CP.lateralParams.torqueBP[0] == 0)
    self.STEER_LOOKUP_BP = [v * -1 for v in CP.lateralParams.torqueBP][1:][::-1] + list(CP.lateralParams.torqueBP)
    self.STEER_LOOKUP_V = [v * -1 for v in CP.lateralParams.torqueV][1:][::-1] + list(CP.lateralParams.torqueV)


class HondaFlags(IntFlag):
  # Bosch models with alternate set of LKAS_HUD messages
  BOSCH_EXT_HUD = 1
  HONDA_BOSCH_ALT_BRAKE_SIGNAL = 2
  HONDA_BOSCH_ALT_GEARS = 4


# Car button codes
class CruiseButtons:
  RES_ACCEL = 4
  DECEL_SET = 3
  CANCEL = 2
  MAIN = 1


# See dbc files for info on values
VISUAL_HUD = {
  VisualAlert.none: 0,
  VisualAlert.fcw: 1,
  VisualAlert.steerRequired: 1,
  VisualAlert.ldw: 1,
  VisualAlert.brakePressed: 10,
  VisualAlert.wrongGear: 6,
  VisualAlert.seatbeltUnbuckled: 5,
  VisualAlert.speedTooHigh: 8
}


class CAR:
  ACCORD = "HONDA ACCORD 2018"
  ACCORDH = "HONDA ACCORD HYBRID 2018"
  CIVIC = "HONDA CIVIC 2016"
  CIVIC_BOSCH = "HONDA CIVIC (BOSCH) 2019"
  CIVIC_BOSCH_DIESEL = "HONDA CIVIC SEDAN 1.6 DIESEL 2019"
  CIVIC_2022 = "HONDA CIVIC 2022"
  ACURA_ILX = "ACURA ILX 2016"
  CRV = "HONDA CR-V 2016"
  CRV_5G = "HONDA CR-V 2017"
  CRV_EU = "HONDA CR-V EU 2016"
  CRV_HYBRID = "HONDA CR-V HYBRID 2019"
  FIT = "HONDA FIT 2018"
  FREED = "HONDA FREED 2020"
  HRV = "HONDA HRV 2019"
  HRV_3G = "HONDA HR-V 2023"
  ODYSSEY = "HONDA ODYSSEY 2018"
  ODYSSEY_CHN = "HONDA ODYSSEY CHN 2019"
  ACURA_RDX = "ACURA RDX 2018"
  ACURA_RDX_3G = "ACURA RDX 2020"
  PILOT = "HONDA PILOT 2017"
  RIDGELINE = "HONDA RIDGELINE 2017"
  INSIGHT = "HONDA INSIGHT 2019"
  HONDA_E = "HONDA E 2020"


class Footnote(Enum):
  CIVIC_DIESEL = CarFootnote(
    "2019 Honda Civic 1.6L Diesel Sedan does not have ALC below 12mph.",
    Column.FSR_STEERING)


@dataclass
class HondaCarInfo(CarInfo):
  package: str = "Honda Sensing"

  def init_make(self, CP: car.CarParams):
    if CP.carFingerprint in HONDA_BOSCH:
      self.harness = Harness.bosch_b if CP.carFingerprint in HONDA_BOSCH_RADARLESS else Harness.bosch_a
    else:
      self.harness = Harness.nidec


CAR_INFO: Dict[str, Optional[Union[HondaCarInfo, List[HondaCarInfo]]]] = {
  CAR.ACCORD: [
    HondaCarInfo("Honda Accord 2018-22", "All", video_link="https://www.youtube.com/watch?v=mrUwlj3Mi58", min_steer_speed=3. * CV.MPH_TO_MS),
    HondaCarInfo("Honda Inspire 2018", "All", min_steer_speed=3. * CV.MPH_TO_MS),
  ],
  CAR.ACCORDH: HondaCarInfo("Honda Accord Hybrid 2018-22", "All", min_steer_speed=3. * CV.MPH_TO_MS),
  CAR.CIVIC: HondaCarInfo("Honda Civic 2016-18", min_steer_speed=12. * CV.MPH_TO_MS, video_link="https://youtu.be/-IkImTe1NYE"),
  CAR.CIVIC_BOSCH: [
    HondaCarInfo("Honda Civic 2019-21", "All", video_link="https://www.youtube.com/watch?v=4Iz1Mz5LGF8", footnotes=[Footnote.CIVIC_DIESEL], min_steer_speed=2. * CV.MPH_TO_MS),
    HondaCarInfo("Honda Civic Hatchback 2017-21", min_steer_speed=12. * CV.MPH_TO_MS),
  ],
  CAR.CIVIC_BOSCH_DIESEL: None,  # same platform
  CAR.CIVIC_2022: [
    HondaCarInfo("Honda Civic 2022", "All", video_link="https://youtu.be/ytiOT5lcp6Q"),
    HondaCarInfo("Honda Civic Hatchback 2022", "All", video_link="https://youtu.be/ytiOT5lcp6Q"),
  ],
  CAR.ACURA_ILX: HondaCarInfo("Acura ILX 2016-19", "AcuraWatch Plus", min_steer_speed=25. * CV.MPH_TO_MS),
  CAR.CRV: HondaCarInfo("Honda CR-V 2015-16", "Touring Trim", min_steer_speed=12. * CV.MPH_TO_MS),
  CAR.CRV_5G: HondaCarInfo("Honda CR-V 2017-22", min_steer_speed=12. * CV.MPH_TO_MS),
  CAR.CRV_EU: None,  # HondaCarInfo("Honda CR-V EU", "Touring"),  # Euro version of CRV Touring
  CAR.CRV_HYBRID: HondaCarInfo("Honda CR-V Hybrid 2017-19", min_steer_speed=12. * CV.MPH_TO_MS),
  CAR.FIT: HondaCarInfo("Honda Fit 2018-20", min_steer_speed=12. * CV.MPH_TO_MS),
  CAR.FREED: HondaCarInfo("Honda Freed 2020", min_steer_speed=12. * CV.MPH_TO_MS),
  CAR.HRV: HondaCarInfo("Honda HR-V 2019-22", min_steer_speed=12. * CV.MPH_TO_MS),
<<<<<<< HEAD
  CAR.HRV_3G: HondaCarInfo("Honda HR-V 2023", "All", video_link="https://youtu.be/1O1u9jzpKD0"),
=======
  CAR.HRV_3G: HondaCarInfo("Honda HR-V 2023", "All"),
>>>>>>> 93c18105
  CAR.ODYSSEY: HondaCarInfo("Honda Odyssey 2018-20"),
  CAR.ODYSSEY_CHN: None,  # Chinese version of Odyssey
  CAR.ACURA_RDX: HondaCarInfo("Acura RDX 2016-18", "AcuraWatch Plus", min_steer_speed=12. * CV.MPH_TO_MS),
  CAR.ACURA_RDX_3G: HondaCarInfo("Acura RDX 2019-22", "All", min_steer_speed=3. * CV.MPH_TO_MS),
  CAR.PILOT: [
    HondaCarInfo("Honda Pilot 2016-22", min_steer_speed=12. * CV.MPH_TO_MS),
    HondaCarInfo("Honda Passport 2019-21", "All", min_steer_speed=12. * CV.MPH_TO_MS),
  ],
  CAR.RIDGELINE: HondaCarInfo("Honda Ridgeline 2017-22", min_steer_speed=12. * CV.MPH_TO_MS),
  CAR.INSIGHT: HondaCarInfo("Honda Insight 2019-22", "All", min_steer_speed=3. * CV.MPH_TO_MS),
  CAR.HONDA_E: HondaCarInfo("Honda e 2020", "All", min_steer_speed=3. * CV.MPH_TO_MS),
}

HONDA_VERSION_REQUEST = bytes([uds.SERVICE_TYPE.READ_DATA_BY_IDENTIFIER]) + \
  p16(0xF112)
HONDA_VERSION_RESPONSE = bytes([uds.SERVICE_TYPE.READ_DATA_BY_IDENTIFIER + 0x40]) + \
  p16(0xF112)

FW_QUERY_CONFIG = FwQueryConfig(
  requests=[
    # Currently used to fingerprint
    Request(
      [StdQueries.UDS_VERSION_REQUEST],
      [StdQueries.UDS_VERSION_RESPONSE],
      bus=1,
    ),

    # Data collection requests:
    # Log extra identifiers for current ECUs
    Request(
      [HONDA_VERSION_REQUEST],
      [HONDA_VERSION_RESPONSE],
      bus=1,
      logging=True,
    ),
    # Nidec PT bus
    Request(
      [StdQueries.UDS_VERSION_REQUEST],
      [StdQueries.UDS_VERSION_RESPONSE],
      bus=0,
      logging=True,
    ),
    # Bosch PT bus
    Request(
      [StdQueries.UDS_VERSION_REQUEST],
      [StdQueries.UDS_VERSION_RESPONSE],
      bus=1,
      logging=True,
      obd_multiplexing=False,
    ),
  ],
  extra_ecus=[
    # The only other ECU on PT bus accessible by camera on radarless Civic
    (Ecu.unknown, 0x18DAB3F1, None),
  ],
)

FW_VERSIONS = {
  CAR.ACCORD: {
    (Ecu.programmedFuelInjection, 0x18da10f1, None): [
      b'37805-6A0-8720\x00\x00',
      b'37805-6A0-9520\x00\x00',
      b'37805-6A0-9620\x00\x00',
      b'37805-6A0-9720\x00\x00',
      b'37805-6A0-A540\x00\x00',
      b'37805-6A0-A550\x00\x00',
      b'37805-6A0-A640\x00\x00',
      b'37805-6A0-A650\x00\x00',
      b'37805-6A0-A740\x00\x00',
      b'37805-6A0-A750\x00\x00',
      b'37805-6A0-A840\x00\x00',
      b'37805-6A0-A850\x00\x00',
      b'37805-6A0-A930\x00\x00',
      b'37805-6A0-AF30\x00\x00',
      b'37805-6A0-AG30\x00\x00',
      b'37805-6B2-C520\x00\x00',
      b'37805-6A0-C540\x00\x00',
      b'37805-6A1-H650\x00\x00',
      b'37805-6B2-A550\x00\x00',
      b'37805-6B2-A560\x00\x00',
      b'37805-6B2-A650\x00\x00',
      b'37805-6B2-A660\x00\x00',
      b'37805-6B2-A720\x00\x00',
      b'37805-6B2-A810\x00\x00',
      b'37805-6B2-A820\x00\x00',
      b'37805-6B2-A920\x00\x00',
      b'37805-6B2-M520\x00\x00',
      b'37805-6B2-Y810\x00\x00',
      b'37805-6M4-B730\x00\x00',
    ],
    (Ecu.shiftByWire, 0x18da0bf1, None): [
      b'54008-TVC-A910\x00\x00',
    ],
    (Ecu.transmission, 0x18da1ef1, None): [
      b'28101-6A7-A220\x00\x00',
      b'28101-6A7-A230\x00\x00',
      b'28101-6A7-A320\x00\x00',
      b'28101-6A7-A330\x00\x00',
      b'28101-6A7-A410\x00\x00',
      b'28101-6A7-A510\x00\x00',
      b'28101-6A7-A610\x00\x00',
      b'28101-6A7-A710\x00\x00',
      b'28101-6A9-H140\x00\x00',
      b'28101-6A9-H420\x00\x00',
      b'28102-6B8-A560\x00\x00',
      b'28102-6B8-A570\x00\x00',
      b'28102-6B8-A700\x00\x00',
      b'28102-6B8-A800\x00\x00',
      b'28102-6B8-C560\x00\x00',
      b'28102-6B8-C570\x00\x00',
      b'28102-6B8-M520\x00\x00',
      b'28102-6B8-R700\x00\x00',
    ],
    (Ecu.electricBrakeBooster, 0x18da2bf1, None): [
      b'46114-TVA-A060\x00\x00',
      b'46114-TVA-A080\x00\x00',
      b'46114-TVA-A120\x00\x00',
      b'46114-TVA-A320\x00\x00',
      b'46114-TVA-A050\x00\x00',
      b'46114-TVE-H550\x00\x00',
      b'46114-TVE-H560\x00\x00',
    ],
    (Ecu.vsa, 0x18da28f1, None): [
      b'57114-TVA-B040\x00\x00',
      b'57114-TVA-B050\x00\x00',
      b'57114-TVA-B060\x00\x00',
      b'57114-TVA-B530\x00\x00',
      b'57114-TVA-C040\x00\x00',
      b'57114-TVA-C050\x00\x00',
      b'57114-TVA-C060\x00\x00',
      b'57114-TVA-C530\x00\x00',
      b'57114-TVA-E520\x00\x00',
      b'57114-TVE-H250\x00\x00',
    ],
    (Ecu.eps, 0x18da30f1, None): [
      b'39990-TBX-H120\x00\x00',
      b'39990-TVA-A140\x00\x00',
      b'39990-TVA-A150\x00\x00',
      b'39990-TVA-A160\x00\x00',
      b'39990-TVA-A340\x00\x00',
      b'39990-TVA-X030\x00\x00',
      b'39990-TVA-X040\x00\x00',
      b'39990-TVA,A150\x00\x00', # modified firmware
      b'39990-TVE-H130\x00\x00',
    ],
    (Ecu.unknown, 0x18da3af1, None): [
      b'39390-TVA-A020\x00\x00',
      b'39390-TVA-A120\x00\x00',
    ],
    (Ecu.srs, 0x18da53f1, None): [
      b'77959-TBX-H230\x00\x00',
      b'77959-TVA-A460\x00\x00',
      b'77959-TVA-F330\x00\x00',
      b'77959-TVA-H230\x00\x00',
      b'77959-TVA-L420\x00\x00',
      b'77959-TVA-X330\x00\x00',
    ],
    (Ecu.combinationMeter, 0x18da60f1, None): [
      b'78109-TBX-H310\x00\x00',
      b'78109-TVA-A010\x00\x00',
      b'78109-TVA-A020\x00\x00',
      b'78109-TVA-A030\x00\x00',
      b'78109-TVA-A110\x00\x00',
      b'78109-TVA-A120\x00\x00',
      b'78109-TVA-A130\x00\x00',
      b'78109-TVA-A210\x00\x00',
      b'78109-TVA-A220\x00\x00',
      b'78109-TVA-A230\x00\x00',
      b'78109-TVA-A310\x00\x00',
      b'78109-TVA-C010\x00\x00',
      b'78109-TVA-L010\x00\x00',
      b'78109-TVA-L210\x00\x00',
      b'78109-TVA-R310\x00\x00',
      b'78109-TVC-A010\x00\x00',
      b'78109-TVC-A020\x00\x00',
      b'78109-TVC-A030\x00\x00',
      b'78109-TVC-A110\x00\x00',
      b'78109-TVC-A130\x00\x00',
      b'78109-TVC-A210\x00\x00',
      b'78109-TVC-A220\x00\x00',
      b'78109-TVC-A230\x00\x00',
      b'78109-TVC-C010\x00\x00',
      b'78109-TVC-C110\x00\x00',
      b'78109-TVC-L010\x00\x00',
      b'78109-TVC-L210\x00\x00',
      b'78109-TVC-M510\x00\x00',
      b'78109-TVC-YF10\x00\x00',
      b'78109-TVE-H610\x00\x00',
      b'78109-TWA-A210\x00\x00',
    ],
    (Ecu.hud, 0x18da61f1, None): [
      b'78209-TVA-A010\x00\x00',
      b'78209-TVA-A110\x00\x00',
    ],
    (Ecu.fwdRadar, 0x18dab0f1, None): [
      b'36802-TBX-H140\x00\x00',
      b'36802-TVA-A150\x00\x00',
      b'36802-TVA-A160\x00\x00',
      b'36802-TVA-A170\x00\x00',
      b'36802-TVA-A330\x00\x00',
      b'36802-TVC-A330\x00\x00',
      b'36802-TVE-H070\x00\x00',
      b'36802-TWA-A070\x00\x00',
      b'36802-TWA-A080\x00\x00',
    ],
    (Ecu.fwdCamera, 0x18dab5f1, None): [
      b'36161-TBX-H130\x00\x00',
      b'36161-TVA-A060\x00\x00',
      b'36161-TVA-A330\x00\x00',
      b'36161-TVC-A330\x00\x00',
      b'36161-TVE-H050\x00\x00',
      b'36161-TWA-A070\x00\x00',
    ],
    (Ecu.gateway, 0x18daeff1, None): [
      b'38897-TVA-A010\x00\x00',
      b'38897-TVA-A020\x00\x00',
      b'38897-TVA-A230\x00\x00',
      b'38897-TVA-A240\x00\x00',
    ],
  },
  CAR.ACCORDH: {
    (Ecu.gateway, 0x18daeff1, None): [
      b'38897-TWA-A120\x00\x00',
      b'38897-TWD-J020\x00\x00',
    ],
    (Ecu.vsa, 0x18da28f1, None): [
      b'57114-TWA-A040\x00\x00',
      b'57114-TWA-A050\x00\x00',
      b'57114-TWA-A530\x00\x00',
      b'57114-TWA-B520\x00\x00',
      b'57114-TWB-H030\x00\x00',
    ],
    (Ecu.srs, 0x18da53f1, None): [
      b'77959-TWA-A440\x00\x00',
      b'77959-TWA-L420\x00\x00',
      b'77959-TWB-H220\x00\x00',
    ],
    (Ecu.combinationMeter, 0x18da60f1, None): [
      b'78109-TWA-A010\x00\x00',
      b'78109-TWA-A020\x00\x00',
      b'78109-TWA-A030\x00\x00',
      b'78109-TWA-A110\x00\x00',
      b'78109-TWA-A120\x00\x00',
      b'78109-TWA-A130\x00\x00',
      b'78109-TWA-A210\x00\x00',
      b'78109-TWA-A220\x00\x00',
      b'78109-TWA-A230\x00\x00',
      b'78109-TWA-L010\x00\x00',
      b'78109-TWA-L210\x00\x00',
      b'78109-TWA-H210\x00\x00',
    ],
    (Ecu.shiftByWire, 0x18da0bf1, None): [
      b'54008-TWA-A910\x00\x00',
    ],
    (Ecu.hud, 0x18da61f1, None): [
      b'78209-TVA-A010\x00\x00',
      b'78209-TVA-A110\x00\x00',
    ],
    (Ecu.fwdCamera, 0x18dab5f1, None): [
      b'36161-TWA-A070\x00\x00',
      b'36161-TWA-A330\x00\x00',
      b'36161-TWB-H040\x00\x00',
    ],
    (Ecu.fwdRadar, 0x18dab0f1, None): [
      b'36802-TWA-A070\x00\x00',
      b'36802-TWA-A080\x00\x00',
      b'36802-TWA-A330\x00\x00',
      b'36802-TWB-H060\x00\x00',
    ],
    (Ecu.eps, 0x18da30f1, None): [
      b'39990-TVA-A160\x00\x00',
      b'39990-TVA-A150\x00\x00',
      b'39990-TVA-A340\x00\x00',
      b'39990-TWB-H120\x00\x00',
    ],
  },
  CAR.CIVIC: {
    (Ecu.programmedFuelInjection, 0x18da10f1, None): [
      b'37805-5AA-A640\x00\x00',
      b'37805-5AA-A650\x00\x00',
      b'37805-5AA-A670\x00\x00',
      b'37805-5AA-A680\x00\x00',
      b'37805-5AA-A810\x00\x00',
      b'37805-5AA-C640\x00\x00',
      b'37805-5AA-C680\x00\x00',
      b'37805-5AA-C820\x00\x00',
      b'37805-5AA-L650\x00\x00',
      b'37805-5AA-L660\x00\x00',
      b'37805-5AA-L680\x00\x00',
      b'37805-5AA-L690\x00\x00',
      b'37805-5AA-L810\000\000',
      b'37805-5AG-Q710\x00\x00',
      b'37805-5AJ-A610\x00\x00',
      b'37805-5AJ-A620\x00\x00',
      b'37805-5AJ-L610\x00\x00',
      b'37805-5BA-A310\x00\x00',
      b'37805-5BA-A510\x00\x00',
      b'37805-5BA-A740\x00\x00',
      b'37805-5BA-A760\x00\x00',
      b'37805-5BA-A930\x00\x00',
      b'37805-5BA-A960\x00\x00',
      b'37805-5BA-C860\x00\x00',
      b'37805-5BA-L410\x00\x00',
      b'37805-5BA-L760\x00\x00',
      b'37805-5BA-L930\x00\x00',
      b'37805-5BA-L940\x00\x00',
      b'37805-5BA-L960\x00\x00',
    ],
    (Ecu.transmission, 0x18da1ef1, None): [
      b'28101-5CG-A040\x00\x00',
      b'28101-5CG-A050\x00\x00',
      b'28101-5CG-A070\x00\x00',
      b'28101-5CG-A080\x00\x00',
      b'28101-5CG-A320\x00\x00',
      b'28101-5CG-A810\x00\x00',
      b'28101-5CG-A820\x00\x00',
      b'28101-5DJ-A040\x00\x00',
      b'28101-5DJ-A060\x00\x00',
      b'28101-5DJ-A510\x00\x00',
    ],
    (Ecu.vsa, 0x18da28f1, None): [
      b'57114-TBA-A540\x00\x00',
      b'57114-TBA-A550\x00\x00',
      b'57114-TBA-A560\x00\x00',
      b'57114-TBA-A570\x00\x00',
      b'57114-TEA-Q220\x00\x00',
    ],
    (Ecu.eps, 0x18da30f1, None): [
      b'39990-TBA,A030\x00\x00', # modified firmware
      b'39990-TBA-A030\x00\x00',
      b'39990-TBG-A030\x00\x00',
      b'39990-TEA-T020\x00\x00',
      b'39990-TEG-A010\x00\x00',
    ],
    (Ecu.srs, 0x18da53f1, None): [
      b'77959-TBA-A030\x00\x00',
      b'77959-TBA-A040\x00\x00',
      b'77959-TBG-A030\x00\x00',
      b'77959-TEA-Q820\x00\x00',
    ],
    (Ecu.combinationMeter, 0x18da60f1, None): [
      b'78109-TBA-A510\x00\x00',
      b'78109-TBA-A520\x00\x00',
      b'78109-TBA-A530\x00\x00',
      b'78109-TBA-C520\x00\x00',
      b'78109-TBC-A310\x00\x00',
      b'78109-TBC-A320\x00\x00',
      b'78109-TBC-A510\x00\x00',
      b'78109-TBC-A520\x00\x00',
      b'78109-TBC-A530\x00\x00',
      b'78109-TBC-C510\x00\x00',
      b'78109-TBC-C520\x00\x00',
      b'78109-TBC-C530\x00\x00',
      b'78109-TBH-A510\x00\x00',
      b'78109-TBH-A530\x00\x00',
      b'78109-TED-Q510\x00\x00',
      b'78109-TEG-A310\x00\x00',
    ],
    (Ecu.fwdRadar, 0x18dab0f1, None): [
      b'36161-TBA-A020\x00\x00',
      b'36161-TBA-A030\x00\x00',
      b'36161-TBA-A040\x00\x00',
      b'36161-TBC-A020\x00\x00',
      b'36161-TBC-A030\x00\x00',
      b'36161-TED-Q320\x00\x00',
      b'36161-TEG-A010\x00\x00',
      b'36161-TEG-A020\x00\x00',
    ],
    (Ecu.gateway, 0x18daeff1, None): [
      b'38897-TBA-A010\x00\x00',
      b'38897-TBA-A020\x00\x00',
    ],
  },
  CAR.CIVIC_BOSCH: {
    (Ecu.programmedFuelInjection, 0x18da10f1, None): [
      b'37805-5AA-A940\x00\x00',
      b'37805-5AA-A950\x00\x00',
      b'37805-5AA-C950\x00\x00',
      b'37805-5AA-L940\x00\x00',
      b'37805-5AA-L950\x00\x00',
      b'37805-5AG-Z910\x00\x00',
      b'37805-5AJ-A750\x00\x00',
      b'37805-5AJ-L750\x00\x00',
      b'37805-5AK-T530\x00\x00',
      b'37805-5AN-A750\x00\x00',
      b'37805-5AN-A830\x00\x00',
      b'37805-5AN-A840\x00\x00',
      b'37805-5AN-A930\x00\x00',
      b'37805-5AN-A940\x00\x00',
      b'37805-5AN-A950\x00\x00',
      b'37805-5AN-AG20\x00\x00',
      b'37805-5AN-AH20\x00\x00',
      b'37805-5AN-AJ30\x00\x00',
      b'37805-5AN-AK10\x00\x00',
      b'37805-5AN-AK20\x00\x00',
      b'37805-5AN-AR10\x00\x00',
      b'37805-5AN-AR20\x00\x00',
      b'37805-5AN-CH20\x00\x00',
      b'37805-5AN-E630\x00\x00',
      b'37805-5AN-E720\x00\x00',
      b'37805-5AN-E820\x00\x00',
      b'37805-5AN-J820\x00\x00',
      b'37805-5AN-L840\x00\x00',
      b'37805-5AN-L930\x00\x00',
      b'37805-5AN-L940\x00\x00',
      b'37805-5AN-LF20\x00\x00',
      b'37805-5AN-LH20\x00\x00',
      b'37805-5AN-LJ20\x00\x00',
      b'37805-5AN-LR20\x00\x00',
      b'37805-5AN-LS20\x00\x00',
      b'37805-5AW-G720\x00\x00',
      b'37805-5AZ-E850\x00\x00',
      b'37805-5AZ-G540\x00\x00',
      b'37805-5AZ-G740\x00\x00',
      b'37805-5AZ-G840\x00\x00',
      b'37805-5BB-A530\x00\x00',
      b'37805-5BB-A540\x00\x00',
      b'37805-5BB-A630\x00\x00',
      b'37805-5BB-A640\x00\x00',
      b'37805-5BB-C540\x00\x00',
      b'37805-5BB-C630\x00\x00',
      b'37805-5BB-C640\x00\x00',
      b'37805-5BB-L540\x00\x00',
      b'37805-5BB-L630\x00\x00',
      b'37805-5BB-L640\x00\x00',
    ],
    (Ecu.transmission, 0x18da1ef1, None): [
      b'28101-5CG-A920\x00\x00',
      b'28101-5CG-AB10\x00\x00',
      b'28101-5CG-C110\x00\x00',
      b'28101-5CG-C220\x00\x00',
      b'28101-5CG-C320\x00\x00',
      b'28101-5CG-G020\x00\x00',
      b'28101-5CG-L020\x00\x00',
      b'28101-5CK-A130\x00\x00',
      b'28101-5CK-A140\x00\x00',
      b'28101-5CK-A150\x00\x00',
      b'28101-5CK-C130\x00\x00',
      b'28101-5CK-C140\x00\x00',
      b'28101-5CK-C150\x00\x00',
      b'28101-5CK-G210\x00\x00',
      b'28101-5CK-J710\x00\x00',
      b'28101-5CK-Q610\x00\x00',
      b'28101-5DJ-A610\x00\x00',
      b'28101-5DJ-A710\x00\x00',
      b'28101-5DV-E330\x00\x00',
      b'28101-5DV-E610\x00\x00',
      b'28101-5DV-E820\x00\x00',
    ],
    (Ecu.vsa, 0x18da28f1, None): [
      b'57114-TBG-A330\x00\x00',
      b'57114-TBG-A340\x00\x00',
      b'57114-TBG-A350\x00\x00',
      b'57114-TGG-A340\x00\x00',
      b'57114-TGG-C320\x00\x00',
      b'57114-TGG-G320\x00\x00',
      b'57114-TGG-L320\x00\x00',
      b'57114-TGG-L330\x00\x00',
      b'57114-TGK-T320\x00\x00',
      b'57114-TGL-G330\x00\x00',
    ],
    (Ecu.eps, 0x18da30f1, None): [
      b'39990-TBA-C020\x00\x00',
      b'39990-TBA-C120\x00\x00',
      b'39990-TEA-T820\x00\x00',
      b'39990-TEZ-T020\x00\x00',
      b'39990-TGG-A020\x00\x00',
      b'39990-TGG-A120\x00\x00',
      b'39990-TGG-J510\x00\x00',
      b'39990-TGL-E130\x00\x00',
      b'39990-TGN-E120\x00\x00',
    ],
    (Ecu.srs, 0x18da53f1, None): [
      b'77959-TBA-A060\x00\x00',
      b'77959-TBG-A050\x00\x00',
      b'77959-TEA-G020\x00\x00',
      b'77959-TGG-A020\x00\x00',
      b'77959-TGG-A030\x00\x00',
      b'77959-TGG-E010\x00\x00',
      b'77959-TGG-G010\x00\x00',
      b'77959-TGG-G110\x00\x00',
      b'77959-TGG-J320\x00\x00',
      b'77959-TGG-Z820\x00\x00',
    ],
    (Ecu.combinationMeter, 0x18da60f1, None): [
      b'78109-TBA-A110\x00\x00',
      b'78109-TBA-A910\x00\x00',
      b'78109-TBA-C340\x00\x00',
      b'78109-TBA-C910\x00\x00',
      b'78109-TBC-A740\x00\x00',
      b'78109-TBC-C540\x00\x00',
      b'78109-TBG-A110\x00\x00',
      b'78109-TBH-A710\x00\x00',
      b'78109-TEG-A720\x00\x00',
      b'78109-TFJ-G020\x00\x00',
      b'78109-TGG-9020\x00\x00',
      b'78109-TGG-A210\x00\x00',
      b'78109-TGG-A220\x00\x00',
      b'78109-TGG-A310\x00\x00',
      b'78109-TGG-A320\x00\x00',
      b'78109-TGG-A330\x00\x00',
      b'78109-TGG-A610\x00\x00',
      b'78109-TGG-A620\x00\x00',
      b'78109-TGG-A810\x00\x00',
      b'78109-TGG-A820\x00\x00',
      b'78109-TGG-C220\x00\x00',
      b'78109-TGG-E110\x00\x00',
      b'78109-TGG-G030\x00\x00',
      b'78109-TGG-G230\x00\x00',
      b'78109-TGG-G410\x00\x00',
      b'78109-TGK-Z410\x00\x00',
      b'78109-TGL-G120\x00\x00',
      b'78109-TGL-G130\x00\x00',
      b'78109-TGL-G210\x00\x00',
      b'78109-TGL-G230\x00\x00',
      b'78109-TGL-GM10\x00\x00',
    ],
    (Ecu.fwdRadar, 0x18dab0f1, None): [
      b'36802-TBA-A150\x00\x00',
      b'36802-TBA-A160\x00\x00',
      b'36802-TFJ-G060\x00\x00',
      b'36802-TGG-A050\x00\x00',
      b'36802-TGG-A060\x00\x00',
      b'36802-TGG-A130\x00\x00',
      b'36802-TGG-G040\x00\x00',
      b'36802-TGG-G130\x00\x00',
      b'36802-TGK-Q120\x00\x00',
      b'36802-TGL-G040\x00\x00',
    ],
    (Ecu.fwdCamera, 0x18dab5f1, None): [
      b'36161-TBA-A130\x00\x00',
      b'36161-TBA-A140\x00\x00',
      b'36161-TFJ-G070\x00\x00',
      b'36161-TGG-A060\x00\x00',
      b'36161-TGG-A080\x00\x00',
      b'36161-TGG-A120\x00\x00',
      b'36161-TGG-G050\x00\x00',
      b'36161-TGG-G130\x00\x00',
      b'36161-TGG-G140\x00\x00',
      b'36161-TGK-Q120\x00\x00',
      b'36161-TGL-G050\x00\x00',
      b'36161-TGL-G070\x00\x00',
      b'36161-TGG-G070\x00\x00',
    ],
    (Ecu.gateway, 0x18daeff1, None): [
      b'38897-TBA-A110\x00\x00',
      b'38897-TBA-A020\x00\x00',
    ],
    (Ecu.electricBrakeBooster, 0x18da2bf1, None): [
      b'39494-TGL-G030\x00\x00',
    ],
  },
  CAR.CIVIC_BOSCH_DIESEL: {
    (Ecu.programmedFuelInjection, 0x18da10f1, None): [
      b'37805-59N-G630\x00\x00',
      b'37805-59N-G830\x00\x00',
    ],
    (Ecu.transmission, 0x18da1ef1, None): [
      b'28101-59Y-G220\x00\x00',
      b'28101-59Y-G620\x00\x00',
    ],
    (Ecu.vsa, 0x18da28f1, None): [
      b'57114-TGN-E320\x00\x00',
    ],
    (Ecu.eps, 0x18da30f1, None): [
      b'39990-TFK-G020\x00\x00',
    ],
    (Ecu.srs, 0x18da53f1, None): [
      b'77959-TFK-G210\x00\x00',
      b'77959-TGN-G220\x00\x00',
    ],
    (Ecu.combinationMeter, 0x18da60f1, None): [
      b'78109-TFK-G020\x00\x00',
      b'78109-TGN-G120\x00\x00',
    ],
    (Ecu.fwdRadar, 0x18dab0f1, None): [
      b'36802-TFK-G130\x00\x00',
      b'36802-TGN-G130\x00\x00',
    ],
    (Ecu.shiftByWire, 0x18da0bf1, None): [
      b'54008-TGN-E010\x00\x00',
    ],
    (Ecu.fwdCamera, 0x18dab5f1, None): [
      b'36161-TFK-G130\x00\x00',
      b'36161-TGN-G130\x00\x00',
    ],
    (Ecu.gateway, 0x18daeff1, None): [
      b'38897-TBA-A020\x00\x00',
    ],
  },
  CAR.CRV: {
    (Ecu.vsa, 0x18da28f1, None): [
      b'57114-T1W-A230\x00\x00',
      b'57114-T1W-A240\x00\x00',
      b'57114-TFF-A940\x00\x00',
    ],
    (Ecu.srs, 0x18da53f1, None): [
      b'77959-T0A-A230\x00\x00',
    ],
    (Ecu.combinationMeter, 0x18da60f1, None): [
      b'78109-T1W-A210\x00\x00',
      b'78109-T1W-C210\x00\x00',
      b'78109-T1X-A210\x00\x00',
    ],
    (Ecu.fwdRadar, 0x18dab0f1, None): [
      b'36161-T1W-A830\x00\x00',
      b'36161-T1W-C830\x00\x00',
      b'36161-T1X-A830\x00\x00',
    ],
  },
  CAR.CRV_5G: {
    (Ecu.programmedFuelInjection, 0x18da10f1, None): [
      b'37805-5PA-AH20\x00\x00',
      b'37805-5PA-3060\x00\x00',
      b'37805-5PA-3080\x00\x00',
      b'37805-5PA-3180\x00\x00',
      b'37805-5PA-4050\x00\x00',
      b'37805-5PA-4150\x00\x00',
      b'37805-5PA-6520\x00\x00',
      b'37805-5PA-6530\x00\x00',
      b'37805-5PA-6630\x00\x00',
      b'37805-5PA-6640\x00\x00',
      b'37805-5PA-7630\x00\x00',
      b'37805-5PA-9630\x00\x00',
      b'37805-5PA-9640\x00\x00',
      b'37805-5PA-9730\x00\x00',
      b'37805-5PA-9830\x00\x00',
      b'37805-5PA-9840\x00\x00',
      b'37805-5PA-A650\x00\x00',
      b'37805-5PA-A670\x00\x00',
      b'37805-5PA-A680\x00\x00',
      b'37805-5PA-A850\x00\x00',
      b'37805-5PA-A870\x00\x00',
      b'37805-5PA-A880\x00\x00',
      b'37805-5PA-A890\x00\x00',
      b'37805-5PA-AB10\x00\x00',
      b'37805-5PA-AD10\x00\x00',
      b'37805-5PA-AF20\x00\x00',
      b'37805-5PA-C680\x00\x00',
      b'37805-5PD-Q630\x00\x00',
      b'37805-5PF-F730\x00\x00',
      b'37805-5PF-M630\x00\x00',
    ],
    (Ecu.transmission, 0x18da1ef1, None): [
      b'28101-5RG-A020\x00\x00',
      b'28101-5RG-A030\x00\x00',
      b'28101-5RG-A040\x00\x00',
      b'28101-5RG-A120\x00\x00',
      b'28101-5RG-A220\x00\x00',
      b'28101-5RH-A020\x00\x00',
      b'28101-5RH-A030\x00\x00',
      b'28101-5RH-A040\x00\x00',
      b'28101-5RH-A120\x00\x00',
      b'28101-5RH-A220\x00\x00',
      b'28101-5RL-Q010\x00\x00',
      b'28101-5RM-F010\x00\x00',
      b'28101-5RM-K010\x00\x00',
    ],
    (Ecu.vsa, 0x18da28f1, None): [
      b'57114-TLA-A040\x00\x00',
      b'57114-TLA-A050\x00\x00',
      b'57114-TLA-A060\x00\x00',
      b'57114-TLB-A830\x00\x00',
      b'57114-TMC-Z040\x00\x00',
      b'57114-TMC-Z050\x00\x00',
    ],
    (Ecu.eps, 0x18da30f1, None): [
      b'39990-TLA-A040\x00\x00',
      b'39990-TLA-A110\x00\x00',
      b'39990-TLA-A220\x00\x00',
      b'39990-TLA,A040\x00\x00', # modified firmware
      b'39990-TME-T030\x00\x00',
      b'39990-TME-T120\x00\x00',
      b'39990-TMT-T010\x00\x00',
    ],
    (Ecu.electricBrakeBooster, 0x18da2bf1, None): [
      b'46114-TLA-A040\x00\x00',
      b'46114-TLA-A050\x00\x00',
      b'46114-TLA-A930\x00\x00',
      b'46114-TMC-U020\x00\x00',
    ],
    (Ecu.combinationMeter, 0x18da60f1, None): [
      b'78109-TLA-A110\x00\x00',
      b'78109-TLA-A120\x00\x00',
      b'78109-TLA-A210\x00\x00',
      b'78109-TLA-A220\x00\x00',
      b'78109-TLA-C020\x00\x00',
      b'78109-TLA-C110\x00\x00',
      b'78109-TLA-C210\x00\x00',
      b'78109-TLA-C310\x00\x00',
      b'78109-TLB-A020\x00\x00',
      b'78109-TLB-A110\x00\x00',
      b'78109-TLB-A120\x00\x00',
      b'78109-TLB-A210\x00\x00',
      b'78109-TLB-A220\x00\x00',
      b'78109-TMC-Q210\x00\x00',
      b'78109-TMM-F210\x00\x00',
      b'78109-TMM-M110\x00\x00',
    ],
    (Ecu.gateway, 0x18daeff1, None): [
      b'38897-TLA-A010\x00\x00',
      b'38897-TLA-A110\x00\x00',
      b'38897-TNY-G010\x00\x00',
    ],
    (Ecu.fwdRadar, 0x18dab0f1, None): [
      b'36802-TLA-A040\x00\x00',
      b'36802-TLA-A050\x00\x00',
      b'36802-TLA-A060\x00\x00',
      b'36802-TMC-Q040\x00\x00',
      b'36802-TMC-Q070\x00\x00',
      b'36802-TNY-A030\x00\x00',
    ],
    (Ecu.fwdCamera, 0x18dab5f1, None): [
      b'36161-TLA-A060\x00\x00',
      b'36161-TLA-A070\x00\x00',
      b'36161-TLA-A080\x00\x00',
      b'36161-TMC-Q020\x00\x00',
      b'36161-TMC-Q030\x00\x00',
      b'36161-TMC-Q040\x00\x00',
      b'36161-TNY-A020\x00\x00',
      b'36161-TNY-A030\x00\x00',
      b'36161-TNY-A040\x00\x00',
    ],
    (Ecu.srs, 0x18da53f1, None): [
      b'77959-TLA-A240\x00\x00',
      b'77959-TLA-A250\x00\x00',
      b'77959-TLA-A320\x00\x00',
      b'77959-TLA-A410\x00\x00',
      b'77959-TLA-A420\x00\x00',
      b'77959-TLA-Q040\x00\x00',
      b'77959-TLA-Z040\x00\x00',
      b'77959-TMM-F040\x00\x00',
    ],
  },
  CAR.CRV_EU: {
    (Ecu.programmedFuelInjection, 0x18da10f1, None): [
      b'37805-R5Z-G740\x00\x00',
      b'37805-R5Z-G780\x00\x00',
    ],
    (Ecu.vsa, 0x18da28f1, None): [b'57114-T1V-G920\x00\x00'],
    (Ecu.fwdRadar, 0x18dab0f1, None): [b'36161-T1V-G520\x00\x00'],
    (Ecu.shiftByWire, 0x18da0bf1, None): [b'54008-T1V-G010\x00\x00'],
    (Ecu.transmission, 0x18da1ef1, None): [
      b'28101-5LH-E120\x00\x00',
      b'28103-5LH-E100\x00\x00',
    ],
    (Ecu.combinationMeter, 0x18da60f1, None): [
      b'78109-T1V-G020\x00\x00',
      b'78109-T1B-3050\x00\x00',
    ],
    (Ecu.srs, 0x18da53f1, None): [b'77959-T1G-G940\x00\x00'],
  },
  CAR.CRV_HYBRID: {
    (Ecu.vsa, 0x18da28f1, None): [
      b'57114-TPA-G020\x00\x00',
      b'57114-TPG-A020\x00\x00',
      b'57114-TMB-H030\x00\x00',
    ],
    (Ecu.eps, 0x18da30f1, None): [
      b'39990-TPA-G030\x00\x00',
      b'39990-TPG-A020\x00\x00',
      b'39990-TMA-H020\x00\x00',
    ],
    (Ecu.gateway, 0x18daeff1, None): [
      b'38897-TMA-H110\x00\x00',
      b'38897-TPG-A110\x00\x00',
      b'38897-TPG-A210\x00\x00',
    ],
    (Ecu.shiftByWire, 0x18da0bf1, None): [
      b'54008-TMB-H510\x00\x00',
      b'54008-TMB-H610\x00\x00',
    ],
    (Ecu.fwdCamera, 0x18dab5f1, None): [
      b'36161-TMB-H040\x00\x00',
      b'36161-TPA-E050\x00\x00',
      b'36161-TPG-A030\x00\x00',
      b'36161-TPG-A040\x00\x00',
    ],
    (Ecu.combinationMeter, 0x18da60f1, None): [
      b'78109-TMB-H220\x00\x00',
      b'78109-TPA-G520\x00\x00',
      b'78109-TPG-A110\x00\x00',
      b'78109-TPG-A210\x00\x00',
    ],
    (Ecu.hud, 0x18da61f1, None): [
      b'78209-TLA-X010\x00\x00',
    ],
    (Ecu.fwdRadar, 0x18dab0f1, None): [
      b'36802-TPA-E040\x00\x00',
      b'36802-TPG-A020\x00\x00',
      b'36802-TMB-H040\x00\x00',
    ],
    (Ecu.srs, 0x18da53f1, None): [
      b'77959-TLA-C320\x00\x00',
      b'77959-TLA-C410\x00\x00',
      b'77959-TLA-C420\x00\x00',
      b'77959-TLA-G220\x00\x00',
      b'77959-TLA-H240\x00\x00',
    ],
  },
  CAR.FIT: {
    (Ecu.vsa, 0x18da28f1, None): [
      b'57114-T5R-L020\x00\x00',
      b'57114-T5R-L220\x00\x00',
    ],
    (Ecu.eps, 0x18da30f1, None): [
      b'39990-T5R-C020\x00\x00',
      b'39990-T5R-C030\x00\x00',
    ],
    (Ecu.gateway, 0x18daeff1, None): [
      b'38897-T5A-J010\x00\x00',
    ],
    (Ecu.combinationMeter, 0x18da60f1, None): [
      b'78109-T5A-A210\x00\x00',
      b'78109-T5A-A410\x00\x00',
      b'78109-T5A-A420\x00\x00',
      b'78109-T5A-A910\x00\x00',
    ],
    (Ecu.fwdRadar, 0x18dab0f1, None): [
      b'36161-T5R-A040\x00\x00',
      b'36161-T5R-A240\x00\x00',
      b'36161-T5R-A520\x00\x00',
    ],
    (Ecu.srs, 0x18da53f1, None): [
      b'77959-T5R-A230\x00\x00',
    ],
  },
  CAR.FREED: {
    (Ecu.gateway, 0x18daeff1, None): [
      b'38897-TDK-J010\x00\x00',
    ],
    (Ecu.eps, 0x18da30f1, None): [
      b'39990-TDK-J050\x00\x00',
      b'39990-TDK-N020\x00\x00',
    ],
    # TODO: vsa is "essential" for fpv2 but doesn't appear on some models
    (Ecu.vsa, 0x18da28f1, None): [
      b'57114-TDK-J120\x00\x00',
      b'57114-TDK-J330\x00\x00',
    ],
    (Ecu.combinationMeter, 0x18da60f1, None): [
      b'78109-TDK-J310\x00\x00',
      b'78109-TDK-J320\x00\x00',
    ],
    (Ecu.fwdRadar, 0x18dab0f1, None): [
      b'36161-TDK-J070\x00\x00',
      b'36161-TDK-J080\x00\x00',
      b'36161-TDK-J530\x00\x00',
    ],
  },
  CAR.ODYSSEY: {
    (Ecu.gateway, 0x18daeff1, None): [
      b'38897-THR-A010\x00\x00',
      b'38897-THR-A020\x00\x00',
    ],
    (Ecu.programmedFuelInjection, 0x18da10f1, None): [
      b'37805-5MR-4080\x00\x00',
      b'37805-5MR-A240\x00\x00',
      b'37805-5MR-A250\x00\x00',
      b'37805-5MR-A310\x00\x00',
      b'37805-5MR-A740\x00\x00',
      b'37805-5MR-A750\x00\x00',
      b'37805-5MR-A840\x00\x00',
      b'37805-5MR-C620\x00\x00',
      b'37805-5MR-D530\x00\x00',
      b'37805-5MR-K730\x00\x00',
    ],
    (Ecu.eps, 0x18da30f1, None): [
      b'39990-THR-A020\x00\x00',
      b'39990-THR-A030\x00\x00',
    ],
    (Ecu.srs, 0x18da53f1, None): [
      b'77959-THR-A010\x00\x00',
      b'77959-THR-A110\x00\x00',
      b'77959-THR-X010\x00\x00',
    ],
    (Ecu.fwdRadar, 0x18dab0f1, None): [
      b'36161-THR-A020\x00\x00',
      b'36161-THR-A030\x00\x00',
      b'36161-THR-A110\x00\x00',
      b'36161-THR-A720\x00\x00',
      b'36161-THR-A730\x00\x00',
      b'36161-THR-A810\x00\x00',
      b'36161-THR-A910\x00\x00',
      b'36161-THR-C010\x00\x00',
      b'36161-THR-D110\x00\x00',
      b'36161-THR-K020\x00\x00',
    ],
    (Ecu.transmission, 0x18da1ef1, None): [
      b'28101-5NZ-A110\x00\x00',
      b'28101-5NZ-A310\x00\x00',
      b'28101-5NZ-C310\x00\x00',
      b'28102-5MX-A001\x00\x00',
      b'28102-5MX-A600\x00\x00',
      b'28102-5MX-A610\x00\x00',
      b'28102-5MX-A710\x00\x00',
      b'28102-5MX-A900\x00\x00',
      b'28102-5MX-A910\x00\x00',
      b'28102-5MX-C001\x00\x00',
      b'28102-5MX-D001\x00\x00',
      b'28102-5MX-D710\x00\x00',
      b'28102-5MX-K610\x00\x00',
      b'28103-5NZ-A100\x00\x00',
      b'28103-5NZ-A300\x00\x00',
    ],
    (Ecu.vsa, 0x18da28f1, None): [
      b'57114-THR-A040\x00\x00',
      b'57114-THR-A110\x00\x00',
    ],
    (Ecu.combinationMeter, 0x18da60f1, None): [
      b'78109-THR-A220\x00\x00',
      b'78109-THR-A230\x00\x00',
      b'78109-THR-A420\x00\x00',
      b'78109-THR-A430\x00\x00',
      b'78109-THR-A720\x00\x00',
      b'78109-THR-A820\x00\x00',
      b'78109-THR-A830\x00\x00',
      b'78109-THR-AB20\x00\x00',
      b'78109-THR-AB30\x00\x00',
      b'78109-THR-AB40\x00\x00',
      b'78109-THR-AC20\x00\x00',
      b'78109-THR-AC30\x00\x00',
      b'78109-THR-AC40\x00\x00',
      b'78109-THR-AC50\x00\x00',
      b'78109-THR-AD30\x00\x00',
      b'78109-THR-AE20\x00\x00',
      b'78109-THR-AE30\x00\x00',
      b'78109-THR-AE40\x00\x00',
      b'78109-THR-AK10\x00\x00',
      b'78109-THR-AL10\x00\x00',
      b'78109-THR-AN10\x00\x00',
      b'78109-THR-C220\x00\x00',
      b'78109-THR-C330\x00\x00',
      b'78109-THR-CE20\x00\x00',
      b'78109-THR-DA20\x00\x00',
      b'78109-THR-DA30\x00\x00',
      b'78109-THR-DA40\x00\x00',
      b'78109-THR-K120\x00\x00',
    ],
    (Ecu.shiftByWire, 0x18da0bf1, None): [
      b'54008-THR-A020\x00\x00',
    ],
  },
  CAR.ODYSSEY_CHN: {
    (Ecu.eps, 0x18da30f1, None): [
      b'39990-T6D-H220\x00\x00',
    ],
    (Ecu.gateway, 0x18daeff1, None): [
      b'38897-T6A-J010\x00\x00',
    ],
    (Ecu.combinationMeter, 0x18da60f1, None): [
      b'78109-T6A-F310\x00\x00',
    ],
    (Ecu.fwdRadar, 0x18dab0f1, None): [
      b'36161-T6A-P040\x00\x00',
    ],
    (Ecu.srs, 0x18da53f1, None): [
      b'77959-T6A-P110\x00\x00',
    ],
  },
  CAR.PILOT: {
    (Ecu.shiftByWire, 0x18da0bf1, None): [
      b'54008-TG7-A520\x00\x00',
      b'54008-TG7-A530\x00\x00',
    ],
    (Ecu.transmission, 0x18da1ef1, None): [
      b'28101-5EY-A050\x00\x00',
      b'28101-5EY-A100\x00\x00',
      b'28101-5EZ-A050\x00\x00',
      b'28101-5EZ-A060\x00\x00',
      b'28101-5EZ-A100\x00\x00',
      b'28101-5EZ-A210\x00\x00',
      b'28101-5EZ-A600\x00\x00',
      b'28101-5EZ-A430\x00\x00',
    ],
    (Ecu.programmedFuelInjection, 0x18da10f1, None): [
      b'37805-RLV-4060\x00\x00',
      b'37805-RLV-4070\x00\x00',
      b'37805-RLV-A830\x00\x00',
      b'37805-RLV-A840\x00\x00',
      b'37805-RLV-C430\x00\x00',
      b'37805-RLV-C510\x00\x00',
      b'37805-RLV-C520\x00\x00',
      b'37805-RLV-C530\x00\x00',
      b'37805-RLV-C910\x00\x00',
      b'37805-RLV-B220\x00\x00',
      b'37805-RLV-B210\x00\x00',
      b'37805-RLV-L160\x00\x00',
    ],
    (Ecu.gateway, 0x18daeff1, None): [
      b'38897-TG7-A030\x00\x00',
      b'38897-TG7-A040\x00\x00',
      b'38897-TG7-A110\x00\x00',
      b'38897-TG7-A210\x00\x00',
    ],
    (Ecu.eps, 0x18da30f1, None): [
      b'39990-TG7-A030\x00\x00',
      b'39990-TG7-A040\x00\x00',
      b'39990-TG7-A060\x00\x00',
      b'39990-TG7-A070\x00\x00',
      b'39990-TGS-A230\x00\x00',
    ],
    (Ecu.fwdRadar, 0x18dab0f1, None): [
      b'36161-TG7-A310\x00\x00',
      b'36161-TG7-A520\x00\x00',
      b'36161-TG7-A630\x00\x00',
      b'36161-TG7-A720\x00\x00',
      b'36161-TG7-A820\x00\x00',
      b'36161-TG7-A930\x00\x00',
      b'36161-TG7-C520\x00\x00',
      b'36161-TG7-D520\x00\x00',
      b'36161-TG7-D630\x00\x00',
      b'36161-TG7-Y630\x00\x00',
      b'36161-TG8-A520\x00\x00',
      b'36161-TG8-A630\x00\x00',
      b'36161-TG8-A720\x00\x00',
      b'36161-TG8-A830\x00\x00',
      b'36161-TGS-A130\x00\x00',
      b'36161-TGT-A030\x00\x00',
      b'36161-TGT-A130\x00\x00',
      b'36161-TGS-A030\x00\x00',
    ],
    (Ecu.srs, 0x18da53f1, None): [
      b'77959-TG7-A020\x00\x00',
      b'77959-TG7-A110\x00\x00',
      b'77959-TG7-A210\x00\x00',
      b'77959-TG7-Y210\x00\x00',
      b'77959-TGS-A010\x00\x00',
    ],
    (Ecu.combinationMeter, 0x18da60f1, None): [
      b'78109-TG7-A040\x00\x00',
      b'78109-TG7-A050\x00\x00',
      b'78109-TG7-A420\x00\x00',
      b'78109-TG7-A520\x00\x00',
      b'78109-TG7-A720\x00\x00',
      b'78109-TG7-AJ10\x00\x00',
      b'78109-TG7-AJ20\x00\x00',
      b'78109-TG7-AK10\x00\x00',
      b'78109-TG7-AK20\x00\x00',
      b'78109-TG7-AM20\x00\x00',
      b'78109-TG7-AP10\x00\x00',
      b'78109-TG7-AP20\x00\x00',
      b'78109-TG7-AS20\x00\x00',
      b'78109-TG7-AT20\x00\x00',
      b'78109-TG7-AU20\x00\x00',
      b'78109-TG7-AX20\x00\x00',
      b'78109-TG7-D020\x00\x00',
      b'78109-TG7-DJ10\x00\x00',
      b'78109-TG7-YK20\x00\x00',
      b'78109-TG8-A420\x00\x00',
      b'78109-TG8-A520\x00\x00',
      b'78109-TG8-AJ10\x00\x00',
      b'78109-TG8-AJ20\x00\x00',
      b'78109-TG8-AK20\x00\x00',
      b'78109-TGS-AK20\x00\x00',
      b'78109-TGS-AP20\x00\x00',
      b'78109-TGT-AJ20\x00\x00',
      b'78109-TGT-AK30\x00\x00',
      b'78109-TGS-AT20\x00\x00',
      b'78109-TGS-AX20\x00\x00',
      b'78109-TGS-AJ20\x00\x00',
    ],
    (Ecu.vsa, 0x18da28f1, None): [
      b'57114-TG7-A130\x00\x00',
      b'57114-TG7-A140\x00\x00',
      b'57114-TG7-A230\x00\x00',
      b'57114-TG7-A240\x00\x00',
      b'57114-TG7-A630\x00\x00',
      b'57114-TG7-A730\x00\x00',
      b'57114-TG8-A140\x00\x00',
      b'57114-TG8-A240\x00\x00',
      b'57114-TG8-A630\x00\x00',
      b'57114-TG8-A730\x00\x00',
      b'57114-TGS-A530\x00\x00',
      b'57114-TGT-A530\x00\x00',
    ],
  },
  CAR.ACURA_RDX: {
    (Ecu.vsa, 0x18da28f1, None): [
      b'57114-TX5-A220\x00\x00',
      b'57114-TX4-A220\x00\x00',
    ],
    (Ecu.fwdRadar, 0x18dab0f1, None): [
      b'36161-TX5-A030\x00\x00',
      b'36161-TX4-A030\x00\x00',
    ],
    (Ecu.srs, 0x18da53f1, None): [
      b'77959-TX4-C010\x00\x00',
      b'77959-TX4-B010\x00\x00',
      b'77959-TX4-C020\x00\x00',
    ],
    (Ecu.combinationMeter, 0x18da60f1, None): [
      b'78109-TX5-A310\x00\x00',
      b'78109-TX4-A210\x00\x00',
      b'78109-TX4-A310\x00\x00',
    ],
  },
  CAR.ACURA_RDX_3G: {
    (Ecu.programmedFuelInjection, 0x18da10f1, None): [
      b'37805-5YF-A130\x00\x00',
      b'37805-5YF-A230\x00\x00',
      b'37805-5YF-A320\x00\x00',
      b'37805-5YF-A330\x00\x00',
      b'37805-5YF-A420\x00\x00',
      b'37805-5YF-A430\x00\x00',
      b'37805-5YF-A750\x00\x00',
      b'37805-5YF-A850\x00\x00',
      b'37805-5YF-A870\x00\x00',
      b'37805-5YF-AD20\x00\x00',
      b'37805-5YF-C210\x00\x00',
      b'37805-5YF-C220\x00\x00',
      b'37805-5YF-C410\000\000',
      b'37805-5YF-C420\x00\x00',
    ],
    (Ecu.vsa, 0x18da28f1, None): [
      b'57114-TJB-A030\x00\x00',
      b'57114-TJB-A040\x00\x00',
      b'57114-TJB-A120\x00\x00',
    ],
    (Ecu.fwdRadar, 0x18dab0f1, None): [
      b'36802-TJB-A040\x00\x00',
      b'36802-TJB-A050\x00\x00',
      b'36802-TJB-A540\x00\x00',
    ],
    (Ecu.fwdCamera, 0x18dab5f1, None): [
      b'36161-TJB-A040\x00\x00',
      b'36161-TJB-A530\x00\x00',
    ],
    (Ecu.shiftByWire, 0x18da0bf1, None): [
      b'54008-TJB-A520\x00\x00',
      b'54008-TJB-A530\x00\x00',
    ],
    (Ecu.transmission, 0x18da1ef1, None): [
      b'28102-5YK-A610\x00\x00',
      b'28102-5YK-A620\x00\x00',
      b'28102-5YK-A630\x00\x00',
      b'28102-5YK-A700\x00\x00',
      b'28102-5YK-A711\x00\x00',
      b'28102-5YK-A800\x00\x00',
      b'28102-5YL-A620\x00\x00',
      b'28102-5YL-A700\x00\x00',
      b'28102-5YL-A711\x00\x00',
    ],
    (Ecu.combinationMeter, 0x18da60f1, None): [
      b'78109-TJB-A140\x00\x00',
      b'78109-TJB-A240\x00\x00',
      b'78109-TJB-A420\x00\x00',
      b'78109-TJB-AB10\x00\x00',
      b'78109-TJB-AD10\x00\x00',
      b'78109-TJB-AF10\x00\x00',
      b'78109-TJB-AQ20\x00\x00',
      b'78109-TJB-AR10\x00\x00',
      b'78109-TJB-AS10\000\000',
      b'78109-TJB-AU10\x00\x00',
      b'78109-TJB-AW10\x00\x00',
      b'78109-TJC-A420\x00\x00',
      b'78109-TJC-AA10\x00\x00',
      b'78109-TJC-AD10\x00\x00',
      b'78109-TJC-AF10\x00\x00',
    ],
    (Ecu.srs, 0x18da53f1, None): [
      b'77959-TJB-A040\x00\x00',
      b'77959-TJB-A120\x00\x00',
      b'77959-TJB-A210\x00\x00',
    ],
    (Ecu.electricBrakeBooster, 0x18da2bf1, None): [
      b'46114-TJB-A040\x00\x00',
      b'46114-TJB-A050\x00\x00',
      b'46114-TJB-A060\x00\x00',
      b'46114-TJB-A120\x00\x00',
    ],
    (Ecu.gateway, 0x18daeff1, None): [
      b'38897-TJB-A040\x00\x00',
      b'38897-TJB-A110\x00\x00',
      b'38897-TJB-A120\x00\x00',
      b'38897-TJB-A220\x00\x00',
    ],
    (Ecu.eps, 0x18da30f1, None): [
      b'39990-TJB-A030\x00\x00',
      b'39990-TJB-A040\x00\x00',
      b'39990-TJB-A070\x00\x00',
      b'39990-TJB-A130\x00\x00',
    ],
  },
  CAR.RIDGELINE: {
    (Ecu.eps, 0x18da30f1, None): [
      b'39990-T6Z-A020\x00\x00',
      b'39990-T6Z-A030\x00\x00',
      b'39990-T6Z-A050\x00\x00',
    ],
    (Ecu.fwdRadar, 0x18dab0f1, None): [
      b'36161-T6Z-A020\x00\x00',
      b'36161-T6Z-A310\x00\x00',
      b'36161-T6Z-A420\x00\x00',
      b'36161-T6Z-A520\x00\x00',
      b'36161-T6Z-A620\x00\x00',
      b'36161-TJZ-A120\x00\x00',
    ],
    (Ecu.gateway, 0x18daeff1, None): [
      b'38897-T6Z-A010\x00\x00',
      b'38897-T6Z-A110\x00\x00',
    ],
    (Ecu.combinationMeter, 0x18da60f1, None): [
      b'78109-T6Z-A420\x00\x00',
      b'78109-T6Z-A510\x00\x00',
      b'78109-T6Z-A710\x00\x00',
      b'78109-T6Z-A810\x00\x00',
      b'78109-T6Z-A910\x00\x00',
      b'78109-T6Z-AA10\x00\x00',
      b'78109-T6Z-C620\x00\x00',
      b'78109-TJZ-A510\x00\x00',
    ],
    (Ecu.srs, 0x18da53f1, None): [
      b'77959-T6Z-A020\x00\x00',
    ],
    (Ecu.vsa, 0x18da28f1, None): [
      b'57114-T6Z-A120\x00\x00',
      b'57114-T6Z-A130\x00\x00',
      b'57114-T6Z-A520\x00\x00',
      b'57114-TJZ-A520\x00\x00',
    ],
  },
  CAR.INSIGHT: {
    (Ecu.eps, 0x18da30f1, None): [
      b'39990-TXM-A040\x00\x00',
    ],
    (Ecu.fwdRadar, 0x18dab0f1, None): [
      b'36802-TXM-A070\x00\x00',
      b'36802-TXM-A080\x00\x00',
    ],
    (Ecu.fwdCamera, 0x18dab5f1, None): [
      b'36161-TXM-A050\x00\x00',
      b'36161-TXM-A060\x00\x00',
    ],
    (Ecu.srs, 0x18da53f1, None): [
      b'77959-TXM-A230\x00\x00',
    ],
    (Ecu.vsa, 0x18da28f1, None): [
      b'57114-TXM-A030\x00\x00',
      b'57114-TXM-A040\x00\x00',
    ],
    (Ecu.shiftByWire, 0x18da0bf1, None): [
      b'54008-TWA-A910\x00\x00',
    ],
    (Ecu.gateway, 0x18daeff1, None): [
      b'38897-TXM-A020\x00\x00',
    ],
    (Ecu.combinationMeter, 0x18da60f1, None): [
      b'78109-TXM-A010\x00\x00',
      b'78109-TXM-A020\x00\x00',
      b'78109-TXM-A110\x00\x00',
      b'78109-TXM-C010\x00\x00',
      b'78109-TXM-A030\x00\x00',
    ],
  },
  CAR.HRV: {
    (Ecu.gateway, 0x18daeff1, None): [
      b'38897-T7A-A010\x00\x00',
      b'38897-T7A-A110\x00\x00',
    ],
    (Ecu.eps, 0x18da30f1, None): [
      b'39990-THX-A020\x00\x00',
    ],
    (Ecu.fwdRadar, 0x18dab0f1, None): [
      b'36161-T7A-A140\x00\x00',
      b'36161-T7A-A240\x00\x00',
      b'36161-T7A-C440\x00\x00',
      b'36161-T7A-A040\x00\x00',
    ],
    (Ecu.srs, 0x18da53f1, None): [
      b'77959-T7A-A230\x00\x00',
    ],
    (Ecu.combinationMeter, 0x18da60f1, None): [
      b'78109-THX-A110\x00\x00',
      b'78109-THX-A120\x00\x00',
      b'78109-THX-A210\x00\x00',
      b'78109-THX-A220\x00\x00',
      b'78109-THX-C220\x00\x00',
      b'78109-THW-A110\x00\x00',
    ],
  },
  CAR.HRV_3G: {
    (Ecu.eps, 0x18DA30F1, None): [
<<<<<<< HEAD
      b'39990-3M0-G110\x00\x00',
      b'39990-3W0-A030\x00\x00',
      b'39990-3M0-J030\x00\x00',
    ],
    (Ecu.gateway, 0x18DAEFF1, None): [
      b'38897-3M0-M110\x00\x00',
      b'38897-3M0-Z010\x00\x00',
      b'38897-3W1-A010\x00\x00',
    ],
    (Ecu.srs, 0x18DA53F1, None): [
      b'77959-3M0-K840\x00\x00',
      b'77959-3N1-Z840\x00\x00',
=======
      b'39990-3W0-A030\x00\x00',
    ],
    (Ecu.gateway, 0x18DAEFF1, None): [
      b'38897-3W1-A010\x00\x00',
    ],
    (Ecu.srs, 0x18DA53F1, None): [
>>>>>>> 93c18105
      b'77959-3V0-A820\x00\x00',
    ],
    (Ecu.combinationMeter, 0x18DA60F1, None): [
      b'78108-3V1-A220\x00\x00',
<<<<<<< HEAD
      b'78109-3M0-M310\x00\x00',
      b'78109-3N0-TA10\x00\x00',
    ],
    (Ecu.fwdRadar, 0x18DAB0F1, None): [
      b'8S102-3M3-T050\x00\x00',
      b'8S102-3M6-P030\x00\x00',
    ],
    (Ecu.vsa, 0x18DA28F1, None): [
      b'57114-3M6-M010\x00\x00',
      b'57114-3N1-T020\x00\x00',
=======
    ],
    (Ecu.vsa, 0x18DA28F1, None): [
>>>>>>> 93c18105
      b'57114-3W0-A040\x00\x00',
    ],
    (Ecu.transmission, 0x18DA1EF1, None): [
      b'28101-6EH-A010\x00\x00',
<<<<<<< HEAD
      b'28101-6JC-M310\x00\x00',
    ],
    (Ecu.programmedFuelInjection, 0x18DA10F1, None): [
      b'37805-6CT-A710\x00\x00',
      b'37805-6HZ-M630\x00\x00',
=======
    ],
    (Ecu.programmedFuelInjection, 0x18DA10F1, None): [
      b'37805-6CT-A710\x00\x00',
>>>>>>> 93c18105
    ],
    (Ecu.electricBrakeBooster, 0x18DA2BF1, None): [
      b'46114-3W0-A020\x00\x00',
    ],
  },
  CAR.ACURA_ILX: {
    (Ecu.gateway, 0x18daeff1, None): [
      b'38897-TX6-A010\x00\x00',
    ],
    (Ecu.fwdRadar, 0x18dab0f1, None): [
      b'36161-TV9-A140\x00\x00',
      b'36161-TX6-A030\x00\x00',
    ],
    (Ecu.srs, 0x18da53f1, None): [
      b'77959-TX6-A230\x00\x00',
      b'77959-TX6-C210\x00\x00',
    ],
    (Ecu.combinationMeter, 0x18da60f1, None): [
      b'78109-T3R-A120\x00\x00',
      b'78109-T3R-A410\x00\x00',
      b'78109-TV9-A510\x00\x00',
    ],
  },
  CAR.HONDA_E:{
    (Ecu.eps, 0x18DA30F1, None):[
      b'39990-TYF-N030\x00\x00'
    ],
    (Ecu.gateway, 0x18DAEFF1, None):[
      b'38897-TYF-E140\x00\x00'
    ],
    (Ecu.shiftByWire, 0x18DA0BF1, None):[
      b'54008-TYF-E010\x00\x00'
    ],
    (Ecu.srs, 0x18DA53F1, None):[
      b'77959-TYF-G430\x00\x00'
    ],
    (Ecu.combinationMeter, 0x18DA60F1, None):[
      b'78108-TYF-G610\x00\x00'
    ],
    (Ecu.fwdRadar, 0x18DAB0F1, None):[
      b'36802-TYF-E030\x00\x00'
    ],
    (Ecu.fwdCamera, 0x18DAB5F1, None):[
      b'36161-TYF-E020\x00\x00'
    ],
    (Ecu.vsa, 0x18DA28F1, None):[
      b'57114-TYF-E030\x00\x00'
    ],
  },
  CAR.CIVIC_2022: {
    (Ecu.eps, 0x18DA30F1, None): [
      b'39990-T39-A130\x00\x00',
      b'39990-T43-J020\x00\x00',
      b'39990-T24-T120\x00\x00',
    ],
    (Ecu.gateway, 0x18DAEFF1, None): [
      b'38897-T20-A020\x00\x00',
      b'38897-T20-A510\x00\x00',
      b'38897-T21-A010\x00\x00',
      b'38897-T20-A210\x00\x00',
      b'38897-T20-A310\x00\x00',
      b'38897-T24-Z120\x00\x00',
    ],
    (Ecu.srs, 0x18DA53F1, None): [
      b'77959-T20-A970\x00\x00',
      b'77959-T47-A940\x00\x00',
      b'77959-T47-A950\x00\x00',
      b'77959-T20-M820\x00\x00',
    ],
    (Ecu.combinationMeter, 0x18DA60F1, None): [
      b'78108-T21-A220\x00\x00',
      b'78108-T21-A620\x00\x00',
      b'78108-T23-A110\x00\x00',
      b'78108-T21-A230\x00\x00',
      b'78108-T22-A020\x00\x00',
      b'78108-T21-MB10\x00\x00',
    ],
    (Ecu.fwdRadar, 0x18dab0f1, None): [
      b'36161-T20-A070\x00\x00',
      b'36161-T20-A080\x00\x00',
      b'36161-T20-A060\x00\x00',
      b'36161-T47-A070\x00\x00',
      b'36161-T24-T070\x00\x00',
    ],
    (Ecu.vsa, 0x18DA28F1, None): [
      b'57114-T20-AB40\x00\x00',
      b'57114-T43-JB30\x00\x00',
      b'57114-T24-TB30\x00\x00',
    ],
    (Ecu.transmission, 0x18da1ef1, None): [
      b'28101-65D-A020\x00\x00',
      b'28101-65D-A120\x00\x00',
      b'28101-65H-A020\x00\x00',
      b'28101-65H-A120\x00\x00',
      b'28101-65J-N010\x00\x00',
    ],
    (Ecu.programmedFuelInjection, 0x18da10f1, None): [
      b'37805-64L-A540\x00\x00',
      b'37805-64S-A540\x00\x00',
      b'37805-64S-A720\x00\x00',
      b'37805-64A-A540\x00\x00',
      b'37805-64A-A620\x00\x00',
      b'37805-64D-P510\x00\x00',
    ],
  },
}

DBC = {
  CAR.ACCORD: dbc_dict('honda_accord_2018_can_generated', None),
  CAR.ACCORDH: dbc_dict('honda_accord_2018_can_generated', None),
  CAR.ACURA_ILX: dbc_dict('acura_ilx_2016_can_generated', 'acura_ilx_2016_nidec'),
  CAR.ACURA_RDX: dbc_dict('acura_rdx_2018_can_generated', 'acura_ilx_2016_nidec'),
  CAR.ACURA_RDX_3G: dbc_dict('acura_rdx_2020_can_generated', None),
  CAR.CIVIC: dbc_dict('honda_civic_touring_2016_can_generated', 'acura_ilx_2016_nidec'),
  CAR.CIVIC_BOSCH: dbc_dict('honda_civic_hatchback_ex_2017_can_generated', None),
  CAR.CIVIC_BOSCH_DIESEL: dbc_dict('honda_accord_2018_can_generated', None),
  CAR.CRV: dbc_dict('honda_crv_touring_2016_can_generated', 'acura_ilx_2016_nidec'),
  CAR.CRV_5G: dbc_dict('honda_crv_ex_2017_can_generated', None, body_dbc='honda_crv_ex_2017_body_generated'),
  CAR.CRV_EU: dbc_dict('honda_crv_executive_2016_can_generated', 'acura_ilx_2016_nidec'),
  CAR.CRV_HYBRID: dbc_dict('honda_accord_2018_can_generated', None),
  CAR.FIT: dbc_dict('honda_fit_ex_2018_can_generated', 'acura_ilx_2016_nidec'),
  CAR.FREED: dbc_dict('honda_fit_ex_2018_can_generated', 'acura_ilx_2016_nidec'),
  CAR.HRV: dbc_dict('honda_fit_ex_2018_can_generated', 'acura_ilx_2016_nidec'),
  CAR.HRV_3G: dbc_dict('honda_civic_ex_2022_can_generated', None),
  CAR.ODYSSEY: dbc_dict('honda_odyssey_exl_2018_generated', 'acura_ilx_2016_nidec'),
  CAR.ODYSSEY_CHN: dbc_dict('honda_odyssey_extreme_edition_2018_china_can_generated', 'acura_ilx_2016_nidec'),
  CAR.PILOT: dbc_dict('acura_ilx_2016_can_generated', 'acura_ilx_2016_nidec'),
  CAR.RIDGELINE: dbc_dict('acura_ilx_2016_can_generated', 'acura_ilx_2016_nidec'),
  CAR.INSIGHT: dbc_dict('honda_insight_ex_2019_can_generated', None),
  CAR.HONDA_E: dbc_dict('acura_rdx_2020_can_generated', None),
  CAR.CIVIC_2022: dbc_dict('honda_civic_ex_2022_can_generated', None),
}

STEER_THRESHOLD = {
  # default is 1200, overrides go here
  CAR.ACURA_RDX: 400,
  CAR.CRV_EU: 400,
}

HONDA_NIDEC_ALT_PCM_ACCEL = {CAR.ODYSSEY}
HONDA_NIDEC_ALT_SCM_MESSAGES = {CAR.ACURA_ILX, CAR.ACURA_RDX, CAR.CRV, CAR.CRV_EU, CAR.FIT, CAR.FREED, CAR.HRV, CAR.ODYSSEY_CHN,
                                CAR.PILOT, CAR.RIDGELINE}
HONDA_BOSCH = {CAR.ACCORD, CAR.ACCORDH, CAR.CIVIC_BOSCH, CAR.CIVIC_BOSCH_DIESEL, CAR.CRV_5G,
               CAR.CRV_HYBRID, CAR.INSIGHT, CAR.ACURA_RDX_3G, CAR.HONDA_E, CAR.CIVIC_2022, CAR.HRV_3G}
<<<<<<< HEAD
# HONDA_BOSCH_ALT_BRAKE_SIGNAL = {CAR.ACCORD, CAR.CRV_5G, CAR.ACURA_RDX_3G, CAR.HRV_3G}
=======
HONDA_BOSCH_ALT_BRAKE_SIGNAL = {CAR.ACCORD, CAR.CRV_5G, CAR.ACURA_RDX_3G, CAR.HRV_3G}
>>>>>>> 93c18105
HONDA_BOSCH_RADARLESS = {CAR.CIVIC_2022, CAR.HRV_3G}<|MERGE_RESOLUTION|>--- conflicted
+++ resolved
@@ -141,11 +141,7 @@
   CAR.FIT: HondaCarInfo("Honda Fit 2018-20", min_steer_speed=12. * CV.MPH_TO_MS),
   CAR.FREED: HondaCarInfo("Honda Freed 2020", min_steer_speed=12. * CV.MPH_TO_MS),
   CAR.HRV: HondaCarInfo("Honda HR-V 2019-22", min_steer_speed=12. * CV.MPH_TO_MS),
-<<<<<<< HEAD
   CAR.HRV_3G: HondaCarInfo("Honda HR-V 2023", "All", video_link="https://youtu.be/1O1u9jzpKD0"),
-=======
-  CAR.HRV_3G: HondaCarInfo("Honda HR-V 2023", "All"),
->>>>>>> 93c18105
   CAR.ODYSSEY: HondaCarInfo("Honda Odyssey 2018-20"),
   CAR.ODYSSEY_CHN: None,  # Chinese version of Odyssey
   CAR.ACURA_RDX: HondaCarInfo("Acura RDX 2016-18", "AcuraWatch Plus", min_steer_speed=12. * CV.MPH_TO_MS),
@@ -1429,7 +1425,6 @@
   },
   CAR.HRV_3G: {
     (Ecu.eps, 0x18DA30F1, None): [
-<<<<<<< HEAD
       b'39990-3M0-G110\x00\x00',
       b'39990-3W0-A030\x00\x00',
       b'39990-3M0-J030\x00\x00',
@@ -1442,19 +1437,10 @@
     (Ecu.srs, 0x18DA53F1, None): [
       b'77959-3M0-K840\x00\x00',
       b'77959-3N1-Z840\x00\x00',
-=======
-      b'39990-3W0-A030\x00\x00',
-    ],
-    (Ecu.gateway, 0x18DAEFF1, None): [
-      b'38897-3W1-A010\x00\x00',
-    ],
-    (Ecu.srs, 0x18DA53F1, None): [
->>>>>>> 93c18105
       b'77959-3V0-A820\x00\x00',
     ],
     (Ecu.combinationMeter, 0x18DA60F1, None): [
       b'78108-3V1-A220\x00\x00',
-<<<<<<< HEAD
       b'78109-3M0-M310\x00\x00',
       b'78109-3N0-TA10\x00\x00',
     ],
@@ -1465,25 +1451,15 @@
     (Ecu.vsa, 0x18DA28F1, None): [
       b'57114-3M6-M010\x00\x00',
       b'57114-3N1-T020\x00\x00',
-=======
-    ],
-    (Ecu.vsa, 0x18DA28F1, None): [
->>>>>>> 93c18105
       b'57114-3W0-A040\x00\x00',
     ],
     (Ecu.transmission, 0x18DA1EF1, None): [
       b'28101-6EH-A010\x00\x00',
-<<<<<<< HEAD
       b'28101-6JC-M310\x00\x00',
     ],
     (Ecu.programmedFuelInjection, 0x18DA10F1, None): [
       b'37805-6CT-A710\x00\x00',
       b'37805-6HZ-M630\x00\x00',
-=======
-    ],
-    (Ecu.programmedFuelInjection, 0x18DA10F1, None): [
-      b'37805-6CT-A710\x00\x00',
->>>>>>> 93c18105
     ],
     (Ecu.electricBrakeBooster, 0x18DA2BF1, None): [
       b'46114-3W0-A020\x00\x00',
@@ -1628,9 +1604,5 @@
                                 CAR.PILOT, CAR.RIDGELINE}
 HONDA_BOSCH = {CAR.ACCORD, CAR.ACCORDH, CAR.CIVIC_BOSCH, CAR.CIVIC_BOSCH_DIESEL, CAR.CRV_5G,
                CAR.CRV_HYBRID, CAR.INSIGHT, CAR.ACURA_RDX_3G, CAR.HONDA_E, CAR.CIVIC_2022, CAR.HRV_3G}
-<<<<<<< HEAD
 # HONDA_BOSCH_ALT_BRAKE_SIGNAL = {CAR.ACCORD, CAR.CRV_5G, CAR.ACURA_RDX_3G, CAR.HRV_3G}
-=======
-HONDA_BOSCH_ALT_BRAKE_SIGNAL = {CAR.ACCORD, CAR.CRV_5G, CAR.ACURA_RDX_3G, CAR.HRV_3G}
->>>>>>> 93c18105
 HONDA_BOSCH_RADARLESS = {CAR.CIVIC_2022, CAR.HRV_3G}