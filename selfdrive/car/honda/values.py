--- conflicted
+++ resolved
@@ -103,15 +103,11 @@
 @dataclass
 class HondaCarInfo(CarInfo):
   package: str = "Honda Sensing"
-<<<<<<< HEAD
-=======
   min_steer_speed: float = 12. * CV.MPH_TO_MS
->>>>>>> ac1566b4
 
 
 CAR_INFO: Dict[str, Union[HondaCarInfo, List[HondaCarInfo]]] = {
   CAR.ACCORD: [
-<<<<<<< HEAD
     HondaCarInfo("Honda Accord 2018-21", "All", video_link="https://www.youtube.com/watch?v=mrUwlj3Mi58", min_steer_speed=3. * CV.MPH_TO_MS, harness="bosch"),
     HondaCarInfo("Honda Inspire 2018", "All", min_steer_speed=3. * CV.MPH_TO_MS, harness="bosch"),
   ],
@@ -137,33 +133,6 @@
   CAR.RIDGELINE: HondaCarInfo("Honda Ridgeline 2017-21", min_steer_speed=12. * CV.MPH_TO_MS, harness="nidec"),  # TODO: website says we support 2022?
   CAR.INSIGHT: HondaCarInfo("Honda Insight 2019-21", "All", min_steer_speed=3. * CV.MPH_TO_MS, harness="bosch"),
   CAR.HONDA_E: HondaCarInfo("Honda e 2020", "All", min_steer_speed=3. * CV.MPH_TO_MS, harness="bosch"),
-=======
-    HondaCarInfo("Honda Accord 2018-21", "All", video_link="https://www.youtube.com/watch?v=mrUwlj3Mi58", min_steer_speed=3. * CV.MPH_TO_MS),
-    HondaCarInfo("Honda Inspire 2018", "All", min_steer_speed=3. * CV.MPH_TO_MS),
-  ],
-  CAR.ACCORDH: HondaCarInfo("Honda Accord Hybrid 2018-21", "All", min_steer_speed=3. * CV.MPH_TO_MS),
-  CAR.CIVIC: HondaCarInfo("Honda Civic 2016-18"),
-  CAR.CIVIC_BOSCH: [
-    HondaCarInfo("Honda Civic 2019-20", "All", video_link="https://www.youtube.com/watch?v=4Iz1Mz5LGF8", footnotes=[Footnote.CIVIC_DIESEL], min_steer_speed=2. * CV.MPH_TO_MS),
-    HondaCarInfo("Honda Civic Hatchback 2017-21"),
-  ],
-  CAR.ACURA_ILX: HondaCarInfo("Acura ILX 2016-19", "AcuraWatch Plus", min_steer_speed=25. * CV.MPH_TO_MS),
-  CAR.CRV: HondaCarInfo("Honda CR-V 2015-16", "Touring"),
-  CAR.CRV_5G: HondaCarInfo("Honda CR-V 2017-21"),
-  # CAR.CRV_EU: HondaCarInfo("Honda CR-V EU", "Touring"),  # Euro version of CRV Touring
-  CAR.CRV_HYBRID: HondaCarInfo("Honda CR-V Hybrid 2017-19"),
-  CAR.FIT: HondaCarInfo("Honda Fit 2018-19"),
-  CAR.FREED: HondaCarInfo("Honda Freed 2020"),
-  CAR.HRV: HondaCarInfo("Honda HR-V 2019-20"),
-  CAR.ODYSSEY: HondaCarInfo("Honda Odyssey 2018-20", min_steer_speed=0.),
-  CAR.ACURA_RDX: HondaCarInfo("Acura RDX 2016-18", "AcuraWatch Plus"),
-  CAR.ACURA_RDX_3G: HondaCarInfo("Acura RDX 2019-21", "All", min_steer_speed=3. * CV.MPH_TO_MS),
-  CAR.PILOT: HondaCarInfo("Honda Pilot 2016-21"),
-  CAR.PASSPORT: HondaCarInfo("Honda Passport 2019-21", "All"),
-  CAR.RIDGELINE: HondaCarInfo("Honda Ridgeline 2017-21"),
-  CAR.INSIGHT: HondaCarInfo("Honda Insight 2019-21", "All", min_steer_speed=3. * CV.MPH_TO_MS),
-  CAR.HONDA_E: HondaCarInfo("Honda e 2020", "All", min_steer_speed=3. * CV.MPH_TO_MS),
->>>>>>> ac1566b4
 }
 
 
