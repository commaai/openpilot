from dataclasses import dataclass
from enum import Enum, IntFlag
from typing import Dict, List, Optional, Union

from cereal import car
from common.conversions import Conversions as CV
from selfdrive.car import dbc_dict
from selfdrive.car.docs_definitions import CarFootnote, CarInfo, Column, Harness
from selfdrive.car.fw_query_definitions import FwQueryConfig, Request, StdQueries

Ecu = car.CarParams.Ecu
VisualAlert = car.CarControl.HUDControl.VisualAlert


class CarControllerParams:
  # Allow small margin below -3.5 m/s^2 from ISO 15622:2018 since we
  # perform the closed loop control, and might need some
  # to apply some more braking if we're on a downhill slope.
  # Our controller should still keep the 2 second average above
  # -3.5 m/s^2 as per planner limits
  NIDEC_ACCEL_MIN = -4.0  # m/s^2
  NIDEC_ACCEL_MAX = 1.6  # m/s^2, lower than 2.0 m/s^2 for tuning reasons

  NIDEC_ACCEL_LOOKUP_BP = [-1., 0., .6]
  NIDEC_ACCEL_LOOKUP_V = [-4.8, 0., 2.0]

  NIDEC_MAX_ACCEL_V = [0.5, 2.4, 1.4, 0.6]
  NIDEC_MAX_ACCEL_BP = [0.0, 4.0, 10., 20.]

  NIDEC_BRAKE_MAX = 1024 // 4

  BOSCH_ACCEL_MIN = -3.5  # m/s^2
  BOSCH_ACCEL_MAX = 2.0  # m/s^2

  BOSCH_GAS_LOOKUP_BP = [-0.2, 2.0]  # 2m/s^2
  BOSCH_GAS_LOOKUP_V = [0, 1600]

  def __init__(self, CP):
    self.STEER_MAX = CP.lateralParams.torqueBP[-1]
    # mirror of list (assuming first item is zero) for interp of signed request values
    assert(CP.lateralParams.torqueBP[0] == 0)
    assert(CP.lateralParams.torqueBP[0] == 0)
    self.STEER_LOOKUP_BP = [v * -1 for v in CP.lateralParams.torqueBP][1:][::-1] + list(CP.lateralParams.torqueBP)
    self.STEER_LOOKUP_V = [v * -1 for v in CP.lateralParams.torqueV][1:][::-1] + list(CP.lateralParams.torqueV)


class HondaFlags(IntFlag):
  # Bosch models with alternate set of LKAS_HUD messages
  BOSCH_EXT_HUD = 1


# Car button codes
class CruiseButtons:
  RES_ACCEL = 4
  DECEL_SET = 3
  CANCEL = 2
  MAIN = 1


# See dbc files for info on values
VISUAL_HUD = {
  VisualAlert.none: 0,
  VisualAlert.fcw: 1,
  VisualAlert.steerRequired: 1,
  VisualAlert.ldw: 1,
  VisualAlert.brakePressed: 10,
  VisualAlert.wrongGear: 6,
  VisualAlert.seatbeltUnbuckled: 5,
  VisualAlert.speedTooHigh: 8
}


class CAR:
  ACCORD = "HONDA ACCORD 2018"
  ACCORDH = "HONDA ACCORD HYBRID 2018"
  CIVIC = "HONDA CIVIC 2016"
  CIVIC_BOSCH = "HONDA CIVIC (BOSCH) 2019"
  CIVIC_BOSCH_DIESEL = "HONDA CIVIC SEDAN 1.6 DIESEL 2019"
  CIVIC_2022 = "HONDA CIVIC 2022"
  ACURA_ILX = "ACURA ILX 2016"
  CRV = "HONDA CR-V 2016"
  CRV_5G = "HONDA CR-V 2017"
  CRV_EU = "HONDA CR-V EU 2016"
  CRV_HYBRID = "HONDA CR-V HYBRID 2019"
  FIT = "HONDA FIT 2018"
  FREED = "HONDA FREED 2020"
  HRV = "HONDA HRV 2019"
  ODYSSEY = "HONDA ODYSSEY 2018"
  ODYSSEY_CHN = "HONDA ODYSSEY CHN 2019"
  ACURA_RDX = "ACURA RDX 2018"
  ACURA_RDX_3G = "ACURA RDX 2020"
  PILOT = "HONDA PILOT 2017"
  PASSPORT = "HONDA PASSPORT 2021"
  RIDGELINE = "HONDA RIDGELINE 2017"
  INSIGHT = "HONDA INSIGHT 2019"
  HONDA_E = "HONDA E 2020"


class Footnote(Enum):
  CIVIC_DIESEL = CarFootnote(
    "2019 Honda Civic 1.6L Diesel Sedan does not have ALC below 12mph.",
    Column.FSR_STEERING)


@dataclass
class HondaCarInfo(CarInfo):
  package: str = "Honda Sensing"


CAR_INFO: Dict[str, Optional[Union[HondaCarInfo, List[HondaCarInfo]]]] = {
  CAR.ACCORD: [
    HondaCarInfo("Honda Accord 2018-22", "All", "https://www.youtube.com/watch?v=mrUwlj3Mi58", harness=Harness.bosch_a),
    HondaCarInfo("Honda Inspire 2018", "All", harness=Harness.bosch_a),
  ],
<<<<<<< HEAD
  CAR.ACCORDH: HondaCarInfo("Honda Accord Hybrid 2018-22", "All", harness=Harness.bosch_a),
  CAR.CIVIC: HondaCarInfo("Honda Civic 2016-18", harness=Harness.nidec, video_link="https://youtu.be/-IkImTe1NYE"),
=======
  CAR.ACCORDH: HondaCarInfo("Honda Accord Hybrid 2018-22", "All", min_steer_speed=3. * CV.MPH_TO_MS, harness=Harness.bosch_a),
  CAR.CIVIC: HondaCarInfo("Honda Civic 2016-18", min_steer_speed=12. * CV.MPH_TO_MS, harness=Harness.nidec, video_link="https://youtu.be/-IkImTe1NYE"),
>>>>>>> 03d259a5
  CAR.CIVIC_BOSCH: [
    HondaCarInfo("Honda Civic 2019-21", "All", "https://www.youtube.com/watch?v=4Iz1Mz5LGF8", [Footnote.CIVIC_DIESEL], min_steer_speed=2. * CV.MPH_TO_MS, harness=Harness.bosch_a),
    HondaCarInfo("Honda Civic Hatchback 2017-21", min_steer_speed=12. * CV.MPH_TO_MS, harness=Harness.bosch_a),
  ],
  CAR.CIVIC_BOSCH_DIESEL: None,  # same platform
  CAR.CIVIC_2022: [
    HondaCarInfo("Honda Civic 2022", "All", harness=Harness.bosch_b),
    HondaCarInfo("Honda Civic Hatchback 2022", "All", harness=Harness.bosch_b),
  ],
<<<<<<< HEAD
  CAR.ACURA_ILX: HondaCarInfo("Acura ILX 2016-19", "AcuraWatch Plus", harness=Harness.nidec),
  CAR.CRV: HondaCarInfo("Honda CR-V 2015-16", "Touring Trim", harness=Harness.nidec),
  CAR.CRV_5G: HondaCarInfo("Honda CR-V 2017-22", harness=Harness.bosch_a),
  CAR.CRV_EU: None,  # HondaCarInfo("Honda CR-V EU", "Touring"),  # Euro version of CRV Touring
  CAR.CRV_HYBRID: HondaCarInfo("Honda CR-V Hybrid 2017-19", harness=Harness.bosch_a),
  CAR.FIT: HondaCarInfo("Honda Fit 2018-20", harness=Harness.nidec),
  CAR.FREED: HondaCarInfo("Honda Freed 2020", harness=Harness.nidec),
  CAR.HRV: HondaCarInfo("Honda HR-V 2019-22", harness=Harness.nidec),
  CAR.ODYSSEY: HondaCarInfo("Honda Odyssey 2018-20", harness=Harness.nidec),
  CAR.ODYSSEY_CHN: None,  # Chinese version of Odyssey
  CAR.ACURA_RDX: HondaCarInfo("Acura RDX 2016-18", "AcuraWatch Plus", harness=Harness.nidec),
  CAR.ACURA_RDX_3G: HondaCarInfo("Acura RDX 2019-22", "All", harness=Harness.bosch_a),
  CAR.PILOT: HondaCarInfo("Honda Pilot 2016-22", harness=Harness.nidec),
  CAR.PASSPORT: HondaCarInfo("Honda Passport 2019-21", "All", harness=Harness.nidec),
  CAR.RIDGELINE: HondaCarInfo("Honda Ridgeline 2017-22", harness=Harness.nidec),
  CAR.INSIGHT: HondaCarInfo("Honda Insight 2019-22", "All", harness=Harness.bosch_a),
  CAR.HONDA_E: HondaCarInfo("Honda e 2020", "All", harness=Harness.bosch_a),
=======
  CAR.ACURA_ILX: HondaCarInfo("Acura ILX 2016-19", "AcuraWatch Plus", min_steer_speed=25. * CV.MPH_TO_MS, harness=Harness.nidec),
  CAR.CRV: HondaCarInfo("Honda CR-V 2015-16", "Touring Trim", min_steer_speed=12. * CV.MPH_TO_MS, harness=Harness.nidec),
  CAR.CRV_5G: HondaCarInfo("Honda CR-V 2017-22", min_steer_speed=12. * CV.MPH_TO_MS, harness=Harness.bosch_a),
  CAR.CRV_EU: None,  # HondaCarInfo("Honda CR-V EU", "Touring"),  # Euro version of CRV Touring
  CAR.CRV_HYBRID: HondaCarInfo("Honda CR-V Hybrid 2017-19", min_steer_speed=12. * CV.MPH_TO_MS, harness=Harness.bosch_a),
  CAR.FIT: HondaCarInfo("Honda Fit 2018-20", min_steer_speed=12. * CV.MPH_TO_MS, harness=Harness.nidec),
  CAR.FREED: HondaCarInfo("Honda Freed 2020", min_steer_speed=12. * CV.MPH_TO_MS, harness=Harness.nidec),
  CAR.HRV: HondaCarInfo("Honda HR-V 2019-22", min_steer_speed=12. * CV.MPH_TO_MS, harness=Harness.nidec),
  CAR.ODYSSEY: HondaCarInfo("Honda Odyssey 2018-20", harness=Harness.nidec),
  CAR.ODYSSEY_CHN: None,  # Chinese version of Odyssey
  CAR.ACURA_RDX: HondaCarInfo("Acura RDX 2016-18", "AcuraWatch Plus", min_steer_speed=12. * CV.MPH_TO_MS, harness=Harness.nidec),
  CAR.ACURA_RDX_3G: HondaCarInfo("Acura RDX 2019-22", "All", min_steer_speed=3. * CV.MPH_TO_MS, harness=Harness.bosch_a),
  CAR.PILOT: HondaCarInfo("Honda Pilot 2016-22", min_steer_speed=12. * CV.MPH_TO_MS, harness=Harness.nidec),
  CAR.PASSPORT: HondaCarInfo("Honda Passport 2019-21", "All", min_steer_speed=12. * CV.MPH_TO_MS, harness=Harness.nidec),
  CAR.RIDGELINE: HondaCarInfo("Honda Ridgeline 2017-22", min_steer_speed=12. * CV.MPH_TO_MS, harness=Harness.nidec),
  CAR.INSIGHT: HondaCarInfo("Honda Insight 2019-22", "All", min_steer_speed=3. * CV.MPH_TO_MS, harness=Harness.bosch_a),
  CAR.HONDA_E: HondaCarInfo("Honda e 2020", "All", min_steer_speed=3. * CV.MPH_TO_MS, harness=Harness.bosch_a),
>>>>>>> 03d259a5
}

FW_QUERY_CONFIG = FwQueryConfig(
  requests=[
    Request(
      [StdQueries.UDS_VERSION_REQUEST],
      [StdQueries.UDS_VERSION_RESPONSE],
    ),
  ],
)

FW_VERSIONS = {
  CAR.ACCORD: {
    (Ecu.programmedFuelInjection, 0x18da10f1, None): [
      b'37805-6A0-8720\x00\x00',
      b'37805-6A0-9520\x00\x00',
      b'37805-6A0-9620\x00\x00',
      b'37805-6A0-9720\x00\x00',
      b'37805-6A0-A540\x00\x00',
      b'37805-6A0-A550\x00\x00',
      b'37805-6A0-A640\x00\x00',
      b'37805-6A0-A650\x00\x00',
      b'37805-6A0-A740\x00\x00',
      b'37805-6A0-A750\x00\x00',
      b'37805-6A0-A840\x00\x00',
      b'37805-6A0-A850\x00\x00',
      b'37805-6A0-A930\x00\x00',
      b'37805-6A0-AF30\x00\x00',
      b'37805-6A0-AG30\x00\x00',
      b'37805-6B2-C520\x00\x00',
      b'37805-6A0-C540\x00\x00',
      b'37805-6A1-H650\x00\x00',
      b'37805-6B2-A550\x00\x00',
      b'37805-6B2-A560\x00\x00',
      b'37805-6B2-A650\x00\x00',
      b'37805-6B2-A660\x00\x00',
      b'37805-6B2-A720\x00\x00',
      b'37805-6B2-A810\x00\x00',
      b'37805-6B2-A820\x00\x00',
      b'37805-6B2-A920\x00\x00',
      b'37805-6B2-M520\x00\x00',
      b'37805-6B2-Y810\x00\x00',
      b'37805-6M4-B730\x00\x00',
    ],
    (Ecu.shiftByWire, 0x18da0bf1, None): [
      b'54008-TVC-A910\x00\x00',
    ],
    (Ecu.transmission, 0x18da1ef1, None): [
      b'28101-6A7-A220\x00\x00',
      b'28101-6A7-A230\x00\x00',
      b'28101-6A7-A320\x00\x00',
      b'28101-6A7-A330\x00\x00',
      b'28101-6A7-A410\x00\x00',
      b'28101-6A7-A510\x00\x00',
      b'28101-6A7-A610\x00\x00',
      b'28101-6A7-A710\x00\x00',
      b'28101-6A9-H140\x00\x00',
      b'28101-6A9-H420\x00\x00',
      b'28102-6B8-A560\x00\x00',
      b'28102-6B8-A570\x00\x00',
      b'28102-6B8-A700\x00\x00',
      b'28102-6B8-A800\x00\x00',
      b'28102-6B8-C560\x00\x00',
      b'28102-6B8-C570\x00\x00',
      b'28102-6B8-M520\x00\x00',
      b'28102-6B8-R700\x00\x00',
    ],
    (Ecu.electricBrakeBooster, 0x18da2bf1, None): [
      b'46114-TVA-A060\x00\x00',
      b'46114-TVA-A080\x00\x00',
      b'46114-TVA-A120\x00\x00',
      b'46114-TVA-A320\x00\x00',
      b'46114-TVA-A050\x00\x00',
      b'46114-TVE-H550\x00\x00',
      b'46114-TVE-H560\x00\x00',
    ],
    (Ecu.vsa, 0x18da28f1, None): [
      b'57114-TVA-B040\x00\x00',
      b'57114-TVA-B050\x00\x00',
      b'57114-TVA-B060\x00\x00',
      b'57114-TVA-B530\x00\x00',
      b'57114-TVA-C040\x00\x00',
      b'57114-TVA-C050\x00\x00',
      b'57114-TVA-C060\x00\x00',
      b'57114-TVA-C530\x00\x00',
      b'57114-TVA-E520\x00\x00',
      b'57114-TVE-H250\x00\x00',
    ],
    (Ecu.eps, 0x18da30f1, None): [
      b'39990-TBX-H120\x00\x00',
      b'39990-TVA-A140\x00\x00',
      b'39990-TVA-A150\x00\x00',
      b'39990-TVA-A160\x00\x00',
      b'39990-TVA-A340\x00\x00',
      b'39990-TVA-X030\x00\x00',
      b'39990-TVA-X040\x00\x00',
      b'39990-TVA,A150\x00\x00',
      b'39990-TVE-H130\x00\x00',
    ],
    (Ecu.unknown, 0x18da3af1, None): [
      b'39390-TVA-A020\x00\x00',
      b'39390-TVA-A120\x00\x00',
    ],
    (Ecu.srs, 0x18da53f1, None): [
      b'77959-TBX-H230\x00\x00',
      b'77959-TVA-A460\x00\x00',
      b'77959-TVA-F330\x00\x00',
      b'77959-TVA-H230\x00\x00',
      b'77959-TVA-L420\x00\x00',
      b'77959-TVA-X330\x00\x00',
    ],
    (Ecu.combinationMeter, 0x18da60f1, None): [
      b'78109-TBX-H310\x00\x00',
      b'78109-TVA-A010\x00\x00',
      b'78109-TVA-A020\x00\x00',
      b'78109-TVA-A030\x00\x00',
      b'78109-TVA-A110\x00\x00',
      b'78109-TVA-A120\x00\x00',
      b'78109-TVA-A130\x00\x00',
      b'78109-TVA-A210\x00\x00',
      b'78109-TVA-A220\x00\x00',
      b'78109-TVA-A230\x00\x00',
      b'78109-TVA-A310\x00\x00',
      b'78109-TVA-C010\x00\x00',
      b'78109-TVA-L010\x00\x00',
      b'78109-TVA-L210\x00\x00',
      b'78109-TVA-R310\x00\x00',
      b'78109-TVC-A010\x00\x00',
      b'78109-TVC-A020\x00\x00',
      b'78109-TVC-A030\x00\x00',
      b'78109-TVC-A110\x00\x00',
      b'78109-TVC-A130\x00\x00',
      b'78109-TVC-A210\x00\x00',
      b'78109-TVC-A220\x00\x00',
      b'78109-TVC-A230\x00\x00',
      b'78109-TVC-C010\x00\x00',
      b'78109-TVC-C110\x00\x00',
      b'78109-TVC-L010\x00\x00',
      b'78109-TVC-L210\x00\x00',
      b'78109-TVC-M510\x00\x00',
      b'78109-TVC-YF10\x00\x00',
      b'78109-TVE-H610\x00\x00',
      b'78109-TWA-A210\x00\x00',
    ],
    (Ecu.hud, 0x18da61f1, None): [
      b'78209-TVA-A010\x00\x00',
      b'78209-TVA-A110\x00\x00',
    ],
    (Ecu.fwdRadar, 0x18dab0f1, None): [
      b'36802-TBX-H140\x00\x00',
      b'36802-TVA-A150\x00\x00',
      b'36802-TVA-A160\x00\x00',
      b'36802-TVA-A170\x00\x00',
      b'36802-TVA-A330\x00\x00',
      b'36802-TVC-A330\x00\x00',
      b'36802-TVE-H070\x00\x00',
      b'36802-TWA-A070\x00\x00',
      b'36802-TWA-A080\x00\x00',
    ],
    (Ecu.fwdCamera, 0x18dab5f1, None): [
      b'36161-TBX-H130\x00\x00',
      b'36161-TVA-A060\x00\x00',
      b'36161-TVA-A330\x00\x00',
      b'36161-TVC-A330\x00\x00',
      b'36161-TVE-H050\x00\x00',
      b'36161-TWA-A070\x00\x00',
    ],
    (Ecu.gateway, 0x18daeff1, None): [
      b'38897-TVA-A010\x00\x00',
      b'38897-TVA-A020\x00\x00',
      b'38897-TVA-A230\x00\x00',
      b'38897-TVA-A240\x00\x00',
    ],
  },
  CAR.ACCORDH: {
    (Ecu.gateway, 0x18daeff1, None): [
      b'38897-TWA-A120\x00\x00',
      b'38897-TWD-J020\x00\x00',
    ],
    (Ecu.vsa, 0x18da28f1, None): [
      b'57114-TWA-A040\x00\x00',
      b'57114-TWA-A050\x00\x00',
      b'57114-TWA-A530\x00\x00',
      b'57114-TWA-B520\x00\x00',
    ],
    (Ecu.srs, 0x18da53f1, None): [
      b'77959-TWA-A440\x00\x00',
      b'77959-TWA-L420\x00\x00',
    ],
    (Ecu.combinationMeter, 0x18da60f1, None): [
      b'78109-TWA-A010\x00\x00',
      b'78109-TWA-A020\x00\x00',
      b'78109-TWA-A030\x00\x00',
      b'78109-TWA-A110\x00\x00',
      b'78109-TWA-A120\x00\x00',
      b'78109-TWA-A130\x00\x00',
      b'78109-TWA-A210\x00\x00',
      b'78109-TWA-A220\x00\x00',
      b'78109-TWA-A230\x00\x00',
      b'78109-TWA-L010\x00\x00',
      b'78109-TWA-L210\x00\x00',
    ],
    (Ecu.shiftByWire, 0x18da0bf1, None): [
      b'54008-TWA-A910\x00\x00',
    ],
    (Ecu.hud, 0x18da61f1, None): [
      b'78209-TVA-A010\x00\x00',
      b'78209-TVA-A110\x00\x00',
    ],
    (Ecu.fwdCamera, 0x18dab5f1, None): [
      b'36161-TWA-A070\x00\x00',
      b'36161-TWA-A330\x00\x00',
    ],
    (Ecu.fwdRadar, 0x18dab0f1, None): [
      b'36802-TWA-A070\x00\x00',
      b'36802-TWA-A080\x00\x00',
      b'36802-TWA-A330\x00\x00',
    ],
    (Ecu.eps, 0x18da30f1, None): [
      b'39990-TVA-A160\x00\x00',
      b'39990-TVA-A150\x00\x00',
      b'39990-TVA-A340\x00\x00',
    ],
  },
  CAR.CIVIC: {
    (Ecu.programmedFuelInjection, 0x18da10f1, None): [
      b'37805-5AA-A640\x00\x00',
      b'37805-5AA-A650\x00\x00',
      b'37805-5AA-A670\x00\x00',
      b'37805-5AA-A680\x00\x00',
      b'37805-5AA-A810\x00\x00',
      b'37805-5AA-C640\x00\x00',
      b'37805-5AA-C680\x00\x00',
      b'37805-5AA-C820\x00\x00',
      b'37805-5AA-L650\x00\x00',
      b'37805-5AA-L660\x00\x00',
      b'37805-5AA-L680\x00\x00',
      b'37805-5AA-L690\x00\x00',
      b'37805-5AA-L810\000\000',
      b'37805-5AG-Q710\x00\x00',
      b'37805-5AJ-A610\x00\x00',
      b'37805-5AJ-A620\x00\x00',
      b'37805-5AJ-L610\x00\x00',
      b'37805-5BA-A310\x00\x00',
      b'37805-5BA-A510\x00\x00',
      b'37805-5BA-A740\x00\x00',
      b'37805-5BA-A760\x00\x00',
      b'37805-5BA-A930\x00\x00',
      b'37805-5BA-A960\x00\x00',
      b'37805-5BA-C860\x00\x00',
      b'37805-5BA-L410\x00\x00',
      b'37805-5BA-L760\x00\x00',
      b'37805-5BA-L930\x00\x00',
      b'37805-5BA-L940\x00\x00',
      b'37805-5BA-L960\x00\x00',
    ],
    (Ecu.transmission, 0x18da1ef1, None): [
      b'28101-5CG-A040\x00\x00',
      b'28101-5CG-A050\x00\x00',
      b'28101-5CG-A070\x00\x00',
      b'28101-5CG-A080\x00\x00',
      b'28101-5CG-A320\x00\x00',
      b'28101-5CG-A810\x00\x00',
      b'28101-5CG-A820\x00\x00',
      b'28101-5DJ-A040\x00\x00',
      b'28101-5DJ-A060\x00\x00',
      b'28101-5DJ-A510\x00\x00',
    ],
    (Ecu.vsa, 0x18da28f1, None): [
      b'57114-TBA-A540\x00\x00',
      b'57114-TBA-A550\x00\x00',
      b'57114-TBA-A560\x00\x00',
      b'57114-TBA-A570\x00\x00',
      b'57114-TEA-Q220\x00\x00',
    ],
    (Ecu.eps, 0x18da30f1, None): [
      b'39990-TBA,A030\x00\x00', # modified firmware
      b'39990-TBA-A030\x00\x00',
      b'39990-TBG-A030\x00\x00',
      b'39990-TEA-T020\x00\x00',
      b'39990-TEG-A010\x00\x00',
    ],
    (Ecu.srs, 0x18da53f1, None): [
      b'77959-TBA-A030\x00\x00',
      b'77959-TBA-A040\x00\x00',
      b'77959-TBG-A030\x00\x00',
      b'77959-TEA-Q820\x00\x00',
    ],
    (Ecu.combinationMeter, 0x18da60f1, None): [
      b'78109-TBA-A510\x00\x00',
      b'78109-TBA-A520\x00\x00',
      b'78109-TBA-A530\x00\x00',
      b'78109-TBA-C520\x00\x00',
      b'78109-TBC-A310\x00\x00',
      b'78109-TBC-A320\x00\x00',
      b'78109-TBC-A510\x00\x00',
      b'78109-TBC-A520\x00\x00',
      b'78109-TBC-A530\x00\x00',
      b'78109-TBC-C510\x00\x00',
      b'78109-TBC-C520\x00\x00',
      b'78109-TBC-C530\x00\x00',
      b'78109-TBH-A510\x00\x00',
      b'78109-TBH-A530\x00\x00',
      b'78109-TED-Q510\x00\x00',
      b'78109-TEG-A310\x00\x00',
    ],
    (Ecu.fwdCamera, 0x18dab0f1, None): [
      b'36161-TBA-A020\x00\x00',
      b'36161-TBA-A030\x00\x00',
      b'36161-TBA-A040\x00\x00',
      b'36161-TBC-A020\x00\x00',
      b'36161-TBC-A030\x00\x00',
      b'36161-TED-Q320\x00\x00',
      b'36161-TEG-A010\x00\x00',
      b'36161-TEG-A020\x00\x00',
    ],
    (Ecu.gateway, 0x18daeff1, None): [
      b'38897-TBA-A010\x00\x00',
      b'38897-TBA-A020\x00\x00',
    ],
  },
  CAR.CIVIC_BOSCH: {
    (Ecu.programmedFuelInjection, 0x18da10f1, None): [
      b'37805-5AA-A940\x00\x00',
      b'37805-5AA-A950\x00\x00',
      b'37805-5AA-C950\x00\x00',
      b'37805-5AA-L940\x00\x00',
      b'37805-5AA-L950\x00\x00',
      b'37805-5AG-Z910\x00\x00',
      b'37805-5AJ-A750\x00\x00',
      b'37805-5AJ-L750\x00\x00',
      b'37805-5AK-T530\x00\x00',
      b'37805-5AN-A750\x00\x00',
      b'37805-5AN-A830\x00\x00',
      b'37805-5AN-A840\x00\x00',
      b'37805-5AN-A930\x00\x00',
      b'37805-5AN-A940\x00\x00',
      b'37805-5AN-A950\x00\x00',
      b'37805-5AN-AG20\x00\x00',
      b'37805-5AN-AH20\x00\x00',
      b'37805-5AN-AJ30\x00\x00',
      b'37805-5AN-AK10\x00\x00',
      b'37805-5AN-AK20\x00\x00',
      b'37805-5AN-AR10\x00\x00',
      b'37805-5AN-AR20\x00\x00',
      b'37805-5AN-CH20\x00\x00',
      b'37805-5AN-E630\x00\x00',
      b'37805-5AN-E720\x00\x00',
      b'37805-5AN-E820\x00\x00',
      b'37805-5AN-J820\x00\x00',
      b'37805-5AN-L840\x00\x00',
      b'37805-5AN-L930\x00\x00',
      b'37805-5AN-L940\x00\x00',
      b'37805-5AN-LF20\x00\x00',
      b'37805-5AN-LH20\x00\x00',
      b'37805-5AN-LJ20\x00\x00',
      b'37805-5AN-LR20\x00\x00',
      b'37805-5AN-LS20\x00\x00',
      b'37805-5AW-G720\x00\x00',
      b'37805-5AZ-E850\x00\x00',
      b'37805-5AZ-G540\x00\x00',
      b'37805-5AZ-G740\x00\x00',
      b'37805-5AZ-G840\x00\x00',
      b'37805-5BB-A530\x00\x00',
      b'37805-5BB-A540\x00\x00',
      b'37805-5BB-A630\x00\x00',
      b'37805-5BB-A640\x00\x00',
      b'37805-5BB-C540\x00\x00',
      b'37805-5BB-C630\x00\x00',
      b'37805-5BB-C640\x00\x00',
      b'37805-5BB-L540\x00\x00',
      b'37805-5BB-L630\x00\x00',
      b'37805-5BB-L640\x00\x00',
    ],
    (Ecu.transmission, 0x18da1ef1, None): [
      b'28101-5CG-A920\x00\x00',
      b'28101-5CG-AB10\x00\x00',
      b'28101-5CG-C110\x00\x00',
      b'28101-5CG-C220\x00\x00',
      b'28101-5CG-C320\x00\x00',
      b'28101-5CG-G020\x00\x00',
      b'28101-5CG-L020\x00\x00',
      b'28101-5CK-A130\x00\x00',
      b'28101-5CK-A140\x00\x00',
      b'28101-5CK-A150\x00\x00',
      b'28101-5CK-C130\x00\x00',
      b'28101-5CK-C140\x00\x00',
      b'28101-5CK-C150\x00\x00',
      b'28101-5CK-G210\x00\x00',
      b'28101-5CK-J710\x00\x00',
      b'28101-5CK-Q610\x00\x00',
      b'28101-5DJ-A610\x00\x00',
      b'28101-5DJ-A710\x00\x00',
      b'28101-5DV-E330\x00\x00',
      b'28101-5DV-E610\x00\x00',
      b'28101-5DV-E820\x00\x00',
    ],
    (Ecu.vsa, 0x18da28f1, None): [
      b'57114-TBG-A330\x00\x00',
      b'57114-TBG-A340\x00\x00',
      b'57114-TBG-A350\x00\x00',
      b'57114-TGG-A340\x00\x00',
      b'57114-TGG-C320\x00\x00',
      b'57114-TGG-G320\x00\x00',
      b'57114-TGG-L320\x00\x00',
      b'57114-TGG-L330\x00\x00',
      b'57114-TGK-T320\x00\x00',
      b'57114-TGL-G330\x00\x00',
    ],
    (Ecu.eps, 0x18da30f1, None): [
      b'39990-TBA-C020\x00\x00',
      b'39990-TBA-C120\x00\x00',
      b'39990-TEA-T820\x00\x00',
      b'39990-TEZ-T020\x00\x00',
      b'39990-TGG-A020\x00\x00',
      b'39990-TGG-A120\x00\x00',
      b'39990-TGG-J510\x00\x00',
      b'39990-TGL-E130\x00\x00',
      b'39990-TGN-E120\x00\x00',
    ],
    (Ecu.srs, 0x18da53f1, None): [
      b'77959-TBA-A060\x00\x00',
      b'77959-TBG-A050\x00\x00',
      b'77959-TEA-G020\x00\x00',
      b'77959-TGG-A020\x00\x00',
      b'77959-TGG-A030\x00\x00',
      b'77959-TGG-E010\x00\x00',
      b'77959-TGG-G010\x00\x00',
      b'77959-TGG-G110\x00\x00',
      b'77959-TGG-J320\x00\x00',
      b'77959-TGG-Z820\x00\x00',
    ],
    (Ecu.combinationMeter, 0x18da60f1, None): [
      b'78109-TBA-A110\x00\x00',
      b'78109-TBA-A910\x00\x00',
      b'78109-TBA-C340\x00\x00',
      b'78109-TBA-C910\x00\x00',
      b'78109-TBC-A740\x00\x00',
      b'78109-TBC-C540\x00\x00',
      b'78109-TBG-A110\x00\x00',
      b'78109-TBH-A710\x00\x00',
      b'78109-TEG-A720\x00\x00',
      b'78109-TFJ-G020\x00\x00',
      b'78109-TGG-9020\x00\x00',
      b'78109-TGG-A210\x00\x00',
      b'78109-TGG-A220\x00\x00',
      b'78109-TGG-A310\x00\x00',
      b'78109-TGG-A320\x00\x00',
      b'78109-TGG-A330\x00\x00',
      b'78109-TGG-A610\x00\x00',
      b'78109-TGG-A620\x00\x00',
      b'78109-TGG-A810\x00\x00',
      b'78109-TGG-A820\x00\x00',
      b'78109-TGG-C220\x00\x00',
      b'78109-TGG-E110\x00\x00',
      b'78109-TGG-G030\x00\x00',
      b'78109-TGG-G230\x00\x00',
      b'78109-TGG-G410\x00\x00',
      b'78109-TGK-Z410\x00\x00',
      b'78109-TGL-G120\x00\x00',
      b'78109-TGL-G130\x00\x00',
      b'78109-TGL-G210\x00\x00',
      b'78109-TGL-G230\x00\x00',
      b'78109-TGL-GM10\x00\x00',
    ],
    (Ecu.fwdRadar, 0x18dab0f1, None): [
      b'36802-TBA-A150\x00\x00',
      b'36802-TBA-A160\x00\x00',
      b'36802-TFJ-G060\x00\x00',
      b'36802-TGG-A050\x00\x00',
      b'36802-TGG-A060\x00\x00',
      b'36802-TGG-A130\x00\x00',
      b'36802-TGG-G040\x00\x00',
      b'36802-TGG-G130\x00\x00',
      b'36802-TGK-Q120\x00\x00',
      b'36802-TGL-G040\x00\x00',
    ],
    (Ecu.fwdCamera, 0x18dab5f1, None): [
      b'36161-TBA-A130\x00\x00',
      b'36161-TBA-A140\x00\x00',
      b'36161-TFJ-G070\x00\x00',
      b'36161-TGG-A060\x00\x00',
      b'36161-TGG-A080\x00\x00',
      b'36161-TGG-A120\x00\x00',
      b'36161-TGG-G050\x00\x00',
      b'36161-TGG-G130\x00\x00',
      b'36161-TGG-G140\x00\x00',
      b'36161-TGK-Q120\x00\x00',
      b'36161-TGL-G050\x00\x00',
      b'36161-TGL-G070\x00\x00',
      b'36161-TGG-G070\x00\x00',
    ],
    (Ecu.gateway, 0x18daeff1, None): [
      b'38897-TBA-A110\x00\x00',
      b'38897-TBA-A020\x00\x00',
    ],
    (Ecu.electricBrakeBooster, 0x18da2bf1, None): [
      b'39494-TGL-G030\x00\x00',
    ],
  },
  CAR.CIVIC_BOSCH_DIESEL: {
    (Ecu.programmedFuelInjection, 0x18da10f1, None): [
      b'37805-59N-G630\x00\x00',
      b'37805-59N-G830\x00\x00',
    ],
    (Ecu.transmission, 0x18da1ef1, None): [
      b'28101-59Y-G220\x00\x00',
      b'28101-59Y-G620\x00\x00',
    ],
    (Ecu.vsa, 0x18da28f1, None): [
      b'57114-TGN-E320\x00\x00',
    ],
    (Ecu.eps, 0x18da30f1, None): [
      b'39990-TFK-G020\x00\x00',
    ],
    (Ecu.srs, 0x18da53f1, None): [
      b'77959-TFK-G210\x00\x00',
      b'77959-TGN-G220\x00\x00',
    ],
    (Ecu.combinationMeter, 0x18da60f1, None): [
      b'78109-TFK-G020\x00\x00',
      b'78109-TGN-G120\x00\x00',
    ],
    (Ecu.fwdRadar, 0x18dab0f1, None): [
      b'36802-TFK-G130\x00\x00',
      b'36802-TGN-G130\x00\x00',
    ],
    (Ecu.shiftByWire, 0x18da0bf1, None): [
      b'54008-TGN-E010\x00\x00',
    ],
    (Ecu.fwdCamera, 0x18dab5f1, None): [
      b'36161-TFK-G130\x00\x00',
      b'36161-TGN-G130\x00\x00',
    ],
    (Ecu.gateway, 0x18daeff1, None): [
      b'38897-TBA-A020\x00\x00',
    ],
  },
  CAR.CRV: {
    (Ecu.vsa, 0x18da28f1, None): [
      b'57114-T1W-A230\x00\x00',
      b'57114-T1W-A240\x00\x00',
      b'57114-TFF-A940\x00\x00',
    ],
    (Ecu.srs, 0x18da53f1, None): [
      b'77959-T0A-A230\x00\x00',
    ],
    (Ecu.combinationMeter, 0x18da60f1, None): [
      b'78109-T1W-A210\x00\x00',
      b'78109-T1W-C210\x00\x00',
      b'78109-T1X-A210\x00\x00',
    ],
    (Ecu.fwdRadar, 0x18dab0f1, None): [
      b'36161-T1W-A830\x00\x00',
      b'36161-T1W-C830\x00\x00',
      b'36161-T1X-A830\x00\x00',
    ],
  },
  CAR.CRV_5G: {
    (Ecu.programmedFuelInjection, 0x18da10f1, None): [
      b'37805-5PA-AH20\x00\x00',
      b'37805-5PA-3060\x00\x00',
      b'37805-5PA-3080\x00\x00',
      b'37805-5PA-3180\x00\x00',
      b'37805-5PA-4050\x00\x00',
      b'37805-5PA-4150\x00\x00',
      b'37805-5PA-6520\x00\x00',
      b'37805-5PA-6530\x00\x00',
      b'37805-5PA-6630\x00\x00',
      b'37805-5PA-6640\x00\x00',
      b'37805-5PA-7630\x00\x00',
      b'37805-5PA-9630\x00\x00',
      b'37805-5PA-9640\x00\x00',
      b'37805-5PA-9730\x00\x00',
      b'37805-5PA-9830\x00\x00',
      b'37805-5PA-9840\x00\x00',
      b'37805-5PA-A650\x00\x00',
      b'37805-5PA-A670\x00\x00',
      b'37805-5PA-A680\x00\x00',
      b'37805-5PA-A850\x00\x00',
      b'37805-5PA-A870\x00\x00',
      b'37805-5PA-A880\x00\x00',
      b'37805-5PA-A890\x00\x00',
      b'37805-5PA-AB10\x00\x00',
      b'37805-5PA-AD10\x00\x00',
      b'37805-5PA-AF20\x00\x00',
      b'37805-5PA-C680\x00\x00',
      b'37805-5PD-Q630\x00\x00',
      b'37805-5PF-F730\x00\x00',
      b'37805-5PF-M630\x00\x00',
    ],
    (Ecu.transmission, 0x18da1ef1, None): [
      b'28101-5RG-A020\x00\x00',
      b'28101-5RG-A030\x00\x00',
      b'28101-5RG-A040\x00\x00',
      b'28101-5RG-A120\x00\x00',
      b'28101-5RG-A220\x00\x00',
      b'28101-5RH-A020\x00\x00',
      b'28101-5RH-A030\x00\x00',
      b'28101-5RH-A040\x00\x00',
      b'28101-5RH-A120\x00\x00',
      b'28101-5RH-A220\x00\x00',
      b'28101-5RL-Q010\x00\x00',
      b'28101-5RM-F010\x00\x00',
      b'28101-5RM-K010\x00\x00',
    ],
    (Ecu.vsa, 0x18da28f1, None): [
      b'57114-TLA-A040\x00\x00',
      b'57114-TLA-A050\x00\x00',
      b'57114-TLA-A060\x00\x00',
      b'57114-TLB-A830\x00\x00',
      b'57114-TMC-Z040\x00\x00',
      b'57114-TMC-Z050\x00\x00',
    ],
    (Ecu.eps, 0x18da30f1, None): [
      b'39990-TLA-A040\x00\x00',
      b'39990-TLA-A110\x00\x00',
      b'39990-TLA-A220\x00\x00',
      b'39990-TLA,A040\x00\x00', # modified firmware
      b'39990-TME-T030\x00\x00',
      b'39990-TME-T120\x00\x00',
      b'39990-TMT-T010\x00\x00',
    ],
    (Ecu.electricBrakeBooster, 0x18da2bf1, None): [
      b'46114-TLA-A040\x00\x00',
      b'46114-TLA-A050\x00\x00',
      b'46114-TLA-A930\x00\x00',
      b'46114-TMC-U020\x00\x00',
    ],
    (Ecu.combinationMeter, 0x18da60f1, None): [
      b'78109-TLA-A110\x00\x00',
      b'78109-TLA-A120\x00\x00',
      b'78109-TLA-A210\x00\x00',
      b'78109-TLA-A220\x00\x00',
      b'78109-TLA-C020\x00\x00',
      b'78109-TLA-C110\x00\x00',
      b'78109-TLA-C210\x00\x00',
      b'78109-TLA-C310\x00\x00',
      b'78109-TLB-A020\x00\x00',
      b'78109-TLB-A110\x00\x00',
      b'78109-TLB-A120\x00\x00',
      b'78109-TLB-A210\x00\x00',
      b'78109-TLB-A220\x00\x00',
      b'78109-TMC-Q210\x00\x00',
      b'78109-TMM-F210\x00\x00',
      b'78109-TMM-M110\x00\x00',
    ],
    (Ecu.gateway, 0x18daeff1, None): [
      b'38897-TLA-A010\x00\x00',
      b'38897-TLA-A110\x00\x00',
      b'38897-TNY-G010\x00\x00',
    ],
    (Ecu.fwdRadar, 0x18dab0f1, None): [
      b'36802-TLA-A040\x00\x00',
      b'36802-TLA-A050\x00\x00',
      b'36802-TLA-A060\x00\x00',
      b'36802-TMC-Q040\x00\x00',
      b'36802-TMC-Q070\x00\x00',
      b'36802-TNY-A030\x00\x00',
    ],
    (Ecu.fwdCamera, 0x18dab5f1, None): [
      b'36161-TLA-A060\x00\x00',
      b'36161-TLA-A070\x00\x00',
      b'36161-TLA-A080\x00\x00',
      b'36161-TMC-Q020\x00\x00',
      b'36161-TMC-Q030\x00\x00',
      b'36161-TMC-Q040\x00\x00',
      b'36161-TNY-A020\x00\x00',
      b'36161-TNY-A030\x00\x00',
      b'36161-TNY-A040\x00\x00',
    ],
    (Ecu.srs, 0x18da53f1, None): [
      b'77959-TLA-A240\x00\x00',
      b'77959-TLA-A250\x00\x00',
      b'77959-TLA-A320\x00\x00',
      b'77959-TLA-A410\x00\x00',
      b'77959-TLA-A420\x00\x00',
      b'77959-TLA-Q040\x00\x00',
      b'77959-TLA-Z040\x00\x00',
      b'77959-TMM-F040\x00\x00',
    ],
  },
  CAR.CRV_EU: {
    (Ecu.programmedFuelInjection, 0x18da10f1, None): [
      b'37805-R5Z-G740\x00\x00',
      b'37805-R5Z-G780\x00\x00',
    ],
    (Ecu.vsa, 0x18da28f1, None): [b'57114-T1V-G920\x00\x00'],
    (Ecu.fwdRadar, 0x18dab0f1, None): [b'36161-T1V-G520\x00\x00'],
    (Ecu.shiftByWire, 0x18da0bf1, None): [b'54008-T1V-G010\x00\x00'],
    (Ecu.transmission, 0x18da1ef1, None): [
      b'28101-5LH-E120\x00\x00',
      b'28103-5LH-E100\x00\x00',
    ],
    (Ecu.combinationMeter, 0x18da60f1, None): [
      b'78109-T1V-G020\x00\x00',
      b'78109-T1B-3050\x00\x00',
    ],
    (Ecu.srs, 0x18da53f1, None): [b'77959-T1G-G940\x00\x00'],
  },
  CAR.CRV_HYBRID: {
    (Ecu.vsa, 0x18da28f1, None): [
      b'57114-TPA-G020\x00\x00',
      b'57114-TPG-A020\x00\x00',
      b'57114-TMB-H030\x00\x00',
    ],
    (Ecu.eps, 0x18da30f1, None): [
      b'39990-TPA-G030\x00\x00',
      b'39990-TPG-A020\x00\x00',
      b'39990-TMA-H020\x00\x00',
    ],
    (Ecu.gateway, 0x18daeff1, None): [
      b'38897-TMA-H110\x00\x00',
      b'38897-TPG-A110\x00\x00',
      b'38897-TPG-A210\x00\x00',
    ],
    (Ecu.shiftByWire, 0x18da0bf1, None): [
      b'54008-TMB-H510\x00\x00',
      b'54008-TMB-H610\x00\x00',
    ],
    (Ecu.fwdCamera, 0x18dab5f1, None): [
      b'36161-TMB-H040\x00\x00',
      b'36161-TPA-E050\x00\x00',
      b'36161-TPG-A030\x00\x00',
      b'36161-TPG-A040\x00\x00',
    ],
    (Ecu.combinationMeter, 0x18da60f1, None): [
      b'78109-TMB-H220\x00\x00',
      b'78109-TPA-G520\x00\x00',
      b'78109-TPG-A110\x00\x00',
      b'78109-TPG-A210\x00\x00',
    ],
    (Ecu.hud, 0x18da61f1, None): [
      b'78209-TLA-X010\x00\x00',
    ],
    (Ecu.fwdRadar, 0x18dab0f1, None): [
      b'36802-TPA-E040\x00\x00',
      b'36802-TPG-A020\x00\x00',
      b'36802-TMB-H040\x00\x00',
    ],
    (Ecu.srs, 0x18da53f1, None): [
      b'77959-TLA-C320\x00\x00',
      b'77959-TLA-C410\x00\x00',
      b'77959-TLA-C420\x00\x00',
      b'77959-TLA-G220\x00\x00',
      b'77959-TLA-H240\x00\x00',
    ],
  },
  CAR.FIT: {
    (Ecu.vsa, 0x18da28f1, None): [
      b'57114-T5R-L020\x00\x00',
      b'57114-T5R-L220\x00\x00',
    ],
    (Ecu.eps, 0x18da30f1, None): [
      b'39990-T5R-C020\x00\x00',
      b'39990-T5R-C030\x00\x00',
    ],
    (Ecu.gateway, 0x18daeff1, None): [
      b'38897-T5A-J010\x00\x00',
    ],
    (Ecu.combinationMeter, 0x18da60f1, None): [
      b'78109-T5A-A210\x00\x00',
      b'78109-T5A-A410\x00\x00',
      b'78109-T5A-A420\x00\x00',
      b'78109-T5A-A910\x00\x00',
    ],
    (Ecu.fwdRadar, 0x18dab0f1, None): [
      b'36161-T5R-A040\x00\x00',
      b'36161-T5R-A240\x00\x00',
      b'36161-T5R-A520\x00\x00',
    ],
    (Ecu.srs, 0x18da53f1, None): [
      b'77959-T5R-A230\x00\x00',
    ],
  },
  CAR.FREED: {
    (Ecu.gateway, 0x18daeff1, None): [
      b'38897-TDK-J010\x00\x00',
    ],
    (Ecu.eps, 0x18da30f1, None): [
      b'39990-TDK-J050\x00\x00',
      b'39990-TDK-N020\x00\x00',
    ],
    # TODO: vsa is "essential" for fpv2 but doesn't appear on some models
    (Ecu.vsa, 0x18da28f1, None): [
      b'57114-TDK-J120\x00\x00',
      b'57114-TDK-J330\x00\x00',
    ],
    (Ecu.combinationMeter, 0x18da60f1, None): [
      b'78109-TDK-J310\x00\x00',
      b'78109-TDK-J320\x00\x00',
    ],
    (Ecu.fwdRadar, 0x18dab0f1, None): [
      b'36161-TDK-J070\x00\x00',
      b'36161-TDK-J080\x00\x00',
      b'36161-TDK-J530\x00\x00',
    ],
  },
  CAR.ODYSSEY: {
    (Ecu.gateway, 0x18daeff1, None): [
      b'38897-THR-A010\x00\x00',
      b'38897-THR-A020\x00\x00',
    ],
    (Ecu.programmedFuelInjection, 0x18da10f1, None): [
      b'37805-5MR-4080\x00\x00',
      b'37805-5MR-A240\x00\x00',
      b'37805-5MR-A250\x00\x00',
      b'37805-5MR-A310\x00\x00',
      b'37805-5MR-A740\x00\x00',
      b'37805-5MR-A750\x00\x00',
      b'37805-5MR-A840\x00\x00',
      b'37805-5MR-C620\x00\x00',
      b'37805-5MR-D530\x00\x00',
      b'37805-5MR-K730\x00\x00',
    ],
    (Ecu.eps, 0x18da30f1, None): [
      b'39990-THR-A020\x00\x00',
      b'39990-THR-A030\x00\x00',
    ],
    (Ecu.srs, 0x18da53f1, None): [
      b'77959-THR-A010\x00\x00',
      b'77959-THR-A110\x00\x00',
      b'77959-THR-X010\x00\x00',
    ],
    (Ecu.fwdCamera, 0x18dab0f1, None): [
      b'36161-THR-A020\x00\x00',
      b'36161-THR-A030\x00\x00',
      b'36161-THR-A110\x00\x00',
      b'36161-THR-A720\x00\x00',
      b'36161-THR-A730\x00\x00',
      b'36161-THR-A810\x00\x00',
      b'36161-THR-A910\x00\x00',
      b'36161-THR-C010\x00\x00',
      b'36161-THR-D110\x00\x00',
      b'36161-THR-K020\x00\x00',
    ],
    (Ecu.transmission, 0x18da1ef1, None): [
      b'28101-5NZ-A110\x00\x00',
      b'28101-5NZ-A310\x00\x00',
      b'28101-5NZ-C310\x00\x00',
      b'28102-5MX-A001\x00\x00',
      b'28102-5MX-A600\x00\x00',
      b'28102-5MX-A610\x00\x00',
      b'28102-5MX-A710\x00\x00',
      b'28102-5MX-A900\x00\x00',
      b'28102-5MX-A910\x00\x00',
      b'28102-5MX-C001\x00\x00',
      b'28102-5MX-D001\x00\x00',
      b'28102-5MX-D710\x00\x00',
      b'28102-5MX-K610\x00\x00',
      b'28103-5NZ-A100\x00\x00',
      b'28103-5NZ-A300\x00\x00',
    ],
    (Ecu.vsa, 0x18da28f1, None): [
      b'57114-THR-A040\x00\x00',
      b'57114-THR-A110\x00\x00',
    ],
    (Ecu.combinationMeter, 0x18da60f1, None): [
      b'78109-THR-A220\x00\x00',
      b'78109-THR-A230\x00\x00',
      b'78109-THR-A420\x00\x00',
      b'78109-THR-A430\x00\x00',
      b'78109-THR-A720\x00\x00',
      b'78109-THR-A820\x00\x00',
      b'78109-THR-A830\x00\x00',
      b'78109-THR-AB20\x00\x00',
      b'78109-THR-AB30\x00\x00',
      b'78109-THR-AB40\x00\x00',
      b'78109-THR-AC20\x00\x00',
      b'78109-THR-AC30\x00\x00',
      b'78109-THR-AC40\x00\x00',
      b'78109-THR-AC50\x00\x00',
      b'78109-THR-AD30\x00\x00',
      b'78109-THR-AE20\x00\x00',
      b'78109-THR-AE30\x00\x00',
      b'78109-THR-AE40\x00\x00',
      b'78109-THR-AK10\x00\x00',
      b'78109-THR-AL10\x00\x00',
      b'78109-THR-AN10\x00\x00',
      b'78109-THR-C220\x00\x00',
      b'78109-THR-C330\x00\x00',
      b'78109-THR-CE20\x00\x00',
      b'78109-THR-DA20\x00\x00',
      b'78109-THR-DA30\x00\x00',
      b'78109-THR-DA40\x00\x00',
      b'78109-THR-K120\x00\x00',
    ],
    (Ecu.shiftByWire, 0x18da0bf1, None): [
      b'54008-THR-A020\x00\x00',
    ],
  },
  CAR.PILOT: {
    (Ecu.shiftByWire, 0x18da0bf1, None): [
      b'54008-TG7-A520\x00\x00',
      b'54008-TG7-A530\x00\x00',
    ],
    (Ecu.transmission, 0x18da1ef1, None): [
      b'28101-5EY-A050\x00\x00',
      b'28101-5EY-A100\x00\x00',
      b'28101-5EZ-A050\x00\x00',
      b'28101-5EZ-A060\x00\x00',
      b'28101-5EZ-A100\x00\x00',
      b'28101-5EZ-A210\x00\x00',
    ],
    (Ecu.programmedFuelInjection, 0x18da10f1, None): [
      b'37805-RLV-4060\x00\x00',
      b'37805-RLV-4070\x00\x00',
      b'37805-RLV-A830\x00\x00',
      b'37805-RLV-A840\x00\x00',
      b'37805-RLV-C430\x00\x00',
      b'37805-RLV-C510\x00\x00',
      b'37805-RLV-C520\x00\x00',
      b'37805-RLV-C530\x00\x00',
      b'37805-RLV-C910\x00\x00',
    ],
    (Ecu.gateway, 0x18daeff1, None): [
      b'38897-TG7-A030\x00\x00',
      b'38897-TG7-A040\x00\x00',
      b'38897-TG7-A110\x00\x00',
      b'38897-TG7-A210\x00\x00',
    ],
    (Ecu.eps, 0x18da30f1, None): [
      b'39990-TG7-A030\x00\x00',
      b'39990-TG7-A040\x00\x00',
      b'39990-TG7-A060\x00\x00',
      b'39990-TG7-A070\x00\x00',
      b'39990-TGS-A230\x00\x00',
    ],
    (Ecu.fwdCamera, 0x18dab0f1, None): [
      b'36161-TG7-A310\x00\x00',
      b'36161-TG7-A520\x00\x00',
      b'36161-TG7-A630\x00\x00',
      b'36161-TG7-A720\x00\x00',
      b'36161-TG7-A820\x00\x00',
      b'36161-TG7-A930\x00\x00',
      b'36161-TG7-C520\x00\x00',
      b'36161-TG7-D520\x00\x00',
      b'36161-TG7-D630\x00\x00',
      b'36161-TG7-Y630\x00\x00',
      b'36161-TG8-A520\x00\x00',
      b'36161-TG8-A630\x00\x00',
      b'36161-TG8-A720\x00\x00',
      b'36161-TG8-A830\x00\x00',
      b'36161-TGS-A130\x00\x00',
      b'36161-TGT-A030\x00\x00',
      b'36161-TGT-A130\x00\x00',
    ],
    (Ecu.srs, 0x18da53f1, None): [
      b'77959-TG7-A020\x00\x00',
      b'77959-TG7-A110\x00\x00',
      b'77959-TG7-A210\x00\x00',
      b'77959-TG7-Y210\x00\x00',
      b'77959-TGS-A010\x00\x00',
    ],
    (Ecu.combinationMeter, 0x18da60f1, None): [
      b'78109-TG7-A040\x00\x00',
      b'78109-TG7-A050\x00\x00',
      b'78109-TG7-A420\x00\x00',
      b'78109-TG7-A520\x00\x00',
      b'78109-TG7-A720\x00\x00',
      b'78109-TG7-AJ10\x00\x00',
      b'78109-TG7-AJ20\x00\x00',
      b'78109-TG7-AK10\x00\x00',
      b'78109-TG7-AK20\x00\x00',
      b'78109-TG7-AM20\x00\x00',
      b'78109-TG7-AP10\x00\x00',
      b'78109-TG7-AP20\x00\x00',
      b'78109-TG7-AS20\x00\x00',
      b'78109-TG7-AT20\x00\x00',
      b'78109-TG7-AU20\x00\x00',
      b'78109-TG7-AX20\x00\x00',
      b'78109-TG7-D020\x00\x00',
      b'78109-TG7-DJ10\x00\x00',
      b'78109-TG7-YK20\x00\x00',
      b'78109-TG8-A420\x00\x00',
      b'78109-TG8-A520\x00\x00',
      b'78109-TG8-AJ10\x00\x00',
      b'78109-TG8-AJ20\x00\x00',
      b'78109-TG8-AK20\x00\x00',
      b'78109-TGS-AK20\x00\x00',
      b'78109-TGS-AP20\x00\x00',
      b'78109-TGT-AJ20\x00\x00',
      b'78109-TGT-AK30\x00\x00',
    ],
    (Ecu.vsa, 0x18da28f1, None): [
      b'57114-TG7-A130\x00\x00',
      b'57114-TG7-A140\x00\x00',
      b'57114-TG7-A230\x00\x00',
      b'57114-TG7-A240\x00\x00',
      b'57114-TG7-A630\x00\x00',
      b'57114-TG7-A730\x00\x00',
      b'57114-TG8-A140\x00\x00',
      b'57114-TG8-A240\x00\x00',
      b'57114-TG8-A630\x00\x00',
      b'57114-TG8-A730\x00\x00',
      b'57114-TGS-A530\x00\x00',
      b'57114-TGT-A530\x00\x00',
    ],
  },
  CAR.PASSPORT: {
    (Ecu.programmedFuelInjection, 0x18da10f1, None): [
      b'37805-RLV-B220\x00\x00',
      b'37805-RLV-B210\x00\x00',
    ],
    (Ecu.eps, 0x18da30f1, None): [
      b'39990-TGS-A230\x00\x00',
    ],
    (Ecu.fwdRadar, 0x18dab0f1, None): [
      b'36161-TGS-A030\x00\x00',
      b'36161-TGS-A130\x00\x00',
    ],
    (Ecu.gateway, 0x18daeff1, None): [
      b'38897-TG7-A040\x00\x00',
    ],
    (Ecu.srs, 0x18da53f1, None): [
      b'77959-TGS-A010\x00\x00',
    ],
    (Ecu.shiftByWire, 0x18da0bf1, None): [
      b'54008-TG7-A530\x00\x00',
    ],
    (Ecu.transmission, 0x18da1ef1, None): [
      b'28101-5EZ-A600\x00\x00',
    ],
    (Ecu.combinationMeter, 0x18da60f1, None): [
      b'78109-TGS-AT20\x00\x00',
      b'78109-TGS-AX20\x00\x00',
    ],
    (Ecu.vsa, 0x18da28f1, None): [
      b'57114-TGS-A530\x00\x00',
    ],
  },
  CAR.ACURA_RDX: {
    (Ecu.vsa, 0x18da28f1, None): [
      b'57114-TX5-A220\x00\x00',
      b'57114-TX4-A220\x00\x00',
    ],
    (Ecu.fwdCamera, 0x18dab0f1, None): [
      b'36161-TX5-A030\x00\x00',
      b'36161-TX4-A030\x00\x00',
    ],
    (Ecu.srs, 0x18da53f1, None): [
      b'77959-TX4-C010\x00\x00',
      b'77959-TX4-B010\x00\x00',
      b'77959-TX4-C020\x00\x00',
    ],
    (Ecu.combinationMeter, 0x18da60f1, None): [
      b'78109-TX5-A310\x00\x00',
      b'78109-TX4-A210\x00\x00',
      b'78109-TX4-A310\x00\x00',
    ],
  },
  CAR.ACURA_RDX_3G: {
    (Ecu.programmedFuelInjection, 0x18da10f1, None): [
      b'37805-5YF-A130\x00\x00',
      b'37805-5YF-A230\x00\x00',
      b'37805-5YF-A320\x00\x00',
      b'37805-5YF-A330\x00\x00',
      b'37805-5YF-A420\x00\x00',
      b'37805-5YF-A430\x00\x00',
      b'37805-5YF-A750\x00\x00',
      b'37805-5YF-A850\x00\x00',
      b'37805-5YF-A870\x00\x00',
      b'37805-5YF-C210\x00\x00',
      b'37805-5YF-C220\x00\x00',
      b'37805-5YF-C410\000\000',
      b'37805-5YF-C420\x00\x00',
    ],
    (Ecu.vsa, 0x18da28f1, None): [
      b'57114-TJB-A030\x00\x00',
      b'57114-TJB-A040\x00\x00',
    ],
    (Ecu.fwdRadar, 0x18dab0f1, None): [
      b'36802-TJB-A040\x00\x00',
      b'36802-TJB-A050\x00\x00',
    ],
    (Ecu.fwdCamera, 0x18dab5f1, None): [
      b'36161-TJB-A040\x00\x00',
    ],
    (Ecu.shiftByWire, 0x18da0bf1, None): [
      b'54008-TJB-A520\x00\x00',
    ],
    (Ecu.transmission, 0x18da1ef1, None): [
      b'28102-5YK-A610\x00\x00',
      b'28102-5YK-A620\x00\x00',
      b'28102-5YK-A630\x00\x00',
      b'28102-5YK-A700\x00\x00',
      b'28102-5YK-A711\x00\x00',
      b'28102-5YL-A620\x00\x00',
      b'28102-5YL-A700\x00\x00',
      b'28102-5YL-A711\x00\x00',
    ],
    (Ecu.combinationMeter, 0x18da60f1, None): [
      b'78109-TJB-A140\x00\x00',
      b'78109-TJB-A240\x00\x00',
      b'78109-TJB-A420\x00\x00',
      b'78109-TJB-AB10\x00\x00',
      b'78109-TJB-AD10\x00\x00',
      b'78109-TJB-AF10\x00\x00',
      b'78109-TJB-AR10\x00\x00',
      b'78109-TJB-AS10\000\000',
      b'78109-TJB-AU10\x00\x00',
      b'78109-TJB-AW10\x00\x00',
      b'78109-TJC-A420\x00\x00',
      b'78109-TJC-AA10\x00\x00',
      b'78109-TJC-AD10\x00\x00',
      b'78109-TJC-AF10\x00\x00',
    ],
    (Ecu.srs, 0x18da53f1, None): [
      b'77959-TJB-A040\x00\x00',
      b'77959-TJB-A210\x00\x00',
    ],
    (Ecu.electricBrakeBooster, 0x18da2bf1, None): [
      b'46114-TJB-A040\x00\x00',
      b'46114-TJB-A050\x00\x00',
      b'46114-TJB-A060\x00\x00',
    ],
    (Ecu.gateway, 0x18daeff1, None): [
      b'38897-TJB-A040\x00\x00',
      b'38897-TJB-A110\x00\x00',
      b'38897-TJB-A120\x00\x00',
    ],
    (Ecu.eps, 0x18da30f1, None): [
      b'39990-TJB-A030\x00\x00',
      b'39990-TJB-A040\x00\x00',
      b'39990-TJB-A130\x00\x00'
    ],
  },
  CAR.RIDGELINE: {
    (Ecu.eps, 0x18da30f1, None): [
      b'39990-T6Z-A020\x00\x00',
      b'39990-T6Z-A030\x00\x00',
      b'39990-T6Z-A050\x00\x00',
    ],
    (Ecu.fwdCamera, 0x18dab0f1, None): [
      b'36161-T6Z-A020\x00\x00',
      b'36161-T6Z-A310\x00\x00',
      b'36161-T6Z-A420\x00\x00',
      b'36161-T6Z-A520\x00\x00',
      b'36161-T6Z-A620\x00\x00',
      b'36161-TJZ-A120\x00\x00',
    ],
    (Ecu.gateway, 0x18daeff1, None): [
      b'38897-T6Z-A010\x00\x00',
      b'38897-T6Z-A110\x00\x00',
    ],
    (Ecu.combinationMeter, 0x18da60f1, None): [
      b'78109-T6Z-A420\x00\x00',
      b'78109-T6Z-A510\x00\x00',
      b'78109-T6Z-A710\x00\x00',
      b'78109-T6Z-A810\x00\x00',
      b'78109-T6Z-A910\x00\x00',
      b'78109-T6Z-AA10\x00\x00',
      b'78109-T6Z-C620\x00\x00',
      b'78109-TJZ-A510\x00\x00',
    ],
    (Ecu.srs, 0x18da53f1, None): [
      b'77959-T6Z-A020\x00\x00',
    ],
    (Ecu.vsa, 0x18da28f1, None): [
      b'57114-T6Z-A120\x00\x00',
      b'57114-T6Z-A130\x00\x00',
      b'57114-T6Z-A520\x00\x00',
      b'57114-TJZ-A520\x00\x00',
    ],
  },
  CAR.INSIGHT: {
    (Ecu.eps, 0x18da30f1, None): [
      b'39990-TXM-A040\x00\x00',
    ],
    (Ecu.fwdRadar, 0x18dab0f1, None): [
      b'36802-TXM-A070\x00\x00',
      b'36802-TXM-A080\x00\x00',
    ],
    (Ecu.fwdCamera, 0x18dab5f1, None): [
      b'36161-TXM-A050\x00\x00',
      b'36161-TXM-A060\x00\x00',
    ],
    (Ecu.srs, 0x18da53f1, None): [
      b'77959-TXM-A230\x00\x00',
    ],
    (Ecu.vsa, 0x18da28f1, None): [
      b'57114-TXM-A030\x00\x00',
      b'57114-TXM-A040\x00\x00',
    ],
    (Ecu.shiftByWire, 0x18da0bf1, None): [
      b'54008-TWA-A910\x00\x00',
    ],
    (Ecu.gateway, 0x18daeff1, None): [
      b'38897-TXM-A020\x00\x00',
    ],
    (Ecu.combinationMeter, 0x18da60f1, None): [
      b'78109-TXM-A010\x00\x00',
      b'78109-TXM-A020\x00\x00',
      b'78109-TXM-A110\x00\x00',
      b'78109-TXM-C010\x00\x00',
      b'78109-TXM-A030\x00\x00',
    ],
  },
  CAR.HRV: {
    (Ecu.gateway, 0x18daeff1, None): [
      b'38897-T7A-A010\x00\x00',
      b'38897-T7A-A110\x00\x00',
    ],
    (Ecu.eps, 0x18da30f1, None): [
      b'39990-THX-A020\x00\x00',
    ],
    (Ecu.fwdRadar, 0x18dab0f1, None): [
      b'36161-T7A-A140\x00\x00',
      b'36161-T7A-A240\x00\x00',
      b'36161-T7A-C440\x00\x00',
      b'36161-T7A-A040\x00\x00',
    ],
    (Ecu.srs, 0x18da53f1, None): [
      b'77959-T7A-A230\x00\x00',
    ],
    (Ecu.combinationMeter, 0x18da60f1, None): [
      b'78109-THX-A110\x00\x00',
      b'78109-THX-A120\x00\x00',
      b'78109-THX-A210\x00\x00',
      b'78109-THX-A220\x00\x00',
      b'78109-THX-C220\x00\x00',
      b'78109-THW-A110\x00\x00',
    ],
  },
  CAR.ACURA_ILX: {
    (Ecu.gateway, 0x18daeff1, None): [
      b'38897-TX6-A010\x00\x00',
    ],
    (Ecu.fwdRadar, 0x18dab0f1, None): [
      b'36161-TV9-A140\x00\x00',
      b'36161-TX6-A030\x00\x00',
    ],
    (Ecu.srs, 0x18da53f1, None): [
      b'77959-TX6-A230\x00\x00',
      b'77959-TX6-C210\x00\x00',
    ],
    (Ecu.combinationMeter, 0x18da60f1, None): [
      b'78109-T3R-A120\x00\x00',
      b'78109-T3R-A410\x00\x00',
      b'78109-TV9-A510\x00\x00',
    ],
  },
  CAR.HONDA_E:{
    (Ecu.eps, 0x18DA30F1, None):[
      b'39990-TYF-N030\x00\x00'
    ],
    (Ecu.gateway, 0x18DAEFF1, None):[
      b'38897-TYF-E140\x00\x00'
    ],
    (Ecu.shiftByWire, 0x18DA0BF1, None):[
      b'54008-TYF-E010\x00\x00'
    ],
    (Ecu.srs, 0x18DA53F1, None):[
      b'77959-TYF-G430\x00\x00'
    ],
    (Ecu.combinationMeter, 0x18DA60F1, None):[
      b'78108-TYF-G610\x00\x00'
    ],
    (Ecu.fwdRadar, 0x18DAB0F1, None):[
      b'36802-TYF-E030\x00\x00'
    ],
    (Ecu.fwdCamera, 0x18DAB5F1, None):[
      b'36161-TYF-E020\x00\x00'
    ],
    (Ecu.vsa, 0x18DA28F1, None):[
      b'57114-TYF-E030\x00\x00'
    ],
  },
  CAR.CIVIC_2022: {
    (Ecu.eps, 0x18DA30F1, None): [
      b'39990-T39-A130\x00\x00',
      b'39990-T43-J020\x00\x00',
    ],
    (Ecu.gateway, 0x18DAEFF1, None): [
      b'38897-T20-A020\x00\x00',
      b'38897-T20-A510\x00\x00',
      b'38897-T21-A010\x00\x00',
      b'38897-T20-A210\x00\x00',
      b'38897-T20-A310\x00\x00',
    ],
    (Ecu.srs, 0x18DA53F1, None): [
      b'77959-T20-A970\x00\x00',
      b'77959-T47-A940\x00\x00',
      b'77959-T47-A950\x00\x00',
    ],
    (Ecu.combinationMeter, 0x18DA60F1, None): [
      b'78108-T21-A220\x00\x00',
      b'78108-T21-A620\x00\x00',
      b'78108-T23-A110\x00\x00',
      b'78108-T21-A230\x00\x00',
      b'78108-T22-A020\x00\x00',
    ],
    (Ecu.vsa, 0x18DA28F1, None): [
      b'57114-T20-AB40\x00\x00',
      b'57114-T43-JB30\x00\x00',
    ],
    (Ecu.transmission, 0x18da1ef1, None): [
      b'28101-65D-A020\x00\x00',
      b'28101-65D-A120\x00\x00',
      b'28101-65H-A020\x00\x00',
      b'28101-65H-A120\x00\x00',
    ],
    (Ecu.programmedFuelInjection, 0x18da10f1, None): [
      b'37805-64L-A540\x00\x00',
      b'37805-64S-A540\x00\x00',
      b'37805-64S-A720\x00\x00',
      b'37805-64A-A540\x00\x00',
      b'37805-64A-A620\x00\x00',
    ],
  },
}

DBC = {
  CAR.ACCORD: dbc_dict('honda_accord_2018_can_generated', None),
  CAR.ACCORDH: dbc_dict('honda_accord_2018_can_generated', None),
  CAR.ACURA_ILX: dbc_dict('acura_ilx_2016_can_generated', 'acura_ilx_2016_nidec'),
  CAR.ACURA_RDX: dbc_dict('acura_rdx_2018_can_generated', 'acura_ilx_2016_nidec'),
  CAR.ACURA_RDX_3G: dbc_dict('acura_rdx_2020_can_generated', None),
  CAR.CIVIC: dbc_dict('honda_civic_touring_2016_can_generated', 'acura_ilx_2016_nidec'),
  CAR.CIVIC_BOSCH: dbc_dict('honda_civic_hatchback_ex_2017_can_generated', None),
  CAR.CIVIC_BOSCH_DIESEL: dbc_dict('honda_accord_2018_can_generated', None),
  CAR.CRV: dbc_dict('honda_crv_touring_2016_can_generated', 'acura_ilx_2016_nidec'),
  CAR.CRV_5G: dbc_dict('honda_crv_ex_2017_can_generated', None, body_dbc='honda_crv_ex_2017_body_generated'),
  CAR.CRV_EU: dbc_dict('honda_crv_executive_2016_can_generated', 'acura_ilx_2016_nidec'),
  CAR.CRV_HYBRID: dbc_dict('honda_accord_2018_can_generated', None),
  CAR.FIT: dbc_dict('honda_fit_ex_2018_can_generated', 'acura_ilx_2016_nidec'),
  CAR.FREED: dbc_dict('honda_fit_ex_2018_can_generated', 'acura_ilx_2016_nidec'),
  CAR.HRV: dbc_dict('honda_fit_ex_2018_can_generated', 'acura_ilx_2016_nidec'),
  CAR.ODYSSEY: dbc_dict('honda_odyssey_exl_2018_generated', 'acura_ilx_2016_nidec'),
  CAR.ODYSSEY_CHN: dbc_dict('honda_odyssey_extreme_edition_2018_china_can_generated', 'acura_ilx_2016_nidec'),
  CAR.PILOT: dbc_dict('acura_ilx_2016_can_generated', 'acura_ilx_2016_nidec'),
  CAR.PASSPORT: dbc_dict('acura_ilx_2016_can_generated', 'acura_ilx_2016_nidec'),
  CAR.RIDGELINE: dbc_dict('acura_ilx_2016_can_generated', 'acura_ilx_2016_nidec'),
  CAR.INSIGHT: dbc_dict('honda_insight_ex_2019_can_generated', None),
  CAR.HONDA_E: dbc_dict('acura_rdx_2020_can_generated', None),
  CAR.CIVIC_2022: dbc_dict('honda_civic_ex_2022_can_generated', None),
}

STEER_THRESHOLD = {
  # default is 1200, overrides go here
  CAR.ACURA_RDX: 400,
  CAR.CRV_EU: 400,
}

HONDA_NIDEC_ALT_PCM_ACCEL = {CAR.ODYSSEY}
HONDA_NIDEC_ALT_SCM_MESSAGES = {CAR.ACURA_ILX, CAR.ACURA_RDX, CAR.CRV, CAR.CRV_EU, CAR.FIT, CAR.FREED, CAR.HRV, CAR.ODYSSEY_CHN,
                                CAR.PILOT, CAR.PASSPORT, CAR.RIDGELINE}
HONDA_BOSCH = {CAR.ACCORD, CAR.ACCORDH, CAR.CIVIC_BOSCH, CAR.CIVIC_BOSCH_DIESEL, CAR.CRV_5G,
               CAR.CRV_HYBRID, CAR.INSIGHT, CAR.ACURA_RDX_3G, CAR.HONDA_E, CAR.CIVIC_2022}
HONDA_BOSCH_ALT_BRAKE_SIGNAL = {CAR.ACCORD, CAR.CRV_5G, CAR.ACURA_RDX_3G}
HONDA_BOSCH_RADARLESS = {CAR.CIVIC_2022}<|MERGE_RESOLUTION|>--- conflicted
+++ resolved
@@ -112,13 +112,8 @@
     HondaCarInfo("Honda Accord 2018-22", "All", "https://www.youtube.com/watch?v=mrUwlj3Mi58", harness=Harness.bosch_a),
     HondaCarInfo("Honda Inspire 2018", "All", harness=Harness.bosch_a),
   ],
-<<<<<<< HEAD
   CAR.ACCORDH: HondaCarInfo("Honda Accord Hybrid 2018-22", "All", harness=Harness.bosch_a),
-  CAR.CIVIC: HondaCarInfo("Honda Civic 2016-18", harness=Harness.nidec, video_link="https://youtu.be/-IkImTe1NYE"),
-=======
-  CAR.ACCORDH: HondaCarInfo("Honda Accord Hybrid 2018-22", "All", min_steer_speed=3. * CV.MPH_TO_MS, harness=Harness.bosch_a),
   CAR.CIVIC: HondaCarInfo("Honda Civic 2016-18", min_steer_speed=12. * CV.MPH_TO_MS, harness=Harness.nidec, video_link="https://youtu.be/-IkImTe1NYE"),
->>>>>>> 03d259a5
   CAR.CIVIC_BOSCH: [
     HondaCarInfo("Honda Civic 2019-21", "All", "https://www.youtube.com/watch?v=4Iz1Mz5LGF8", [Footnote.CIVIC_DIESEL], min_steer_speed=2. * CV.MPH_TO_MS, harness=Harness.bosch_a),
     HondaCarInfo("Honda Civic Hatchback 2017-21", min_steer_speed=12. * CV.MPH_TO_MS, harness=Harness.bosch_a),
@@ -128,26 +123,7 @@
     HondaCarInfo("Honda Civic 2022", "All", harness=Harness.bosch_b),
     HondaCarInfo("Honda Civic Hatchback 2022", "All", harness=Harness.bosch_b),
   ],
-<<<<<<< HEAD
   CAR.ACURA_ILX: HondaCarInfo("Acura ILX 2016-19", "AcuraWatch Plus", harness=Harness.nidec),
-  CAR.CRV: HondaCarInfo("Honda CR-V 2015-16", "Touring Trim", harness=Harness.nidec),
-  CAR.CRV_5G: HondaCarInfo("Honda CR-V 2017-22", harness=Harness.bosch_a),
-  CAR.CRV_EU: None,  # HondaCarInfo("Honda CR-V EU", "Touring"),  # Euro version of CRV Touring
-  CAR.CRV_HYBRID: HondaCarInfo("Honda CR-V Hybrid 2017-19", harness=Harness.bosch_a),
-  CAR.FIT: HondaCarInfo("Honda Fit 2018-20", harness=Harness.nidec),
-  CAR.FREED: HondaCarInfo("Honda Freed 2020", harness=Harness.nidec),
-  CAR.HRV: HondaCarInfo("Honda HR-V 2019-22", harness=Harness.nidec),
-  CAR.ODYSSEY: HondaCarInfo("Honda Odyssey 2018-20", harness=Harness.nidec),
-  CAR.ODYSSEY_CHN: None,  # Chinese version of Odyssey
-  CAR.ACURA_RDX: HondaCarInfo("Acura RDX 2016-18", "AcuraWatch Plus", harness=Harness.nidec),
-  CAR.ACURA_RDX_3G: HondaCarInfo("Acura RDX 2019-22", "All", harness=Harness.bosch_a),
-  CAR.PILOT: HondaCarInfo("Honda Pilot 2016-22", harness=Harness.nidec),
-  CAR.PASSPORT: HondaCarInfo("Honda Passport 2019-21", "All", harness=Harness.nidec),
-  CAR.RIDGELINE: HondaCarInfo("Honda Ridgeline 2017-22", harness=Harness.nidec),
-  CAR.INSIGHT: HondaCarInfo("Honda Insight 2019-22", "All", harness=Harness.bosch_a),
-  CAR.HONDA_E: HondaCarInfo("Honda e 2020", "All", harness=Harness.bosch_a),
-=======
-  CAR.ACURA_ILX: HondaCarInfo("Acura ILX 2016-19", "AcuraWatch Plus", min_steer_speed=25. * CV.MPH_TO_MS, harness=Harness.nidec),
   CAR.CRV: HondaCarInfo("Honda CR-V 2015-16", "Touring Trim", min_steer_speed=12. * CV.MPH_TO_MS, harness=Harness.nidec),
   CAR.CRV_5G: HondaCarInfo("Honda CR-V 2017-22", min_steer_speed=12. * CV.MPH_TO_MS, harness=Harness.bosch_a),
   CAR.CRV_EU: None,  # HondaCarInfo("Honda CR-V EU", "Touring"),  # Euro version of CRV Touring
@@ -158,13 +134,12 @@
   CAR.ODYSSEY: HondaCarInfo("Honda Odyssey 2018-20", harness=Harness.nidec),
   CAR.ODYSSEY_CHN: None,  # Chinese version of Odyssey
   CAR.ACURA_RDX: HondaCarInfo("Acura RDX 2016-18", "AcuraWatch Plus", min_steer_speed=12. * CV.MPH_TO_MS, harness=Harness.nidec),
-  CAR.ACURA_RDX_3G: HondaCarInfo("Acura RDX 2019-22", "All", min_steer_speed=3. * CV.MPH_TO_MS, harness=Harness.bosch_a),
+  CAR.ACURA_RDX_3G: HondaCarInfo("Acura RDX 2019-22", "All", harness=Harness.bosch_a),
   CAR.PILOT: HondaCarInfo("Honda Pilot 2016-22", min_steer_speed=12. * CV.MPH_TO_MS, harness=Harness.nidec),
   CAR.PASSPORT: HondaCarInfo("Honda Passport 2019-21", "All", min_steer_speed=12. * CV.MPH_TO_MS, harness=Harness.nidec),
   CAR.RIDGELINE: HondaCarInfo("Honda Ridgeline 2017-22", min_steer_speed=12. * CV.MPH_TO_MS, harness=Harness.nidec),
-  CAR.INSIGHT: HondaCarInfo("Honda Insight 2019-22", "All", min_steer_speed=3. * CV.MPH_TO_MS, harness=Harness.bosch_a),
-  CAR.HONDA_E: HondaCarInfo("Honda e 2020", "All", min_steer_speed=3. * CV.MPH_TO_MS, harness=Harness.bosch_a),
->>>>>>> 03d259a5
+  CAR.INSIGHT: HondaCarInfo("Honda Insight 2019-22", "All", harness=Harness.bosch_a),
+  CAR.HONDA_E: HondaCarInfo("Honda e 2020", "All", harness=Harness.bosch_a),
 }
 
 FW_QUERY_CONFIG = FwQueryConfig(
