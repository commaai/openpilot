from dataclasses import dataclass
from enum import Enum, IntFlag

from cereal import car
from openpilot.common.conversions import Conversions as CV
from panda.python import uds
from openpilot.selfdrive.car import CarSpecs, PlatformConfig, Platforms, dbc_dict
from openpilot.selfdrive.car.docs_definitions import CarFootnote, CarHarness, CarDocs, CarParts, Column
from openpilot.selfdrive.car.fw_query_definitions import FwQueryConfig, Request, StdQueries, p16

Ecu = car.CarParams.Ecu
VisualAlert = car.CarControl.HUDControl.VisualAlert


class CarControllerParams:
  # Allow small margin below -3.5 m/s^2 from ISO 15622:2018 since we
  # perform the closed loop control, and might need some
  # to apply some more braking if we're on a downhill slope.
  # Our controller should still keep the 2 second average above
  # -3.5 m/s^2 as per planner limits
  NIDEC_ACCEL_MIN = -4.0  # m/s^2
  NIDEC_ACCEL_MAX = 1.6  # m/s^2, lower than 2.0 m/s^2 for tuning reasons

  NIDEC_ACCEL_LOOKUP_BP = [-1., 0., .6]
  NIDEC_ACCEL_LOOKUP_V = [-4.8, 0., 2.0]

  NIDEC_MAX_ACCEL_V = [0.5, 2.4, 1.4, 0.6]
  NIDEC_MAX_ACCEL_BP = [0.0, 4.0, 10., 20.]

  NIDEC_GAS_MAX = 198  # 0xc6
  NIDEC_BRAKE_MAX = 1024 // 4

  BOSCH_ACCEL_MIN = -3.5  # m/s^2
  BOSCH_ACCEL_MAX = 2.0  # m/s^2

  BOSCH_GAS_LOOKUP_BP = [-0.2, 2.0]  # 2m/s^2
  BOSCH_GAS_LOOKUP_V = [0, 1600]

  def __init__(self, CP):
    self.STEER_MAX = CP.lateralParams.torqueBP[-1]
    # mirror of list (assuming first item is zero) for interp of signed request values
    assert(CP.lateralParams.torqueBP[0] == 0)
    assert(CP.lateralParams.torqueBP[0] == 0)
    self.STEER_LOOKUP_BP = [v * -1 for v in CP.lateralParams.torqueBP][1:][::-1] + list(CP.lateralParams.torqueBP)
    self.STEER_LOOKUP_V = [v * -1 for v in CP.lateralParams.torqueV][1:][::-1] + list(CP.lateralParams.torqueV)


class HondaFlags(IntFlag):
  # Detected flags
  # Bosch models with alternate set of LKAS_HUD messages
  BOSCH_EXT_HUD = 1
  BOSCH_ALT_BRAKE = 2

  # Static flags
  BOSCH = 4
  BOSCH_RADARLESS = 8

  NIDEC = 16
  NIDEC_ALT_PCM_ACCEL = 32
  NIDEC_ALT_SCM_MESSAGES = 64


# Car button codes
class CruiseButtons:
  RES_ACCEL = 4
  DECEL_SET = 3
  CANCEL = 2
  MAIN = 1


class CruiseSettings:
  DISTANCE = 3
  LKAS = 1


# See dbc files for info on values
VISUAL_HUD = {
  VisualAlert.none: 0,
  VisualAlert.fcw: 1,
  VisualAlert.steerRequired: 1,
  VisualAlert.ldw: 1,
  VisualAlert.brakePressed: 10,
  VisualAlert.wrongGear: 6,
  VisualAlert.seatbeltUnbuckled: 5,
  VisualAlert.speedTooHigh: 8
}


@dataclass
class HondaCarDocs(CarDocs):
  package: str = "Honda Sensing"

  def init_make(self, CP: car.CarParams):
    if CP.flags & HondaFlags.BOSCH:
      self.car_parts = CarParts.common([CarHarness.bosch_b]) if CP.flags & HondaFlags.BOSCH_RADARLESS else CarParts.common([CarHarness.bosch_a])
    else:
      self.car_parts = CarParts.common([CarHarness.nidec])


class Footnote(Enum):
  CIVIC_DIESEL = CarFootnote(
    "2019 Honda Civic 1.6L Diesel Sedan does not have ALC below 12mph.",
    Column.FSR_STEERING)


class HondaBoschPlatformConfig(PlatformConfig):
  def init(self):
    self.flags |= HondaFlags.BOSCH


class HondaNidecPlatformConfig(PlatformConfig):
  def init(self):
    self.flags |= HondaFlags.NIDEC


class CAR(Platforms):
  # Bosch Cars
  ACCORD = HondaBoschPlatformConfig(
    [
      HondaCarDocs("Honda Accord 2018-22", "All", video_link="https://www.youtube.com/watch?v=mrUwlj3Mi58", min_steer_speed=3. * CV.MPH_TO_MS),
      HondaCarDocs("Honda Inspire 2018", "All", min_steer_speed=3. * CV.MPH_TO_MS),
      HondaCarDocs("Honda Accord Hybrid 2018-22", "All", min_steer_speed=3. * CV.MPH_TO_MS),
    ],
    # steerRatio: 11.82 is spec end-to-end
    CarSpecs(mass=3279 * CV.LB_TO_KG, wheelbase=2.83, steerRatio=16.33, centerToFrontRatio=0.39, tireStiffnessFactor=0.8467),
    dbc_dict('honda_accord_2018_can_generated', None),
  )
  CIVIC_BOSCH = HondaBoschPlatformConfig(
    [
      HondaCarDocs("Honda Civic 2019-21", "All", video_link="https://www.youtube.com/watch?v=4Iz1Mz5LGF8",
                   footnotes=[Footnote.CIVIC_DIESEL], min_steer_speed=2. * CV.MPH_TO_MS),
      HondaCarDocs("Honda Civic Hatchback 2017-21", min_steer_speed=12. * CV.MPH_TO_MS),
    ],
    CarSpecs(mass=1326, wheelbase=2.7, steerRatio=15.38, centerToFrontRatio=0.4),  # steerRatio: 10.93 is end-to-end spec
    dbc_dict('honda_civic_hatchback_ex_2017_can_generated', None),
  )
  CIVIC_BOSCH_DIESEL = HondaBoschPlatformConfig(
<<<<<<< HEAD
    None,  # don't show in docs
=======
    "HONDA CIVIC SEDAN 1.6 DIESEL 2019",
    [],  # don't show in docs
>>>>>>> 1cb49ae4
    CIVIC_BOSCH.specs,
    dbc_dict('honda_accord_2018_can_generated', None),
  )
  CIVIC_2022 = HondaBoschPlatformConfig(
    [
      HondaCarDocs("Honda Civic 2022-23", "All", video_link="https://youtu.be/ytiOT5lcp6Q"),
      HondaCarDocs("Honda Civic Hatchback 2022-23", "All", video_link="https://youtu.be/ytiOT5lcp6Q"),
    ],
    CIVIC_BOSCH.specs,
    dbc_dict('honda_civic_ex_2022_can_generated', None),
    flags=HondaFlags.BOSCH_RADARLESS,
  )
  CRV_5G = HondaBoschPlatformConfig(
<<<<<<< HEAD
    HondaCarInfo("Honda CR-V 2017-22", min_steer_speed=12. * CV.MPH_TO_MS),
=======
    "HONDA CR-V 2017",
    [HondaCarDocs("Honda CR-V 2017-22", min_steer_speed=12. * CV.MPH_TO_MS)],
>>>>>>> 1cb49ae4
    # steerRatio: 12.3 is spec end-to-end
    CarSpecs(mass=3410 * CV.LB_TO_KG, wheelbase=2.66, steerRatio=16.0, centerToFrontRatio=0.41, tireStiffnessFactor=0.677),
    dbc_dict('honda_crv_ex_2017_can_generated', None, body_dbc='honda_crv_ex_2017_body_generated'),
    flags=HondaFlags.BOSCH_ALT_BRAKE,
  )
  CRV_HYBRID = HondaBoschPlatformConfig(
<<<<<<< HEAD
    HondaCarInfo("Honda CR-V Hybrid 2017-20", min_steer_speed=12. * CV.MPH_TO_MS),
=======
    "HONDA CR-V HYBRID 2019",
    [HondaCarDocs("Honda CR-V Hybrid 2017-20", min_steer_speed=12. * CV.MPH_TO_MS)],
>>>>>>> 1cb49ae4
    # mass: mean of 4 models in kg, steerRatio: 12.3 is spec end-to-end
    CarSpecs(mass=1667, wheelbase=2.66, steerRatio=16, centerToFrontRatio=0.41, tireStiffnessFactor=0.677),
    dbc_dict('honda_accord_2018_can_generated', None),
  )
  HRV_3G = HondaBoschPlatformConfig(
<<<<<<< HEAD
    HondaCarInfo("Honda HR-V 2023", "All"),
=======
    "HONDA HR-V 2023",
    [HondaCarDocs("Honda HR-V 2023", "All")],
>>>>>>> 1cb49ae4
    CarSpecs(mass=3125 * CV.LB_TO_KG, wheelbase=2.61, steerRatio=15.2, centerToFrontRatio=0.41, tireStiffnessFactor=0.5),
    dbc_dict('honda_civic_ex_2022_can_generated', None),
    flags=HondaFlags.BOSCH_RADARLESS | HondaFlags.BOSCH_ALT_BRAKE,
  )
  ACURA_RDX_3G = HondaBoschPlatformConfig(
<<<<<<< HEAD
    HondaCarInfo("Acura RDX 2019-22", "All", min_steer_speed=3. * CV.MPH_TO_MS),
=======
    "ACURA RDX 2020",
    [HondaCarDocs("Acura RDX 2019-22", "All", min_steer_speed=3. * CV.MPH_TO_MS)],
>>>>>>> 1cb49ae4
    CarSpecs(mass=4068 * CV.LB_TO_KG, wheelbase=2.75, steerRatio=11.95, centerToFrontRatio=0.41, tireStiffnessFactor=0.677),  # as spec
    dbc_dict('acura_rdx_2020_can_generated', None),
    flags=HondaFlags.BOSCH_ALT_BRAKE,
  )
  INSIGHT = HondaBoschPlatformConfig(
<<<<<<< HEAD
    HondaCarInfo("Honda Insight 2019-22", "All", min_steer_speed=3. * CV.MPH_TO_MS),
=======
    "HONDA INSIGHT 2019",
    [HondaCarDocs("Honda Insight 2019-22", "All", min_steer_speed=3. * CV.MPH_TO_MS)],
>>>>>>> 1cb49ae4
    CarSpecs(mass=2987 * CV.LB_TO_KG, wheelbase=2.7, steerRatio=15.0, centerToFrontRatio=0.39, tireStiffnessFactor=0.82),  # as spec
    dbc_dict('honda_insight_ex_2019_can_generated', None),
  )
  HONDA_E = HondaBoschPlatformConfig(
<<<<<<< HEAD
    HondaCarInfo("Honda e 2020", "All", min_steer_speed=3. * CV.MPH_TO_MS),
=======
    "HONDA E 2020",
    [HondaCarDocs("Honda e 2020", "All", min_steer_speed=3. * CV.MPH_TO_MS)],
>>>>>>> 1cb49ae4
    CarSpecs(mass=3338.8 * CV.LB_TO_KG, wheelbase=2.5, centerToFrontRatio=0.5, steerRatio=16.71, tireStiffnessFactor=0.82),
    dbc_dict('acura_rdx_2020_can_generated', None),
  )

  # Nidec Cars
  ACURA_ILX = HondaNidecPlatformConfig(
<<<<<<< HEAD
    HondaCarInfo("Acura ILX 2016-19", "AcuraWatch Plus", min_steer_speed=25. * CV.MPH_TO_MS),
=======
    "ACURA ILX 2016",
    [HondaCarDocs("Acura ILX 2016-19", "AcuraWatch Plus", min_steer_speed=25. * CV.MPH_TO_MS)],
>>>>>>> 1cb49ae4
    CarSpecs(mass=3095 * CV.LB_TO_KG, wheelbase=2.67, steerRatio=18.61, centerToFrontRatio=0.37, tireStiffnessFactor=0.72),  # 15.3 is spec end-to-end
    dbc_dict('acura_ilx_2016_can_generated', 'acura_ilx_2016_nidec'),
    flags=HondaFlags.NIDEC_ALT_SCM_MESSAGES,
  )
  CRV = HondaNidecPlatformConfig(
<<<<<<< HEAD
    HondaCarInfo("Honda CR-V 2015-16", "Touring Trim", min_steer_speed=12. * CV.MPH_TO_MS),
=======
    "HONDA CR-V 2016",
    [HondaCarDocs("Honda CR-V 2015-16", "Touring Trim", min_steer_speed=12. * CV.MPH_TO_MS)],
>>>>>>> 1cb49ae4
    CarSpecs(mass=3572 * CV.LB_TO_KG, wheelbase=2.62, steerRatio=16.89, centerToFrontRatio=0.41, tireStiffnessFactor=0.444),  # as spec
    dbc_dict('honda_crv_touring_2016_can_generated', 'acura_ilx_2016_nidec'),
    flags=HondaFlags.NIDEC_ALT_SCM_MESSAGES,
  )
  CRV_EU = HondaNidecPlatformConfig(
<<<<<<< HEAD
    None,  # Euro version of CRV Touring, don't show in docs
=======
    "HONDA CR-V EU 2016",
    [],  # Euro version of CRV Touring, don't show in docs
>>>>>>> 1cb49ae4
    CRV.specs,
    dbc_dict('honda_crv_executive_2016_can_generated', 'acura_ilx_2016_nidec'),
    flags=HondaFlags.NIDEC_ALT_SCM_MESSAGES,
  )
  FIT = HondaNidecPlatformConfig(
<<<<<<< HEAD
    HondaCarInfo("Honda Fit 2018-20", min_steer_speed=12. * CV.MPH_TO_MS),
=======
    "HONDA FIT 2018",
    [HondaCarDocs("Honda Fit 2018-20", min_steer_speed=12. * CV.MPH_TO_MS)],
>>>>>>> 1cb49ae4
    CarSpecs(mass=2644 * CV.LB_TO_KG, wheelbase=2.53, steerRatio=13.06, centerToFrontRatio=0.39, tireStiffnessFactor=0.75),
    dbc_dict('honda_fit_ex_2018_can_generated', 'acura_ilx_2016_nidec'),
    flags=HondaFlags.NIDEC_ALT_SCM_MESSAGES,
  )
  FREED = HondaNidecPlatformConfig(
<<<<<<< HEAD
    HondaCarInfo("Honda Freed 2020", min_steer_speed=12. * CV.MPH_TO_MS),
=======
    "HONDA FREED 2020",
    [HondaCarDocs("Honda Freed 2020", min_steer_speed=12. * CV.MPH_TO_MS)],
>>>>>>> 1cb49ae4
    CarSpecs(mass=3086. * CV.LB_TO_KG, wheelbase=2.74, steerRatio=13.06, centerToFrontRatio=0.39, tireStiffnessFactor=0.75),  # mostly copied from FIT
    dbc_dict('honda_fit_ex_2018_can_generated', 'acura_ilx_2016_nidec'),
    flags=HondaFlags.NIDEC_ALT_SCM_MESSAGES,
  )
  HRV = HondaNidecPlatformConfig(
<<<<<<< HEAD
    HondaCarInfo("Honda HR-V 2019-22", min_steer_speed=12. * CV.MPH_TO_MS),
=======
    "HONDA HRV 2019",
    [HondaCarDocs("Honda HR-V 2019-22", min_steer_speed=12. * CV.MPH_TO_MS)],
>>>>>>> 1cb49ae4
    HRV_3G.specs,
    dbc_dict('honda_fit_ex_2018_can_generated', 'acura_ilx_2016_nidec'),
    flags=HondaFlags.NIDEC_ALT_SCM_MESSAGES,
  )
  ODYSSEY = HondaNidecPlatformConfig(
<<<<<<< HEAD
    HondaCarInfo("Honda Odyssey 2018-20"),
=======
    "HONDA ODYSSEY 2018",
    [HondaCarDocs("Honda Odyssey 2018-20")],
>>>>>>> 1cb49ae4
    CarSpecs(mass=1900, wheelbase=3.0, steerRatio=14.35, centerToFrontRatio=0.41, tireStiffnessFactor=0.82),
    dbc_dict('honda_odyssey_exl_2018_generated', 'acura_ilx_2016_nidec'),
    flags=HondaFlags.NIDEC_ALT_PCM_ACCEL,
  )
  ODYSSEY_CHN = HondaNidecPlatformConfig(
<<<<<<< HEAD
    None,  # Chinese version of Odyssey, don't show in docs
=======
    "HONDA ODYSSEY CHN 2019",
    [],  # Chinese version of Odyssey, don't show in docs
>>>>>>> 1cb49ae4
    ODYSSEY.specs,
    dbc_dict('honda_odyssey_extreme_edition_2018_china_can_generated', 'acura_ilx_2016_nidec'),
    flags=HondaFlags.NIDEC_ALT_SCM_MESSAGES,
  )
  ACURA_RDX = HondaNidecPlatformConfig(
<<<<<<< HEAD
    HondaCarInfo("Acura RDX 2016-18", "AcuraWatch Plus", min_steer_speed=12. * CV.MPH_TO_MS),
=======
    "ACURA RDX 2018",
    [HondaCarDocs("Acura RDX 2016-18", "AcuraWatch Plus", min_steer_speed=12. * CV.MPH_TO_MS)],
>>>>>>> 1cb49ae4
    CarSpecs(mass=3925 * CV.LB_TO_KG, wheelbase=2.68, steerRatio=15.0, centerToFrontRatio=0.38, tireStiffnessFactor=0.444),  # as spec
    dbc_dict('acura_rdx_2018_can_generated', 'acura_ilx_2016_nidec'),
    flags=HondaFlags.NIDEC_ALT_SCM_MESSAGES,
  )
  PILOT = HondaNidecPlatformConfig(
    [
      HondaCarDocs("Honda Pilot 2016-22", min_steer_speed=12. * CV.MPH_TO_MS),
      HondaCarDocs("Honda Passport 2019-23", "All", min_steer_speed=12. * CV.MPH_TO_MS),
    ],
    CarSpecs(mass=4278 * CV.LB_TO_KG, wheelbase=2.86, centerToFrontRatio=0.428, steerRatio=16.0, tireStiffnessFactor=0.444),  # as spec
    dbc_dict('acura_ilx_2016_can_generated', 'acura_ilx_2016_nidec'),
    flags=HondaFlags.NIDEC_ALT_SCM_MESSAGES,
  )
  RIDGELINE = HondaNidecPlatformConfig(
<<<<<<< HEAD
    HondaCarInfo("Honda Ridgeline 2017-24", min_steer_speed=12. * CV.MPH_TO_MS),
=======
    "HONDA RIDGELINE 2017",
    [HondaCarDocs("Honda Ridgeline 2017-24", min_steer_speed=12. * CV.MPH_TO_MS)],
>>>>>>> 1cb49ae4
    CarSpecs(mass=4515 * CV.LB_TO_KG, wheelbase=3.18, centerToFrontRatio=0.41, steerRatio=15.59, tireStiffnessFactor=0.444),  # as spec
    dbc_dict('acura_ilx_2016_can_generated', 'acura_ilx_2016_nidec'),
    flags=HondaFlags.NIDEC_ALT_SCM_MESSAGES,
  )
  CIVIC = HondaNidecPlatformConfig(
<<<<<<< HEAD
    HondaCarInfo("Honda Civic 2016-18", min_steer_speed=12. * CV.MPH_TO_MS, video_link="https://youtu.be/-IkImTe1NYE"),
=======
    "HONDA CIVIC 2016",
    [HondaCarDocs("Honda Civic 2016-18", min_steer_speed=12. * CV.MPH_TO_MS, video_link="https://youtu.be/-IkImTe1NYE")],
>>>>>>> 1cb49ae4
    CarSpecs(mass=1326, wheelbase=2.70, centerToFrontRatio=0.4, steerRatio=15.38),  # 10.93 is end-to-end spec
    dbc_dict('honda_civic_touring_2016_can_generated', 'acura_ilx_2016_nidec'),
  )


HONDA_VERSION_REQUEST = bytes([uds.SERVICE_TYPE.READ_DATA_BY_IDENTIFIER]) + \
  p16(0xF112)
HONDA_VERSION_RESPONSE = bytes([uds.SERVICE_TYPE.READ_DATA_BY_IDENTIFIER + 0x40]) + \
  p16(0xF112)

FW_QUERY_CONFIG = FwQueryConfig(
  requests=[
    # Currently used to fingerprint
    Request(
      [StdQueries.UDS_VERSION_REQUEST],
      [StdQueries.UDS_VERSION_RESPONSE],
      bus=1,
    ),

    # Data collection requests:
    # Attempt to get the radarless Civic 2022+ camera FW
    Request(
      [StdQueries.TESTER_PRESENT_REQUEST, StdQueries.UDS_VERSION_REQUEST],
      [StdQueries.TESTER_PRESENT_RESPONSE, StdQueries.UDS_VERSION_RESPONSE],
      bus=0,
      logging=True
    ),
    # Log extra identifiers for current ECUs
    Request(
      [HONDA_VERSION_REQUEST],
      [HONDA_VERSION_RESPONSE],
      bus=1,
      logging=True,
    ),
    # Nidec PT bus
    Request(
      [StdQueries.UDS_VERSION_REQUEST],
      [StdQueries.UDS_VERSION_RESPONSE],
      bus=0,
    ),
    # Bosch PT bus
    Request(
      [StdQueries.UDS_VERSION_REQUEST],
      [StdQueries.UDS_VERSION_RESPONSE],
      bus=1,
      obd_multiplexing=False,
    ),
  ],
  # We lose these ECUs without the comma power on these cars.
  # Note that we still attempt to match with them when they are present
  non_essential_ecus={
    Ecu.programmedFuelInjection: [CAR.ACCORD, CAR.CIVIC, CAR.CIVIC_BOSCH, CAR.CRV_5G],
    Ecu.transmission: [CAR.ACCORD, CAR.CIVIC, CAR.CIVIC_BOSCH, CAR.CRV_5G],
    Ecu.srs: [CAR.ACCORD],
    Ecu.eps: [CAR.ACCORD],
    Ecu.vsa: [CAR.ACCORD, CAR.CIVIC, CAR.CIVIC_BOSCH, CAR.CRV_5G],
    Ecu.combinationMeter: [CAR.ACCORD, CAR.CIVIC, CAR.CIVIC_BOSCH, CAR.CRV_5G],
    Ecu.gateway: [CAR.ACCORD, CAR.CIVIC, CAR.CIVIC_BOSCH, CAR.CRV_5G],
    Ecu.electricBrakeBooster: [CAR.ACCORD, CAR.CIVIC_BOSCH, CAR.CRV_5G],
    Ecu.shiftByWire: [CAR.ACCORD],  # existence correlates with transmission type for ICE
    Ecu.hud: [CAR.ACCORD],  # existence correlates with trim level
  },
  extra_ecus=[
    # The only other ECU on PT bus accessible by camera on radarless Civic
    (Ecu.unknown, 0x18DAB3F1, None),
  ],
)

STEER_THRESHOLD = {
  # default is 1200, overrides go here
  CAR.ACURA_RDX: 400,
  CAR.CRV_EU: 400,
}

HONDA_NIDEC_ALT_PCM_ACCEL = CAR.with_flags(HondaFlags.NIDEC_ALT_PCM_ACCEL)
HONDA_NIDEC_ALT_SCM_MESSAGES = CAR.with_flags(HondaFlags.NIDEC_ALT_SCM_MESSAGES)
HONDA_BOSCH = CAR.with_flags(HondaFlags.BOSCH)
HONDA_BOSCH_RADARLESS = CAR.with_flags(HondaFlags.BOSCH_RADARLESS)


DBC = CAR.create_dbc_map()<|MERGE_RESOLUTION|>--- conflicted
+++ resolved
@@ -135,12 +135,7 @@
     dbc_dict('honda_civic_hatchback_ex_2017_can_generated', None),
   )
   CIVIC_BOSCH_DIESEL = HondaBoschPlatformConfig(
-<<<<<<< HEAD
-    None,  # don't show in docs
-=======
-    "HONDA CIVIC SEDAN 1.6 DIESEL 2019",
     [],  # don't show in docs
->>>>>>> 1cb49ae4
     CIVIC_BOSCH.specs,
     dbc_dict('honda_accord_2018_can_generated', None),
   )
@@ -154,167 +149,92 @@
     flags=HondaFlags.BOSCH_RADARLESS,
   )
   CRV_5G = HondaBoschPlatformConfig(
-<<<<<<< HEAD
-    HondaCarInfo("Honda CR-V 2017-22", min_steer_speed=12. * CV.MPH_TO_MS),
-=======
-    "HONDA CR-V 2017",
     [HondaCarDocs("Honda CR-V 2017-22", min_steer_speed=12. * CV.MPH_TO_MS)],
->>>>>>> 1cb49ae4
     # steerRatio: 12.3 is spec end-to-end
     CarSpecs(mass=3410 * CV.LB_TO_KG, wheelbase=2.66, steerRatio=16.0, centerToFrontRatio=0.41, tireStiffnessFactor=0.677),
     dbc_dict('honda_crv_ex_2017_can_generated', None, body_dbc='honda_crv_ex_2017_body_generated'),
     flags=HondaFlags.BOSCH_ALT_BRAKE,
   )
   CRV_HYBRID = HondaBoschPlatformConfig(
-<<<<<<< HEAD
-    HondaCarInfo("Honda CR-V Hybrid 2017-20", min_steer_speed=12. * CV.MPH_TO_MS),
-=======
-    "HONDA CR-V HYBRID 2019",
     [HondaCarDocs("Honda CR-V Hybrid 2017-20", min_steer_speed=12. * CV.MPH_TO_MS)],
->>>>>>> 1cb49ae4
     # mass: mean of 4 models in kg, steerRatio: 12.3 is spec end-to-end
     CarSpecs(mass=1667, wheelbase=2.66, steerRatio=16, centerToFrontRatio=0.41, tireStiffnessFactor=0.677),
     dbc_dict('honda_accord_2018_can_generated', None),
   )
   HRV_3G = HondaBoschPlatformConfig(
-<<<<<<< HEAD
-    HondaCarInfo("Honda HR-V 2023", "All"),
-=======
-    "HONDA HR-V 2023",
     [HondaCarDocs("Honda HR-V 2023", "All")],
->>>>>>> 1cb49ae4
     CarSpecs(mass=3125 * CV.LB_TO_KG, wheelbase=2.61, steerRatio=15.2, centerToFrontRatio=0.41, tireStiffnessFactor=0.5),
     dbc_dict('honda_civic_ex_2022_can_generated', None),
     flags=HondaFlags.BOSCH_RADARLESS | HondaFlags.BOSCH_ALT_BRAKE,
   )
   ACURA_RDX_3G = HondaBoschPlatformConfig(
-<<<<<<< HEAD
-    HondaCarInfo("Acura RDX 2019-22", "All", min_steer_speed=3. * CV.MPH_TO_MS),
-=======
-    "ACURA RDX 2020",
     [HondaCarDocs("Acura RDX 2019-22", "All", min_steer_speed=3. * CV.MPH_TO_MS)],
->>>>>>> 1cb49ae4
     CarSpecs(mass=4068 * CV.LB_TO_KG, wheelbase=2.75, steerRatio=11.95, centerToFrontRatio=0.41, tireStiffnessFactor=0.677),  # as spec
     dbc_dict('acura_rdx_2020_can_generated', None),
     flags=HondaFlags.BOSCH_ALT_BRAKE,
   )
   INSIGHT = HondaBoschPlatformConfig(
-<<<<<<< HEAD
-    HondaCarInfo("Honda Insight 2019-22", "All", min_steer_speed=3. * CV.MPH_TO_MS),
-=======
-    "HONDA INSIGHT 2019",
     [HondaCarDocs("Honda Insight 2019-22", "All", min_steer_speed=3. * CV.MPH_TO_MS)],
->>>>>>> 1cb49ae4
     CarSpecs(mass=2987 * CV.LB_TO_KG, wheelbase=2.7, steerRatio=15.0, centerToFrontRatio=0.39, tireStiffnessFactor=0.82),  # as spec
     dbc_dict('honda_insight_ex_2019_can_generated', None),
   )
   HONDA_E = HondaBoschPlatformConfig(
-<<<<<<< HEAD
-    HondaCarInfo("Honda e 2020", "All", min_steer_speed=3. * CV.MPH_TO_MS),
-=======
-    "HONDA E 2020",
     [HondaCarDocs("Honda e 2020", "All", min_steer_speed=3. * CV.MPH_TO_MS)],
->>>>>>> 1cb49ae4
     CarSpecs(mass=3338.8 * CV.LB_TO_KG, wheelbase=2.5, centerToFrontRatio=0.5, steerRatio=16.71, tireStiffnessFactor=0.82),
     dbc_dict('acura_rdx_2020_can_generated', None),
   )
 
   # Nidec Cars
   ACURA_ILX = HondaNidecPlatformConfig(
-<<<<<<< HEAD
-    HondaCarInfo("Acura ILX 2016-19", "AcuraWatch Plus", min_steer_speed=25. * CV.MPH_TO_MS),
-=======
-    "ACURA ILX 2016",
     [HondaCarDocs("Acura ILX 2016-19", "AcuraWatch Plus", min_steer_speed=25. * CV.MPH_TO_MS)],
->>>>>>> 1cb49ae4
     CarSpecs(mass=3095 * CV.LB_TO_KG, wheelbase=2.67, steerRatio=18.61, centerToFrontRatio=0.37, tireStiffnessFactor=0.72),  # 15.3 is spec end-to-end
     dbc_dict('acura_ilx_2016_can_generated', 'acura_ilx_2016_nidec'),
     flags=HondaFlags.NIDEC_ALT_SCM_MESSAGES,
   )
   CRV = HondaNidecPlatformConfig(
-<<<<<<< HEAD
-    HondaCarInfo("Honda CR-V 2015-16", "Touring Trim", min_steer_speed=12. * CV.MPH_TO_MS),
-=======
-    "HONDA CR-V 2016",
     [HondaCarDocs("Honda CR-V 2015-16", "Touring Trim", min_steer_speed=12. * CV.MPH_TO_MS)],
->>>>>>> 1cb49ae4
     CarSpecs(mass=3572 * CV.LB_TO_KG, wheelbase=2.62, steerRatio=16.89, centerToFrontRatio=0.41, tireStiffnessFactor=0.444),  # as spec
     dbc_dict('honda_crv_touring_2016_can_generated', 'acura_ilx_2016_nidec'),
     flags=HondaFlags.NIDEC_ALT_SCM_MESSAGES,
   )
   CRV_EU = HondaNidecPlatformConfig(
-<<<<<<< HEAD
-    None,  # Euro version of CRV Touring, don't show in docs
-=======
-    "HONDA CR-V EU 2016",
     [],  # Euro version of CRV Touring, don't show in docs
->>>>>>> 1cb49ae4
     CRV.specs,
     dbc_dict('honda_crv_executive_2016_can_generated', 'acura_ilx_2016_nidec'),
     flags=HondaFlags.NIDEC_ALT_SCM_MESSAGES,
   )
   FIT = HondaNidecPlatformConfig(
-<<<<<<< HEAD
-    HondaCarInfo("Honda Fit 2018-20", min_steer_speed=12. * CV.MPH_TO_MS),
-=======
-    "HONDA FIT 2018",
     [HondaCarDocs("Honda Fit 2018-20", min_steer_speed=12. * CV.MPH_TO_MS)],
->>>>>>> 1cb49ae4
     CarSpecs(mass=2644 * CV.LB_TO_KG, wheelbase=2.53, steerRatio=13.06, centerToFrontRatio=0.39, tireStiffnessFactor=0.75),
     dbc_dict('honda_fit_ex_2018_can_generated', 'acura_ilx_2016_nidec'),
     flags=HondaFlags.NIDEC_ALT_SCM_MESSAGES,
   )
   FREED = HondaNidecPlatformConfig(
-<<<<<<< HEAD
-    HondaCarInfo("Honda Freed 2020", min_steer_speed=12. * CV.MPH_TO_MS),
-=======
-    "HONDA FREED 2020",
     [HondaCarDocs("Honda Freed 2020", min_steer_speed=12. * CV.MPH_TO_MS)],
->>>>>>> 1cb49ae4
     CarSpecs(mass=3086. * CV.LB_TO_KG, wheelbase=2.74, steerRatio=13.06, centerToFrontRatio=0.39, tireStiffnessFactor=0.75),  # mostly copied from FIT
     dbc_dict('honda_fit_ex_2018_can_generated', 'acura_ilx_2016_nidec'),
     flags=HondaFlags.NIDEC_ALT_SCM_MESSAGES,
   )
   HRV = HondaNidecPlatformConfig(
-<<<<<<< HEAD
-    HondaCarInfo("Honda HR-V 2019-22", min_steer_speed=12. * CV.MPH_TO_MS),
-=======
-    "HONDA HRV 2019",
     [HondaCarDocs("Honda HR-V 2019-22", min_steer_speed=12. * CV.MPH_TO_MS)],
->>>>>>> 1cb49ae4
     HRV_3G.specs,
     dbc_dict('honda_fit_ex_2018_can_generated', 'acura_ilx_2016_nidec'),
     flags=HondaFlags.NIDEC_ALT_SCM_MESSAGES,
   )
   ODYSSEY = HondaNidecPlatformConfig(
-<<<<<<< HEAD
-    HondaCarInfo("Honda Odyssey 2018-20"),
-=======
-    "HONDA ODYSSEY 2018",
     [HondaCarDocs("Honda Odyssey 2018-20")],
->>>>>>> 1cb49ae4
     CarSpecs(mass=1900, wheelbase=3.0, steerRatio=14.35, centerToFrontRatio=0.41, tireStiffnessFactor=0.82),
     dbc_dict('honda_odyssey_exl_2018_generated', 'acura_ilx_2016_nidec'),
     flags=HondaFlags.NIDEC_ALT_PCM_ACCEL,
   )
   ODYSSEY_CHN = HondaNidecPlatformConfig(
-<<<<<<< HEAD
-    None,  # Chinese version of Odyssey, don't show in docs
-=======
-    "HONDA ODYSSEY CHN 2019",
     [],  # Chinese version of Odyssey, don't show in docs
->>>>>>> 1cb49ae4
     ODYSSEY.specs,
     dbc_dict('honda_odyssey_extreme_edition_2018_china_can_generated', 'acura_ilx_2016_nidec'),
     flags=HondaFlags.NIDEC_ALT_SCM_MESSAGES,
   )
   ACURA_RDX = HondaNidecPlatformConfig(
-<<<<<<< HEAD
-    HondaCarInfo("Acura RDX 2016-18", "AcuraWatch Plus", min_steer_speed=12. * CV.MPH_TO_MS),
-=======
-    "ACURA RDX 2018",
     [HondaCarDocs("Acura RDX 2016-18", "AcuraWatch Plus", min_steer_speed=12. * CV.MPH_TO_MS)],
->>>>>>> 1cb49ae4
     CarSpecs(mass=3925 * CV.LB_TO_KG, wheelbase=2.68, steerRatio=15.0, centerToFrontRatio=0.38, tireStiffnessFactor=0.444),  # as spec
     dbc_dict('acura_rdx_2018_can_generated', 'acura_ilx_2016_nidec'),
     flags=HondaFlags.NIDEC_ALT_SCM_MESSAGES,
@@ -329,23 +249,13 @@
     flags=HondaFlags.NIDEC_ALT_SCM_MESSAGES,
   )
   RIDGELINE = HondaNidecPlatformConfig(
-<<<<<<< HEAD
-    HondaCarInfo("Honda Ridgeline 2017-24", min_steer_speed=12. * CV.MPH_TO_MS),
-=======
-    "HONDA RIDGELINE 2017",
     [HondaCarDocs("Honda Ridgeline 2017-24", min_steer_speed=12. * CV.MPH_TO_MS)],
->>>>>>> 1cb49ae4
     CarSpecs(mass=4515 * CV.LB_TO_KG, wheelbase=3.18, centerToFrontRatio=0.41, steerRatio=15.59, tireStiffnessFactor=0.444),  # as spec
     dbc_dict('acura_ilx_2016_can_generated', 'acura_ilx_2016_nidec'),
     flags=HondaFlags.NIDEC_ALT_SCM_MESSAGES,
   )
   CIVIC = HondaNidecPlatformConfig(
-<<<<<<< HEAD
-    HondaCarInfo("Honda Civic 2016-18", min_steer_speed=12. * CV.MPH_TO_MS, video_link="https://youtu.be/-IkImTe1NYE"),
-=======
-    "HONDA CIVIC 2016",
     [HondaCarDocs("Honda Civic 2016-18", min_steer_speed=12. * CV.MPH_TO_MS, video_link="https://youtu.be/-IkImTe1NYE")],
->>>>>>> 1cb49ae4
     CarSpecs(mass=1326, wheelbase=2.70, centerToFrontRatio=0.4, steerRatio=15.38),  # 10.93 is end-to-end spec
     dbc_dict('honda_civic_touring_2016_can_generated', 'acura_ilx_2016_nidec'),
   )
