from common.numpy_fast import interp
from common.kalman.simple_kalman import KF1D
from selfdrive.can.parser import CANParser, CANDefine
from selfdrive.config import Conversions as CV
from selfdrive.car.honda.values import CAR, DBC, STEER_THRESHOLD, SPEED_FACTOR, HONDA_BOSCH

def parse_gear_shifter(gear, vals):

  val_to_capnp = {'P': 'park', 'R': 'reverse', 'N': 'neutral',
                  'D': 'drive', 'S': 'sport', 'L': 'low'}
  try:
    return val_to_capnp[vals[gear]]
  except KeyError:
    return "unknown"


def calc_cruise_offset(offset, speed):
  # euristic formula so that speed is controlled to ~ 0.3m/s below pid_speed
  # constraints to solve for _K0, _K1, _K2 are:
  # - speed = 0m/s, out = -0.3
  # - speed = 34m/s, offset = 20, out = -0.25
  # - speed = 34m/s, offset = -2.5, out = -1.8
  _K0 = -0.3
  _K1 = -0.01879
  _K2 = 0.01013
  return min(_K0 + _K1 * speed + _K2 * speed * offset, 0.)


def get_can_signals(CP):
# this function generates lists for signal, messages and initial values
  signals = [
      ("XMISSION_SPEED", "ENGINE_DATA", 0),
      ("WHEEL_SPEED_FL", "WHEEL_SPEEDS", 0),
      ("WHEEL_SPEED_FR", "WHEEL_SPEEDS", 0),
      ("WHEEL_SPEED_RL", "WHEEL_SPEEDS", 0),
      ("WHEEL_SPEED_RR", "WHEEL_SPEEDS", 0),
      ("STEER_ANGLE", "STEERING_SENSORS", 0),
      ("STEER_ANGLE_RATE", "STEERING_SENSORS", 0),
      ("STEER_ANGLE_OFFSET", "STEERING_SENSORS", 0),
      ("STEER_TORQUE_SENSOR", "STEER_STATUS", 0),
      ("LEFT_BLINKER", "SCM_FEEDBACK", 0),
      ("RIGHT_BLINKER", "SCM_FEEDBACK", 0),
      ("GEAR", "GEARBOX", 0),
      ("SEATBELT_DRIVER_LAMP", "SEATBELT_STATUS", 1),
      ("SEATBELT_DRIVER_LATCHED", "SEATBELT_STATUS", 0),
      ("BRAKE_PRESSED", "POWERTRAIN_DATA", 0),
      ("BRAKE_SWITCH", "POWERTRAIN_DATA", 0),
      ("CRUISE_BUTTONS", "SCM_BUTTONS", 0),
      ("ESP_DISABLED", "VSA_STATUS", 1),
      ("HUD_LEAD", "ACC_HUD", 0),
      ("USER_BRAKE", "VSA_STATUS", 0),
      ("STEER_STATUS", "STEER_STATUS", 5),
      ("GEAR_SHIFTER", "GEARBOX", 0),
      ("PEDAL_GAS", "POWERTRAIN_DATA", 0),
      ("CRUISE_SETTING", "SCM_BUTTONS", 0),
      ("ACC_STATUS", "POWERTRAIN_DATA", 0),
  ]

  checks = [
      ("ENGINE_DATA", 100),
      ("WHEEL_SPEEDS", 50),
      ("STEERING_SENSORS", 100),
      ("SCM_FEEDBACK", 10),
      ("GEARBOX", 100),
      ("SEATBELT_STATUS", 10),
      ("CRUISE", 10),
      ("POWERTRAIN_DATA", 100),
      ("VSA_STATUS", 50),
      ("SCM_BUTTONS", 25),
  ]

  if CP.radarOffCan:
    # Civic is only bosch to use the same brake message as other hondas.
    if CP.carFingerprint not in (CAR.ACCORDH, CAR.CIVIC_HATCH):
      signals += [("BRAKE_PRESSED", "BRAKE_MODULE", 0)]
      checks += [("BRAKE_MODULE", 50)]
    signals += [("CAR_GAS", "GAS_PEDAL_2", 0),
                ("MAIN_ON", "SCM_FEEDBACK", 0),
                ("EPB_STATE", "EPB_STATUS", 0),
                ("BRAKE_HOLD_ACTIVE", "VSA_STATUS", 0),
                ("CRUISE_SPEED", "ACC_HUD", 0)]
    checks += [("GAS_PEDAL_2", 100)]
  else:
    # Nidec signals.
    signals += [("BRAKE_ERROR_1", "STANDSTILL", 1),
                ("BRAKE_ERROR_2", "STANDSTILL", 1),
                ("CRUISE_SPEED_PCM", "CRUISE", 0),
                ("CRUISE_SPEED_OFFSET", "CRUISE_PARAMS", 0)]
    checks += [("CRUISE_PARAMS", 50),
               ("STANDSTILL", 50)]

  if CP.carFingerprint in (CAR.ACCORD, CAR.ACCORD_15, CAR.ACCORDH):
    signals += [("DRIVERS_DOOR_OPEN", "SCM_FEEDBACK", 1)]
  else:
    signals += [("DOOR_OPEN_FL", "DOORS_STATUS", 1),
                ("DOOR_OPEN_FR", "DOORS_STATUS", 1),
                ("DOOR_OPEN_RL", "DOORS_STATUS", 1),
                ("DOOR_OPEN_RR", "DOORS_STATUS", 1),
                ("WHEELS_MOVING", "STANDSTILL", 1)]
    checks += [("DOORS_STATUS", 3)]

  if CP.carFingerprint == CAR.CIVIC:
    signals += [("CAR_GAS", "GAS_PEDAL_2", 0),
                ("MAIN_ON", "SCM_FEEDBACK", 0),
                ("EPB_STATE", "EPB_STATUS", 0),
                ("BRAKE_HOLD_ACTIVE", "VSA_STATUS", 0)]
  elif CP.carFingerprint == CAR.ACURA_ILX:
    signals += [("CAR_GAS", "GAS_PEDAL_2", 0),
                ("MAIN_ON", "SCM_BUTTONS", 0)]
  elif CP.carFingerprint in (CAR.CRV, CAR.ACURA_RDX, CAR.PILOT_2019, CAR.RIDGELINE):
    signals += [("MAIN_ON", "SCM_BUTTONS", 0)]
  elif CP.carFingerprint == CAR.ODYSSEY:
    signals += [("MAIN_ON", "SCM_FEEDBACK", 0),
                ("EPB_STATE", "EPB_STATUS", 0),
                ("BRAKE_HOLD_ACTIVE", "VSA_STATUS", 0)]
    checks += [("EPB_STATUS", 50)]
  elif CP.carFingerprint == CAR.PILOT:
    signals += [("MAIN_ON", "SCM_BUTTONS", 0),
                ("CAR_GAS", "GAS_PEDAL_2", 0)]

  # add gas interceptor reading if we are using it
  if CP.enableGasInterceptor:
    signals.append(("INTERCEPTOR_GAS", "GAS_SENSOR", 0))
    checks.append(("GAS_SENSOR", 50))

  return signals, checks


def get_can_parser(CP):
  signals, checks = get_can_signals(CP)
  return CANParser(DBC[CP.carFingerprint]['pt'], signals, checks, 0)

def get_cam_can_parser(CP):
  signals = []

  # all hondas except CRV and RDX use 0xe4 for steering
  checks = [(0xe4, 100)]
  if CP.carFingerprint in [CAR.CRV, CAR.ACURA_RDX]:
    checks = [(0x194, 100)]

  cam_bus = 1 if CP.carFingerprint in HONDA_BOSCH else 2

  return CANParser(DBC[CP.carFingerprint]['pt'], signals, checks, cam_bus)

class CarState(object):
  def __init__(self, CP):
    self.trLabels = ["0.9","1.8","2.7"]
    self.trMode = 1
    self.lkMode = True
    self.read_distance_lines_prev = 3
    self.CP = CP
    self.can_define = CANDefine(DBC[CP.carFingerprint]['pt'])
    self.shifter_values = self.can_define.dv["GEARBOX"]["GEAR_SHIFTER"]

    self.user_gas, self.user_gas_pressed = 0., 0
    self.brake_switch_prev = 0
    self.brake_switch_ts = 0

    self.cruise_buttons = 0
    self.cruise_setting = 0
    self.v_cruise_pcm_prev = 0
    self.blinker_on = 0

    self.left_blinker_on = 0
    self.right_blinker_on = 0

    self.stopped = 0

    # vEgo kalman filter
    dt = 0.01
    # Q = np.matrix([[10.0, 0.0], [0.0, 100.0]])
    # R = 1e3
    self.v_ego_kf = KF1D(x0=[[0.0], [0.0]],
                         A=[[1.0, dt], [0.0, 1.0]],
                         C=[[1.0, 0.0]],
                         K=[[0.12287673], [0.29666309]])
    self.v_ego = 0.0

  def update(self, cp, cp_cam):

    # copy can_valid on buses 0 and 2
    self.can_valid = cp.can_valid
    self.cam_can_valid = cp_cam.can_valid

    # car params
    v_weight_v = [0., 1.]  # don't trust smooth speed at low values to avoid premature zero snapping
    v_weight_bp = [1., 6.]   # smooth blending, below ~0.6m/s the smooth speed snaps to zero

    # update prevs, update must run once per loop
    self.prev_cruise_buttons = self.cruise_buttons
    self.prev_blinker_on = self.blinker_on

    self.prev_left_blinker_on = self.left_blinker_on
    self.prev_right_blinker_on = self.right_blinker_on

    # ******************* parse out can *******************

    if self.CP.carFingerprint in (CAR.ACCORD, CAR.ACCORD_15, CAR.ACCORDH): # TODO: find wheels moving bit in dbc
      self.standstill = cp.vl["ENGINE_DATA"]['XMISSION_SPEED'] < 0.1
      self.door_all_closed = not cp.vl["SCM_FEEDBACK"]['DRIVERS_DOOR_OPEN']
    else:
      self.standstill = not cp.vl["STANDSTILL"]['WHEELS_MOVING']
      self.door_all_closed = not any([cp.vl["DOORS_STATUS"]['DOOR_OPEN_FL'], cp.vl["DOORS_STATUS"]['DOOR_OPEN_FR'],
                                      cp.vl["DOORS_STATUS"]['DOOR_OPEN_RL'], cp.vl["DOORS_STATUS"]['DOOR_OPEN_RR']])
    self.seatbelt = not cp.vl["SEATBELT_STATUS"]['SEATBELT_DRIVER_LAMP'] and cp.vl["SEATBELT_STATUS"]['SEATBELT_DRIVER_LATCHED']

    # 2 = temporary; 3 = TBD; 4 = temporary, hit a bump; 5 = (permanent); 6 = temporary; 7 = (permanent)
    # TODO: Use values from DBC to parse this field
    self.steer_error = cp.vl["STEER_STATUS"]['STEER_STATUS'] not in [0, 2, 3, 4, 6]
    self.steer_not_allowed = cp.vl["STEER_STATUS"]['STEER_STATUS'] != 0
    self.steer_warning = cp.vl["STEER_STATUS"]['STEER_STATUS'] not in [0, 3]   # 3 is low speed lockout, not worth a warning
    if self.CP.radarOffCan:
      self.brake_error = 0
    else:
      self.brake_error = cp.vl["STANDSTILL"]['BRAKE_ERROR_1'] or cp.vl["STANDSTILL"]['BRAKE_ERROR_2']
    self.esp_disabled = cp.vl["VSA_STATUS"]['ESP_DISABLED']

    # calc best v_ego estimate, by averaging two opposite corners
    speed_factor = SPEED_FACTOR[self.CP.carFingerprint]
    self.v_wheel_fl = cp.vl["WHEEL_SPEEDS"]['WHEEL_SPEED_FL'] * CV.KPH_TO_MS * speed_factor
    self.v_wheel_fr = cp.vl["WHEEL_SPEEDS"]['WHEEL_SPEED_FR'] * CV.KPH_TO_MS * speed_factor
    self.v_wheel_rl = cp.vl["WHEEL_SPEEDS"]['WHEEL_SPEED_RL'] * CV.KPH_TO_MS * speed_factor
    self.v_wheel_rr = cp.vl["WHEEL_SPEEDS"]['WHEEL_SPEED_RR'] * CV.KPH_TO_MS * speed_factor
    self.v_wheel = (self.v_wheel_fl+self.v_wheel_fr+self.v_wheel_rl+self.v_wheel_rr)/4.

    # blend in transmission speed at low speed, since it has more low speed accuracy
    self.v_weight = interp(self.v_wheel, v_weight_bp, v_weight_v)
    speed = (1. - self.v_weight) * cp.vl["ENGINE_DATA"]['XMISSION_SPEED'] * CV.KPH_TO_MS * speed_factor + \
      self.v_weight * self.v_wheel

    if abs(speed - self.v_ego) > 2.0:  # Prevent large accelerations when car starts at non zero speed
      self.v_ego_x = [[speed], [0.0]]

    self.v_ego_raw = speed
    v_ego_x = self.v_ego_kf.update(speed)
    self.v_ego = float(v_ego_x[0])
    self.a_ego = float(v_ego_x[1])

    # this is a hack for the interceptor. This is now only used in the simulation
    # TODO: Replace tests by toyota so this can go away
    if self.CP.enableGasInterceptor:
      self.user_gas = cp.vl["GAS_SENSOR"]['INTERCEPTOR_GAS']
      self.user_gas_pressed = self.user_gas > 0 # this works because interceptor read < 0 when pedal position is 0. Once calibrated, this will change

    self.gear = 0 if self.CP.carFingerprint == CAR.CIVIC else cp.vl["GEARBOX"]['GEAR']
    if self.CP.carFingerprint in HONDA_BOSCH:
      self.angle_steers = cp.vl["STEERING_SENSORS"]['STEER_ANGLE'] + cp.vl["STEERING_SENSORS"]['STEER_ANGLE_OFFSET']
    else:
      self.angle_steers = cp.vl["STEERING_SENSORS"]['STEER_ANGLE']
      
    self.angle_steers_rate = cp.vl["STEERING_SENSORS"]['STEER_ANGLE_RATE']

    #self.cruise_setting = cp.vl["SCM_BUTTONS"]['CRUISE_SETTING']
    self.cruise_buttons = cp.vl["SCM_BUTTONS"]['CRUISE_BUTTONS']

    self.blinker_on = cp.vl["SCM_FEEDBACK"]['LEFT_BLINKER'] or cp.vl["SCM_FEEDBACK"]['RIGHT_BLINKER']
    self.left_blinker_on = cp.vl["SCM_FEEDBACK"]['LEFT_BLINKER']
    self.right_blinker_on = cp.vl["SCM_FEEDBACK"]['RIGHT_BLINKER']

    if self.CP.carFingerprint in (CAR.CIVIC, CAR.ODYSSEY, CAR.CRV_5G, CAR.ACCORD, CAR.ACCORD_15, CAR.ACCORDH, CAR.CIVIC_HATCH):
      self.park_brake = cp.vl["EPB_STATUS"]['EPB_STATE'] != 0
      self.brake_hold = cp.vl["VSA_STATUS"]['BRAKE_HOLD_ACTIVE']
      self.main_on = cp.vl["SCM_FEEDBACK"]['MAIN_ON']
    else:
      self.park_brake = 0  # TODO
      self.brake_hold = 0  # TODO
      self.main_on = cp.vl["SCM_BUTTONS"]['MAIN_ON']

    can_gear_shifter = int(cp.vl["GEARBOX"]['GEAR_SHIFTER'])
    self.gear_shifter = parse_gear_shifter(can_gear_shifter, self.shifter_values)

    self.pedal_gas = cp.vl["POWERTRAIN_DATA"]['PEDAL_GAS']
    # crv doesn't include cruise control
    if self.CP.carFingerprint in (CAR.CRV, CAR.ODYSSEY, CAR.ACURA_RDX, CAR.RIDGELINE, CAR.PILOT_2019):
      self.car_gas = self.pedal_gas
    else:
      self.car_gas = cp.vl["GAS_PEDAL_2"]['CAR_GAS']

    self.steer_torque_driver = cp.vl["STEER_STATUS"]['STEER_TORQUE_SENSOR']
    self.steer_override = abs(self.steer_torque_driver) > STEER_THRESHOLD[self.CP.carFingerprint]
    self.brake_switch = cp.vl["POWERTRAIN_DATA"]['BRAKE_SWITCH']

    if self.CP.radarOffCan:
      self.stopped = cp.vl["ACC_HUD"]['CRUISE_SPEED'] == 252.
      self.cruise_speed_offset = calc_cruise_offset(0, self.v_ego)
      if self.CP.carFingerprint in (CAR.CIVIC_HATCH, CAR.ACCORDH):
        self.brake_switch = cp.vl["POWERTRAIN_DATA"]['BRAKE_SWITCH']
        self.brake_pressed = cp.vl["POWERTRAIN_DATA"]['BRAKE_PRESSED'] or \
                          (self.brake_switch and self.brake_switch_prev and \
                          cp.ts["POWERTRAIN_DATA"]['BRAKE_SWITCH'] != self.brake_switch_ts)
        self.brake_switch_prev = self.brake_switch
        self.brake_switch_ts = cp.ts["POWERTRAIN_DATA"]['BRAKE_SWITCH']
      else:
        self.brake_pressed = cp.vl["BRAKE_MODULE"]['BRAKE_PRESSED']
      # On set, cruise set speed pulses between 254~255 and the set speed prev is set to avoid this.
      self.v_cruise_pcm = self.v_cruise_pcm_prev if cp.vl["ACC_HUD"]['CRUISE_SPEED'] > 160.0 else cp.vl["ACC_HUD"]['CRUISE_SPEED']
      self.v_cruise_pcm_prev = self.v_cruise_pcm
    else:
      self.brake_switch = cp.vl["POWERTRAIN_DATA"]['BRAKE_SWITCH']
      self.cruise_speed_offset = calc_cruise_offset(cp.vl["CRUISE_PARAMS"]['CRUISE_SPEED_OFFSET'], self.v_ego)
      self.v_cruise_pcm = cp.vl["CRUISE"]['CRUISE_SPEED_PCM']
      # brake switch has shown some single time step noise, so only considered when
      # switch is on for at least 2 consecutive CAN samples
      self.brake_pressed = cp.vl["POWERTRAIN_DATA"]['BRAKE_PRESSED'] or \
                         (self.brake_switch and self.brake_switch_prev and \
                         cp.ts["POWERTRAIN_DATA"]['BRAKE_SWITCH'] != self.brake_switch_ts)
      
      self.brake_switch_prev = self.brake_switch
      self.brake_switch_ts = cp.ts["POWERTRAIN_DATA"]['BRAKE_SWITCH']

    self.user_brake = cp.vl["VSA_STATUS"]['USER_BRAKE']
    self.pcm_acc_status = cp.vl["POWERTRAIN_DATA"]['ACC_STATUS']
    self.hud_lead = cp.vl["ACC_HUD"]['HUD_LEAD']
    
<<<<<<< HEAD
    # gets rid of Pedal Grinding noise for certain models
    if self.CP.carFingerprint in (CAR.PILOT, CAR.PILOT_2019):
      if self.user_brake > 0.05:
        self.brake_pressed = 1
        
=======
>>>>>>> 37c68ec3
    # when user presses distance button on steering wheel
    if self.cruise_setting == 3:
      if cp.vl["SCM_BUTTONS"]["CRUISE_SETTING"] == 0:
        self.trMode = (self.trMode + 1 ) % 3
        
    # when user presses LKAS button on steering wheel
    if self.cruise_setting == 1:
      if cp.vl["SCM_BUTTONS"]["CRUISE_SETTING"] == 0:
        if self.lkMode:
          self.lkMode = False
        else:
          self.lkMode = True
          
    self.prev_cruise_setting = self.cruise_setting
    self.cruise_setting = cp.vl["SCM_BUTTONS"]['CRUISE_SETTING']
    self.read_distance_lines = self.trMode + 1
      
    if self.read_distance_lines <> self.read_distance_lines_prev:
      self.read_distance_lines_prev = self.read_distance_lines

# carstate standalone tester
if __name__ == '__main__':
  import zmq
  context = zmq.Context()

  class CarParams(object):
    def __init__(self):
      self.carFingerprint = "HONDA CIVIC 2016 TOURING"
      self.enableGasInterceptor = 0
  CP = CarParams()
  CS = CarState(CP)

  # while 1:
  #   CS.update()
  #   time.sleep(0.01)<|MERGE_RESOLUTION|>--- conflicted
+++ resolved
@@ -312,14 +312,11 @@
     self.pcm_acc_status = cp.vl["POWERTRAIN_DATA"]['ACC_STATUS']
     self.hud_lead = cp.vl["ACC_HUD"]['HUD_LEAD']
     
-<<<<<<< HEAD
     # gets rid of Pedal Grinding noise for certain models
     if self.CP.carFingerprint in (CAR.PILOT, CAR.PILOT_2019):
       if self.user_brake > 0.05:
         self.brake_pressed = 1
-        
-=======
->>>>>>> 37c68ec3
+    
     # when user presses distance button on steering wheel
     if self.cruise_setting == 3:
       if cp.vl["SCM_BUTTONS"]["CRUISE_SETTING"] == 0:
