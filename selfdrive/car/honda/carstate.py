from collections import defaultdict

from cereal import car
from common.conversions import Conversions as CV
from common.numpy_fast import interp
from opendbc.can.can_define import CANDefine
from opendbc.can.parser import CANParser
from selfdrive.car.honda.hondacan import get_cruise_speed_conversion, get_pt_bus
from selfdrive.car.honda.values import CAR, DBC, STEER_THRESHOLD, HONDA_BOSCH, HONDA_NIDEC_ALT_SCM_MESSAGES, HONDA_BOSCH_ALT_BRAKE_SIGNAL, HONDA_BOSCH_RADARLESS
from selfdrive.car.interfaces import CarStateBase

TransmissionType = car.CarParams.TransmissionType


def get_can_messages(CP, gearbox_msg):
  messages = [
    ("ENGINE_DATA", 100),
    ("WHEEL_SPEEDS", 50),
    ("STEERING_SENSORS", 100),
    ("SEATBELT_STATUS", 10),
    ("CRUISE", 10),
    ("POWERTRAIN_DATA", 100),
    ("CAR_SPEED", 10),
    ("VSA_STATUS", 50),
    ("STEER_STATUS", 100),
    ("STEER_MOTOR_TORQUE", 0),  # TODO: not on every car
  ]

  if CP.carFingerprint == CAR.ODYSSEY_CHN:
    messages += [
      ("SCM_FEEDBACK", 25),
      ("SCM_BUTTONS", 50),
    ]
  else:
    messages += [
      ("SCM_FEEDBACK", 10),
      ("SCM_BUTTONS", 25),
    ]

  if CP.carFingerprint in (CAR.CRV_HYBRID, CAR.CIVIC_BOSCH_DIESEL, CAR.ACURA_RDX_3G, CAR.HONDA_E):
    messages.append((gearbox_msg, 50))
  else:
    messages.append((gearbox_msg, 100))

  if CP.carFingerprint in HONDA_BOSCH_ALT_BRAKE_SIGNAL:
    messages.append(("BRAKE_MODULE", 50))

  if CP.carFingerprint in (HONDA_BOSCH | {CAR.CIVIC, CAR.ODYSSEY, CAR.ODYSSEY_CHN}):
    messages.append(("EPB_STATUS", 50))

  if CP.carFingerprint in HONDA_BOSCH:
    # these messages are on camera bus on radarless cars
    if not CP.openpilotLongitudinalControl and CP.carFingerprint not in HONDA_BOSCH_RADARLESS:
      messages += [
        ("ACC_HUD", 10),
        ("ACC_CONTROL", 50),
      ]
  else:  # Nidec signals
    if CP.carFingerprint == CAR.ODYSSEY_CHN:
      messages.append(("CRUISE_PARAMS", 10))
    else:
      messages.append(("CRUISE_PARAMS", 50))

<<<<<<< HEAD
  # TODO: clean this up
  if CP.carFingerprint in (CAR.ACCORD, CAR.ACCORDH, CAR.CIVIC_BOSCH, CAR.CIVIC_BOSCH_DIESEL, CAR.CRV_HYBRID, CAR.INSIGHT, CAR.ACURA_RDX_3G, CAR.HONDA_E, CAR.CIVIC_2022, CAR.HRV_3G):
    pass
=======
  if CP.carFingerprint in (CAR.ACCORD, CAR.ACCORDH, CAR.CIVIC_BOSCH, CAR.CIVIC_BOSCH_DIESEL, CAR.CRV_HYBRID, CAR.INSIGHT,
                           CAR.ACURA_RDX_3G, CAR.HONDA_E, CAR.CIVIC_2022, CAR.HRV_3G):
    signals.append(("DRIVERS_DOOR_OPEN", "SCM_FEEDBACK"))
>>>>>>> cf64b271
  elif CP.carFingerprint in (CAR.ODYSSEY_CHN, CAR.FREED, CAR.HRV):
    pass
  else:
    messages.append(("DOORS_STATUS", 3))

  # add gas interceptor reading if we are using it
  if CP.enableGasInterceptor:
    messages.append(("GAS_SENSOR", 50))

  if CP.carFingerprint in HONDA_BOSCH_RADARLESS:
    messages.append(("CRUISE_FAULT_STATUS", 50))
  elif CP.openpilotLongitudinalControl:
    messages.append(("STANDSTILL", 50))

  return messages


class CarState(CarStateBase):
  def __init__(self, CP):
    super().__init__(CP)
    can_define = CANDefine(DBC[CP.carFingerprint]["pt"])
    self.gearbox_msg = "GEARBOX"
    if CP.carFingerprint == CAR.ACCORD and CP.transmissionType == TransmissionType.cvt:
      self.gearbox_msg = "GEARBOX_15T"

    self.main_on_sig_msg = "SCM_FEEDBACK"
    if CP.carFingerprint in HONDA_NIDEC_ALT_SCM_MESSAGES:
      self.main_on_sig_msg = "SCM_BUTTONS"

    self.shifter_values = can_define.dv[self.gearbox_msg]["GEAR_SHIFTER"]
    self.steer_status_values = defaultdict(lambda: "UNKNOWN", can_define.dv["STEER_STATUS"]["STEER_STATUS"])

    self.brake_switch_prev = False
    self.brake_switch_active = False
    self.cruise_setting = 0
    self.v_cruise_pcm_prev = 0

    # When available we use cp.vl["CAR_SPEED"]["ROUGH_CAR_SPEED_2"] to populate vEgoCluster
    # However, on cars without a digital speedometer this is not always present (HRV, FIT, CRV 2016, ILX and RDX)
    self.dash_speed_seen = False

  def update(self, cp, cp_cam, cp_body):
    ret = car.CarState.new_message()

    # car params
    v_weight_v = [0., 1.]  # don't trust smooth speed at low values to avoid premature zero snapping
    v_weight_bp = [1., 6.]   # smooth blending, below ~0.6m/s the smooth speed snaps to zero

    # update prevs, update must run once per loop
    self.prev_cruise_buttons = self.cruise_buttons
    self.prev_cruise_setting = self.cruise_setting
    self.cruise_setting = cp.vl["SCM_BUTTONS"]["CRUISE_SETTING"]
    self.cruise_buttons = cp.vl["SCM_BUTTONS"]["CRUISE_BUTTONS"]

    # used for car hud message
    self.is_metric = not cp.vl["CAR_SPEED"]["IMPERIAL_UNIT"]

    # ******************* parse out can *******************
    # STANDSTILL->WHEELS_MOVING bit can be noisy around zero, so use XMISSION_SPEED
    # panda checks if the signal is non-zero
    ret.standstill = cp.vl["ENGINE_DATA"]["XMISSION_SPEED"] < 1e-5
    # TODO: find a common signal across all cars
    if self.CP.carFingerprint in (CAR.ACCORD, CAR.ACCORDH, CAR.CIVIC_BOSCH, CAR.CIVIC_BOSCH_DIESEL, CAR.CRV_HYBRID, CAR.INSIGHT,
                                  CAR.ACURA_RDX_3G, CAR.HONDA_E, CAR.CIVIC_2022, CAR.HRV_3G):
      ret.doorOpen = bool(cp.vl["SCM_FEEDBACK"]["DRIVERS_DOOR_OPEN"])
    elif self.CP.carFingerprint in (CAR.ODYSSEY_CHN, CAR.FREED, CAR.HRV):
      ret.doorOpen = bool(cp.vl["SCM_BUTTONS"]["DRIVERS_DOOR_OPEN"])
    else:
      ret.doorOpen = any([cp.vl["DOORS_STATUS"]["DOOR_OPEN_FL"], cp.vl["DOORS_STATUS"]["DOOR_OPEN_FR"],
                          cp.vl["DOORS_STATUS"]["DOOR_OPEN_RL"], cp.vl["DOORS_STATUS"]["DOOR_OPEN_RR"]])
    ret.seatbeltUnlatched = bool(cp.vl["SEATBELT_STATUS"]["SEATBELT_DRIVER_LAMP"] or not cp.vl["SEATBELT_STATUS"]["SEATBELT_DRIVER_LATCHED"])

    steer_status = self.steer_status_values[cp.vl["STEER_STATUS"]["STEER_STATUS"]]
    ret.steerFaultPermanent = steer_status not in ("NORMAL", "NO_TORQUE_ALERT_1", "NO_TORQUE_ALERT_2", "LOW_SPEED_LOCKOUT", "TMP_FAULT")
    # LOW_SPEED_LOCKOUT is not worth a warning
    # NO_TORQUE_ALERT_2 can be caused by bump or steering nudge from driver
    ret.steerFaultTemporary = steer_status not in ("NORMAL", "LOW_SPEED_LOCKOUT", "NO_TORQUE_ALERT_2")

    if self.CP.carFingerprint in HONDA_BOSCH_RADARLESS:
      ret.accFaulted = bool(cp.vl["CRUISE_FAULT_STATUS"]["CRUISE_FAULT"])
    else:
      # On some cars, these two signals are always 1, this flag is masking a bug in release
      # FIXME: find and set the ACC faulted signals on more platforms
      if self.CP.openpilotLongitudinalControl:
        ret.accFaulted = bool(cp.vl["STANDSTILL"]["BRAKE_ERROR_1"] or cp.vl["STANDSTILL"]["BRAKE_ERROR_2"])

      # Log non-critical stock ACC/LKAS faults if Nidec (camera)
      if self.CP.carFingerprint not in HONDA_BOSCH:
        ret.carFaultedNonCritical = bool(cp_cam.vl["ACC_HUD"]["ACC_PROBLEM"] or cp_cam.vl["LKAS_HUD"]["LKAS_PROBLEM"])

    ret.espDisabled = cp.vl["VSA_STATUS"]["ESP_DISABLED"] != 0

    ret.wheelSpeeds = self.get_wheel_speeds(
      cp.vl["WHEEL_SPEEDS"]["WHEEL_SPEED_FL"],
      cp.vl["WHEEL_SPEEDS"]["WHEEL_SPEED_FR"],
      cp.vl["WHEEL_SPEEDS"]["WHEEL_SPEED_RL"],
      cp.vl["WHEEL_SPEEDS"]["WHEEL_SPEED_RR"],
    )
    v_wheel = (ret.wheelSpeeds.fl + ret.wheelSpeeds.fr + ret.wheelSpeeds.rl + ret.wheelSpeeds.rr) / 4.0

    # blend in transmission speed at low speed, since it has more low speed accuracy
    v_weight = interp(v_wheel, v_weight_bp, v_weight_v)
    ret.vEgoRaw = (1. - v_weight) * cp.vl["ENGINE_DATA"]["XMISSION_SPEED"] * CV.KPH_TO_MS * self.CP.wheelSpeedFactor + v_weight * v_wheel
    ret.vEgo, ret.aEgo = self.update_speed_kf(ret.vEgoRaw)

    self.dash_speed_seen = self.dash_speed_seen or cp.vl["CAR_SPEED"]["ROUGH_CAR_SPEED_2"] > 1e-3
    if self.dash_speed_seen:
      conversion = CV.KPH_TO_MS if self.is_metric else CV.MPH_TO_MS
      ret.vEgoCluster = cp.vl["CAR_SPEED"]["ROUGH_CAR_SPEED_2"] * conversion

    ret.steeringAngleDeg = cp.vl["STEERING_SENSORS"]["STEER_ANGLE"]
    ret.steeringRateDeg = cp.vl["STEERING_SENSORS"]["STEER_ANGLE_RATE"]

    ret.leftBlinker, ret.rightBlinker = self.update_blinker_from_stalk(
      250, cp.vl["SCM_FEEDBACK"]["LEFT_BLINKER"], cp.vl["SCM_FEEDBACK"]["RIGHT_BLINKER"])
    ret.brakeHoldActive = cp.vl["VSA_STATUS"]["BRAKE_HOLD_ACTIVE"] == 1

    # TODO: set for all cars
    if self.CP.carFingerprint in (HONDA_BOSCH | {CAR.CIVIC, CAR.ODYSSEY, CAR.ODYSSEY_CHN}):
      ret.parkingBrake = cp.vl["EPB_STATUS"]["EPB_STATE"] != 0

    gear = int(cp.vl[self.gearbox_msg]["GEAR_SHIFTER"])
    ret.gearShifter = self.parse_gear_shifter(self.shifter_values.get(gear, None))

    if self.CP.enableGasInterceptor:
      # Same threshold as panda, equivalent to 1e-5 with previous DBC scaling
      ret.gas = (cp.vl["GAS_SENSOR"]["INTERCEPTOR_GAS"] + cp.vl["GAS_SENSOR"]["INTERCEPTOR_GAS2"]) // 2
      ret.gasPressed = ret.gas > 492
    else:
      ret.gas = cp.vl["POWERTRAIN_DATA"]["PEDAL_GAS"]
      ret.gasPressed = ret.gas > 1e-5

    ret.steeringTorque = cp.vl["STEER_STATUS"]["STEER_TORQUE_SENSOR"]
    ret.steeringTorqueEps = cp.vl["STEER_MOTOR_TORQUE"]["MOTOR_TORQUE"]
    ret.steeringPressed = abs(ret.steeringTorque) > STEER_THRESHOLD.get(self.CP.carFingerprint, 1200)

    if self.CP.carFingerprint in HONDA_BOSCH:
      if not self.CP.openpilotLongitudinalControl:
        # ACC_HUD is on camera bus on radarless cars
        acc_hud = cp_cam.vl["ACC_HUD"] if self.CP.carFingerprint in HONDA_BOSCH_RADARLESS else cp.vl["ACC_HUD"]
        ret.cruiseState.nonAdaptive = acc_hud["CRUISE_CONTROL_LABEL"] != 0
        ret.cruiseState.standstill = acc_hud["CRUISE_SPEED"] == 252.

        conversion = get_cruise_speed_conversion(self.CP.carFingerprint, self.is_metric)
        # On set, cruise set speed pulses between 254~255 and the set speed prev is set to avoid this.
        ret.cruiseState.speed = self.v_cruise_pcm_prev if acc_hud["CRUISE_SPEED"] > 160.0 else acc_hud["CRUISE_SPEED"] * conversion
        self.v_cruise_pcm_prev = ret.cruiseState.speed
    else:
      ret.cruiseState.speed = cp.vl["CRUISE"]["CRUISE_SPEED_PCM"] * CV.KPH_TO_MS

    if self.CP.carFingerprint in HONDA_BOSCH_ALT_BRAKE_SIGNAL:
      ret.brakePressed = cp.vl["BRAKE_MODULE"]["BRAKE_PRESSED"] != 0
    else:
      # brake switch has shown some single time step noise, so only considered when
      # switch is on for at least 2 consecutive CAN samples
      # brake switch rises earlier than brake pressed but is never 1 when in park
      brake_switch_vals = cp.vl_all["POWERTRAIN_DATA"]["BRAKE_SWITCH"]
      if len(brake_switch_vals):
        brake_switch = cp.vl["POWERTRAIN_DATA"]["BRAKE_SWITCH"] != 0
        if len(brake_switch_vals) > 1:
          self.brake_switch_prev = brake_switch_vals[-2] != 0
        self.brake_switch_active = brake_switch and self.brake_switch_prev
        self.brake_switch_prev = brake_switch
      ret.brakePressed = (cp.vl["POWERTRAIN_DATA"]["BRAKE_PRESSED"] != 0) or self.brake_switch_active

    ret.brake = cp.vl["VSA_STATUS"]["USER_BRAKE"]
    ret.cruiseState.enabled = cp.vl["POWERTRAIN_DATA"]["ACC_STATUS"] != 0
    ret.cruiseState.available = bool(cp.vl[self.main_on_sig_msg]["MAIN_ON"])

    # Gets rid of Pedal Grinding noise when brake is pressed at slow speeds for some models
    if self.CP.carFingerprint in (CAR.PILOT, CAR.RIDGELINE):
      if ret.brake > 0.1:
        ret.brakePressed = True

    if self.CP.carFingerprint in HONDA_BOSCH:
      # TODO: find the radarless AEB_STATUS bit and make sure ACCEL_COMMAND is correct to enable AEB alerts
      if self.CP.carFingerprint not in HONDA_BOSCH_RADARLESS:
        ret.stockAeb = (not self.CP.openpilotLongitudinalControl) and bool(cp.vl["ACC_CONTROL"]["AEB_STATUS"] and cp.vl["ACC_CONTROL"]["ACCEL_COMMAND"] < -1e-5)
    else:
      ret.stockAeb = bool(cp_cam.vl["BRAKE_COMMAND"]["AEB_REQ_1"] and cp_cam.vl["BRAKE_COMMAND"]["COMPUTER_BRAKE"] > 1e-5)

    self.acc_hud = False
    self.lkas_hud = False
    if self.CP.carFingerprint not in HONDA_BOSCH:
      ret.stockFcw = cp_cam.vl["BRAKE_COMMAND"]["FCW"] != 0
      self.acc_hud = cp_cam.vl["ACC_HUD"]
      self.stock_brake = cp_cam.vl["BRAKE_COMMAND"]
    if self.CP.carFingerprint in HONDA_BOSCH_RADARLESS:
      self.lkas_hud = cp_cam.vl["LKAS_HUD"]

    if self.CP.enableBsm:
      # BSM messages are on B-CAN, requires a panda forwarding B-CAN messages to CAN 0
      # more info here: https://github.com/commaai/openpilot/pull/1867
      ret.leftBlindspot = cp_body.vl["BSM_STATUS_LEFT"]["BSM_ALERT"] == 1
      ret.rightBlindspot = cp_body.vl["BSM_STATUS_RIGHT"]["BSM_ALERT"] == 1

    return ret

  def get_can_parser(self, CP):
    messages = get_can_messages(CP, self.gearbox_msg)
    return CANParser(DBC[CP.carFingerprint]["pt"], messages, get_pt_bus(CP.carFingerprint))

  @staticmethod
  def get_cam_can_parser(CP):
    messages = [
      ("STEERING_CONTROL", 100),
    ]

    if CP.carFingerprint in HONDA_BOSCH_RADARLESS:
      messages.append(("LKAS_HUD", 10))
      if not CP.openpilotLongitudinalControl:
        messages.append(("ACC_HUD", 10))

    elif CP.carFingerprint not in HONDA_BOSCH:
      messages += [
        ("ACC_HUD", 10),
        ("LKAS_HUD", 10),
        ("BRAKE_COMMAND", 50),
      ]

    return CANParser(DBC[CP.carFingerprint]["pt"], messages, 2)

  @staticmethod
  def get_body_can_parser(CP):
    if CP.enableBsm:
      messages = [
        ("BSM_STATUS_LEFT", 3),
        ("BSM_STATUS_RIGHT", 3),
      ]
      bus_body = 0 # B-CAN is forwarded to ACC-CAN radar side (CAN 0 on fake ethernet port)
      return CANParser(DBC[CP.carFingerprint]["body"], messages, bus_body)
    return None<|MERGE_RESOLUTION|>--- conflicted
+++ resolved
@@ -61,15 +61,9 @@
     else:
       messages.append(("CRUISE_PARAMS", 50))
 
-<<<<<<< HEAD
-  # TODO: clean this up
-  if CP.carFingerprint in (CAR.ACCORD, CAR.ACCORDH, CAR.CIVIC_BOSCH, CAR.CIVIC_BOSCH_DIESEL, CAR.CRV_HYBRID, CAR.INSIGHT, CAR.ACURA_RDX_3G, CAR.HONDA_E, CAR.CIVIC_2022, CAR.HRV_3G):
-    pass
-=======
   if CP.carFingerprint in (CAR.ACCORD, CAR.ACCORDH, CAR.CIVIC_BOSCH, CAR.CIVIC_BOSCH_DIESEL, CAR.CRV_HYBRID, CAR.INSIGHT,
                            CAR.ACURA_RDX_3G, CAR.HONDA_E, CAR.CIVIC_2022, CAR.HRV_3G):
-    signals.append(("DRIVERS_DOOR_OPEN", "SCM_FEEDBACK"))
->>>>>>> cf64b271
+    pass
   elif CP.carFingerprint in (CAR.ODYSSEY_CHN, CAR.FREED, CAR.HRV):
     pass
   else:
