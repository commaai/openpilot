from common.numpy_fast import interp
from common.kalman.simple_kalman import KF1D
from selfdrive.can.parser import CANParser, CANDefine
from selfdrive.config import Conversions as CV
from selfdrive.car.honda.values import CAR, DBC, STEER_THRESHOLD, SPEED_FACTOR, HONDA_BOSCH

def parse_gear_shifter(gear, vals):

  val_to_capnp = {'P': 'park', 'R': 'reverse', 'N': 'neutral',
                  'D': 'drive', 'S': 'sport', 'L': 'low'}
  try:
    return val_to_capnp[vals[gear]]
  except KeyError:
    return "unknown"


def calc_cruise_offset(offset, speed):
  # euristic formula so that speed is controlled to ~ 0.3m/s below pid_speed
  # constraints to solve for _K0, _K1, _K2 are:
  # - speed = 0m/s, out = -0.3
  # - speed = 34m/s, offset = 20, out = -0.25
  # - speed = 34m/s, offset = -2.5, out = -1.8
  _K0 = -0.3
  _K1 = -0.01879
  _K2 = 0.01013
  return min(_K0 + _K1 * speed + _K2 * speed * offset, 0.)


def get_can_signals(CP):
# this function generates lists for signal, messages and initial values
  signals = [
      ("XMISSION_SPEED", "ENGINE_DATA", 0),
      ("WHEEL_SPEED_FL", "WHEEL_SPEEDS", 0),
      ("WHEEL_SPEED_FR", "WHEEL_SPEEDS", 0),
      ("WHEEL_SPEED_RL", "WHEEL_SPEEDS", 0),
      ("WHEEL_SPEED_RR", "WHEEL_SPEEDS", 0),
      ("STEER_ANGLE", "STEERING_SENSORS", 0),
      ("STEER_ANGLE_RATE", "STEERING_SENSORS", 0),
      ("STEER_TORQUE_SENSOR", "STEER_STATUS", 0),
      ("LEFT_BLINKER", "SCM_FEEDBACK", 0),
      ("RIGHT_BLINKER", "SCM_FEEDBACK", 0),
      ("GEAR", "GEARBOX", 0),
      ("SEATBELT_DRIVER_LAMP", "SEATBELT_STATUS", 1),
      ("SEATBELT_DRIVER_LATCHED", "SEATBELT_STATUS", 0),
      ("BRAKE_PRESSED", "POWERTRAIN_DATA", 0),
      ("BRAKE_SWITCH", "POWERTRAIN_DATA", 0),
      ("CRUISE_BUTTONS", "SCM_BUTTONS", 0),
      ("ESP_DISABLED", "VSA_STATUS", 1),
      ("HUD_LEAD", "ACC_HUD", 0),
      ("USER_BRAKE", "VSA_STATUS", 0),
      ("BRAKE_HOLD_ACTIVE", "VSA_STATUS", 0),
      ("STEER_STATUS", "STEER_STATUS", 5),
      ("GEAR_SHIFTER", "GEARBOX", 0),
      ("PEDAL_GAS", "POWERTRAIN_DATA", 0),
      ("CRUISE_SETTING", "SCM_BUTTONS", 0),
      ("ACC_STATUS", "POWERTRAIN_DATA", 0),
  ]

  checks = [
      ("ENGINE_DATA", 100),
      ("WHEEL_SPEEDS", 50),
      ("STEERING_SENSORS", 100),
      ("SEATBELT_STATUS", 10),
      ("CRUISE", 10),
      ("POWERTRAIN_DATA", 100),
      ("VSA_STATUS", 50),
  ]

  if CP.carFingerprint == CAR.ODYSSEY_CHN:
    checks += [
      ("SCM_FEEDBACK", 25),
      ("SCM_BUTTONS", 50),
    ]
  else:
    checks += [
      ("SCM_FEEDBACK", 10),
      ("SCM_BUTTONS", 25),
    ]

  if CP.carFingerprint == CAR.CRV_HYBRID:
    checks += [
      ("GEARBOX", 50),
    ]
  else:
    checks += [
      ("GEARBOX", 100),
    ]

  if CP.radarOffCan:
    # Civic is only bosch to use the same brake message as other hondas.
<<<<<<< HEAD
    if CP.carFingerprint not in (CAR.ACCORDH, CAR.CIVIC_BOSCH, CAR.INSIGHT):
=======
    if CP.carFingerprint not in (CAR.ACCORDH, CAR.CIVIC_BOSCH, CAR.CRV_HYBRID):
>>>>>>> 7978afab
      signals += [("BRAKE_PRESSED", "BRAKE_MODULE", 0)]
      checks += [("BRAKE_MODULE", 50)]
    signals += [("CAR_GAS", "GAS_PEDAL_2", 0),
                ("MAIN_ON", "SCM_FEEDBACK", 0),
                ("EPB_STATE", "EPB_STATUS", 0),
                ("CRUISE_SPEED", "ACC_HUD", 0)]
    checks += [("GAS_PEDAL_2", 100)]
  else:
    # Nidec signals.
    signals += [("BRAKE_ERROR_1", "STANDSTILL", 1),
                ("BRAKE_ERROR_2", "STANDSTILL", 1),
                ("CRUISE_SPEED_PCM", "CRUISE", 0),
                ("CRUISE_SPEED_OFFSET", "CRUISE_PARAMS", 0)]
    checks += [("STANDSTILL", 50)]

    if CP.carFingerprint == CAR.ODYSSEY_CHN:
      checks += [("CRUISE_PARAMS", 10)]
    else:
      checks += [("CRUISE_PARAMS", 50)]

<<<<<<< HEAD
  if CP.carFingerprint in (CAR.ACCORD, CAR.ACCORD_15, CAR.ACCORDH, CAR.CIVIC_BOSCH, CAR.INSIGHT):
=======
  if CP.carFingerprint in (CAR.ACCORD, CAR.ACCORD_15, CAR.ACCORDH, CAR.CIVIC_BOSCH, CAR.CRV_HYBRID):
>>>>>>> 7978afab
    signals += [("DRIVERS_DOOR_OPEN", "SCM_FEEDBACK", 1)]
  elif CP.carFingerprint == CAR.ODYSSEY_CHN:
    signals += [("DRIVERS_DOOR_OPEN", "SCM_BUTTONS", 1)]
  else:
    signals += [("DOOR_OPEN_FL", "DOORS_STATUS", 1),
                ("DOOR_OPEN_FR", "DOORS_STATUS", 1),
                ("DOOR_OPEN_RL", "DOORS_STATUS", 1),
                ("DOOR_OPEN_RR", "DOORS_STATUS", 1),
                ("WHEELS_MOVING", "STANDSTILL", 1)]
    checks += [("DOORS_STATUS", 3)]

  if CP.carFingerprint == CAR.CIVIC:
    signals += [("CAR_GAS", "GAS_PEDAL_2", 0),
                ("MAIN_ON", "SCM_FEEDBACK", 0),
                ("EPB_STATE", "EPB_STATUS", 0)]
  elif CP.carFingerprint == CAR.ACURA_ILX:
    signals += [("CAR_GAS", "GAS_PEDAL_2", 0),
                ("MAIN_ON", "SCM_BUTTONS", 0)]
  elif CP.carFingerprint in (CAR.CRV, CAR.ACURA_RDX, CAR.PILOT_2019, CAR.RIDGELINE):
    signals += [("MAIN_ON", "SCM_BUTTONS", 0)]
  elif CP.carFingerprint == CAR.ODYSSEY:
    signals += [("MAIN_ON", "SCM_FEEDBACK", 0),
                ("EPB_STATE", "EPB_STATUS", 0)]
    checks += [("EPB_STATUS", 50)]
  elif CP.carFingerprint == CAR.PILOT:
    signals += [("MAIN_ON", "SCM_BUTTONS", 0),
                ("CAR_GAS", "GAS_PEDAL_2", 0)]
  elif CP.carFingerprint == CAR.ODYSSEY_CHN:
    signals += [("MAIN_ON", "SCM_BUTTONS", 0),
                ("EPB_STATE", "EPB_STATUS", 0)]
    checks += [("EPB_STATUS", 50)]

  # add gas interceptor reading if we are using it
  if CP.enableGasInterceptor:
    signals.append(("INTERCEPTOR_GAS", "GAS_SENSOR", 0))
    checks.append(("GAS_SENSOR", 50))

  return signals, checks


def get_can_parser(CP):
  signals, checks = get_can_signals(CP)
  return CANParser(DBC[CP.carFingerprint]['pt'], signals, checks, 0)

def get_cam_can_parser(CP):
  signals = []

  # all hondas except CRV, RDX and 2019 Odyssey@China use 0xe4 for steering
  checks = [(0xe4, 100)]
  if CP.carFingerprint in [CAR.CRV, CAR.ACURA_RDX, CAR.ODYSSEY_CHN]:
    checks = [(0x194, 100)]

  cam_bus = 1 if CP.carFingerprint in HONDA_BOSCH else 2

  return CANParser(DBC[CP.carFingerprint]['pt'], signals, checks, cam_bus)

class CarState(object):
  def __init__(self, CP):
    #self.kegman = kegman_conf()
    #self.trMode = int(self.kegman.conf['lastTrMode'])     # default to last distance interval on startup
    self.trMode = 1
    self.lkMode = True
    self.read_distance_lines_prev = 4
    self.CP = CP
    self.can_define = CANDefine(DBC[CP.carFingerprint]['pt'])
    self.shifter_values = self.can_define.dv["GEARBOX"]["GEAR_SHIFTER"]

    self.user_gas, self.user_gas_pressed = 0., 0
    self.brake_switch_prev = 0
    self.brake_switch_ts = 0

    self.cruise_buttons = 0
    self.cruise_setting = 0
    self.v_cruise_pcm_prev = 0
    self.blinker_on = 0

    self.left_blinker_on = 0
    self.right_blinker_on = 0

    self.stopped = 0

    # vEgo kalman filter
    dt = 0.01
    # Q = np.matrix([[10.0, 0.0], [0.0, 100.0]])
    # R = 1e3
    self.v_ego_kf = KF1D(x0=[[0.0], [0.0]],
                         A=[[1.0, dt], [0.0, 1.0]],
                         C=[[1.0, 0.0]],
                         K=[[0.12287673], [0.29666309]])
    self.v_ego = 0.0

  def update(self, cp, cp_cam):

    # copy can_valid on buses 0 and 2
    self.can_valid = cp.can_valid
    self.cam_can_valid = cp_cam.can_valid

    # car params
    v_weight_v = [0., 1.]  # don't trust smooth speed at low values to avoid premature zero snapping
    v_weight_bp = [1., 6.]   # smooth blending, below ~0.6m/s the smooth speed snaps to zero

    # update prevs, update must run once per loop
    self.prev_cruise_buttons = self.cruise_buttons
    self.prev_blinker_on = self.blinker_on

    self.prev_left_blinker_on = self.left_blinker_on
    self.prev_right_blinker_on = self.right_blinker_on

    # ******************* parse out can *******************

<<<<<<< HEAD
    if self.CP.carFingerprint in (CAR.ACCORD, CAR.ACCORD_15, CAR.ACCORDH, CAR.CIVIC_BOSCH, CAR.INSIGHT): # TODO: find wheels moving bit in dbc
=======
    if self.CP.carFingerprint in (CAR.ACCORD, CAR.ACCORD_15, CAR.ACCORDH, CAR.CIVIC_BOSCH, CAR.CRV_HYBRID): # TODO: find wheels moving bit in dbc
>>>>>>> 7978afab
      self.standstill = cp.vl["ENGINE_DATA"]['XMISSION_SPEED'] < 0.1
      self.door_all_closed = not cp.vl["SCM_FEEDBACK"]['DRIVERS_DOOR_OPEN']
    elif self.CP.carFingerprint == CAR.ODYSSEY_CHN:
      self.standstill = cp.vl["ENGINE_DATA"]['XMISSION_SPEED'] < 0.1
      self.door_all_closed = not cp.vl["SCM_BUTTONS"]['DRIVERS_DOOR_OPEN']
    else:
      self.standstill = not cp.vl["STANDSTILL"]['WHEELS_MOVING']
      self.door_all_closed = not any([cp.vl["DOORS_STATUS"]['DOOR_OPEN_FL'], cp.vl["DOORS_STATUS"]['DOOR_OPEN_FR'],
                                      cp.vl["DOORS_STATUS"]['DOOR_OPEN_RL'], cp.vl["DOORS_STATUS"]['DOOR_OPEN_RR']])
    self.seatbelt = not cp.vl["SEATBELT_STATUS"]['SEATBELT_DRIVER_LAMP'] and cp.vl["SEATBELT_STATUS"]['SEATBELT_DRIVER_LATCHED']

    # 2 = temporary; 3 = TBD; 4 = significant steering wheel torque; 5 = (permanent); 6 = temporary; 7 = (permanent)
    # TODO: Use values from DBC to parse this field
    self.steer_error = cp.vl["STEER_STATUS"]['STEER_STATUS'] not in [0, 2, 3, 4, 6]
    self.steer_not_allowed = cp.vl["STEER_STATUS"]['STEER_STATUS']  not in [0, 4]  # 4 can be caused by bump OR steering nudge from driver
    self.steer_warning = cp.vl["STEER_STATUS"]['STEER_STATUS'] not in [0, 3, 4]   # 3 is low speed lockout, not worth a warning
    if self.CP.radarOffCan:
      self.brake_error = 0
    else:
      self.brake_error = cp.vl["STANDSTILL"]['BRAKE_ERROR_1'] or cp.vl["STANDSTILL"]['BRAKE_ERROR_2']
    self.esp_disabled = cp.vl["VSA_STATUS"]['ESP_DISABLED']

    # calc best v_ego estimate, by averaging two opposite corners
    speed_factor = SPEED_FACTOR[self.CP.carFingerprint]
    self.v_wheel_fl = cp.vl["WHEEL_SPEEDS"]['WHEEL_SPEED_FL'] * CV.KPH_TO_MS * speed_factor
    self.v_wheel_fr = cp.vl["WHEEL_SPEEDS"]['WHEEL_SPEED_FR'] * CV.KPH_TO_MS * speed_factor
    self.v_wheel_rl = cp.vl["WHEEL_SPEEDS"]['WHEEL_SPEED_RL'] * CV.KPH_TO_MS * speed_factor
    self.v_wheel_rr = cp.vl["WHEEL_SPEEDS"]['WHEEL_SPEED_RR'] * CV.KPH_TO_MS * speed_factor
    v_wheel = (self.v_wheel_fl + self.v_wheel_fr + self.v_wheel_rl + self.v_wheel_rr)/4.

    # blend in transmission speed at low speed, since it has more low speed accuracy
    self.v_weight = interp(v_wheel, v_weight_bp, v_weight_v)
    speed = (1. - self.v_weight) * cp.vl["ENGINE_DATA"]['XMISSION_SPEED'] * CV.KPH_TO_MS * speed_factor + \
      self.v_weight * v_wheel

    if abs(speed - self.v_ego) > 2.0:  # Prevent large accelerations when car starts at non zero speed
      self.v_ego_kf.x = [[speed], [0.0]]

    self.v_ego_raw = speed
    v_ego_x = self.v_ego_kf.update(speed)
    self.v_ego = float(v_ego_x[0])
    self.a_ego = float(v_ego_x[1])

    # this is a hack for the interceptor. This is now only used in the simulation
    # TODO: Replace tests by toyota so this can go away
    if self.CP.enableGasInterceptor:
      self.user_gas = cp.vl["GAS_SENSOR"]['INTERCEPTOR_GAS']
      self.user_gas_pressed = self.user_gas > 0 # this works because interceptor read < 0 when pedal position is 0. Once calibrated, this will change

    self.gear = 0 if self.CP.carFingerprint == CAR.CIVIC else cp.vl["GEARBOX"]['GEAR']
    self.angle_steers = cp.vl["STEERING_SENSORS"]['STEER_ANGLE']
    self.angle_steers_rate = cp.vl["STEERING_SENSORS"]['STEER_ANGLE_RATE']

    #self.cruise_setting = cp.vl["SCM_BUTTONS"]['CRUISE_SETTING']
    self.cruise_buttons = cp.vl["SCM_BUTTONS"]['CRUISE_BUTTONS']

    self.blinker_on = cp.vl["SCM_FEEDBACK"]['LEFT_BLINKER'] or cp.vl["SCM_FEEDBACK"]['RIGHT_BLINKER']
    self.left_blinker_on = cp.vl["SCM_FEEDBACK"]['LEFT_BLINKER']
    self.right_blinker_on = cp.vl["SCM_FEEDBACK"]['RIGHT_BLINKER']
    self.brake_hold = cp.vl["VSA_STATUS"]['BRAKE_HOLD_ACTIVE']

<<<<<<< HEAD
    if self.CP.carFingerprint in (CAR.CIVIC, CAR.ODYSSEY, CAR.CRV_5G, CAR.ACCORD, CAR.ACCORD_15, CAR.ACCORDH, CAR.CIVIC_BOSCH, CAR.INSIGHT):
=======
    if self.CP.carFingerprint in (CAR.CIVIC, CAR.ODYSSEY, CAR.CRV_5G, CAR.ACCORD, CAR.ACCORD_15, CAR.ACCORDH, CAR.CIVIC_BOSCH, CAR.CRV_HYBRID):
>>>>>>> 7978afab
      self.park_brake = cp.vl["EPB_STATUS"]['EPB_STATE'] != 0
      self.main_on = cp.vl["SCM_FEEDBACK"]['MAIN_ON']
    elif self.CP.carFingerprint == CAR.ODYSSEY_CHN:
      self.park_brake = cp.vl["EPB_STATUS"]['EPB_STATE'] != 0
      self.main_on = cp.vl["SCM_BUTTONS"]['MAIN_ON']
    else:
      self.park_brake = 0  # TODO
      self.main_on = cp.vl["SCM_BUTTONS"]['MAIN_ON']

    can_gear_shifter = int(cp.vl["GEARBOX"]['GEAR_SHIFTER'])
    self.gear_shifter = parse_gear_shifter(can_gear_shifter, self.shifter_values)

    self.pedal_gas = cp.vl["POWERTRAIN_DATA"]['PEDAL_GAS']
    # crv doesn't include cruise control
    if self.CP.carFingerprint in (CAR.CRV, CAR.ODYSSEY, CAR.ACURA_RDX, CAR.RIDGELINE, CAR.PILOT_2019, CAR.ODYSSEY_CHN):
      self.car_gas = self.pedal_gas
    else:
      self.car_gas = cp.vl["GAS_PEDAL_2"]['CAR_GAS']

    self.steer_torque_driver = cp.vl["STEER_STATUS"]['STEER_TORQUE_SENSOR']
    self.steer_override = abs(self.steer_torque_driver) > STEER_THRESHOLD[self.CP.carFingerprint]

    self.brake_switch = cp.vl["POWERTRAIN_DATA"]['BRAKE_SWITCH']

    if self.CP.radarOffCan:
      self.stopped = cp.vl["ACC_HUD"]['CRUISE_SPEED'] == 252.
      self.cruise_speed_offset = calc_cruise_offset(0, self.v_ego)
<<<<<<< HEAD
      if self.CP.carFingerprint in (CAR.CIVIC_BOSCH, CAR.ACCORDH, CAR.INSIGHT):
=======
      if self.CP.carFingerprint in (CAR.CIVIC_BOSCH, CAR.ACCORDH, CAR.CRV_HYBRID):
>>>>>>> 7978afab
        self.brake_switch = cp.vl["POWERTRAIN_DATA"]['BRAKE_SWITCH']
        self.brake_pressed = cp.vl["POWERTRAIN_DATA"]['BRAKE_PRESSED'] or \
                          (self.brake_switch and self.brake_switch_prev and \
                          cp.ts["POWERTRAIN_DATA"]['BRAKE_SWITCH'] != self.brake_switch_ts)
        self.brake_switch_prev = self.brake_switch
        self.brake_switch_ts = cp.ts["POWERTRAIN_DATA"]['BRAKE_SWITCH']
      else:
        self.brake_pressed = cp.vl["BRAKE_MODULE"]['BRAKE_PRESSED']
      # On set, cruise set speed pulses between 254~255 and the set speed prev is set to avoid this.
      self.v_cruise_pcm = self.v_cruise_pcm_prev if cp.vl["ACC_HUD"]['CRUISE_SPEED'] > 160.0 else cp.vl["ACC_HUD"]['CRUISE_SPEED']
      self.v_cruise_pcm_prev = self.v_cruise_pcm
    else:
      self.brake_switch = cp.vl["POWERTRAIN_DATA"]['BRAKE_SWITCH']
      self.cruise_speed_offset = calc_cruise_offset(cp.vl["CRUISE_PARAMS"]['CRUISE_SPEED_OFFSET'], self.v_ego)
      self.v_cruise_pcm = cp.vl["CRUISE"]['CRUISE_SPEED_PCM']
      # brake switch has shown some single time step noise, so only considered when
      # switch is on for at least 2 consecutive CAN samples
      self.brake_pressed = cp.vl["POWERTRAIN_DATA"]['BRAKE_PRESSED'] or \
                         (self.brake_switch and self.brake_switch_prev and \
                         cp.ts["POWERTRAIN_DATA"]['BRAKE_SWITCH'] != self.brake_switch_ts)
      self.brake_switch_prev = self.brake_switch
      self.brake_switch_ts = cp.ts["POWERTRAIN_DATA"]['BRAKE_SWITCH']

    self.user_brake = cp.vl["VSA_STATUS"]['USER_BRAKE']
    self.pcm_acc_status = cp.vl["POWERTRAIN_DATA"]['ACC_STATUS']
    self.hud_lead = cp.vl["ACC_HUD"]['HUD_LEAD']
    
    # gets rid of Pedal Grinding noise when brake is pressed at slow speeds for some models
    if self.CP.carFingerprint in (CAR.PILOT, CAR.PILOT_2019, CAR.RIDGELINE):
      if self.user_brake > 0.05:
        self.brake_pressed = 1
        
    # when user presses distance button on steering wheel
    if self.cruise_setting == 3:
      if cp.vl["SCM_BUTTONS"]["CRUISE_SETTING"] == 0:
        self.trMode = (self.trMode + 1 ) % 4
        # self.kegman.conf['lastTrMode'] = str(self.trMode)   # write last distance bar setting to file
        # self.kegman.write_config(self.kegman.conf) 
        
    # when user presses LKAS button on steering wheel
    if self.cruise_setting == 1:
      if cp.vl["SCM_BUTTONS"]["CRUISE_SETTING"] == 0:
        if self.lkMode:
          self.lkMode = False
        else:
          self.lkMode = True
          
    self.prev_cruise_setting = self.cruise_setting
    self.cruise_setting = cp.vl["SCM_BUTTONS"]['CRUISE_SETTING']
    self.read_distance_lines = self.trMode + 1
      
    if self.read_distance_lines <> self.read_distance_lines_prev:
      self.read_distance_lines_prev = self.read_distance_lines

# carstate standalone tester
if __name__ == '__main__':
  import zmq
  context = zmq.Context()

  class CarParams(object):
    def __init__(self):
      self.carFingerprint = "HONDA CIVIC 2016 TOURING"
      self.enableGasInterceptor = 0
  CP = CarParams()
  CS = CarState(CP)

  # while 1:
  #   CS.update()
  #   time.sleep(0.01)<|MERGE_RESOLUTION|>--- conflicted
+++ resolved
@@ -88,11 +88,7 @@
 
   if CP.radarOffCan:
     # Civic is only bosch to use the same brake message as other hondas.
-<<<<<<< HEAD
-    if CP.carFingerprint not in (CAR.ACCORDH, CAR.CIVIC_BOSCH, CAR.INSIGHT):
-=======
-    if CP.carFingerprint not in (CAR.ACCORDH, CAR.CIVIC_BOSCH, CAR.CRV_HYBRID):
->>>>>>> 7978afab
+    if CP.carFingerprint not in (CAR.ACCORDH, CAR.CIVIC_BOSCH, CAR.INSIGHT, CAR.CRV_HYBRID):
       signals += [("BRAKE_PRESSED", "BRAKE_MODULE", 0)]
       checks += [("BRAKE_MODULE", 50)]
     signals += [("CAR_GAS", "GAS_PEDAL_2", 0),
@@ -113,11 +109,7 @@
     else:
       checks += [("CRUISE_PARAMS", 50)]
 
-<<<<<<< HEAD
-  if CP.carFingerprint in (CAR.ACCORD, CAR.ACCORD_15, CAR.ACCORDH, CAR.CIVIC_BOSCH, CAR.INSIGHT):
-=======
-  if CP.carFingerprint in (CAR.ACCORD, CAR.ACCORD_15, CAR.ACCORDH, CAR.CIVIC_BOSCH, CAR.CRV_HYBRID):
->>>>>>> 7978afab
+  if CP.carFingerprint in (CAR.ACCORD, CAR.ACCORD_15, CAR.ACCORDH, CAR.CIVIC_BOSCH, CAR.INSIGHT, CAR.CRV_HYBRID):
     signals += [("DRIVERS_DOOR_OPEN", "SCM_FEEDBACK", 1)]
   elif CP.carFingerprint == CAR.ODYSSEY_CHN:
     signals += [("DRIVERS_DOOR_OPEN", "SCM_BUTTONS", 1)]
@@ -228,11 +220,7 @@
 
     # ******************* parse out can *******************
 
-<<<<<<< HEAD
-    if self.CP.carFingerprint in (CAR.ACCORD, CAR.ACCORD_15, CAR.ACCORDH, CAR.CIVIC_BOSCH, CAR.INSIGHT): # TODO: find wheels moving bit in dbc
-=======
-    if self.CP.carFingerprint in (CAR.ACCORD, CAR.ACCORD_15, CAR.ACCORDH, CAR.CIVIC_BOSCH, CAR.CRV_HYBRID): # TODO: find wheels moving bit in dbc
->>>>>>> 7978afab
+    if self.CP.carFingerprint in (CAR.ACCORD, CAR.ACCORD_15, CAR.ACCORDH, CAR.CIVIC_BOSCH, CAR.INSIGHT, CAR.CRV_HYBRID): # TODO: find wheels moving bit in dbc
       self.standstill = cp.vl["ENGINE_DATA"]['XMISSION_SPEED'] < 0.1
       self.door_all_closed = not cp.vl["SCM_FEEDBACK"]['DRIVERS_DOOR_OPEN']
     elif self.CP.carFingerprint == CAR.ODYSSEY_CHN:
@@ -294,11 +282,7 @@
     self.right_blinker_on = cp.vl["SCM_FEEDBACK"]['RIGHT_BLINKER']
     self.brake_hold = cp.vl["VSA_STATUS"]['BRAKE_HOLD_ACTIVE']
 
-<<<<<<< HEAD
-    if self.CP.carFingerprint in (CAR.CIVIC, CAR.ODYSSEY, CAR.CRV_5G, CAR.ACCORD, CAR.ACCORD_15, CAR.ACCORDH, CAR.CIVIC_BOSCH, CAR.INSIGHT):
-=======
-    if self.CP.carFingerprint in (CAR.CIVIC, CAR.ODYSSEY, CAR.CRV_5G, CAR.ACCORD, CAR.ACCORD_15, CAR.ACCORDH, CAR.CIVIC_BOSCH, CAR.CRV_HYBRID):
->>>>>>> 7978afab
+    if self.CP.carFingerprint in (CAR.CIVIC, CAR.ODYSSEY, CAR.CRV_5G, CAR.ACCORD, CAR.ACCORD_15, CAR.ACCORDH, CAR.CIVIC_BOSCH, CAR.INSIGHT, CAR.CRV_HYBRID):
       self.park_brake = cp.vl["EPB_STATUS"]['EPB_STATE'] != 0
       self.main_on = cp.vl["SCM_FEEDBACK"]['MAIN_ON']
     elif self.CP.carFingerprint == CAR.ODYSSEY_CHN:
@@ -326,11 +310,7 @@
     if self.CP.radarOffCan:
       self.stopped = cp.vl["ACC_HUD"]['CRUISE_SPEED'] == 252.
       self.cruise_speed_offset = calc_cruise_offset(0, self.v_ego)
-<<<<<<< HEAD
-      if self.CP.carFingerprint in (CAR.CIVIC_BOSCH, CAR.ACCORDH, CAR.INSIGHT):
-=======
-      if self.CP.carFingerprint in (CAR.CIVIC_BOSCH, CAR.ACCORDH, CAR.CRV_HYBRID):
->>>>>>> 7978afab
+      if self.CP.carFingerprint in (CAR.CIVIC_BOSCH, CAR.ACCORDH, CAR.INSIGHT, CAR.CRV_HYBRID):
         self.brake_switch = cp.vl["POWERTRAIN_DATA"]['BRAKE_SWITCH']
         self.brake_pressed = cp.vl["POWERTRAIN_DATA"]['BRAKE_PRESSED'] or \
                           (self.brake_switch and self.brake_switch_prev and \
