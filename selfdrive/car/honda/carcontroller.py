from collections import namedtuple
<<<<<<< HEAD
from common.realtime import sec_since_boot
=======
from common.realtime import DT_CTRL
>>>>>>> da42760e
from selfdrive.controls.lib.drive_helpers import rate_limit
from common.numpy_fast import clip
from selfdrive.car import create_gas_command
from selfdrive.car.honda import hondacan
from selfdrive.car.honda.values import AH, CruiseButtons, CAR
from selfdrive.can.packer import CANPacker


def actuator_hystereses(brake, braking, brake_steady, v_ego, car_fingerprint):
  # hyst params
  brake_hyst_on = 0.02     # to activate brakes exceed this value
  brake_hyst_off = 0.005                     # to deactivate brakes below this value
  brake_hyst_gap = 0.01                      # don't change brake command for small oscillations within this value

  #*** hysteresis logic to avoid brake blinking. go above 0.1 to trigger
  if (brake < brake_hyst_on and not braking) or brake < brake_hyst_off:
    brake = 0.
  braking = brake > 0.

  # for small brake oscillations within brake_hyst_gap, don't change the brake command
  if brake == 0.:
    brake_steady = 0.
  elif brake > brake_steady + brake_hyst_gap:
    brake_steady = brake - brake_hyst_gap
  elif brake < brake_steady - brake_hyst_gap:
    brake_steady = brake + brake_hyst_gap
  brake = brake_steady

  if (car_fingerprint in (CAR.ACURA_ILX, CAR.CRV)) and brake > 0.0:
    brake += 0.15

  return brake, braking, brake_steady


<<<<<<< HEAD
def brake_pump_hysteresis(apply_brake, apply_brake_last, last_pump_ts):
  ts = sec_since_boot()
=======
def brake_pump_hysteresis(apply_brake, apply_brake_last, last_pump_ts, ts):
>>>>>>> da42760e
  pump_on = False

  # reset pump timer if:
  # - there is an increment in brake request
  # - we are applying steady state brakes and we haven't been running the pump
  #   for more than 20s (to prevent pressure bleeding)
  if apply_brake > apply_brake_last or (ts - last_pump_ts > 20. and apply_brake > 0):
    last_pump_ts = ts

  # once the pump is on, run it for at least 0.2s
  if ts - last_pump_ts < 0.2 and apply_brake > 0:
    pump_on = True

  return pump_on, last_pump_ts


def process_hud_alert(hud_alert):
  # initialize to no alert
  fcw_display = 0
  steer_required = 0
  acc_alert = 0
  if hud_alert == AH.NONE:          # no alert
    pass
  elif hud_alert == AH.FCW:         # FCW
    fcw_display = hud_alert[1]
  elif hud_alert == AH.STEER:       # STEER
    steer_required = hud_alert[1]
  else:                             # any other ACC alert
    acc_alert = hud_alert[1]

  return fcw_display, steer_required, acc_alert


HUDData = namedtuple("HUDData",
                     ["pcm_accel", "v_cruise", "mini_car", "car", "X4",
                      "lanes", "fcw", "acc_alert", "steer_required"])


class CarController(object):
  def __init__(self, dbc_name):
    self.braking = False
    self.brake_steady = 0.
    self.brake_last = 0.
    self.apply_brake_last = 0
<<<<<<< HEAD
    self.last_pump_ts = 0
=======
    self.last_pump_ts = 0.
>>>>>>> da42760e
    self.packer = CANPacker(dbc_name)
    self.new_radar_config = False

  def update(self, enabled, CS, frame, actuators, \
             pcm_speed, pcm_override, pcm_cancel_cmd, pcm_accel, \
<<<<<<< HEAD
             hud_v_cruise, hud_show_lanes, hud_show_car, \
             hud_alert, snd_beep, snd_chime):
=======
             hud_v_cruise, hud_show_lanes, hud_show_car, hud_alert):
>>>>>>> da42760e

    # *** apply brake hysteresis ***
    brake, self.braking, self.brake_steady = actuator_hystereses(actuators.brake, self.braking, self.brake_steady, CS.v_ego, CS.CP.carFingerprint)

    # *** no output if not enabled ***
    if not enabled and CS.pcm_acc_status:
      # send pcm acc cancel cmd if drive is disabled but pcm is still on, or if the system can't be activated
      pcm_cancel_cmd = True

    # *** rate limit after the enable check ***
    self.brake_last = rate_limit(brake, self.brake_last, -2., 1./100)

    # vehicle hud display, wait for one update from 10Hz 0x304 msg
    if hud_show_lanes:
      hud_lanes = 1
    else:
      hud_lanes = 0

    if enabled:
      if hud_show_car:
        hud_car = 2
      else:
        hud_car = 1
    else:
      hud_car = 0

<<<<<<< HEAD
    # For lateral control-only, send chimes as a beep since we don't send 0x1fa
    if CS.CP.radarOffCan:
      snd_beep = snd_beep if snd_beep != 0 else snd_chime

    #print("{0} {1} {2}".format(chime, alert_id, hud_alert))
=======
>>>>>>> da42760e
    fcw_display, steer_required, acc_alert = process_hud_alert(hud_alert)

    hud = HUDData(int(pcm_accel), int(round(hud_v_cruise)), 1, hud_car,
                  0xc1, hud_lanes, fcw_display, acc_alert, steer_required)

    # **** process the car messages ****

    # *** compute control surfaces ***
    BRAKE_MAX = 1024//4
    if CS.CP.carFingerprint in (CAR.ACURA_ILX):
      STEER_MAX = 0xF00
    elif CS.CP.carFingerprint in (CAR.CRV, CAR.ACURA_RDX):
      STEER_MAX = 0x3e8  # CR-V only uses 12-bits and requires a lower value (max value from energee)
    elif CS.CP.carFingerprint in (CAR.ODYSSEY_CHN):
      STEER_MAX = 0x7FFF
    else:
      STEER_MAX = 0x1000

    # steer torque is converted back to CAN reference (positive when steering right)
    apply_gas = clip(actuators.gas, 0., 1.)
    apply_brake = int(clip(self.brake_last * BRAKE_MAX, 0, BRAKE_MAX - 1))
    apply_steer = int(clip(-actuators.steer * STEER_MAX, -STEER_MAX, STEER_MAX))

    lkas_active = enabled and not CS.steer_not_allowed

    # Send CAN commands.
    can_sends = []

    # Send steering command.
    idx = frame % 4
    can_sends.append(hondacan.create_steering_control(self.packer, apply_steer,
      lkas_active, CS.CP.carFingerprint, idx, CS.CP.isPandaBlack))

    # Send dashboard UI commands.
    if (frame % 10) == 0:
      idx = (frame//10) % 4
<<<<<<< HEAD
      can_sends.extend(hondacan.create_ui_commands(self.packer, pcm_speed, hud, CS.CP.carFingerprint, CS.is_metric, idx))
=======
      can_sends.extend(hondacan.create_ui_commands(self.packer, pcm_speed, hud, CS.CP.carFingerprint, CS.is_metric, idx, CS.CP.isPandaBlack))
>>>>>>> da42760e

    if CS.CP.radarOffCan:
      # If using stock ACC, spam cancel command to kill gas when OP disengages.
      if pcm_cancel_cmd:
        can_sends.append(hondacan.spam_buttons_command(self.packer, CruiseButtons.CANCEL, idx, CS.CP.carFingerprint, CS.CP.isPandaBlack))
      elif CS.stopped:
        can_sends.append(hondacan.spam_buttons_command(self.packer, CruiseButtons.RES_ACCEL, idx, CS.CP.carFingerprint, CS.CP.isPandaBlack))

    else:
      # Send gas and brake commands.
      if (frame % 2) == 0:
        idx = frame // 2
<<<<<<< HEAD
        pump_on, self.last_pump_ts = brake_pump_hysteresis(apply_brake, self.apply_brake_last, self.last_pump_ts)
=======
        ts = frame * DT_CTRL
        pump_on, self.last_pump_ts = brake_pump_hysteresis(apply_brake, self.apply_brake_last, self.last_pump_ts, ts)
>>>>>>> da42760e
        can_sends.append(hondacan.create_brake_command(self.packer, apply_brake, pump_on,
          pcm_override, pcm_cancel_cmd, hud.fcw, idx, CS.CP.carFingerprint, CS.CP.isPandaBlack))
        self.apply_brake_last = apply_brake

        if CS.CP.enableGasInterceptor:
          # send exactly zero if apply_gas is zero. Interceptor will send the max between read value and apply_gas.
          # This prevents unexpected pedal range rescaling
          can_sends.append(create_gas_command(self.packer, apply_gas, idx))

    return can_sends<|MERGE_RESOLUTION|>--- conflicted
+++ resolved
@@ -1,9 +1,5 @@
 from collections import namedtuple
-<<<<<<< HEAD
-from common.realtime import sec_since_boot
-=======
 from common.realtime import DT_CTRL
->>>>>>> da42760e
 from selfdrive.controls.lib.drive_helpers import rate_limit
 from common.numpy_fast import clip
 from selfdrive.car import create_gas_command
@@ -38,12 +34,7 @@
   return brake, braking, brake_steady
 
 
-<<<<<<< HEAD
-def brake_pump_hysteresis(apply_brake, apply_brake_last, last_pump_ts):
-  ts = sec_since_boot()
-=======
 def brake_pump_hysteresis(apply_brake, apply_brake_last, last_pump_ts, ts):
->>>>>>> da42760e
   pump_on = False
 
   # reset pump timer if:
@@ -88,22 +79,13 @@
     self.brake_steady = 0.
     self.brake_last = 0.
     self.apply_brake_last = 0
-<<<<<<< HEAD
-    self.last_pump_ts = 0
-=======
     self.last_pump_ts = 0.
->>>>>>> da42760e
     self.packer = CANPacker(dbc_name)
     self.new_radar_config = False
 
   def update(self, enabled, CS, frame, actuators, \
              pcm_speed, pcm_override, pcm_cancel_cmd, pcm_accel, \
-<<<<<<< HEAD
-             hud_v_cruise, hud_show_lanes, hud_show_car, \
-             hud_alert, snd_beep, snd_chime):
-=======
              hud_v_cruise, hud_show_lanes, hud_show_car, hud_alert):
->>>>>>> da42760e
 
     # *** apply brake hysteresis ***
     brake, self.braking, self.brake_steady = actuator_hystereses(actuators.brake, self.braking, self.brake_steady, CS.v_ego, CS.CP.carFingerprint)
@@ -130,14 +112,6 @@
     else:
       hud_car = 0
 
-<<<<<<< HEAD
-    # For lateral control-only, send chimes as a beep since we don't send 0x1fa
-    if CS.CP.radarOffCan:
-      snd_beep = snd_beep if snd_beep != 0 else snd_chime
-
-    #print("{0} {1} {2}".format(chime, alert_id, hud_alert))
-=======
->>>>>>> da42760e
     fcw_display, steer_required, acc_alert = process_hud_alert(hud_alert)
 
     hud = HUDData(int(pcm_accel), int(round(hud_v_cruise)), 1, hud_car,
@@ -174,11 +148,7 @@
     # Send dashboard UI commands.
     if (frame % 10) == 0:
       idx = (frame//10) % 4
-<<<<<<< HEAD
-      can_sends.extend(hondacan.create_ui_commands(self.packer, pcm_speed, hud, CS.CP.carFingerprint, CS.is_metric, idx))
-=======
       can_sends.extend(hondacan.create_ui_commands(self.packer, pcm_speed, hud, CS.CP.carFingerprint, CS.is_metric, idx, CS.CP.isPandaBlack))
->>>>>>> da42760e
 
     if CS.CP.radarOffCan:
       # If using stock ACC, spam cancel command to kill gas when OP disengages.
@@ -191,12 +161,8 @@
       # Send gas and brake commands.
       if (frame % 2) == 0:
         idx = frame // 2
-<<<<<<< HEAD
-        pump_on, self.last_pump_ts = brake_pump_hysteresis(apply_brake, self.apply_brake_last, self.last_pump_ts)
-=======
         ts = frame * DT_CTRL
         pump_on, self.last_pump_ts = brake_pump_hysteresis(apply_brake, self.apply_brake_last, self.last_pump_ts, ts)
->>>>>>> da42760e
         can_sends.append(hondacan.create_brake_command(self.packer, apply_brake, pump_on,
           pcm_override, pcm_cancel_cmd, hud.fcw, idx, CS.CP.carFingerprint, CS.CP.isPandaBlack))
         self.apply_brake_last = apply_brake
