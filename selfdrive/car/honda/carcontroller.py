--- conflicted
+++ resolved
@@ -164,11 +164,7 @@
     # Send steering command.
     idx = frame % 4
     can_sends.append(hondacan.create_steering_control(self.packer, apply_steer,
-<<<<<<< HEAD
-      lkas_active, self.CP.carFingerprint, idx, self.CP.openpilotLongitudinalControl))
-=======
-      c.latActive, CS.CP.carFingerprint, idx, CS.CP.openpilotLongitudinalControl))
->>>>>>> 5bc47a29
+      c.latActive, self.CP.carFingerprint, idx, CS.CP.openpilotLongitudinalControl))
 
     stopping = actuators.longControlState == LongCtrlState.stopping
 
@@ -220,11 +216,7 @@
         if self.CP.carFingerprint in HONDA_BOSCH:
           self.accel = clip(accel, P.BOSCH_ACCEL_MIN, P.BOSCH_ACCEL_MAX)
           self.gas = interp(accel, P.BOSCH_GAS_LOOKUP_BP, P.BOSCH_GAS_LOOKUP_V)
-<<<<<<< HEAD
-          can_sends.extend(hondacan.create_acc_commands(self.packer, enabled, active, accel, self.gas, idx, stopping, self.CP.carFingerprint))
-=======
-          can_sends.extend(hondacan.create_acc_commands(self.packer, c.enabled, c.longActive, accel, self.gas, idx, stopping, CS.CP.carFingerprint))
->>>>>>> 5bc47a29
+          can_sends.extend(hondacan.create_acc_commands(self.packer, c.enabled, c.longActive, accel, self.gas, idx, stopping, self.CP.carFingerprint))
         else:
           apply_brake = clip(self.brake_last - wind_brake, 0.0, 1.0)
           apply_brake = int(clip(apply_brake * P.NIDEC_BRAKE_MAX, 0, P.NIDEC_BRAKE_MAX - 1))
