--- conflicted
+++ resolved
@@ -38,7 +38,6 @@
 
     CAN = CanBus(ret, fingerprint)
 
-<<<<<<< HEAD
     if candidate in CANFD_CAR:
       cfgs = [get_safety_config(car.CarParams.SafetyModel.hondaBosch)]
       if CAN.pt >= 4:
@@ -47,9 +46,6 @@
       ret.radarUnavailable = True
       ret.openpilotLongitudinalControl = False
     elif candidate in HONDA_BOSCH:
-=======
-    if candidate in HONDA_BOSCH:
->>>>>>> 251eee46
       ret.safetyConfigs = [get_safety_config(car.CarParams.SafetyModel.hondaBosch)]
       ret.radarUnavailable = True
       # Disable the radar and let openpilot control longitudinal
@@ -66,11 +62,7 @@
       ret.pcmCruise = not ret.enableGasInterceptor
 
     if candidate == CAR.CRV_5G:
-<<<<<<< HEAD
-      ret.enableBsm = 0x12f8bfa7 in fingerprint[CAN.pt]
-=======
       ret.enableBsm = 0x12f8bfa7 in fingerprint[CAN.radar]
->>>>>>> 251eee46
 
     # Detect Bosch cars with new HUD msgs
     if any(0x33DA in f for f in fingerprint.values()):
