#!/usr/bin/env python3
from cereal import car
from panda import Panda
from common.conversions import Conversions as CV
from common.numpy_fast import interp
<<<<<<< HEAD
from common.params import Params
from selfdrive.car.honda.values import CarControllerParams, CruiseButtons, HondaFlags, CAR, HONDA_BOSCH, HONDA_NIDEC_ALT_SCM_MESSAGES, HONDA_BOSCH_ALT_BRAKE_SIGNAL, HONDA_RADARLESS
=======
from selfdrive.car.honda.values import CarControllerParams, CruiseButtons, HondaFlags, CAR, HONDA_BOSCH, HONDA_NIDEC_ALT_SCM_MESSAGES, HONDA_BOSCH_ALT_BRAKE_SIGNAL
>>>>>>> a693b3a2
from selfdrive.car import STD_CARGO_KG, CivicParams, scale_rot_inertia, scale_tire_stiffness, gen_empty_fingerprint, get_safety_config
from selfdrive.car.interfaces import CarInterfaceBase
from selfdrive.car.disable_ecu import disable_ecu


ButtonType = car.CarState.ButtonEvent.Type
EventName = car.CarEvent.EventName
TransmissionType = car.CarParams.TransmissionType


class CarInterface(CarInterfaceBase):
  @staticmethod
  def get_pid_accel_limits(CP, current_speed, cruise_speed):
    if CP.carFingerprint in HONDA_BOSCH:
      return CarControllerParams.BOSCH_ACCEL_MIN, CarControllerParams.BOSCH_ACCEL_MAX
    else:
      # NIDECs don't allow acceleration near cruise_speed,
      # so limit limits of pid to prevent windup
      ACCEL_MAX_VALS = [CarControllerParams.NIDEC_ACCEL_MAX, 0.2]
      ACCEL_MAX_BP = [cruise_speed - 2., cruise_speed - .2]
      return CarControllerParams.NIDEC_ACCEL_MIN, interp(current_speed, ACCEL_MAX_BP, ACCEL_MAX_VALS)

  @staticmethod
  def get_params(candidate, fingerprint=gen_empty_fingerprint(), car_fw=[], disable_radar=False):  # pylint: disable=dangerous-default-value
    ret = CarInterfaceBase.get_std_params(candidate, fingerprint)
    ret.carName = "honda"

    if candidate in HONDA_BOSCH:
      ret.safetyConfigs = [get_safety_config(car.CarParams.SafetyModel.hondaBosch)]
      ret.radarOffCan = True

      # Disable the radar and let openpilot control longitudinal
      # WARNING: THIS DISABLES AEB!
      ret.openpilotLongitudinalControl = disable_radar

      ret.pcmCruise = not ret.openpilotLongitudinalControl
    elif candidate in HONDA_RADARLESS:
      ret.safetyConfigs = [get_safety_config(car.CarParams.SafetyModel.hondaRadarless)]
      ret.radarOffCan = True      
    else:
      ret.safetyConfigs = [get_safety_config(car.CarParams.SafetyModel.hondaNidec)]
      ret.enableGasInterceptor = 0x201 in fingerprint[0]
      ret.openpilotLongitudinalControl = True

      ret.pcmCruise = not ret.enableGasInterceptor

    if candidate == CAR.CRV_5G:
      ret.enableBsm = 0x12f8bfa7 in fingerprint[0]

    # Detect Bosch cars with new HUD msgs
    if any(0x33DA in f for f in fingerprint.values()):
      ret.flags |= HondaFlags.BOSCH_EXT_HUD.value

    # Accord 1.5T CVT has different gearbox message
    if candidate == CAR.ACCORD and 0x191 in fingerprint[1]:
      ret.transmissionType = TransmissionType.cvt

    # Certain Hondas have an extra steering sensor at the bottom of the steering rack,
    # which improves controls quality as it removes the steering column torsion from feedback.
    # Tire stiffness factor fictitiously lower if it includes the steering column torsion effect.
    # For modeling details, see p.198-200 in "The Science of Vehicle Dynamics (2014), M. Guiggiani"
    ret.lateralParams.torqueBP, ret.lateralParams.torqueV = [[0], [0]]
    ret.lateralTuning.pid.kiBP, ret.lateralTuning.pid.kpBP = [[0.], [0.]]
    ret.lateralTuning.pid.kf = 0.00006  # conservative feed-forward

    if candidate in HONDA_BOSCH:
      ret.longitudinalTuning.kpV = [0.25]
      ret.longitudinalTuning.kiV = [0.05]
      ret.longitudinalActuatorDelayUpperBound = 0.5 # s
    else:
      # default longitudinal tuning for all hondas
      ret.longitudinalTuning.kpBP = [0., 5., 35.]
      ret.longitudinalTuning.kpV = [1.2, 0.8, 0.5]
      ret.longitudinalTuning.kiBP = [0., 35.]
      ret.longitudinalTuning.kiV = [0.18, 0.12]

    eps_modified = False
    for fw in car_fw:
      if fw.ecu == "eps" and b"," in fw.fwVersion:
        eps_modified = True

    if candidate == CAR.CIVIC:
      stop_and_go = True
      ret.mass = CivicParams.MASS
      ret.wheelbase = CivicParams.WHEELBASE
      ret.centerToFront = CivicParams.CENTER_TO_FRONT
      ret.steerRatio = 15.38  # 10.93 is end-to-end spec
      if eps_modified:
        # stock request input values:     0x0000, 0x00DE, 0x014D, 0x01EF, 0x0290, 0x0377, 0x0454, 0x0610, 0x06EE
        # stock request output values:    0x0000, 0x0917, 0x0DC5, 0x1017, 0x119F, 0x140B, 0x1680, 0x1680, 0x1680
        # modified request output values: 0x0000, 0x0917, 0x0DC5, 0x1017, 0x119F, 0x140B, 0x1680, 0x2880, 0x3180
        # stock filter output values:     0x009F, 0x0108, 0x0108, 0x0108, 0x0108, 0x0108, 0x0108, 0x0108, 0x0108
        # modified filter output values:  0x009F, 0x0108, 0x0108, 0x0108, 0x0108, 0x0108, 0x0108, 0x0400, 0x0480
        # note: max request allowed is 4096, but request is capped at 3840 in firmware, so modifications result in 2x max
        ret.lateralParams.torqueBP, ret.lateralParams.torqueV = [[0, 2560, 8000], [0, 2560, 3840]]
        ret.lateralTuning.pid.kpV, ret.lateralTuning.pid.kiV = [[0.3], [0.1]]
      else:
        ret.lateralParams.torqueBP, ret.lateralParams.torqueV = [[0, 2560], [0, 2560]]
        ret.lateralTuning.pid.kpV, ret.lateralTuning.pid.kiV = [[1.1], [0.33]]
      tire_stiffness_factor = 1.

    elif candidate in (CAR.CIVIC_BOSCH, CAR.CIVIC_BOSCH_DIESEL, CAR.CIVIC_22):
      stop_and_go = True
      ret.mass = CivicParams.MASS
      ret.wheelbase = CivicParams.WHEELBASE
      ret.centerToFront = CivicParams.CENTER_TO_FRONT
      ret.steerRatio = 15.38  # 10.93 is end-to-end spec
      ret.lateralParams.torqueBP, ret.lateralParams.torqueV = [[0, 4096], [0, 4096]]  # TODO: determine if there is a dead zone at the top end
      tire_stiffness_factor = 1.
      ret.lateralTuning.pid.kpV, ret.lateralTuning.pid.kiV = [[0.8], [0.24]]

    elif candidate in (CAR.ACCORD, CAR.ACCORDH):
      stop_and_go = True
      ret.mass = 3279. * CV.LB_TO_KG + STD_CARGO_KG
      ret.wheelbase = 2.83
      ret.centerToFront = ret.wheelbase * 0.39
      ret.steerRatio = 16.33  # 11.82 is spec end-to-end
      ret.lateralParams.torqueBP, ret.lateralParams.torqueV = [[0, 4096], [0, 4096]]  # TODO: determine if there is a dead zone at the top end
      tire_stiffness_factor = 0.8467

      if eps_modified:
        ret.lateralTuning.pid.kpV, ret.lateralTuning.pid.kiV = [[0.3], [0.09]]
      else:
        ret.lateralTuning.pid.kpV, ret.lateralTuning.pid.kiV = [[0.6], [0.18]]

    elif candidate == CAR.ACURA_ILX:
      stop_and_go = False
      ret.mass = 3095. * CV.LB_TO_KG + STD_CARGO_KG
      ret.wheelbase = 2.67
      ret.centerToFront = ret.wheelbase * 0.37
      ret.steerRatio = 18.61  # 15.3 is spec end-to-end
      ret.lateralParams.torqueBP, ret.lateralParams.torqueV = [[0, 3840], [0, 3840]]  # TODO: determine if there is a dead zone at the top end
      tire_stiffness_factor = 0.72
      ret.lateralTuning.pid.kpV, ret.lateralTuning.pid.kiV = [[0.8], [0.24]]

    elif candidate in (CAR.CRV, CAR.CRV_EU):
      stop_and_go = False
      ret.mass = 3572. * CV.LB_TO_KG + STD_CARGO_KG
      ret.wheelbase = 2.62
      ret.centerToFront = ret.wheelbase * 0.41
      ret.steerRatio = 16.89  # as spec
      ret.lateralParams.torqueBP, ret.lateralParams.torqueV = [[0, 1000], [0, 1000]]  # TODO: determine if there is a dead zone at the top end
      tire_stiffness_factor = 0.444
      ret.lateralTuning.pid.kpV, ret.lateralTuning.pid.kiV = [[0.8], [0.24]]
      ret.wheelSpeedFactor = 1.025

    elif candidate == CAR.CRV_5G:
      stop_and_go = True
      ret.mass = 3410. * CV.LB_TO_KG + STD_CARGO_KG
      ret.wheelbase = 2.66
      ret.centerToFront = ret.wheelbase * 0.41
      ret.steerRatio = 16.0  # 12.3 is spec end-to-end
      if eps_modified:
        # stock request input values:     0x0000, 0x00DB, 0x01BB, 0x0296, 0x0377, 0x0454, 0x0532, 0x0610, 0x067F
        # stock request output values:    0x0000, 0x0500, 0x0A15, 0x0E6D, 0x1100, 0x1200, 0x129A, 0x134D, 0x1400
        # modified request output values: 0x0000, 0x0500, 0x0A15, 0x0E6D, 0x1100, 0x1200, 0x1ACD, 0x239A, 0x2800
        ret.lateralParams.torqueBP, ret.lateralParams.torqueV = [[0, 2560, 10000], [0, 2560, 3840]]
        ret.lateralTuning.pid.kpV, ret.lateralTuning.pid.kiV = [[0.21], [0.07]]
      else:
        ret.lateralParams.torqueBP, ret.lateralParams.torqueV = [[0, 3840], [0, 3840]]
        ret.lateralTuning.pid.kpV, ret.lateralTuning.pid.kiV = [[0.64], [0.192]]
      tire_stiffness_factor = 0.677
      ret.wheelSpeedFactor = 1.025

    elif candidate == CAR.CRV_HYBRID:
      stop_and_go = True
      ret.mass = 1667. + STD_CARGO_KG  # mean of 4 models in kg
      ret.wheelbase = 2.66
      ret.centerToFront = ret.wheelbase * 0.41
      ret.steerRatio = 16.0  # 12.3 is spec end-to-end
      ret.lateralParams.torqueBP, ret.lateralParams.torqueV = [[0, 4096], [0, 4096]]  # TODO: determine if there is a dead zone at the top end
      tire_stiffness_factor = 0.677
      ret.lateralTuning.pid.kpV, ret.lateralTuning.pid.kiV = [[0.6], [0.18]]
      ret.wheelSpeedFactor = 1.025

    elif candidate == CAR.FIT:
      stop_and_go = False
      ret.mass = 2644. * CV.LB_TO_KG + STD_CARGO_KG
      ret.wheelbase = 2.53
      ret.centerToFront = ret.wheelbase * 0.39
      ret.steerRatio = 13.06
      ret.lateralParams.torqueBP, ret.lateralParams.torqueV = [[0, 4096], [0, 4096]]  # TODO: determine if there is a dead zone at the top end
      tire_stiffness_factor = 0.75
      ret.lateralTuning.pid.kpV, ret.lateralTuning.pid.kiV = [[0.2], [0.05]]

    elif candidate == CAR.FREED:
      stop_and_go = False
      ret.mass = 3086. * CV.LB_TO_KG + STD_CARGO_KG
      ret.wheelbase = 2.74
      # the remaining parameters were copied from FIT
      ret.centerToFront = ret.wheelbase * 0.39
      ret.steerRatio = 13.06
      ret.lateralParams.torqueBP, ret.lateralParams.torqueV = [[0, 4096], [0, 4096]]
      tire_stiffness_factor = 0.75
      ret.lateralTuning.pid.kpV, ret.lateralTuning.pid.kiV = [[0.2], [0.05]]

    elif candidate == CAR.HRV:
      stop_and_go = False
      ret.mass = 3125 * CV.LB_TO_KG + STD_CARGO_KG
      ret.wheelbase = 2.61
      ret.centerToFront = ret.wheelbase * 0.41
      ret.steerRatio = 15.2
      ret.lateralParams.torqueBP, ret.lateralParams.torqueV = [[0, 4096], [0, 4096]]
      tire_stiffness_factor = 0.5
      ret.lateralTuning.pid.kpV, ret.lateralTuning.pid.kiV = [[0.16], [0.025]]
      ret.wheelSpeedFactor = 1.025

    elif candidate == CAR.ACURA_RDX:
      stop_and_go = False
      ret.mass = 3935. * CV.LB_TO_KG + STD_CARGO_KG
      ret.wheelbase = 2.68
      ret.centerToFront = ret.wheelbase * 0.38
      ret.steerRatio = 15.0  # as spec
      ret.lateralParams.torqueBP, ret.lateralParams.torqueV = [[0, 1000], [0, 1000]]  # TODO: determine if there is a dead zone at the top end
      tire_stiffness_factor = 0.444
      ret.lateralTuning.pid.kpV, ret.lateralTuning.pid.kiV = [[0.8], [0.24]]

    elif candidate == CAR.ACURA_RDX_3G:
      stop_and_go = True
      ret.mass = 4068. * CV.LB_TO_KG + STD_CARGO_KG
      ret.wheelbase = 2.75
      ret.centerToFront = ret.wheelbase * 0.41
      ret.steerRatio = 11.95  # as spec
      ret.lateralParams.torqueBP, ret.lateralParams.torqueV = [[0, 3840], [0, 3840]]
      ret.lateralTuning.pid.kpV, ret.lateralTuning.pid.kiV = [[0.2], [0.06]]
      tire_stiffness_factor = 0.677

    elif candidate == CAR.ODYSSEY:
      stop_and_go = False
      ret.mass = 4471. * CV.LB_TO_KG + STD_CARGO_KG
      ret.wheelbase = 3.00
      ret.centerToFront = ret.wheelbase * 0.41
      ret.steerRatio = 14.35  # as spec
      ret.lateralParams.torqueBP, ret.lateralParams.torqueV = [[0, 4096], [0, 4096]]  # TODO: determine if there is a dead zone at the top end
      tire_stiffness_factor = 0.82
      ret.lateralTuning.pid.kpV, ret.lateralTuning.pid.kiV = [[0.28], [0.08]]

    elif candidate == CAR.ODYSSEY_CHN:
      stop_and_go = False
      ret.mass = 1849.2 + STD_CARGO_KG  # mean of 4 models in kg
      ret.wheelbase = 2.90
      ret.centerToFront = ret.wheelbase * 0.41  # from CAR.ODYSSEY
      ret.steerRatio = 14.35
      ret.lateralParams.torqueBP, ret.lateralParams.torqueV = [[0, 32767], [0, 32767]]  # TODO: determine if there is a dead zone at the top end
      tire_stiffness_factor = 0.82
      ret.lateralTuning.pid.kpV, ret.lateralTuning.pid.kiV = [[0.28], [0.08]]

    elif candidate in (CAR.PILOT, CAR.PASSPORT):
      stop_and_go = False
      ret.mass = 4204. * CV.LB_TO_KG + STD_CARGO_KG  # average weight
      ret.wheelbase = 2.82
      ret.centerToFront = ret.wheelbase * 0.428
      ret.steerRatio = 17.25  # as spec
      ret.lateralParams.torqueBP, ret.lateralParams.torqueV = [[0, 4096], [0, 4096]]  # TODO: determine if there is a dead zone at the top end
      tire_stiffness_factor = 0.444
      ret.lateralTuning.pid.kpV, ret.lateralTuning.pid.kiV = [[0.38], [0.11]]

    elif candidate == CAR.RIDGELINE:
      stop_and_go = False
      ret.mass = 4515. * CV.LB_TO_KG + STD_CARGO_KG
      ret.wheelbase = 3.18
      ret.centerToFront = ret.wheelbase * 0.41
      ret.steerRatio = 15.59  # as spec
      ret.lateralParams.torqueBP, ret.lateralParams.torqueV = [[0, 4096], [0, 4096]]  # TODO: determine if there is a dead zone at the top end
      tire_stiffness_factor = 0.444
      ret.lateralTuning.pid.kpV, ret.lateralTuning.pid.kiV = [[0.38], [0.11]]

    elif candidate == CAR.INSIGHT:
      stop_and_go = True
      ret.mass = 2987. * CV.LB_TO_KG + STD_CARGO_KG
      ret.wheelbase = 2.7
      ret.centerToFront = ret.wheelbase * 0.39
      ret.steerRatio = 15.0  # 12.58 is spec end-to-end
      ret.lateralParams.torqueBP, ret.lateralParams.torqueV = [[0, 4096], [0, 4096]]  # TODO: determine if there is a dead zone at the top end
      tire_stiffness_factor = 0.82
      ret.lateralTuning.pid.kpV, ret.lateralTuning.pid.kiV = [[0.6], [0.18]]

    elif candidate == CAR.HONDA_E:
      stop_and_go = True
      ret.mass = 3338.8 * CV.LB_TO_KG + STD_CARGO_KG
      ret.wheelbase = 2.5
      ret.centerToFront = ret.wheelbase * 0.5
      ret.steerRatio = 16.71
      ret.lateralParams.torqueBP, ret.lateralParams.torqueV = [[0, 4096], [0, 4096]]  # TODO: determine if there is a dead zone at the top end
      tire_stiffness_factor = 0.82
      ret.lateralTuning.pid.kpV, ret.lateralTuning.pid.kiV = [[0.6], [0.18]] # TODO: can probably use some tuning

    else:
      raise ValueError(f"unsupported car {candidate}")

    # These cars use alternate user brake msg (0x1BE)
    if candidate in HONDA_BOSCH_ALT_BRAKE_SIGNAL:
      ret.safetyConfigs[0].safetyParam |= Panda.FLAG_HONDA_ALT_BRAKE

    # These cars use alternate SCM messages (SCM_FEEDBACK AND SCM_BUTTON)
    if candidate in HONDA_NIDEC_ALT_SCM_MESSAGES:
      ret.safetyConfigs[0].safetyParam |= Panda.FLAG_HONDA_NIDEC_ALT

    if ret.openpilotLongitudinalControl and candidate in HONDA_BOSCH:
      ret.safetyConfigs[0].safetyParam |= Panda.FLAG_HONDA_BOSCH_LONG

    # min speed to enable ACC. if car can do stop and go, then set enabling speed
    # to a negative value, so it won't matter. Otherwise, add 0.5 mph margin to not
    # conflict with PCM acc
    ret.minEnableSpeed = -1. if (stop_and_go or ret.enableGasInterceptor) else 25.5 * CV.MPH_TO_MS

    # TODO: get actual value, for now starting with reasonable value for
    # civic and scaling by mass and wheelbase
    ret.rotationalInertia = scale_rot_inertia(ret.mass, ret.wheelbase)

    # TODO: start from empirically derived lateral slip stiffness for the civic and scale by
    # mass and CG position, so all cars will have approximately similar dyn behaviors
    ret.tireStiffnessFront, ret.tireStiffnessRear = scale_tire_stiffness(ret.mass, ret.wheelbase, ret.centerToFront,
                                                                         tire_stiffness_factor=tire_stiffness_factor)

    ret.steerActuatorDelay = 0.1
    ret.steerRateCost = 0.5
    ret.steerLimitTimer = 0.8

    return ret

  @staticmethod
  def init(CP, logcan, sendcan):
    if CP.carFingerprint in HONDA_BOSCH and CP.openpilotLongitudinalControl:
      disable_ecu(logcan, sendcan, bus=1, addr=0x18DAB0F1, com_cont_req=b'\x28\x83\x03')

  # returns a car.CarState
  def _update(self, c):
    ret = self.CS.update(self.cp, self.cp_cam, self.cp_body)

    buttonEvents = []

    if self.CS.cruise_buttons != self.CS.prev_cruise_buttons:
      be = car.CarState.ButtonEvent.new_message()
      be.type = ButtonType.unknown
      if self.CS.cruise_buttons != 0:
        be.pressed = True
        but = self.CS.cruise_buttons
      else:
        be.pressed = False
        but = self.CS.prev_cruise_buttons
      if but == CruiseButtons.RES_ACCEL:
        be.type = ButtonType.accelCruise
      elif but == CruiseButtons.DECEL_SET:
        be.type = ButtonType.decelCruise
      elif but == CruiseButtons.CANCEL:
        be.type = ButtonType.cancel
      elif but == CruiseButtons.MAIN:
        be.type = ButtonType.altButton3
      buttonEvents.append(be)

    if self.CS.cruise_setting != self.CS.prev_cruise_setting:
      be = car.CarState.ButtonEvent.new_message()
      be.type = ButtonType.unknown
      if self.CS.cruise_setting != 0:
        be.pressed = True
        but = self.CS.cruise_setting
      else:
        be.pressed = False
        but = self.CS.prev_cruise_setting
      if but == 1:
        be.type = ButtonType.altButton1
      # TODO: more buttons?
      buttonEvents.append(be)
    ret.buttonEvents = buttonEvents

    # events
    events = self.create_common_events(ret, pcm_enable=False)
    if self.CS.brake_error:
      events.add(EventName.brakeUnavailable)

    if self.CP.pcmCruise and ret.vEgo < self.CP.minEnableSpeed:
      events.add(EventName.belowEngageSpeed)

    if self.CP.pcmCruise:
      # we engage when pcm is active (rising edge)
      if ret.cruiseState.enabled and not self.CS.out.cruiseState.enabled:
        events.add(EventName.pcmEnable)
      elif not ret.cruiseState.enabled and (c.actuators.accel >= 0. or not self.CP.openpilotLongitudinalControl):
        # it can happen that car cruise disables while comma system is enabled: need to
        # keep braking if needed or if the speed is very low
        if ret.vEgo < self.CP.minEnableSpeed + 2.:
          # non loud alert if cruise disables below 25mph as expected (+ a little margin)
          events.add(EventName.speedTooLow)
        else:
          events.add(EventName.cruiseDisabled)
    if self.CS.CP.minEnableSpeed > 0 and ret.vEgo < 0.001:
      events.add(EventName.manualRestart)

    # handle button presses
    for b in ret.buttonEvents:

      # do enable on both accel and decel buttons
      if not self.CP.pcmCruise:
        if b.type in (ButtonType.accelCruise, ButtonType.decelCruise) and not b.pressed:
          events.add(EventName.buttonEnable)

      # do disable on button down
      if b.type == ButtonType.cancel and b.pressed:
        events.add(EventName.buttonCancel)

    ret.events = events.to_msg()

    return ret

  # pass in a car.CarControl
  # to be called @ 100hz
  def apply(self, c):
    return self.CC.update(c, self.CS)<|MERGE_RESOLUTION|>--- conflicted
+++ resolved
@@ -3,12 +3,7 @@
 from panda import Panda
 from common.conversions import Conversions as CV
 from common.numpy_fast import interp
-<<<<<<< HEAD
-from common.params import Params
 from selfdrive.car.honda.values import CarControllerParams, CruiseButtons, HondaFlags, CAR, HONDA_BOSCH, HONDA_NIDEC_ALT_SCM_MESSAGES, HONDA_BOSCH_ALT_BRAKE_SIGNAL, HONDA_RADARLESS
-=======
-from selfdrive.car.honda.values import CarControllerParams, CruiseButtons, HondaFlags, CAR, HONDA_BOSCH, HONDA_NIDEC_ALT_SCM_MESSAGES, HONDA_BOSCH_ALT_BRAKE_SIGNAL
->>>>>>> a693b3a2
 from selfdrive.car import STD_CARGO_KG, CivicParams, scale_rot_inertia, scale_tire_stiffness, gen_empty_fingerprint, get_safety_config
 from selfdrive.car.interfaces import CarInterfaceBase
 from selfdrive.car.disable_ecu import disable_ecu
@@ -47,7 +42,7 @@
       ret.pcmCruise = not ret.openpilotLongitudinalControl
     elif candidate in HONDA_RADARLESS:
       ret.safetyConfigs = [get_safety_config(car.CarParams.SafetyModel.hondaRadarless)]
-      ret.radarOffCan = True      
+      ret.radarOffCan = True
     else:
       ret.safetyConfigs = [get_safety_config(car.CarParams.SafetyModel.hondaNidec)]
       ret.enableGasInterceptor = 0x201 in fingerprint[0]
