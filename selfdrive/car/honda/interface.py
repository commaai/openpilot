#!/usr/bin/env python3
from cereal import car
from panda import Panda
from common.conversions import Conversions as CV
from common.numpy_fast import interp
from selfdrive.car.honda.values import CarControllerParams, CruiseButtons, HondaFlags, CAR, HONDA_BOSCH, HONDA_NIDEC_ALT_SCM_MESSAGES, HONDA_BOSCH_ALT_BRAKE_SIGNAL, HONDA_BOSCH_RADARLESS
from selfdrive.car import STD_CARGO_KG, CivicParams, create_button_event, scale_tire_stiffness, get_safety_config
from selfdrive.car.interfaces import CarInterfaceBase
from selfdrive.car.disable_ecu import disable_ecu


ButtonType = car.CarState.ButtonEvent.Type
EventName = car.CarEvent.EventName
TransmissionType = car.CarParams.TransmissionType
BUTTONS_DICT = {CruiseButtons.RES_ACCEL: ButtonType.accelCruise, CruiseButtons.DECEL_SET: ButtonType.decelCruise,
                CruiseButtons.MAIN: ButtonType.altButton3, CruiseButtons.CANCEL: ButtonType.cancel}


class CarInterface(CarInterfaceBase):
  @staticmethod
  def get_pid_accel_limits(CP, current_speed, cruise_speed):
    if CP.carFingerprint in HONDA_BOSCH:
      return CarControllerParams.BOSCH_ACCEL_MIN, CarControllerParams.BOSCH_ACCEL_MAX
    elif CP.enableGasInterceptor:
      return CarControllerParams.NIDEC_ACCEL_MIN, CarControllerParams.NIDEC_ACCEL_MAX
    else:
      # NIDECs don't allow acceleration near cruise_speed,
      # so limit limits of pid to prevent windup
      ACCEL_MAX_VALS = [CarControllerParams.NIDEC_ACCEL_MAX, 0.2]
      ACCEL_MAX_BP = [cruise_speed - 2., cruise_speed - .2]
      return CarControllerParams.NIDEC_ACCEL_MIN, interp(current_speed, ACCEL_MAX_BP, ACCEL_MAX_VALS)

  @staticmethod
  def _get_params(ret, candidate, fingerprint, car_fw, experimental_long):
    ret.carName = "honda"

    if candidate in HONDA_BOSCH:
      ret.safetyConfigs = [get_safety_config(car.CarParams.SafetyModel.hondaBosch)]
      ret.radarUnavailable = True
      # Disable the radar and let openpilot control longitudinal
      # WARNING: THIS DISABLES AEB!
      # If Bosch radarless, this blocks ACC messages from the camera
      ret.experimentalLongitudinalAvailable = True
      ret.openpilotLongitudinalControl = experimental_long
      ret.pcmCruise = not ret.openpilotLongitudinalControl
    else:
      ret.safetyConfigs = [get_safety_config(car.CarParams.SafetyModel.hondaNidec)]
      ret.enableGasInterceptor = 0x201 in fingerprint[0]
      ret.openpilotLongitudinalControl = True

      ret.pcmCruise = not ret.enableGasInterceptor

    if candidate == CAR.CRV_5G:
      ret.enableBsm = 0x12f8bfa7 in fingerprint[0]

    # Detect Bosch cars with new HUD msgs
    if any(0x33DA in f for f in fingerprint.values()):
      ret.flags |= HondaFlags.BOSCH_EXT_HUD.value

    # Accord 1.5T CVT has different gearbox message
    if candidate == CAR.ACCORD and 0x191 in fingerprint[1]:
      ret.transmissionType = TransmissionType.cvt

    # Certain Hondas have an extra steering sensor at the bottom of the steering rack,
    # which improves controls quality as it removes the steering column torsion from feedback.
    # Tire stiffness factor fictitiously lower if it includes the steering column torsion effect.
    # For modeling details, see p.198-200 in "The Science of Vehicle Dynamics (2014), M. Guiggiani"
    ret.lateralParams.torqueBP, ret.lateralParams.torqueV = [[0], [0]]
    ret.lateralTuning.pid.kiBP, ret.lateralTuning.pid.kpBP = [[0.], [0.]]
    ret.lateralTuning.pid.kf = 0.00006  # conservative feed-forward

    if candidate in HONDA_BOSCH:
      ret.longitudinalTuning.kpV = [0.25]
      ret.longitudinalTuning.kiV = [0.05]
      ret.longitudinalActuatorDelayUpperBound = 0.5 # s
      if candidate in HONDA_BOSCH_RADARLESS:
        ret.stopAccel = CarControllerParams.BOSCH_ACCEL_MIN  # stock uses -4.0 m/s^2 once stopped but limited by safety model
    else:
      # default longitudinal tuning for all hondas
      ret.longitudinalTuning.kpBP = [0., 5., 35.]
      ret.longitudinalTuning.kpV = [1.2, 0.8, 0.5]
      ret.longitudinalTuning.kiBP = [0., 35.]
      ret.longitudinalTuning.kiV = [0.18, 0.12]

    eps_modified = False
    for fw in car_fw:
      if fw.ecu == "eps" and b"," in fw.fwVersion:
        eps_modified = True

    if candidate == CAR.CIVIC:
      ret.mass = CivicParams.MASS
      ret.wheelbase = CivicParams.WHEELBASE
      ret.centerToFront = CivicParams.CENTER_TO_FRONT
      ret.steerRatio = 15.38  # 10.93 is end-to-end spec
      if eps_modified:
        # stock request input values:     0x0000, 0x00DE, 0x014D, 0x01EF, 0x0290, 0x0377, 0x0454, 0x0610, 0x06EE
        # stock request output values:    0x0000, 0x0917, 0x0DC5, 0x1017, 0x119F, 0x140B, 0x1680, 0x1680, 0x1680
        # modified request output values: 0x0000, 0x0917, 0x0DC5, 0x1017, 0x119F, 0x140B, 0x1680, 0x2880, 0x3180
        # stock filter output values:     0x009F, 0x0108, 0x0108, 0x0108, 0x0108, 0x0108, 0x0108, 0x0108, 0x0108
        # modified filter output values:  0x009F, 0x0108, 0x0108, 0x0108, 0x0108, 0x0108, 0x0108, 0x0400, 0x0480
        # note: max request allowed is 4096, but request is capped at 3840 in firmware, so modifications result in 2x max
        ret.lateralParams.torqueBP, ret.lateralParams.torqueV = [[0, 2560, 8000], [0, 2560, 3840]]
        ret.lateralTuning.pid.kpV, ret.lateralTuning.pid.kiV = [[0.3], [0.1]]
      else:
        ret.lateralParams.torqueBP, ret.lateralParams.torqueV = [[0, 2560], [0, 2560]]
        ret.lateralTuning.pid.kpV, ret.lateralTuning.pid.kiV = [[1.1], [0.33]]
      tire_stiffness_factor = 1.

    elif candidate in (CAR.CIVIC_BOSCH, CAR.CIVIC_BOSCH_DIESEL, CAR.CIVIC_2022):
      ret.mass = CivicParams.MASS
      ret.wheelbase = CivicParams.WHEELBASE
      ret.centerToFront = CivicParams.CENTER_TO_FRONT
      ret.steerRatio = 15.38  # 10.93 is end-to-end spec
      ret.lateralParams.torqueBP, ret.lateralParams.torqueV = [[0, 4096], [0, 4096]]  # TODO: determine if there is a dead zone at the top end
      tire_stiffness_factor = 1.
      ret.lateralTuning.pid.kpV, ret.lateralTuning.pid.kiV = [[0.8], [0.24]]

    elif candidate in (CAR.ACCORD, CAR.ACCORDH):
      ret.mass = 3279. * CV.LB_TO_KG + STD_CARGO_KG
      ret.wheelbase = 2.83
      ret.centerToFront = ret.wheelbase * 0.39
      ret.steerRatio = 16.33  # 11.82 is spec end-to-end
      ret.lateralParams.torqueBP, ret.lateralParams.torqueV = [[0, 4096], [0, 4096]]  # TODO: determine if there is a dead zone at the top end
      tire_stiffness_factor = 0.8467

      if eps_modified:
        ret.lateralTuning.pid.kpV, ret.lateralTuning.pid.kiV = [[0.3], [0.09]]
      else:
        ret.lateralTuning.pid.kpV, ret.lateralTuning.pid.kiV = [[0.6], [0.18]]

    elif candidate == CAR.ACURA_ILX:
      ret.mass = 3095. * CV.LB_TO_KG + STD_CARGO_KG
      ret.wheelbase = 2.67
      ret.centerToFront = ret.wheelbase * 0.37
      ret.steerRatio = 18.61  # 15.3 is spec end-to-end
      ret.lateralParams.torqueBP, ret.lateralParams.torqueV = [[0, 3840], [0, 3840]]  # TODO: determine if there is a dead zone at the top end
      tire_stiffness_factor = 0.72
      ret.lateralTuning.pid.kpV, ret.lateralTuning.pid.kiV = [[0.8], [0.24]]

    elif candidate in (CAR.CRV, CAR.CRV_EU):
      ret.mass = 3572. * CV.LB_TO_KG + STD_CARGO_KG
      ret.wheelbase = 2.62
      ret.centerToFront = ret.wheelbase * 0.41
      ret.steerRatio = 16.89  # as spec
      ret.lateralParams.torqueBP, ret.lateralParams.torqueV = [[0, 1000], [0, 1000]]  # TODO: determine if there is a dead zone at the top end
      tire_stiffness_factor = 0.444
      ret.lateralTuning.pid.kpV, ret.lateralTuning.pid.kiV = [[0.8], [0.24]]
      ret.wheelSpeedFactor = 1.025

    elif candidate == CAR.CRV_5G:
      ret.mass = 3410. * CV.LB_TO_KG + STD_CARGO_KG
      ret.wheelbase = 2.66
      ret.centerToFront = ret.wheelbase * 0.41
      ret.steerRatio = 16.0  # 12.3 is spec end-to-end
      if eps_modified:
        # stock request input values:     0x0000, 0x00DB, 0x01BB, 0x0296, 0x0377, 0x0454, 0x0532, 0x0610, 0x067F
        # stock request output values:    0x0000, 0x0500, 0x0A15, 0x0E6D, 0x1100, 0x1200, 0x129A, 0x134D, 0x1400
        # modified request output values: 0x0000, 0x0500, 0x0A15, 0x0E6D, 0x1100, 0x1200, 0x1ACD, 0x239A, 0x2800
        ret.lateralParams.torqueBP, ret.lateralParams.torqueV = [[0, 2560, 10000], [0, 2560, 3840]]
        ret.lateralTuning.pid.kpV, ret.lateralTuning.pid.kiV = [[0.21], [0.07]]
      else:
        ret.lateralParams.torqueBP, ret.lateralParams.torqueV = [[0, 3840], [0, 3840]]
        ret.lateralTuning.pid.kpV, ret.lateralTuning.pid.kiV = [[0.64], [0.192]]
      tire_stiffness_factor = 0.677
      ret.wheelSpeedFactor = 1.025

    elif candidate == CAR.CRV_HYBRID:
      ret.mass = 1667. + STD_CARGO_KG  # mean of 4 models in kg
      ret.wheelbase = 2.66
      ret.centerToFront = ret.wheelbase * 0.41
      ret.steerRatio = 16.0  # 12.3 is spec end-to-end
      ret.lateralParams.torqueBP, ret.lateralParams.torqueV = [[0, 4096], [0, 4096]]  # TODO: determine if there is a dead zone at the top end
      tire_stiffness_factor = 0.677
      ret.lateralTuning.pid.kpV, ret.lateralTuning.pid.kiV = [[0.6], [0.18]]
      ret.wheelSpeedFactor = 1.025

    elif candidate == CAR.FIT:
      ret.mass = 2644. * CV.LB_TO_KG + STD_CARGO_KG
      ret.wheelbase = 2.53
      ret.centerToFront = ret.wheelbase * 0.39
      ret.steerRatio = 13.06
      ret.lateralParams.torqueBP, ret.lateralParams.torqueV = [[0, 4096], [0, 4096]]  # TODO: determine if there is a dead zone at the top end
      tire_stiffness_factor = 0.75
      ret.lateralTuning.pid.kpV, ret.lateralTuning.pid.kiV = [[0.2], [0.05]]

    elif candidate == CAR.FREED:
      ret.mass = 3086. * CV.LB_TO_KG + STD_CARGO_KG
      ret.wheelbase = 2.74
      # the remaining parameters were copied from FIT
      ret.centerToFront = ret.wheelbase * 0.39
      ret.steerRatio = 13.06
      ret.lateralParams.torqueBP, ret.lateralParams.torqueV = [[0, 4096], [0, 4096]]
      tire_stiffness_factor = 0.75
      ret.lateralTuning.pid.kpV, ret.lateralTuning.pid.kiV = [[0.2], [0.05]]

<<<<<<< HEAD
    elif candidate in (CAR.HRV, CAR.HRV_EHEV):
=======
    elif candidate in (CAR.HRV, CAR.HRV_3G):
>>>>>>> ed1f03dc
      ret.mass = 3125 * CV.LB_TO_KG + STD_CARGO_KG
      ret.wheelbase = 2.61
      ret.centerToFront = ret.wheelbase * 0.41
      ret.steerRatio = 15.2
      ret.lateralParams.torqueBP, ret.lateralParams.torqueV = [[0, 4096], [0, 4096]]
      tire_stiffness_factor = 0.5
      if candidate == CAR.HRV:
        ret.lateralTuning.pid.kpV, ret.lateralTuning.pid.kiV = [[0.16], [0.025]]
        ret.wheelSpeedFactor = 1.025
      else:
        ret.lateralTuning.pid.kpV, ret.lateralTuning.pid.kiV = [[0.8], [0.24]]  # TODO: can probably use some tuning

    elif candidate == CAR.ACURA_RDX:
      ret.mass = 3935. * CV.LB_TO_KG + STD_CARGO_KG
      ret.wheelbase = 2.68
      ret.centerToFront = ret.wheelbase * 0.38
      ret.steerRatio = 15.0  # as spec
      tire_stiffness_factor = 0.444
      ret.lateralParams.torqueBP, ret.lateralParams.torqueV = [[0, 1000], [0, 1000]]  # TODO: determine if there is a dead zone at the top end
      ret.lateralTuning.pid.kpV, ret.lateralTuning.pid.kiV = [[0.8], [0.24]]

    elif candidate == CAR.ACURA_RDX_3G:
      ret.mass = 4068. * CV.LB_TO_KG + STD_CARGO_KG
      ret.wheelbase = 2.75
      ret.centerToFront = ret.wheelbase * 0.41
      ret.steerRatio = 11.95  # as spec
      ret.lateralParams.torqueBP, ret.lateralParams.torqueV = [[0, 3840], [0, 3840]]
      ret.lateralTuning.pid.kpV, ret.lateralTuning.pid.kiV = [[0.2], [0.06]]
      tire_stiffness_factor = 0.677

    elif candidate in (CAR.ODYSSEY, CAR.ODYSSEY_CHN):
      ret.mass = 1900. + STD_CARGO_KG
      ret.wheelbase = 3.00
      ret.centerToFront = ret.wheelbase * 0.41
      ret.steerRatio = 14.35  # as spec
      tire_stiffness_factor = 0.82
      ret.lateralTuning.pid.kpV, ret.lateralTuning.pid.kiV = [[0.28], [0.08]]
      if candidate == CAR.ODYSSEY_CHN:
        ret.lateralParams.torqueBP, ret.lateralParams.torqueV = [[0, 32767], [0, 32767]]  # TODO: determine if there is a dead zone at the top end
      else:
        ret.lateralParams.torqueBP, ret.lateralParams.torqueV = [[0, 4096], [0, 4096]]  # TODO: determine if there is a dead zone at the top end

    elif candidate == CAR.PILOT:
      ret.mass = 4278. * CV.LB_TO_KG + STD_CARGO_KG  # average weight
      ret.wheelbase = 2.86
      ret.centerToFront = ret.wheelbase * 0.428
      ret.steerRatio = 16.0  # as spec
      ret.lateralParams.torqueBP, ret.lateralParams.torqueV = [[0, 4096], [0, 4096]]  # TODO: determine if there is a dead zone at the top end
      tire_stiffness_factor = 0.444
      ret.lateralTuning.pid.kpV, ret.lateralTuning.pid.kiV = [[0.38], [0.11]]

    elif candidate == CAR.RIDGELINE:
      ret.mass = 4515. * CV.LB_TO_KG + STD_CARGO_KG
      ret.wheelbase = 3.18
      ret.centerToFront = ret.wheelbase * 0.41
      ret.steerRatio = 15.59  # as spec
      ret.lateralParams.torqueBP, ret.lateralParams.torqueV = [[0, 4096], [0, 4096]]  # TODO: determine if there is a dead zone at the top end
      tire_stiffness_factor = 0.444
      ret.lateralTuning.pid.kpV, ret.lateralTuning.pid.kiV = [[0.38], [0.11]]

    elif candidate == CAR.INSIGHT:
      ret.mass = 2987. * CV.LB_TO_KG + STD_CARGO_KG
      ret.wheelbase = 2.7
      ret.centerToFront = ret.wheelbase * 0.39
      ret.steerRatio = 15.0  # 12.58 is spec end-to-end
      ret.lateralParams.torqueBP, ret.lateralParams.torqueV = [[0, 4096], [0, 4096]]  # TODO: determine if there is a dead zone at the top end
      tire_stiffness_factor = 0.82
      ret.lateralTuning.pid.kpV, ret.lateralTuning.pid.kiV = [[0.6], [0.18]]

    elif candidate == CAR.HONDA_E:
      ret.mass = 3338.8 * CV.LB_TO_KG + STD_CARGO_KG
      ret.wheelbase = 2.5
      ret.centerToFront = ret.wheelbase * 0.5
      ret.steerRatio = 16.71
      ret.lateralParams.torqueBP, ret.lateralParams.torqueV = [[0, 4096], [0, 4096]]  # TODO: determine if there is a dead zone at the top end
      tire_stiffness_factor = 0.82
      ret.lateralTuning.pid.kpV, ret.lateralTuning.pid.kiV = [[0.6], [0.18]] # TODO: can probably use some tuning

    else:
      raise ValueError(f"unsupported car {candidate}")

    # These cars use alternate user brake msg (0x1BE)
    if candidate in HONDA_BOSCH_ALT_BRAKE_SIGNAL:
      ret.safetyConfigs[0].safetyParam |= Panda.FLAG_HONDA_ALT_BRAKE

    # These cars use alternate SCM messages (SCM_FEEDBACK AND SCM_BUTTON)
    if candidate in HONDA_NIDEC_ALT_SCM_MESSAGES:
      ret.safetyConfigs[0].safetyParam |= Panda.FLAG_HONDA_NIDEC_ALT

    if ret.openpilotLongitudinalControl and candidate in HONDA_BOSCH:
      ret.safetyConfigs[0].safetyParam |= Panda.FLAG_HONDA_BOSCH_LONG

    if candidate in HONDA_BOSCH_RADARLESS:
      ret.safetyConfigs[0].safetyParam |= Panda.FLAG_HONDA_RADARLESS

    # min speed to enable ACC. if car can do stop and go, then set enabling speed
    # to a negative value, so it won't matter. Otherwise, add 0.5 mph margin to not
    # conflict with PCM acc
    stop_and_go = candidate in (HONDA_BOSCH | {CAR.CIVIC}) or ret.enableGasInterceptor
    ret.minEnableSpeed = -1. if stop_and_go else 25.5 * CV.MPH_TO_MS

    # TODO: start from empirically derived lateral slip stiffness for the civic and scale by
    # mass and CG position, so all cars will have approximately similar dyn behaviors
    ret.tireStiffnessFront, ret.tireStiffnessRear = scale_tire_stiffness(ret.mass, ret.wheelbase, ret.centerToFront,
                                                                         tire_stiffness_factor=tire_stiffness_factor)

    ret.steerActuatorDelay = 0.1
    ret.steerLimitTimer = 0.8

    return ret

  @staticmethod
  def init(CP, logcan, sendcan):
    if CP.carFingerprint in (HONDA_BOSCH - HONDA_BOSCH_RADARLESS) and CP.openpilotLongitudinalControl:
      disable_ecu(logcan, sendcan, bus=1, addr=0x18DAB0F1, com_cont_req=b'\x28\x83\x03')

  # returns a car.CarState
  def _update(self, c):
    ret = self.CS.update(self.cp, self.cp_cam, self.cp_body)

    buttonEvents = []

    if self.CS.cruise_buttons != self.CS.prev_cruise_buttons:
      buttonEvents.append(create_button_event(self.CS.cruise_buttons, self.CS.prev_cruise_buttons, BUTTONS_DICT))

    if self.CS.cruise_setting != self.CS.prev_cruise_setting:
      buttonEvents.append(create_button_event(self.CS.cruise_setting, self.CS.prev_cruise_setting, {1: ButtonType.altButton1}))

    ret.buttonEvents = buttonEvents

    # events
    events = self.create_common_events(ret, pcm_enable=False)
    if self.CS.brake_error:
      events.add(EventName.brakeUnavailable)

    if self.CP.pcmCruise and ret.vEgo < self.CP.minEnableSpeed:
      events.add(EventName.belowEngageSpeed)

    if self.CP.pcmCruise:
      # we engage when pcm is active (rising edge)
      if ret.cruiseState.enabled and not self.CS.out.cruiseState.enabled:
        events.add(EventName.pcmEnable)
      elif not ret.cruiseState.enabled and (c.actuators.accel >= 0. or not self.CP.openpilotLongitudinalControl):
        # it can happen that car cruise disables while comma system is enabled: need to
        # keep braking if needed or if the speed is very low
        if ret.vEgo < self.CP.minEnableSpeed + 2.:
          # non loud alert if cruise disables below 25mph as expected (+ a little margin)
          events.add(EventName.speedTooLow)
        else:
          events.add(EventName.cruiseDisabled)
    if self.CS.CP.minEnableSpeed > 0 and ret.vEgo < 0.001:
      events.add(EventName.manualRestart)

    ret.events = events.to_msg()

    return ret

  # pass in a car.CarControl
  # to be called @ 100hz
  def apply(self, c, now_nanos):
    return self.CC.update(c, self.CS, now_nanos)<|MERGE_RESOLUTION|>--- conflicted
+++ resolved
@@ -193,11 +193,7 @@
       tire_stiffness_factor = 0.75
       ret.lateralTuning.pid.kpV, ret.lateralTuning.pid.kiV = [[0.2], [0.05]]
 
-<<<<<<< HEAD
-    elif candidate in (CAR.HRV, CAR.HRV_EHEV):
-=======
-    elif candidate in (CAR.HRV, CAR.HRV_3G):
->>>>>>> ed1f03dc
+    elif candidate in (CAR.HRV, CAR.HRV_3G, CAR.HRV_EHEV):
       ret.mass = 3125 * CV.LB_TO_KG + STD_CARGO_KG
       ret.wheelbase = 2.61
       ret.centerToFront = ret.wheelbase * 0.41
