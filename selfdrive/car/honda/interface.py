--- conflicted
+++ resolved
@@ -1,22 +1,13 @@
 #!/usr/bin/env python3
 from cereal import car
 from panda import Panda
-<<<<<<< HEAD
-from common.conversions import Conversions as CV
-from common.numpy_fast import interp
-from selfdrive.car.honda.values import CarControllerParams, CruiseButtons, HondaFlags, CAR, HONDA_BOSCH, HONDA_NIDEC_ALT_SCM_MESSAGES, HONDA_BOSCH_ALT_BRAKE_SIGNAL, HONDA_BOSCH_RADARLESS
-from selfdrive.car import STD_CARGO_KG, CivicParams, create_button_events, scale_tire_stiffness, get_safety_config
-from selfdrive.car.interfaces import CarInterfaceBase
-from selfdrive.car.disable_ecu import disable_ecu
-=======
 from openpilot.common.conversions import Conversions as CV
 from openpilot.common.numpy_fast import interp
 from openpilot.selfdrive.car.honda.values import CarControllerParams, CruiseButtons, HondaFlags, CAR, HONDA_BOSCH, HONDA_NIDEC_ALT_SCM_MESSAGES, \
                                                                                             HONDA_BOSCH_ALT_BRAKE_SIGNAL, HONDA_BOSCH_RADARLESS
-from openpilot.selfdrive.car import create_button_event, get_safety_config
+from openpilot.selfdrive.car import create_button_events, get_safety_config
 from openpilot.selfdrive.car.interfaces import CarInterfaceBase
 from openpilot.selfdrive.car.disable_ecu import disable_ecu
->>>>>>> ae2a6537
 
 
 ButtonType = car.CarState.ButtonEvent.Type
