#!/usr/bin/env python3
from cereal import car
from panda import Panda
from openpilot.selfdrive.car import create_button_events, get_safety_config, structs
from openpilot.selfdrive.car.conversions import Conversions as CV
from openpilot.selfdrive.car.helpers import interp
from openpilot.selfdrive.car.honda.carstate import CarState
from openpilot.selfdrive.car.honda.hondacan import CanBus
from openpilot.selfdrive.car.honda.values import CarControllerParams, HondaFlags, CAR, HONDA_BOSCH, \
                                                 HONDA_NIDEC_ALT_SCM_MESSAGES, HONDA_BOSCH_RADARLESS
<<<<<<< HEAD
from openpilot.selfdrive.car.interfaces import CarInterfaceBase
from openpilot.selfdrive.car.disable_ecu import disable_ecu


ButtonType = structs.CarState.ButtonEvent.Type
EventName = car.CarEvent.EventName
TransmissionType = structs.CarParams.TransmissionType
BUTTONS_DICT = {CruiseButtons.RES_ACCEL: ButtonType.accelCruise, CruiseButtons.DECEL_SET: ButtonType.decelCruise,
                CruiseButtons.MAIN: ButtonType.altButton3, CruiseButtons.CANCEL: ButtonType.cancel}
SETTINGS_BUTTONS_DICT = {CruiseSettings.DISTANCE: ButtonType.gapAdjustCruise, CruiseSettings.LKAS: ButtonType.altButton1}
=======
from openpilot.selfdrive.car import get_safety_config
from openpilot.selfdrive.car.interfaces import CarInterfaceBase
from openpilot.selfdrive.car.disable_ecu import disable_ecu

TransmissionType = car.CarParams.TransmissionType
>>>>>>> 7248b000


class CarInterface(CarInterfaceBase):
  CS: CarState

  @staticmethod
  def get_pid_accel_limits(CP, current_speed, cruise_speed):
    if CP.carFingerprint in HONDA_BOSCH:
      return CarControllerParams.BOSCH_ACCEL_MIN, CarControllerParams.BOSCH_ACCEL_MAX
    else:
      # NIDECs don't allow acceleration near cruise_speed,
      # so limit limits of pid to prevent windup
      ACCEL_MAX_VALS = [CarControllerParams.NIDEC_ACCEL_MAX, 0.2]
      ACCEL_MAX_BP = [cruise_speed - 2., cruise_speed - .2]
      return CarControllerParams.NIDEC_ACCEL_MIN, interp(current_speed, ACCEL_MAX_BP, ACCEL_MAX_VALS)

  @staticmethod
  def _get_params(ret: structs.CarParams, candidate, fingerprint, car_fw, experimental_long, docs):
    ret.carName = "honda"

    CAN = CanBus(ret, fingerprint)

    if candidate in HONDA_BOSCH:
      ret.safetyConfigs = [get_safety_config(structs.CarParams.SafetyModel.hondaBosch)]
      ret.radarUnavailable = True
      # Disable the radar and let openpilot control longitudinal
      # WARNING: THIS DISABLES AEB!
      # If Bosch radarless, this blocks ACC messages from the camera
      ret.experimentalLongitudinalAvailable = True
      ret.openpilotLongitudinalControl = experimental_long
      ret.pcmCruise = not ret.openpilotLongitudinalControl
    else:
      ret.safetyConfigs = [get_safety_config(structs.CarParams.SafetyModel.hondaNidec)]
      ret.openpilotLongitudinalControl = True

      ret.pcmCruise = True

    if candidate == CAR.HONDA_CRV_5G:
      ret.enableBsm = 0x12f8bfa7 in fingerprint[CAN.radar]

    # Detect Bosch cars with new HUD msgs
    if any(0x33DA in f for f in fingerprint.values()):
      ret.flags |= HondaFlags.BOSCH_EXT_HUD.value

    # Accord ICE 1.5T CVT has different gearbox message
    if candidate == CAR.HONDA_ACCORD and 0x191 in fingerprint[CAN.pt]:
      ret.transmissionType = TransmissionType.cvt

    # Certain Hondas have an extra steering sensor at the bottom of the steering rack,
    # which improves controls quality as it removes the steering column torsion from feedback.
    # Tire stiffness factor fictitiously lower if it includes the steering column torsion effect.
    # For modeling details, see p.198-200 in "The Science of Vehicle Dynamics (2014), M. Guiggiani"
    ret.lateralParams.torqueBP, ret.lateralParams.torqueV = [[0], [0]]
    ret.lateralTuning.pid.kiBP, ret.lateralTuning.pid.kpBP = [[0.], [0.]]
    ret.lateralTuning.pid.kf = 0.00006  # conservative feed-forward

    if candidate in HONDA_BOSCH:
      ret.longitudinalActuatorDelay = 0.5 # s
      if candidate in HONDA_BOSCH_RADARLESS:
        ret.stopAccel = CarControllerParams.BOSCH_ACCEL_MIN  # stock uses -4.0 m/s^2 once stopped but limited by safety model
    else:
      # default longitudinal tuning for all hondas
      ret.longitudinalTuning.kiBP = [0., 5., 35.]
      ret.longitudinalTuning.kiV = [1.2, 0.8, 0.5]

    eps_modified = False
    for fw in car_fw:
      if fw.ecu == "eps" and b"," in fw.fwVersion:
        eps_modified = True

    if candidate == CAR.HONDA_CIVIC:
      if eps_modified:
        # stock request input values:     0x0000, 0x00DE, 0x014D, 0x01EF, 0x0290, 0x0377, 0x0454, 0x0610, 0x06EE
        # stock request output values:    0x0000, 0x0917, 0x0DC5, 0x1017, 0x119F, 0x140B, 0x1680, 0x1680, 0x1680
        # modified request output values: 0x0000, 0x0917, 0x0DC5, 0x1017, 0x119F, 0x140B, 0x1680, 0x2880, 0x3180
        # stock filter output values:     0x009F, 0x0108, 0x0108, 0x0108, 0x0108, 0x0108, 0x0108, 0x0108, 0x0108
        # modified filter output values:  0x009F, 0x0108, 0x0108, 0x0108, 0x0108, 0x0108, 0x0108, 0x0400, 0x0480
        # note: max request allowed is 4096, but request is capped at 3840 in firmware, so modifications result in 2x max
        ret.lateralParams.torqueBP, ret.lateralParams.torqueV = [[0, 2560, 8000], [0, 2560, 3840]]
        ret.lateralTuning.pid.kpV, ret.lateralTuning.pid.kiV = [[0.3], [0.1]]
      else:
        ret.lateralParams.torqueBP, ret.lateralParams.torqueV = [[0, 2560], [0, 2560]]
        ret.lateralTuning.pid.kpV, ret.lateralTuning.pid.kiV = [[1.1], [0.33]]

    elif candidate in (CAR.HONDA_CIVIC_BOSCH, CAR.HONDA_CIVIC_BOSCH_DIESEL, CAR.HONDA_CIVIC_2022):
      ret.lateralParams.torqueBP, ret.lateralParams.torqueV = [[0, 4096], [0, 4096]]  # TODO: determine if there is a dead zone at the top end
      ret.lateralTuning.pid.kpV, ret.lateralTuning.pid.kiV = [[0.8], [0.24]]

    elif candidate == CAR.HONDA_ACCORD:
      ret.lateralParams.torqueBP, ret.lateralParams.torqueV = [[0, 4096], [0, 4096]]  # TODO: determine if there is a dead zone at the top end

      if eps_modified:
        ret.lateralTuning.pid.kpV, ret.lateralTuning.pid.kiV = [[0.3], [0.09]]
      else:
        ret.lateralTuning.pid.kpV, ret.lateralTuning.pid.kiV = [[0.6], [0.18]]

    elif candidate == CAR.ACURA_ILX:
      ret.lateralParams.torqueBP, ret.lateralParams.torqueV = [[0, 3840], [0, 3840]]  # TODO: determine if there is a dead zone at the top end
      ret.lateralTuning.pid.kpV, ret.lateralTuning.pid.kiV = [[0.8], [0.24]]

    elif candidate in (CAR.HONDA_CRV, CAR.HONDA_CRV_EU):
      ret.lateralParams.torqueBP, ret.lateralParams.torqueV = [[0, 1000], [0, 1000]]  # TODO: determine if there is a dead zone at the top end
      ret.lateralTuning.pid.kpV, ret.lateralTuning.pid.kiV = [[0.8], [0.24]]
      ret.wheelSpeedFactor = 1.025

    elif candidate == CAR.HONDA_CRV_5G:
      if eps_modified:
        # stock request input values:     0x0000, 0x00DB, 0x01BB, 0x0296, 0x0377, 0x0454, 0x0532, 0x0610, 0x067F
        # stock request output values:    0x0000, 0x0500, 0x0A15, 0x0E6D, 0x1100, 0x1200, 0x129A, 0x134D, 0x1400
        # modified request output values: 0x0000, 0x0500, 0x0A15, 0x0E6D, 0x1100, 0x1200, 0x1ACD, 0x239A, 0x2800
        ret.lateralParams.torqueBP, ret.lateralParams.torqueV = [[0, 2560, 10000], [0, 2560, 3840]]
        ret.lateralTuning.pid.kpV, ret.lateralTuning.pid.kiV = [[0.21], [0.07]]
      else:
        ret.lateralParams.torqueBP, ret.lateralParams.torqueV = [[0, 3840], [0, 3840]]
        ret.lateralTuning.pid.kpV, ret.lateralTuning.pid.kiV = [[0.64], [0.192]]
      ret.wheelSpeedFactor = 1.025

    elif candidate == CAR.HONDA_CRV_HYBRID:
      ret.lateralParams.torqueBP, ret.lateralParams.torqueV = [[0, 4096], [0, 4096]]  # TODO: determine if there is a dead zone at the top end
      ret.lateralTuning.pid.kpV, ret.lateralTuning.pid.kiV = [[0.6], [0.18]]
      ret.wheelSpeedFactor = 1.025

    elif candidate == CAR.HONDA_FIT:
      ret.lateralParams.torqueBP, ret.lateralParams.torqueV = [[0, 4096], [0, 4096]]  # TODO: determine if there is a dead zone at the top end
      ret.lateralTuning.pid.kpV, ret.lateralTuning.pid.kiV = [[0.2], [0.05]]

    elif candidate == CAR.HONDA_FREED:
      ret.lateralParams.torqueBP, ret.lateralParams.torqueV = [[0, 4096], [0, 4096]]
      ret.lateralTuning.pid.kpV, ret.lateralTuning.pid.kiV = [[0.2], [0.05]]

    elif candidate in (CAR.HONDA_HRV, CAR.HONDA_HRV_3G):
      ret.lateralParams.torqueBP, ret.lateralParams.torqueV = [[0, 4096], [0, 4096]]
      if candidate == CAR.HONDA_HRV:
        ret.lateralTuning.pid.kpV, ret.lateralTuning.pid.kiV = [[0.16], [0.025]]
        ret.wheelSpeedFactor = 1.025
      else:
        ret.lateralTuning.pid.kpV, ret.lateralTuning.pid.kiV = [[0.8], [0.24]]  # TODO: can probably use some tuning

    elif candidate == CAR.ACURA_RDX:
      ret.lateralParams.torqueBP, ret.lateralParams.torqueV = [[0, 1000], [0, 1000]]  # TODO: determine if there is a dead zone at the top end
      ret.lateralTuning.pid.kpV, ret.lateralTuning.pid.kiV = [[0.8], [0.24]]

    elif candidate == CAR.ACURA_RDX_3G:
      ret.lateralParams.torqueBP, ret.lateralParams.torqueV = [[0, 3840], [0, 3840]]
      ret.lateralTuning.pid.kpV, ret.lateralTuning.pid.kiV = [[0.2], [0.06]]

    elif candidate in (CAR.HONDA_ODYSSEY, CAR.HONDA_ODYSSEY_CHN):
      ret.lateralTuning.pid.kpV, ret.lateralTuning.pid.kiV = [[0.28], [0.08]]
      if candidate == CAR.HONDA_ODYSSEY_CHN:
        ret.lateralParams.torqueBP, ret.lateralParams.torqueV = [[0, 32767], [0, 32767]]  # TODO: determine if there is a dead zone at the top end
      else:
        ret.lateralParams.torqueBP, ret.lateralParams.torqueV = [[0, 4096], [0, 4096]]  # TODO: determine if there is a dead zone at the top end

    elif candidate == CAR.HONDA_PILOT:
      ret.lateralParams.torqueBP, ret.lateralParams.torqueV = [[0, 4096], [0, 4096]]  # TODO: determine if there is a dead zone at the top end
      ret.lateralTuning.pid.kpV, ret.lateralTuning.pid.kiV = [[0.38], [0.11]]

    elif candidate == CAR.HONDA_RIDGELINE:
      ret.lateralParams.torqueBP, ret.lateralParams.torqueV = [[0, 4096], [0, 4096]]  # TODO: determine if there is a dead zone at the top end
      ret.lateralTuning.pid.kpV, ret.lateralTuning.pid.kiV = [[0.38], [0.11]]

    elif candidate == CAR.HONDA_INSIGHT:
      ret.lateralParams.torqueBP, ret.lateralParams.torqueV = [[0, 4096], [0, 4096]]  # TODO: determine if there is a dead zone at the top end
      ret.lateralTuning.pid.kpV, ret.lateralTuning.pid.kiV = [[0.6], [0.18]]

    elif candidate == CAR.HONDA_E:
      ret.lateralParams.torqueBP, ret.lateralParams.torqueV = [[0, 4096], [0, 4096]]  # TODO: determine if there is a dead zone at the top end
      ret.lateralTuning.pid.kpV, ret.lateralTuning.pid.kiV = [[0.6], [0.18]] # TODO: can probably use some tuning

    else:
      raise ValueError(f"unsupported car {candidate}")

    # These cars use alternate user brake msg (0x1BE)
    # TODO: Only detect feature for Accord/Accord Hybrid, not all Bosch DBCs have BRAKE_MODULE
    if 0x1BE in fingerprint[CAN.pt] and candidate in (CAR.HONDA_ACCORD, CAR.HONDA_HRV_3G):
      ret.flags |= HondaFlags.BOSCH_ALT_BRAKE.value

    if ret.flags & HondaFlags.BOSCH_ALT_BRAKE:
      ret.safetyConfigs[0].safetyParam |= Panda.FLAG_HONDA_ALT_BRAKE

    # These cars use alternate SCM messages (SCM_FEEDBACK AND SCM_BUTTON)
    if candidate in HONDA_NIDEC_ALT_SCM_MESSAGES:
      ret.safetyConfigs[0].safetyParam |= Panda.FLAG_HONDA_NIDEC_ALT

    if ret.openpilotLongitudinalControl and candidate in HONDA_BOSCH:
      ret.safetyConfigs[0].safetyParam |= Panda.FLAG_HONDA_BOSCH_LONG

    if candidate in HONDA_BOSCH_RADARLESS:
      ret.safetyConfigs[0].safetyParam |= Panda.FLAG_HONDA_RADARLESS

    # min speed to enable ACC. if car can do stop and go, then set enabling speed
    # to a negative value, so it won't matter. Otherwise, add 0.5 mph margin to not
    # conflict with PCM acc
    ret.autoResumeSng = candidate in (HONDA_BOSCH | {CAR.HONDA_CIVIC})
    ret.minEnableSpeed = -1. if ret.autoResumeSng else 25.51 * CV.MPH_TO_MS

    ret.steerActuatorDelay = 0.1
    ret.steerLimitTimer = 0.8

    return ret

  @staticmethod
  def init(CP, can_recv, can_send):
    if CP.carFingerprint in (HONDA_BOSCH - HONDA_BOSCH_RADARLESS) and CP.openpilotLongitudinalControl:
<<<<<<< HEAD
      disable_ecu(can_recv, can_send, bus=1, addr=0x18DAB0F1, com_cont_req=b'\x28\x83\x03')

  # returns a car.CarState
  def _update(self, c) -> structs.CarState:
    ret = self.CS.update(self.cp, self.cp_cam, self.cp_body)

    ret.buttonEvents = [
      *create_button_events(self.CS.cruise_buttons, self.CS.prev_cruise_buttons, BUTTONS_DICT),
      *create_button_events(self.CS.cruise_setting, self.CS.prev_cruise_setting, SETTINGS_BUTTONS_DICT),
    ]

    # events
    events = self.create_common_events(ret, pcm_enable=False)
    if self.CP.pcmCruise and ret.vEgo < self.CP.minEnableSpeed:
      events.add(EventName.belowEngageSpeed)

    if self.CP.pcmCruise:
      # we engage when pcm is active (rising edge)
      if ret.cruiseState.enabled and not self.CS.out.cruiseState.enabled:
        events.add(EventName.pcmEnable)
      elif not ret.cruiseState.enabled and (c.actuators.accel >= 0. or not self.CP.openpilotLongitudinalControl):
        # it can happen that car cruise disables while comma system is enabled: need to
        # keep braking if needed or if the speed is very low
        if ret.vEgo < self.CP.minEnableSpeed + 2.:
          # non loud alert if cruise disables below 25mph as expected (+ a little margin)
          events.add(EventName.speedTooLow)
        else:
          events.add(EventName.cruiseDisabled)
    if self.CS.CP.minEnableSpeed > 0 and ret.vEgo < 0.001:
      events.add(EventName.manualRestart)

    # ret.events = events.to_msg()

    return ret
=======
      disable_ecu(can_recv, can_send, bus=1, addr=0x18DAB0F1, com_cont_req=b'\x28\x83\x03')
>>>>>>> 7248b000
<|MERGE_RESOLUTION|>--- conflicted
+++ resolved
@@ -1,31 +1,16 @@
 #!/usr/bin/env python3
-from cereal import car
 from panda import Panda
-from openpilot.selfdrive.car import create_button_events, get_safety_config, structs
+from openpilot.selfdrive.car import get_safety_config, structs
 from openpilot.selfdrive.car.conversions import Conversions as CV
 from openpilot.selfdrive.car.helpers import interp
 from openpilot.selfdrive.car.honda.carstate import CarState
 from openpilot.selfdrive.car.honda.hondacan import CanBus
 from openpilot.selfdrive.car.honda.values import CarControllerParams, HondaFlags, CAR, HONDA_BOSCH, \
                                                  HONDA_NIDEC_ALT_SCM_MESSAGES, HONDA_BOSCH_RADARLESS
-<<<<<<< HEAD
 from openpilot.selfdrive.car.interfaces import CarInterfaceBase
 from openpilot.selfdrive.car.disable_ecu import disable_ecu
 
-
-ButtonType = structs.CarState.ButtonEvent.Type
-EventName = car.CarEvent.EventName
 TransmissionType = structs.CarParams.TransmissionType
-BUTTONS_DICT = {CruiseButtons.RES_ACCEL: ButtonType.accelCruise, CruiseButtons.DECEL_SET: ButtonType.decelCruise,
-                CruiseButtons.MAIN: ButtonType.altButton3, CruiseButtons.CANCEL: ButtonType.cancel}
-SETTINGS_BUTTONS_DICT = {CruiseSettings.DISTANCE: ButtonType.gapAdjustCruise, CruiseSettings.LKAS: ButtonType.altButton1}
-=======
-from openpilot.selfdrive.car import get_safety_config
-from openpilot.selfdrive.car.interfaces import CarInterfaceBase
-from openpilot.selfdrive.car.disable_ecu import disable_ecu
-
-TransmissionType = car.CarParams.TransmissionType
->>>>>>> 7248b000
 
 
 class CarInterface(CarInterfaceBase):
@@ -230,41 +215,4 @@
   @staticmethod
   def init(CP, can_recv, can_send):
     if CP.carFingerprint in (HONDA_BOSCH - HONDA_BOSCH_RADARLESS) and CP.openpilotLongitudinalControl:
-<<<<<<< HEAD
-      disable_ecu(can_recv, can_send, bus=1, addr=0x18DAB0F1, com_cont_req=b'\x28\x83\x03')
-
-  # returns a car.CarState
-  def _update(self, c) -> structs.CarState:
-    ret = self.CS.update(self.cp, self.cp_cam, self.cp_body)
-
-    ret.buttonEvents = [
-      *create_button_events(self.CS.cruise_buttons, self.CS.prev_cruise_buttons, BUTTONS_DICT),
-      *create_button_events(self.CS.cruise_setting, self.CS.prev_cruise_setting, SETTINGS_BUTTONS_DICT),
-    ]
-
-    # events
-    events = self.create_common_events(ret, pcm_enable=False)
-    if self.CP.pcmCruise and ret.vEgo < self.CP.minEnableSpeed:
-      events.add(EventName.belowEngageSpeed)
-
-    if self.CP.pcmCruise:
-      # we engage when pcm is active (rising edge)
-      if ret.cruiseState.enabled and not self.CS.out.cruiseState.enabled:
-        events.add(EventName.pcmEnable)
-      elif not ret.cruiseState.enabled and (c.actuators.accel >= 0. or not self.CP.openpilotLongitudinalControl):
-        # it can happen that car cruise disables while comma system is enabled: need to
-        # keep braking if needed or if the speed is very low
-        if ret.vEgo < self.CP.minEnableSpeed + 2.:
-          # non loud alert if cruise disables below 25mph as expected (+ a little margin)
-          events.add(EventName.speedTooLow)
-        else:
-          events.add(EventName.cruiseDisabled)
-    if self.CS.CP.minEnableSpeed > 0 and ret.vEgo < 0.001:
-      events.add(EventName.manualRestart)
-
-    # ret.events = events.to_msg()
-
-    return ret
-=======
-      disable_ecu(can_recv, can_send, bus=1, addr=0x18DAB0F1, com_cont_req=b'\x28\x83\x03')
->>>>>>> 7248b000
+      disable_ecu(can_recv, can_send, bus=1, addr=0x18DAB0F1, com_cont_req=b'\x28\x83\x03')