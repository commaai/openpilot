--- conflicted
+++ resolved
@@ -4,13 +4,8 @@
 from openpilot.common.conversions import Conversions as CV
 from openpilot.common.numpy_fast import interp
 from openpilot.selfdrive.car.honda.hondacan import CanBus
-<<<<<<< HEAD
-from openpilot.selfdrive.car.honda.values import CarControllerParams, CruiseButtons, HondaFlags, CAR, HONDA_BOSCH, HONDA_NIDEC_ALT_SCM_MESSAGES, \
-                                                 HONDA_BOSCH_RADARLESS, CANFD_CAR
-=======
 from openpilot.selfdrive.car.honda.values import CarControllerParams, CruiseButtons, CruiseSettings, HondaFlags, CAR, HONDA_BOSCH, \
-                                                 HONDA_NIDEC_ALT_SCM_MESSAGES, HONDA_BOSCH_RADARLESS
->>>>>>> 90a59de1
+                                                 HONDA_NIDEC_ALT_SCM_MESSAGES, HONDA_BOSCH_RADARLESS, HONDA_CANFD_CAR
 from openpilot.selfdrive.car import create_button_events, get_safety_config
 from openpilot.selfdrive.car.interfaces import CarInterfaceBase
 from openpilot.selfdrive.car.disable_ecu import disable_ecu
@@ -42,7 +37,7 @@
 
     CAN = CanBus(ret, fingerprint)
 
-    if candidate in CANFD_CAR:
+    if candidate in HONDA_CANFD_CAR:
       cfgs = [get_safety_config(car.CarParams.SafetyModel.hondaBosch)]
       if CAN.pt >= 4:
         cfgs.insert(0, get_safety_config(car.CarParams.SafetyModel.noOutput))
@@ -184,15 +179,7 @@
       else:
         ret.lateralParams.torqueBP, ret.lateralParams.torqueV = [[0, 4096], [0, 4096]]  # TODO: determine if there is a dead zone at the top end
 
-<<<<<<< HEAD
-    elif candidate in (CAR.PILOT, CAR.PILOT_4G):
-      ret.mass = 4278. * CV.LB_TO_KG  # average weight
-      ret.wheelbase = 2.86
-      ret.centerToFront = ret.wheelbase * 0.428
-      ret.steerRatio = 16.0  # as spec
-=======
-    elif candidate == CAR.HONDA_PILOT:
->>>>>>> 90a59de1
+    elif candidate in (CAR.HONDA_PILOT, CAR.HONDA_PILOT_4G):
       ret.lateralParams.torqueBP, ret.lateralParams.torqueV = [[0, 4096], [0, 4096]]  # TODO: determine if there is a dead zone at the top end
       ret.lateralTuning.pid.kpV, ret.lateralTuning.pid.kiV = [[0.38], [0.11]]
 
@@ -215,13 +202,9 @@
     # TODO: Only detect feature for Accord/Accord Hybrid, not all Bosch DBCs have BRAKE_MODULE
     if 0x1BE in fingerprint[CAN.pt] and candidate == CAR.HONDA_ACCORD:
       ret.flags |= HondaFlags.BOSCH_ALT_BRAKE.value
-<<<<<<< HEAD
+
+    if ret.flags & HondaFlags.BOSCH_ALT_BRAKE:
       ret.safetyConfigs[-1].safetyParam |= Panda.FLAG_HONDA_ALT_BRAKE
-=======
-
-    if ret.flags & HondaFlags.BOSCH_ALT_BRAKE:
-      ret.safetyConfigs[0].safetyParam |= Panda.FLAG_HONDA_ALT_BRAKE
->>>>>>> 90a59de1
 
     # These cars use alternate SCM messages (SCM_FEEDBACK AND SCM_BUTTON)
     if candidate in HONDA_NIDEC_ALT_SCM_MESSAGES:
@@ -230,11 +213,8 @@
     if ret.openpilotLongitudinalControl and candidate in HONDA_BOSCH:
       ret.safetyConfigs[0].safetyParam |= Panda.FLAG_HONDA_BOSCH_LONG
 
-    if candidate in HONDA_BOSCH_RADARLESS:
-      ret.safetyConfigs[0].safetyParam |= Panda.FLAG_HONDA_RADARLESS
-
-    if candidate in CANFD_CAR:
-      ret.safetyConfigs[-1].safetyParam |=Panda.FLAG_HONDA_RADARLESS
+    if candidate in (HONDA_BOSCH_RADARLESS | HONDA_CANFD_CAR):
+      ret.safetyConfigs[-1].safetyParam |= Panda.FLAG_HONDA_RADARLESS
 
     # min speed to enable ACC. if car can do stop and go, then set enabling speed
     # to a negative value, so it won't matter. Otherwise, add 0.5 mph margin to not
