import copy

from cereal import car
from common.conversions import Conversions as CV
from common.numpy_fast import mean
from common.filter_simple import FirstOrderFilter
from common.realtime import DT_CTRL
from opendbc.can.can_define import CANDefine
from opendbc.can.parser import CANParser
from selfdrive.car.interfaces import CarStateBase
from selfdrive.car.toyota.values import ToyotaFlags, CAR, DBC, STEER_THRESHOLD, NO_STOP_TIMER_CAR, TSS2_CAR, RADAR_ACC_CAR, EPS_SCALE, UNSUPPORTED_DSU_CAR

SteerControlType = car.CarParams.SteerControlType

# These steering fault definitions seem to be common across LKA (torque) and LTA (angle):
# - high steer rate fault: goes to 21 or 25 for 1 frame, then 9 for 2 seconds
# - lka/lta msg drop out: goes to 9 then 11 for a combined total of 2 seconds, then 3.
#     if using the other control command, goes directly to 3 after 1.5 seconds
# - initializing: LTA can report 0 as long as STEER_TORQUE_SENSOR->STEER_ANGLE_INITIALIZING is 1,
#     and is a catch-all for LKA
TEMP_STEER_FAULTS = (0, 9, 11, 21, 25)


class CarState(CarStateBase):
  def __init__(self, CP):
    super().__init__(CP)
    can_define = CANDefine(DBC[CP.carFingerprint]["pt"])
    self.shifter_values = can_define.dv["GEAR_PACKET"]["GEAR"]
    self.eps_torque_scale = EPS_SCALE[CP.carFingerprint] / 100.
    self.cluster_speed_hyst_gap = CV.KPH_TO_MS / 2.
    self.cluster_min_speed = CV.KPH_TO_MS / 2.

    # On cars with cp.vl["STEER_TORQUE_SENSOR"]["STEER_ANGLE"]
    # the signal is zeroed to where the steering angle is at start.
    # Need to apply an offset as soon as the steering angle measurements are both received
    self.accurate_steer_angle_seen = False
    self.angle_offset = FirstOrderFilter(None, 60.0, DT_CTRL, initialized=False)

    self.low_speed_lockout = False
    self.acc_type = 1
    self.lkas_hud = {}

  def update(self, cp, cp_cam):
    ret = car.CarState.new_message()

    ret.doorOpen = any([cp.vl["BODY_CONTROL_STATE"]["DOOR_OPEN_FL"], cp.vl["BODY_CONTROL_STATE"]["DOOR_OPEN_FR"],
                        cp.vl["BODY_CONTROL_STATE"]["DOOR_OPEN_RL"], cp.vl["BODY_CONTROL_STATE"]["DOOR_OPEN_RR"]])
    ret.seatbeltUnlatched = cp.vl["BODY_CONTROL_STATE"]["SEATBELT_DRIVER_UNLATCHED"] != 0
    ret.parkingBrake = cp.vl["BODY_CONTROL_STATE"]["PARKING_BRAKE"] == 1

    ret.brakePressed = cp.vl["BRAKE_MODULE"]["BRAKE_PRESSED"] != 0
    ret.brakeHoldActive = cp.vl["ESP_CONTROL"]["BRAKE_HOLD_ACTIVE"] == 1
    if self.CP.enableGasInterceptor:
      ret.gas = (cp.vl["GAS_SENSOR"]["INTERCEPTOR_GAS"] + cp.vl["GAS_SENSOR"]["INTERCEPTOR_GAS2"]) // 2
      ret.gasPressed = ret.gas > 805
    else:
      # TODO: find a new, common signal
      msg = "GAS_PEDAL_HYBRID" if (self.CP.flags & ToyotaFlags.HYBRID) else "GAS_PEDAL"
      ret.gas = cp.vl[msg]["GAS_PEDAL"]
      ret.gasPressed = cp.vl["PCM_CRUISE"]["GAS_RELEASED"] == 0

    ret.wheelSpeeds = self.get_wheel_speeds(
      cp.vl["WHEEL_SPEEDS"]["WHEEL_SPEED_FL"],
      cp.vl["WHEEL_SPEEDS"]["WHEEL_SPEED_FR"],
      cp.vl["WHEEL_SPEEDS"]["WHEEL_SPEED_RL"],
      cp.vl["WHEEL_SPEEDS"]["WHEEL_SPEED_RR"],
    )
    ret.vEgoRaw = mean([ret.wheelSpeeds.fl, ret.wheelSpeeds.fr, ret.wheelSpeeds.rl, ret.wheelSpeeds.rr])
    ret.vEgo, ret.aEgo = self.update_speed_kf(ret.vEgoRaw)
    ret.vEgoCluster = ret.vEgo * 1.015  # minimum of all the cars

    ret.standstill = ret.vEgoRaw == 0

    ret.steeringAngleDeg = cp.vl["STEER_ANGLE_SENSOR"]["STEER_ANGLE"] + cp.vl["STEER_ANGLE_SENSOR"]["STEER_FRACTION"]
    torque_sensor_angle_deg = cp.vl["STEER_TORQUE_SENSOR"]["STEER_ANGLE"]

    # On some cars, the angle measurement is non-zero while initializing
    if abs(torque_sensor_angle_deg) > 1e-3 and not bool(cp.vl["STEER_TORQUE_SENSOR"]["STEER_ANGLE_INITIALIZING"]):
      self.accurate_steer_angle_seen = True

    if self.accurate_steer_angle_seen:
      # Offset seems to be invalid for large steering angles
      if abs(ret.steeringAngleDeg) < 90 and cp.can_valid:
        self.angle_offset.update(torque_sensor_angle_deg - ret.steeringAngleDeg)

      if self.angle_offset.initialized:
        ret.steeringAngleOffsetDeg = self.angle_offset.x
        ret.steeringAngleDeg = torque_sensor_angle_deg - self.angle_offset.x

    ret.steeringRateDeg = cp.vl["STEER_ANGLE_SENSOR"]["STEER_RATE"]

    can_gear = int(cp.vl["GEAR_PACKET"]["GEAR"])
    ret.gearShifter = self.parse_gear_shifter(self.shifter_values.get(can_gear, None))
    ret.leftBlinker = cp.vl["BLINKERS_STATE"]["TURN_SIGNALS"] == 1
    ret.rightBlinker = cp.vl["BLINKERS_STATE"]["TURN_SIGNALS"] == 2

    ret.steeringTorque = cp.vl["STEER_TORQUE_SENSOR"]["STEER_TORQUE_DRIVER"]
    ret.steeringTorqueEps = cp.vl["STEER_TORQUE_SENSOR"]["STEER_TORQUE_EPS"] * self.eps_torque_scale
    # we could use the override bit from dbc, but it's triggered at too high torque values
    ret.steeringPressed = abs(ret.steeringTorque) > STEER_THRESHOLD

<<<<<<< HEAD
    # 3 is a fault from the lka/lta command message not being received by the EPS
    if self.CP.steerControlType == car.CarParams.SteerControlType.angle:
      ret.steerFaultTemporary = cp.vl["EPS_STATUS"]["LTA_STATE"] not in (1, 3, 5)  # TODO: set actual codes. 1 is inactive, 5 is active, 3 is below
      ret.steerFaultPermanent = cp.vl["EPS_STATUS"]["LTA_STATE"] in (3,)  # TODO: any more?
    else:
      # steer rate fault: goes to 21 or 25 for 1 frame, then 9 for 2 seconds
      # lka msg drop out: goes to 9 then 11 for a combined total of 2 seconds
      ret.steerFaultTemporary = cp.vl["EPS_STATUS"]["LKA_STATE"] in (0, 9, 11, 21, 25)
      # 17 is a fault from a prolonged high torque delta between cmd and user
      ret.steerFaultPermanent = cp.vl["EPS_STATUS"]["LKA_STATE"] in (3, 17)
=======
    # Check EPS LKA/LTA fault status
    ret.steerFaultTemporary = cp.vl["EPS_STATUS"]["LKA_STATE"] in TEMP_STEER_FAULTS
    # 3 is a fault from the lka command message not being received by the EPS (recoverable)
    # 17 is a fault from a prolonged high torque delta between cmd and user (permanent)
    ret.steerFaultPermanent = cp.vl["EPS_STATUS"]["LKA_STATE"] in (3, 17)
>>>>>>> 07e276d5

    if self.CP.steerControlType == SteerControlType.angle:
      ret.steerFaultTemporary = ret.steerFaultTemporary or cp.vl["EPS_STATUS"]["LTA_STATE"] in TEMP_STEER_FAULTS
      ret.steerFaultPermanent = ret.steerFaultPermanent or cp.vl["EPS_STATUS"]["LTA_STATE"] in (3,)

    if self.CP.carFingerprint in UNSUPPORTED_DSU_CAR:
      # TODO: find the bit likely in DSU_CRUISE that describes an ACC fault. one may also exist in CLUTCH
      ret.cruiseState.available = cp.vl["DSU_CRUISE"]["MAIN_ON"] != 0
      ret.cruiseState.speed = cp.vl["DSU_CRUISE"]["SET_SPEED"] * CV.KPH_TO_MS
      cluster_set_speed = cp.vl["PCM_CRUISE_ALT"]["UI_SET_SPEED"]
    else:
      ret.accFaulted = cp.vl["PCM_CRUISE_2"]["ACC_FAULTED"] != 0
      ret.cruiseState.available = cp.vl["PCM_CRUISE_2"]["MAIN_ON"] != 0
      ret.cruiseState.speed = cp.vl["PCM_CRUISE_2"]["SET_SPEED"] * CV.KPH_TO_MS
      cluster_set_speed = cp.vl["PCM_CRUISE_SM"]["UI_SET_SPEED"]

    # UI_SET_SPEED is always non-zero when main is on, hide until first enable
    if ret.cruiseState.speed != 0:
      is_metric = cp.vl["BODY_CONTROL_STATE_2"]["UNITS"] in (1, 2)
      conversion_factor = CV.KPH_TO_MS if is_metric else CV.MPH_TO_MS
      ret.cruiseState.speedCluster = cluster_set_speed * conversion_factor

    cp_acc = cp_cam if self.CP.carFingerprint in (TSS2_CAR - RADAR_ACC_CAR) else cp

    if self.CP.carFingerprint in (TSS2_CAR | RADAR_ACC_CAR):
      if not (self.CP.flags & ToyotaFlags.SMART_DSU.value):
        self.acc_type = cp_acc.vl["ACC_CONTROL"]["ACC_TYPE"]
      ret.stockFcw = bool(cp_acc.vl["ACC_HUD"]["FCW"])

    # some TSS2 cars have low speed lockout permanently set, so ignore on those cars
    # these cars are identified by an ACC_TYPE value of 2.
    # TODO: it is possible to avoid the lockout and gain stop and go if you
    # send your own ACC_CONTROL msg on startup with ACC_TYPE set to 1
    if (self.CP.carFingerprint not in TSS2_CAR and self.CP.carFingerprint not in UNSUPPORTED_DSU_CAR) or \
       (self.CP.carFingerprint in TSS2_CAR and self.acc_type == 1):
      self.low_speed_lockout = cp.vl["PCM_CRUISE_2"]["LOW_SPEED_LOCKOUT"] == 2

    self.pcm_acc_status = cp.vl["PCM_CRUISE"]["CRUISE_STATE"]
    if self.CP.carFingerprint not in (NO_STOP_TIMER_CAR - TSS2_CAR):
      # ignore standstill state in certain vehicles, since pcm allows to restart with just an acceleration request
      ret.cruiseState.standstill = self.pcm_acc_status == 7
    ret.cruiseState.enabled = bool(cp.vl["PCM_CRUISE"]["CRUISE_ACTIVE"])
    ret.cruiseState.nonAdaptive = cp.vl["PCM_CRUISE"]["CRUISE_STATE"] in (1, 2, 3, 4, 5, 6)

    ret.genericToggle = bool(cp.vl["LIGHT_STALK"]["AUTO_HIGH_BEAM"])
    ret.espDisabled = cp.vl["ESP_CONTROL"]["TC_DISABLED"] != 0

    if not self.CP.enableDsu:
      ret.stockAeb = bool(cp_acc.vl["PRE_COLLISION"]["PRECOLLISION_ACTIVE"] and cp_acc.vl["PRE_COLLISION"]["FORCE"] < -1e-5)

    if self.CP.enableBsm:
      ret.leftBlindspot = (cp.vl["BSM"]["L_ADJACENT"] == 1) or (cp.vl["BSM"]["L_APPROACHING"] == 1)
      ret.rightBlindspot = (cp.vl["BSM"]["R_ADJACENT"] == 1) or (cp.vl["BSM"]["R_APPROACHING"] == 1)

    if self.CP.carFingerprint != CAR.PRIUS_V:
      self.lkas_hud = copy.copy(cp_cam.vl["LKAS_HUD"])

    return ret

  @staticmethod
  def get_can_parser(CP):
    signals = [
      # sig_name, sig_address
      ("STEER_ANGLE", "STEER_ANGLE_SENSOR"),
      ("GEAR", "GEAR_PACKET"),
      ("BRAKE_PRESSED", "BRAKE_MODULE"),
      ("WHEEL_SPEED_FL", "WHEEL_SPEEDS"),
      ("WHEEL_SPEED_FR", "WHEEL_SPEEDS"),
      ("WHEEL_SPEED_RL", "WHEEL_SPEEDS"),
      ("WHEEL_SPEED_RR", "WHEEL_SPEEDS"),
      ("DOOR_OPEN_FL", "BODY_CONTROL_STATE"),
      ("DOOR_OPEN_FR", "BODY_CONTROL_STATE"),
      ("DOOR_OPEN_RL", "BODY_CONTROL_STATE"),
      ("DOOR_OPEN_RR", "BODY_CONTROL_STATE"),
      ("SEATBELT_DRIVER_UNLATCHED", "BODY_CONTROL_STATE"),
      ("PARKING_BRAKE", "BODY_CONTROL_STATE"),
      ("UNITS", "BODY_CONTROL_STATE_2"),
      ("TC_DISABLED", "ESP_CONTROL"),
      ("BRAKE_HOLD_ACTIVE", "ESP_CONTROL"),
      ("STEER_FRACTION", "STEER_ANGLE_SENSOR"),
      ("STEER_RATE", "STEER_ANGLE_SENSOR"),
      ("CRUISE_ACTIVE", "PCM_CRUISE"),
      ("CRUISE_STATE", "PCM_CRUISE"),
      ("GAS_RELEASED", "PCM_CRUISE"),
      ("UI_SET_SPEED", "PCM_CRUISE_SM"),
      ("STEER_TORQUE_DRIVER", "STEER_TORQUE_SENSOR"),
      ("STEER_TORQUE_EPS", "STEER_TORQUE_SENSOR"),
      ("STEER_ANGLE", "STEER_TORQUE_SENSOR"),
      ("STEER_ANGLE_INITIALIZING", "STEER_TORQUE_SENSOR"),
      ("TURN_SIGNALS", "BLINKERS_STATE"),
      ("LKA_STATE", "EPS_STATUS"),
      ("LTA_STATE", "EPS_STATUS"),
      ("AUTO_HIGH_BEAM", "LIGHT_STALK"),
    ]

    # Check LTA state if using LTA angle control
    if CP.steerControlType == SteerControlType.angle:
      signals.append(("LTA_STATE", "EPS_STATUS"))

    checks = [
      ("GEAR_PACKET", 1),
      ("LIGHT_STALK", 1),
      ("BLINKERS_STATE", 0.15),
      ("BODY_CONTROL_STATE", 3),
      ("BODY_CONTROL_STATE_2", 2),
      ("ESP_CONTROL", 3),
      ("EPS_STATUS", 25),
      ("BRAKE_MODULE", 40),
      ("WHEEL_SPEEDS", 80),
      ("STEER_ANGLE_SENSOR", 80),
      ("PCM_CRUISE", 33),
      ("PCM_CRUISE_SM", 1),
      ("STEER_TORQUE_SENSOR", 50),
    ]

    if CP.flags & ToyotaFlags.HYBRID:
      signals.append(("GAS_PEDAL", "GAS_PEDAL_HYBRID"))
      checks.append(("GAS_PEDAL_HYBRID", 33))
    else:
      signals.append(("GAS_PEDAL", "GAS_PEDAL"))
      checks.append(("GAS_PEDAL", 33))

    if CP.carFingerprint in UNSUPPORTED_DSU_CAR:
      signals.append(("MAIN_ON", "DSU_CRUISE"))
      signals.append(("SET_SPEED", "DSU_CRUISE"))
      signals.append(("UI_SET_SPEED", "PCM_CRUISE_ALT"))
      checks.append(("DSU_CRUISE", 5))
      checks.append(("PCM_CRUISE_ALT", 1))
    else:
      signals.append(("MAIN_ON", "PCM_CRUISE_2"))
      signals.append(("SET_SPEED", "PCM_CRUISE_2"))
      signals.append(("ACC_FAULTED", "PCM_CRUISE_2"))
      signals.append(("LOW_SPEED_LOCKOUT", "PCM_CRUISE_2"))
      checks.append(("PCM_CRUISE_2", 33))

    # add gas interceptor reading if we are using it
    if CP.enableGasInterceptor:
      signals.append(("INTERCEPTOR_GAS", "GAS_SENSOR"))
      signals.append(("INTERCEPTOR_GAS2", "GAS_SENSOR"))
      checks.append(("GAS_SENSOR", 50))

    if CP.enableBsm:
      signals += [
        ("L_ADJACENT", "BSM"),
        ("L_APPROACHING", "BSM"),
        ("R_ADJACENT", "BSM"),
        ("R_APPROACHING", "BSM"),
      ]
      checks.append(("BSM", 1))

    if CP.carFingerprint in RADAR_ACC_CAR:
      if not CP.flags & ToyotaFlags.SMART_DSU.value:
        signals += [
          ("ACC_TYPE", "ACC_CONTROL"),
        ]
        checks += [
          ("ACC_CONTROL", 33),
        ]
      signals += [
        ("FCW", "ACC_HUD"),
      ]
      checks += [
        ("ACC_HUD", 1),
      ]

    if CP.carFingerprint not in (TSS2_CAR - RADAR_ACC_CAR) and not CP.enableDsu:
      signals += [
        ("FORCE", "PRE_COLLISION"),
        ("PRECOLLISION_ACTIVE", "PRE_COLLISION"),
      ]
      checks += [
        ("PRE_COLLISION", 33),
      ]

    return CANParser(DBC[CP.carFingerprint]["pt"], signals, checks, 0)

  @staticmethod
  def get_cam_can_parser(CP):
    signals = []
    checks = []

    if CP.carFingerprint != CAR.PRIUS_V:
      signals += [
        ("LANE_SWAY_FLD", "LKAS_HUD"),
        ("LANE_SWAY_BUZZER", "LKAS_HUD"),
        ("LANE_SWAY_WARNING", "LKAS_HUD"),
        ("LANE_SWAY_SENSITIVITY", "LKAS_HUD"),
        ("LANE_SWAY_TOGGLE", "LKAS_HUD"),
      ]
      checks += [
        ("LKAS_HUD", 1),
      ]

    if CP.carFingerprint in (TSS2_CAR - RADAR_ACC_CAR):
      signals += [
        ("PRECOLLISION_ACTIVE", "PRE_COLLISION"),
        ("FORCE", "PRE_COLLISION"),
        ("ACC_TYPE", "ACC_CONTROL"),
        ("FCW", "ACC_HUD"),
      ]
      checks += [
        ("PRE_COLLISION", 33),
        ("ACC_CONTROL", 33),
        ("ACC_HUD", 1),
      ]

    return CANParser(DBC[CP.carFingerprint]["pt"], signals, checks, 2)<|MERGE_RESOLUTION|>--- conflicted
+++ resolved
@@ -99,24 +99,11 @@
     # we could use the override bit from dbc, but it's triggered at too high torque values
     ret.steeringPressed = abs(ret.steeringTorque) > STEER_THRESHOLD
 
-<<<<<<< HEAD
-    # 3 is a fault from the lka/lta command message not being received by the EPS
-    if self.CP.steerControlType == car.CarParams.SteerControlType.angle:
-      ret.steerFaultTemporary = cp.vl["EPS_STATUS"]["LTA_STATE"] not in (1, 3, 5)  # TODO: set actual codes. 1 is inactive, 5 is active, 3 is below
-      ret.steerFaultPermanent = cp.vl["EPS_STATUS"]["LTA_STATE"] in (3,)  # TODO: any more?
-    else:
-      # steer rate fault: goes to 21 or 25 for 1 frame, then 9 for 2 seconds
-      # lka msg drop out: goes to 9 then 11 for a combined total of 2 seconds
-      ret.steerFaultTemporary = cp.vl["EPS_STATUS"]["LKA_STATE"] in (0, 9, 11, 21, 25)
-      # 17 is a fault from a prolonged high torque delta between cmd and user
-      ret.steerFaultPermanent = cp.vl["EPS_STATUS"]["LKA_STATE"] in (3, 17)
-=======
     # Check EPS LKA/LTA fault status
     ret.steerFaultTemporary = cp.vl["EPS_STATUS"]["LKA_STATE"] in TEMP_STEER_FAULTS
     # 3 is a fault from the lka command message not being received by the EPS (recoverable)
     # 17 is a fault from a prolonged high torque delta between cmd and user (permanent)
     ret.steerFaultPermanent = cp.vl["EPS_STATUS"]["LKA_STATE"] in (3, 17)
->>>>>>> 07e276d5
 
     if self.CP.steerControlType == SteerControlType.angle:
       ret.steerFaultTemporary = ret.steerFaultTemporary or cp.vl["EPS_STATUS"]["LTA_STATE"] in TEMP_STEER_FAULTS
