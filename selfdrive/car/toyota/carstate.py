--- conflicted
+++ resolved
@@ -2,11 +2,7 @@
 
 from opendbc.can.can_define import CANDefine
 from opendbc.can.parser import CANParser
-<<<<<<< HEAD
-from openpilot.selfdrive.car import DT_CTRL, structs
-=======
-from openpilot.selfdrive.car import DT_CTRL, create_button_events
->>>>>>> 7248b000
+from openpilot.selfdrive.car import DT_CTRL, create_button_events, structs
 from openpilot.selfdrive.car.conversions import Conversions as CV
 from openpilot.selfdrive.car.filter_simple import FirstOrderFilter
 from openpilot.selfdrive.car.helpers import mean
@@ -14,12 +10,8 @@
 from openpilot.selfdrive.car.toyota.values import ToyotaFlags, CAR, DBC, STEER_THRESHOLD, NO_STOP_TIMER_CAR, \
                                                   TSS2_CAR, RADAR_ACC_CAR, EPS_SCALE, UNSUPPORTED_DSU_CAR
 
-<<<<<<< HEAD
+ButtonType = structs.CarState.ButtonEvent.Type
 SteerControlType = structs.CarParams.SteerControlType
-=======
-ButtonType = car.CarState.ButtonEvent.Type
-SteerControlType = car.CarParams.SteerControlType
->>>>>>> 7248b000
 
 # These steering fault definitions seem to be common across LKA (torque) and LTA (angle):
 # - high steer rate fault: goes to 21 or 25 for 1 frame, then 9 for 2 seconds
@@ -56,13 +48,8 @@
     self.acc_type = 1
     self.lkas_hud = {}
 
-<<<<<<< HEAD
-  def update(self, cp, cp_cam) -> structs.CarState:
+  def update(self, cp, cp_cam, *_) -> structs.CarState:
     ret = structs.CarState()
-=======
-  def update(self, cp, cp_cam, *_):
-    ret = car.CarState.new_message()
->>>>>>> 7248b000
 
     ret.doorOpen = any([cp.vl["BODY_CONTROL_STATE"]["DOOR_OPEN_FL"], cp.vl["BODY_CONTROL_STATE"]["DOOR_OPEN_FR"],
                         cp.vl["BODY_CONTROL_STATE"]["DOOR_OPEN_RL"], cp.vl["BODY_CONTROL_STATE"]["DOOR_OPEN_RR"]])
