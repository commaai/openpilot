import copy

from cereal import car
from common.conversions import Conversions as CV
from common.numpy_fast import mean
from common.filter_simple import FirstOrderFilter
from common.realtime import DT_CTRL
from opendbc.can.can_define import CANDefine
from opendbc.can.parser import CANParser
from selfdrive.car.interfaces import CarStateBase
from selfdrive.car.toyota.values import ToyotaFlags, CAR, DBC, STEER_THRESHOLD, NO_STOP_TIMER_CAR, TSS2_CAR, RADAR_ACC_CAR, EPS_SCALE, UNSUPPORTED_DSU_CAR

SteerControlType = car.CarParams.SteerControlType

# These steering fault definitions seem to be common across LKA (torque) and LTA (angle):
# - high steer rate fault: goes to 21 or 25 for 1 frame, then 9 for 2 seconds
# - lka/lta msg drop out: goes to 9 then 11 for a combined total of 2 seconds, then 3.
#     if using the other control command, goes directly to 3 after 1.5 seconds
# - initializing: LTA can report 0 as long as STEER_TORQUE_SENSOR->STEER_ANGLE_INITIALIZING is 1,
#     and is a catch-all for LKA
TEMP_STEER_FAULTS = (0, 9, 11, 21, 25)
# - lka/lta msg drop out: 3 (recoverable)
# - prolonged high driver torque: 17 (permanent)
PERM_STEER_FAULTS = (3, 17)


class CarState(CarStateBase):
  def __init__(self, CP):
    super().__init__(CP)
    can_define = CANDefine(DBC[CP.carFingerprint]["pt"])
    self.shifter_values = can_define.dv["GEAR_PACKET"]["GEAR"]
    self.eps_torque_scale = EPS_SCALE[CP.carFingerprint] / 100.
    self.cluster_speed_hyst_gap = CV.KPH_TO_MS / 2.
    self.cluster_min_speed = CV.KPH_TO_MS / 2.

    # On cars with cp.vl["STEER_TORQUE_SENSOR"]["STEER_ANGLE"]
    # the signal is zeroed to where the steering angle is at start.
    # Need to apply an offset as soon as the steering angle measurements are both received
    self.accurate_steer_angle_seen = False
    self.angle_offset = FirstOrderFilter(None, 60.0, DT_CTRL, initialized=False)

    self.low_speed_lockout = False
    self.acc_type = 1
    self.lkas_hud = {}

  def update(self, cp, cp_cam):
    ret = car.CarState.new_message()

    ret.doorOpen = any([cp.vl["BODY_CONTROL_STATE"]["DOOR_OPEN_FL"], cp.vl["BODY_CONTROL_STATE"]["DOOR_OPEN_FR"],
                        cp.vl["BODY_CONTROL_STATE"]["DOOR_OPEN_RL"], cp.vl["BODY_CONTROL_STATE"]["DOOR_OPEN_RR"]])
    ret.seatbeltUnlatched = cp.vl["BODY_CONTROL_STATE"]["SEATBELT_DRIVER_UNLATCHED"] != 0
    ret.parkingBrake = cp.vl["BODY_CONTROL_STATE"]["PARKING_BRAKE"] == 1

    ret.brakePressed = cp.vl["BRAKE_MODULE"]["BRAKE_PRESSED"] != 0
    ret.brakeHoldActive = cp.vl["ESP_CONTROL"]["BRAKE_HOLD_ACTIVE"] == 1
    if self.CP.enableGasInterceptor:
      ret.gas = (cp.vl["GAS_SENSOR"]["INTERCEPTOR_GAS"] + cp.vl["GAS_SENSOR"]["INTERCEPTOR_GAS2"]) // 2
      ret.gasPressed = ret.gas > 805
    else:
      # TODO: find a new, common signal
      msg = "GAS_PEDAL_HYBRID" if (self.CP.flags & ToyotaFlags.HYBRID) else "GAS_PEDAL"
      ret.gas = cp.vl[msg]["GAS_PEDAL"]
      ret.gasPressed = cp.vl["PCM_CRUISE"]["GAS_RELEASED"] == 0

    ret.wheelSpeeds = self.get_wheel_speeds(
      cp.vl["WHEEL_SPEEDS"]["WHEEL_SPEED_FL"],
      cp.vl["WHEEL_SPEEDS"]["WHEEL_SPEED_FR"],
      cp.vl["WHEEL_SPEEDS"]["WHEEL_SPEED_RL"],
      cp.vl["WHEEL_SPEEDS"]["WHEEL_SPEED_RR"],
    )
    ret.vEgoRaw = mean([ret.wheelSpeeds.fl, ret.wheelSpeeds.fr, ret.wheelSpeeds.rl, ret.wheelSpeeds.rr])
    ret.vEgo, ret.aEgo = self.update_speed_kf(ret.vEgoRaw)
    ret.vEgoCluster = ret.vEgo * 1.015  # minimum of all the cars

    ret.standstill = ret.vEgoRaw == 0

    ret.steeringAngleDeg = cp.vl["STEER_ANGLE_SENSOR"]["STEER_ANGLE"] + cp.vl["STEER_ANGLE_SENSOR"]["STEER_FRACTION"]
    torque_sensor_angle_deg = cp.vl["STEER_TORQUE_SENSOR"]["STEER_ANGLE"]

    # On some cars, the angle measurement is non-zero while initializing
    if abs(torque_sensor_angle_deg) > 1e-3 and not bool(cp.vl["STEER_TORQUE_SENSOR"]["STEER_ANGLE_INITIALIZING"]):
      self.accurate_steer_angle_seen = True

    if self.accurate_steer_angle_seen:
      # Offset seems to be invalid for large steering angles
      if abs(ret.steeringAngleDeg) < 90 and cp.can_valid:
        self.angle_offset.update(torque_sensor_angle_deg - ret.steeringAngleDeg)

      if self.angle_offset.initialized:
        ret.steeringAngleOffsetDeg = self.angle_offset.x
        ret.steeringAngleDeg = torque_sensor_angle_deg - self.angle_offset.x

    ret.steeringRateDeg = cp.vl["STEER_ANGLE_SENSOR"]["STEER_RATE"]

    can_gear = int(cp.vl["GEAR_PACKET"]["GEAR"])
    ret.gearShifter = self.parse_gear_shifter(self.shifter_values.get(can_gear, None))
    ret.leftBlinker = cp.vl["BLINKERS_STATE"]["TURN_SIGNALS"] == 1
    ret.rightBlinker = cp.vl["BLINKERS_STATE"]["TURN_SIGNALS"] == 2

    ret.steeringTorque = cp.vl["STEER_TORQUE_SENSOR"]["STEER_TORQUE_DRIVER"]
    ret.steeringTorqueEps = cp.vl["STEER_TORQUE_SENSOR"]["STEER_TORQUE_EPS"] * self.eps_torque_scale
    # we could use the override bit from dbc, but it's triggered at too high torque values
    ret.steeringPressed = abs(ret.steeringTorque) > STEER_THRESHOLD

    # Check EPS LKA/LTA fault status
    ret.steerFaultTemporary = cp.vl["EPS_STATUS"]["LKA_STATE"] in TEMP_STEER_FAULTS
    ret.steerFaultPermanent = cp.vl["EPS_STATUS"]["LKA_STATE"] in PERM_STEER_FAULTS

    if self.CP.steerControlType == SteerControlType.angle:
      ret.steerFaultTemporary = ret.steerFaultTemporary or cp.vl["EPS_STATUS"]["LTA_STATE"] in TEMP_STEER_FAULTS
      ret.steerFaultPermanent = ret.steerFaultPermanent or cp.vl["EPS_STATUS"]["LTA_STATE"] in PERM_STEER_FAULTS

    if self.CP.carFingerprint in UNSUPPORTED_DSU_CAR:
      # TODO: find the bit likely in DSU_CRUISE that describes an ACC fault. one may also exist in CLUTCH
      ret.cruiseState.available = cp.vl["DSU_CRUISE"]["MAIN_ON"] != 0
      ret.cruiseState.speed = cp.vl["DSU_CRUISE"]["SET_SPEED"] * CV.KPH_TO_MS
      cluster_set_speed = cp.vl["PCM_CRUISE_ALT"]["UI_SET_SPEED"]
    else:
      ret.accFaulted = cp.vl["PCM_CRUISE_2"]["ACC_FAULTED"] != 0
      ret.cruiseState.available = cp.vl["PCM_CRUISE_2"]["MAIN_ON"] != 0
      ret.cruiseState.speed = cp.vl["PCM_CRUISE_2"]["SET_SPEED"] * CV.KPH_TO_MS
      cluster_set_speed = cp.vl["PCM_CRUISE_SM"]["UI_SET_SPEED"]

    # UI_SET_SPEED is always non-zero when main is on, hide until first enable
    if ret.cruiseState.speed != 0:
      is_metric = cp.vl["BODY_CONTROL_STATE_2"]["UNITS"] in (1, 2)
      conversion_factor = CV.KPH_TO_MS if is_metric else CV.MPH_TO_MS
      ret.cruiseState.speedCluster = cluster_set_speed * conversion_factor

    cp_acc = cp_cam if self.CP.carFingerprint in (TSS2_CAR - RADAR_ACC_CAR) else cp

    if self.CP.carFingerprint in (TSS2_CAR | RADAR_ACC_CAR):
      if not (self.CP.flags & ToyotaFlags.SMART_DSU.value):
        self.acc_type = cp_acc.vl["ACC_CONTROL"]["ACC_TYPE"]
      ret.stockFcw = bool(cp_acc.vl["PCS_HUD"]["FCW"])

    # some TSS2 cars have low speed lockout permanently set, so ignore on those cars
    # these cars are identified by an ACC_TYPE value of 2.
    # TODO: it is possible to avoid the lockout and gain stop and go if you
    # send your own ACC_CONTROL msg on startup with ACC_TYPE set to 1
    if (self.CP.carFingerprint not in TSS2_CAR and self.CP.carFingerprint not in UNSUPPORTED_DSU_CAR) or \
       (self.CP.carFingerprint in TSS2_CAR and self.acc_type == 1):
      self.low_speed_lockout = cp.vl["PCM_CRUISE_2"]["LOW_SPEED_LOCKOUT"] == 2

    self.pcm_acc_status = cp.vl["PCM_CRUISE"]["CRUISE_STATE"]
    if self.CP.carFingerprint not in (NO_STOP_TIMER_CAR - TSS2_CAR):
      # ignore standstill state in certain vehicles, since pcm allows to restart with just an acceleration request
      ret.cruiseState.standstill = self.pcm_acc_status == 7
    ret.cruiseState.enabled = bool(cp.vl["PCM_CRUISE"]["CRUISE_ACTIVE"])
    ret.cruiseState.nonAdaptive = cp.vl["PCM_CRUISE"]["CRUISE_STATE"] in (1, 2, 3, 4, 5, 6)

    self.pcm_acc_braking = cp.vl["PCM_CRUISE"]["ACC_BRAKING"]
    self.pcm_accel_net = cp.vl["PCM_CRUISE"]["ACCEL_NET"]
    self.pcm_neutral_force = cp.vl["PCM_CRUISE"]["NEUTRAL_FORCE"]
    self.GVC = cp.vl["VSC1S07"]["GVC"]
    self.GL1X = cp.vl["KINEMATICS"]["ACCEL_X"]

    ret.genericToggle = bool(cp.vl["LIGHT_STALK"]["AUTO_HIGH_BEAM"])
    ret.espDisabled = cp.vl["ESP_CONTROL"]["TC_DISABLED"] != 0

    if not self.CP.enableDsu:
      ret.stockAeb = bool(cp_acc.vl["PRE_COLLISION"]["PRECOLLISION_ACTIVE"] and cp_acc.vl["PRE_COLLISION"]["FORCE"] < -1e-5)

    if self.CP.enableBsm:
      ret.leftBlindspot = (cp.vl["BSM"]["L_ADJACENT"] == 1) or (cp.vl["BSM"]["L_APPROACHING"] == 1)
      ret.rightBlindspot = (cp.vl["BSM"]["R_ADJACENT"] == 1) or (cp.vl["BSM"]["R_APPROACHING"] == 1)

    if self.CP.carFingerprint != CAR.PRIUS_V:
      self.lkas_hud = copy.copy(cp_cam.vl["LKAS_HUD"])

    return ret

  @staticmethod
  def get_can_parser(CP):
<<<<<<< HEAD
    signals = [
      # sig_name, sig_address
      ("STEER_ANGLE", "STEER_ANGLE_SENSOR"),
      ("GEAR", "GEAR_PACKET"),
      ("BRAKE_PRESSED", "BRAKE_MODULE"),
      ("WHEEL_SPEED_FL", "WHEEL_SPEEDS"),
      ("WHEEL_SPEED_FR", "WHEEL_SPEEDS"),
      ("WHEEL_SPEED_RL", "WHEEL_SPEEDS"),
      ("WHEEL_SPEED_RR", "WHEEL_SPEEDS"),
      ("DOOR_OPEN_FL", "BODY_CONTROL_STATE"),
      ("DOOR_OPEN_FR", "BODY_CONTROL_STATE"),
      ("DOOR_OPEN_RL", "BODY_CONTROL_STATE"),
      ("DOOR_OPEN_RR", "BODY_CONTROL_STATE"),
      ("SEATBELT_DRIVER_UNLATCHED", "BODY_CONTROL_STATE"),
      ("PARKING_BRAKE", "BODY_CONTROL_STATE"),
      ("UNITS", "BODY_CONTROL_STATE_2"),
      ("TC_DISABLED", "ESP_CONTROL"),
      ("BRAKE_HOLD_ACTIVE", "ESP_CONTROL"),
      ("STEER_FRACTION", "STEER_ANGLE_SENSOR"),
      ("STEER_RATE", "STEER_ANGLE_SENSOR"),
      ("CRUISE_ACTIVE", "PCM_CRUISE"),
      ("CRUISE_STATE", "PCM_CRUISE"),
      ("GAS_RELEASED", "PCM_CRUISE"),
      ("ACCEL_NET", "PCM_CRUISE"),
      ("ACC_BRAKING", "PCM_CRUISE"),
      ("NEUTRAL_FORCE", "PCM_CRUISE"),
      ("UI_SET_SPEED", "PCM_CRUISE_SM"),
      ("STEER_TORQUE_DRIVER", "STEER_TORQUE_SENSOR"),
      ("STEER_TORQUE_EPS", "STEER_TORQUE_SENSOR"),
      ("STEER_ANGLE", "STEER_TORQUE_SENSOR"),
      ("STEER_ANGLE_INITIALIZING", "STEER_TORQUE_SENSOR"),
      ("TURN_SIGNALS", "BLINKERS_STATE"),
      ("LKA_STATE", "EPS_STATUS"),
      ("AUTO_HIGH_BEAM", "LIGHT_STALK"),
      ("GVC", "VSC1S07"),
      ("ACCEL_X", "KINEMATICS"),
      ("RPM", "ENGINE_RPM"),
    ]

    checks = [
=======
    messages = [
>>>>>>> 012060ba
      ("GEAR_PACKET", 1),
      ("LIGHT_STALK", 1),
      ("BLINKERS_STATE", 0.15),
      ("BODY_CONTROL_STATE", 3),
      ("BODY_CONTROL_STATE_2", 2),
      ("ESP_CONTROL", 3),
      ("EPS_STATUS", 25),
      ("BRAKE_MODULE", 40),
      ("WHEEL_SPEEDS", 80),
      ("STEER_ANGLE_SENSOR", 80),
      ("PCM_CRUISE", 33),
      ("PCM_CRUISE_SM", 1),
      ("STEER_TORQUE_SENSOR", 50),
      ("VSC1S07", 20),
      ("KINEMATICS", 80),
      ("ENGINE_RPM", 50),
    ]

    if CP.flags & ToyotaFlags.HYBRID:
      messages.append(("GAS_PEDAL_HYBRID", 33))
    else:
      messages.append(("GAS_PEDAL", 33))

    if CP.carFingerprint in UNSUPPORTED_DSU_CAR:
      messages.append(("DSU_CRUISE", 5))
      messages.append(("PCM_CRUISE_ALT", 1))
    else:
      messages.append(("PCM_CRUISE_2", 33))

    # add gas interceptor reading if we are using it
    if CP.enableGasInterceptor:
      messages.append(("GAS_SENSOR", 50))

    if CP.enableBsm:
      messages.append(("BSM", 1))

    if CP.carFingerprint in RADAR_ACC_CAR:
      if not CP.flags & ToyotaFlags.SMART_DSU.value:
        messages += [
          ("ACC_CONTROL", 33),
        ]
      messages += [
        ("PCS_HUD", 1),
      ]

    if CP.carFingerprint not in (TSS2_CAR - RADAR_ACC_CAR) and not CP.enableDsu:
      messages += [
        ("PRE_COLLISION", 33),
      ]

    return CANParser(DBC[CP.carFingerprint]["pt"], messages, 0)

  @staticmethod
  def get_cam_can_parser(CP):
    messages = []

    if CP.carFingerprint != CAR.PRIUS_V:
      messages += [
        ("LKAS_HUD", 1),
      ]

    if CP.carFingerprint in (TSS2_CAR - RADAR_ACC_CAR):
      messages += [
        ("PRE_COLLISION", 33),
        ("ACC_CONTROL", 33),
        ("PCS_HUD", 1),
      ]

    return CANParser(DBC[CP.carFingerprint]["pt"], messages, 2)<|MERGE_RESOLUTION|>--- conflicted
+++ resolved
@@ -172,50 +172,7 @@
 
   @staticmethod
   def get_can_parser(CP):
-<<<<<<< HEAD
-    signals = [
-      # sig_name, sig_address
-      ("STEER_ANGLE", "STEER_ANGLE_SENSOR"),
-      ("GEAR", "GEAR_PACKET"),
-      ("BRAKE_PRESSED", "BRAKE_MODULE"),
-      ("WHEEL_SPEED_FL", "WHEEL_SPEEDS"),
-      ("WHEEL_SPEED_FR", "WHEEL_SPEEDS"),
-      ("WHEEL_SPEED_RL", "WHEEL_SPEEDS"),
-      ("WHEEL_SPEED_RR", "WHEEL_SPEEDS"),
-      ("DOOR_OPEN_FL", "BODY_CONTROL_STATE"),
-      ("DOOR_OPEN_FR", "BODY_CONTROL_STATE"),
-      ("DOOR_OPEN_RL", "BODY_CONTROL_STATE"),
-      ("DOOR_OPEN_RR", "BODY_CONTROL_STATE"),
-      ("SEATBELT_DRIVER_UNLATCHED", "BODY_CONTROL_STATE"),
-      ("PARKING_BRAKE", "BODY_CONTROL_STATE"),
-      ("UNITS", "BODY_CONTROL_STATE_2"),
-      ("TC_DISABLED", "ESP_CONTROL"),
-      ("BRAKE_HOLD_ACTIVE", "ESP_CONTROL"),
-      ("STEER_FRACTION", "STEER_ANGLE_SENSOR"),
-      ("STEER_RATE", "STEER_ANGLE_SENSOR"),
-      ("CRUISE_ACTIVE", "PCM_CRUISE"),
-      ("CRUISE_STATE", "PCM_CRUISE"),
-      ("GAS_RELEASED", "PCM_CRUISE"),
-      ("ACCEL_NET", "PCM_CRUISE"),
-      ("ACC_BRAKING", "PCM_CRUISE"),
-      ("NEUTRAL_FORCE", "PCM_CRUISE"),
-      ("UI_SET_SPEED", "PCM_CRUISE_SM"),
-      ("STEER_TORQUE_DRIVER", "STEER_TORQUE_SENSOR"),
-      ("STEER_TORQUE_EPS", "STEER_TORQUE_SENSOR"),
-      ("STEER_ANGLE", "STEER_TORQUE_SENSOR"),
-      ("STEER_ANGLE_INITIALIZING", "STEER_TORQUE_SENSOR"),
-      ("TURN_SIGNALS", "BLINKERS_STATE"),
-      ("LKA_STATE", "EPS_STATUS"),
-      ("AUTO_HIGH_BEAM", "LIGHT_STALK"),
-      ("GVC", "VSC1S07"),
-      ("ACCEL_X", "KINEMATICS"),
-      ("RPM", "ENGINE_RPM"),
-    ]
-
-    checks = [
-=======
     messages = [
->>>>>>> 012060ba
       ("GEAR_PACKET", 1),
       ("LIGHT_STALK", 1),
       ("BLINKERS_STATE", 0.15),
