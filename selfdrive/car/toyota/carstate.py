--- conflicted
+++ resolved
@@ -130,17 +130,10 @@
 
     cp_acc = cp_cam if self.CP.carFingerprint in (TSS2_CAR - RADAR_ACC_CAR) else cp
 
-<<<<<<< HEAD
-    # if self.CP.carFingerprint in (TSS2_CAR | RADAR_ACC_CAR):
-    #   if not (self.CP.flags & ToyotaFlags.SMART_DSU.value):
-    #     self.acc_type = cp_acc.vl["ACC_CONTROL"]["ACC_TYPE"]
-    #   ret.stockFcw = bool(cp_acc.vl["ACC_HUD"]["FCW"])
-=======
     if self.CP.carFingerprint in TSS2_CAR and not self.CP.flags & ToyotaFlags.DISABLE_RADAR.value:
       if not (self.CP.flags & ToyotaFlags.SMART_DSU.value):
         self.acc_type = cp_acc.vl["ACC_CONTROL"]["ACC_TYPE"]
       ret.stockFcw = bool(cp_acc.vl["PCS_HUD"]["FCW"])
->>>>>>> 0aa6e2ce
 
     # some TSS2 cars have low speed lockout permanently set, so ignore on those cars
     # these cars are identified by an ACC_TYPE value of 2.
@@ -160,13 +153,8 @@
     ret.genericToggle = bool(cp.vl["LIGHT_STALK"]["AUTO_HIGH_BEAM"])
     ret.espDisabled = cp.vl["ESP_CONTROL"]["TC_DISABLED"] != 0
 
-<<<<<<< HEAD
-    # if not self.CP.enableDsu:
-    #   ret.stockAeb = bool(cp_acc.vl["PRE_COLLISION"]["PRECOLLISION_ACTIVE"] and cp_acc.vl["PRE_COLLISION"]["FORCE"] < -1e-5)
-=======
     if not self.CP.enableDsu and not self.CP.flags & ToyotaFlags.DISABLE_RADAR.value:
       ret.stockAeb = bool(cp_acc.vl["PRE_COLLISION"]["PRECOLLISION_ACTIVE"] and cp_acc.vl["PRE_COLLISION"]["FORCE"] < -1e-5)
->>>>>>> 0aa6e2ce
 
     if self.CP.enableBsm:
       ret.leftBlindspot = (cp.vl["BSM"]["L_ADJACENT"] == 1) or (cp.vl["BSM"]["L_APPROACHING"] == 1)
@@ -213,31 +201,6 @@
     if CP.enableBsm:
       messages.append(("BSM", 1))
 
-<<<<<<< HEAD
-    # if CP.carFingerprint in RADAR_ACC_CAR:
-    #   if not CP.flags & ToyotaFlags.SMART_DSU.value:
-    #     signals += [
-    #       ("ACC_TYPE", "ACC_CONTROL"),
-    #     ]
-    #     checks += [
-    #       ("ACC_CONTROL", 33),
-    #     ]
-    #   signals += [
-    #     ("FCW", "ACC_HUD"),
-    #   ]
-    #   checks += [
-    #     ("ACC_HUD", 1),
-    #   ]
-
-    # if CP.carFingerprint not in (TSS2_CAR - RADAR_ACC_CAR) and not CP.enableDsu:
-    #   signals += [
-    #     ("FORCE", "PRE_COLLISION"),
-    #     ("PRECOLLISION_ACTIVE", "PRE_COLLISION"),
-    #   ]
-    #   checks += [
-    #     ("PRE_COLLISION", 33),
-    #   ]
-=======
     if CP.carFingerprint in RADAR_ACC_CAR and not CP.flags & ToyotaFlags.DISABLE_RADAR.value:
       if not CP.flags & ToyotaFlags.SMART_DSU.value:
         messages += [
@@ -251,7 +214,6 @@
       messages += [
         ("PRE_COLLISION", 33),
       ]
->>>>>>> 0aa6e2ce
 
     return CANParser(DBC[CP.carFingerprint]["pt"], messages, 0)
 
