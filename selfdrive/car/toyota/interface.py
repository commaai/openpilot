#!/usr/bin/env python3
from cereal import car
from common.conversions import Conversions as CV
from panda import Panda
from selfdrive.car.toyota.values import Ecu, CAR, ToyotaFlags, TSS2_CAR, RADAR_ACC_CAR, NO_DSU_CAR, MIN_ACC_SPEED, EPS_SCALE, EV_HYBRID_CAR, UNSUPPORTED_DSU_CAR, CarControllerParams, NO_STOP_TIMER_CAR
from selfdrive.car import STD_CARGO_KG, scale_tire_stiffness, get_safety_config
from selfdrive.car.interfaces import CarInterfaceBase

EventName = car.CarEvent.EventName


class CarInterface(CarInterfaceBase):
  @staticmethod
  def get_pid_accel_limits(CP, current_speed, cruise_speed):
    return CarControllerParams.ACCEL_MIN, CarControllerParams.ACCEL_MAX

  @staticmethod
  def _get_params(ret, candidate, fingerprint, car_fw, experimental_long):
    ret.carName = "toyota"
    ret.safetyConfigs = [get_safety_config(car.CarParams.SafetyModel.toyota)]
    ret.safetyConfigs[0].safetyParam = EPS_SCALE[candidate]

    if candidate in (CAR.RAV4, CAR.PRIUS_V, CAR.COROLLA, CAR.LEXUS_ESH, CAR.LEXUS_CTH):
      ret.safetyConfigs[0].safetyParam |= Panda.FLAG_TOYOTA_ALT_BRAKE

    ret.steerActuatorDelay = 0.12  # Default delay, Prius has larger delay
    ret.steerLimitTimer = 0.4
    ret.stoppingControl = False  # Toyota starts braking more when it thinks you want to stop

    stop_and_go = False
    steering_angle_deadzone_deg = 0.0
    CarInterfaceBase.configure_torque_tune(candidate, ret.lateralTuning, steering_angle_deadzone_deg)

    if candidate == CAR.PRIUS:
      stop_and_go = True
      ret.wheelbase = 2.70
      ret.steerRatio = 15.74   # unknown end-to-end spec
      tire_stiffness_factor = 0.6371   # hand-tune
      ret.mass = 3045. * CV.LB_TO_KG + STD_CARGO_KG
      # Only give steer angle deadzone to for bad angle sensor prius
      for fw in car_fw:
        if fw.ecu == "eps" and not fw.fwVersion == b'8965B47060\x00\x00\x00\x00\x00\x00':
          steering_angle_deadzone_deg = 0.2
          ret.steerActuatorDelay = 0.25
          CarInterfaceBase.configure_torque_tune(candidate, ret.lateralTuning, steering_angle_deadzone_deg)

    elif candidate == CAR.PRIUS_V:
      stop_and_go = True
      ret.wheelbase = 2.78
      ret.steerRatio = 17.4
      tire_stiffness_factor = 0.5533
      ret.mass = 3340. * CV.LB_TO_KG + STD_CARGO_KG

    elif candidate in (CAR.RAV4, CAR.RAV4H):
      stop_and_go = True if (candidate in CAR.RAV4H) else False
      ret.wheelbase = 2.65
      ret.steerRatio = 16.88   # 14.5 is spec end-to-end
      tire_stiffness_factor = 0.5533
      ret.mass = 3650. * CV.LB_TO_KG + STD_CARGO_KG  # mean between normal and hybrid

    elif candidate == CAR.COROLLA:
      ret.wheelbase = 2.70
      ret.steerRatio = 18.27
      tire_stiffness_factor = 0.444  # not optimized yet
      ret.mass = 2860. * CV.LB_TO_KG + STD_CARGO_KG  # mean between normal and hybrid

    elif candidate in (CAR.LEXUS_RX, CAR.LEXUS_RXH, CAR.LEXUS_RX_TSS2, CAR.LEXUS_RXH_TSS2):
      stop_and_go = True
      ret.wheelbase = 2.79
      ret.steerRatio = 16.  # 14.8 is spec end-to-end
      ret.wheelSpeedFactor = 1.035
      tire_stiffness_factor = 0.5533
      ret.mass = 4481. * CV.LB_TO_KG + STD_CARGO_KG  # mean between min and max

    elif candidate in (CAR.CHR, CAR.CHRH):
      stop_and_go = True
      ret.wheelbase = 2.63906
      ret.steerRatio = 13.6
      tire_stiffness_factor = 0.7933
      ret.mass = 3300. * CV.LB_TO_KG + STD_CARGO_KG

    elif candidate in (CAR.CAMRY, CAR.CAMRYH, CAR.CAMRY_TSS2, CAR.CAMRYH_TSS2):
      stop_and_go = True
      ret.wheelbase = 2.82448
      ret.steerRatio = 13.7
      tire_stiffness_factor = 0.7933
      ret.mass = 3400. * CV.LB_TO_KG + STD_CARGO_KG  # mean between normal and hybrid

    elif candidate in (CAR.HIGHLANDER, CAR.HIGHLANDERH, CAR.HIGHLANDER_TSS2, CAR.HIGHLANDERH_TSS2):
      stop_and_go = True
      ret.wheelbase = 2.8194  # average of 109.8 and 112.2 in
      ret.steerRatio = 16.0
      tire_stiffness_factor = 0.8
      ret.mass = 4516. * CV.LB_TO_KG + STD_CARGO_KG  # mean between normal and hybrid

    elif candidate in (CAR.AVALON, CAR.AVALON_2019, CAR.AVALONH_2019, CAR.AVALON_TSS2, CAR.AVALONH_TSS2):
      # starting from 2019, all Avalon variants have stop and go
      # https://engage.toyota.com/static/images/toyota_safety_sense/TSS_Applicability_Chart.pdf
      stop_and_go = candidate != CAR.AVALON
      ret.wheelbase = 2.82
      ret.steerRatio = 14.8  # Found at https://pressroom.toyota.com/releases/2016+avalon+product+specs.download
      tire_stiffness_factor = 0.7983
      ret.mass = 3505. * CV.LB_TO_KG + STD_CARGO_KG  # mean between normal and hybrid

    elif candidate in (CAR.RAV4_TSS2, CAR.RAV4_TSS2_2022, CAR.RAV4H_TSS2, CAR.RAV4H_TSS2_2022):
      stop_and_go = True
      ret.wheelbase = 2.68986
      ret.steerRatio = 14.3
      tire_stiffness_factor = 0.7933
      ret.mass = 3585. * CV.LB_TO_KG + STD_CARGO_KG  # Average between ICE and Hybrid
      ret.lateralTuning.init('pid')
      ret.lateralTuning.pid.kiBP = [0.0]
      ret.lateralTuning.pid.kpBP = [0.0]
      ret.lateralTuning.pid.kpV = [0.6]
      ret.lateralTuning.pid.kiV = [0.1]
      ret.lateralTuning.pid.kf = 0.00007818594

      # 2019+ RAV4 TSS2 uses two different steering racks and specific tuning seems to be necessary.
      # See https://github.com/commaai/openpilot/pull/21429#issuecomment-873652891
      for fw in car_fw:
        if fw.ecu == "eps" and (fw.fwVersion.startswith(b'\x02') or fw.fwVersion in [b'8965B42181\x00\x00\x00\x00\x00\x00']):
          ret.lateralTuning.pid.kpV = [0.15]
          ret.lateralTuning.pid.kiV = [0.05]
          ret.lateralTuning.pid.kf = 0.00004
          break

    elif candidate in (CAR.COROLLA_TSS2, CAR.COROLLAH_TSS2):
      stop_and_go = True
      ret.wheelbase = 2.67  # Average between 2.70 for sedan and 2.64 for hatchback
      ret.steerRatio = 13.9
      tire_stiffness_factor = 0.444  # not optimized yet
      ret.mass = 3060. * CV.LB_TO_KG + STD_CARGO_KG
<<<<<<< HEAD
      ret.steerControlType = car.CarParams.SteerControlType.angle
      # set_lat_tune(ret.lateralTuning, LatTunes.PID_D)
=======
>>>>>>> 9c62513f

    elif candidate in (CAR.LEXUS_ES_TSS2, CAR.LEXUS_ESH_TSS2, CAR.LEXUS_ESH):
      stop_and_go = True
      ret.wheelbase = 2.8702
      ret.steerRatio = 16.0  # not optimized
      tire_stiffness_factor = 0.444  # not optimized yet
      ret.mass = 3677. * CV.LB_TO_KG + STD_CARGO_KG  # mean between min and max

    elif candidate == CAR.SIENNA:
      stop_and_go = True
      ret.wheelbase = 3.03
      ret.steerRatio = 15.5
      tire_stiffness_factor = 0.444
      ret.mass = 4590. * CV.LB_TO_KG + STD_CARGO_KG

    elif candidate in (CAR.LEXUS_IS, CAR.LEXUS_RC):
      ret.wheelbase = 2.79908
      ret.steerRatio = 13.3
      tire_stiffness_factor = 0.444
      ret.mass = 3736.8 * CV.LB_TO_KG + STD_CARGO_KG

    elif candidate == CAR.LEXUS_CTH:
      stop_and_go = True
      ret.wheelbase = 2.60
      ret.steerRatio = 18.6
      tire_stiffness_factor = 0.517
      ret.mass = 3108 * CV.LB_TO_KG + STD_CARGO_KG  # mean between min and max

    elif candidate in (CAR.LEXUS_NX, CAR.LEXUS_NXH, CAR.LEXUS_NX_TSS2, CAR.LEXUS_NXH_TSS2):
      stop_and_go = True
      ret.wheelbase = 2.66
      ret.steerRatio = 14.7
      tire_stiffness_factor = 0.444  # not optimized yet
      ret.mass = 4070 * CV.LB_TO_KG + STD_CARGO_KG

    elif candidate == CAR.PRIUS_TSS2:
      stop_and_go = True
      ret.wheelbase = 2.70002  # from toyota online sepc.
      ret.steerRatio = 13.4   # True steerRatio from older prius
      tire_stiffness_factor = 0.6371   # hand-tune
      ret.mass = 3115. * CV.LB_TO_KG + STD_CARGO_KG

    elif candidate == CAR.MIRAI:
      stop_and_go = True
      ret.wheelbase = 2.91
      ret.steerRatio = 14.8
      tire_stiffness_factor = 0.8
      ret.mass = 4300. * CV.LB_TO_KG + STD_CARGO_KG

    elif candidate in (CAR.ALPHARD_TSS2, CAR.ALPHARDH_TSS2):
      stop_and_go = True
      ret.wheelbase = 3.00
      ret.steerRatio = 14.2
      tire_stiffness_factor = 0.444
      ret.mass = 4305. * CV.LB_TO_KG + STD_CARGO_KG

    ret.centerToFront = ret.wheelbase * 0.44

    # TODO: start from empirically derived lateral slip stiffness for the civic and scale by
    # mass and CG position, so all cars will have approximately similar dyn behaviors
    ret.tireStiffnessFront, ret.tireStiffnessRear = scale_tire_stiffness(ret.mass, ret.wheelbase, ret.centerToFront,
                                                                         tire_stiffness_factor=tire_stiffness_factor)

    ret.enableBsm = 0x3F6 in fingerprint[0] and candidate in TSS2_CAR
    # Detect smartDSU, which intercepts ACC_CMD from the DSU allowing openpilot to send it
    smartDsu = 0x2FF in fingerprint[0]
    # In TSS2 cars the camera does long control
    found_ecus = [fw.ecu for fw in car_fw]
    ret.enableDsu = len(found_ecus) > 0 and Ecu.dsu not in found_ecus and candidate not in (NO_DSU_CAR | UNSUPPORTED_DSU_CAR) and not smartDsu
    ret.enableGasInterceptor = 0x201 in fingerprint[0]
    # if the smartDSU is detected, openpilot can send ACC_CMD (and the smartDSU will block it from the DSU) or not (the DSU is "connected")
    ret.openpilotLongitudinalControl = smartDsu or ret.enableDsu or candidate in (TSS2_CAR - RADAR_ACC_CAR)
    ret.autoResumeSng = ret.openpilotLongitudinalControl and candidate in NO_STOP_TIMER_CAR

    if not ret.openpilotLongitudinalControl:
      ret.safetyConfigs[0].safetyParam |= Panda.FLAG_TOYOTA_STOCK_LONGITUDINAL

    # we can't use the fingerprint to detect this reliably, since
    # the EV gas pedal signal can take a couple seconds to appear
    if candidate in EV_HYBRID_CAR:
      ret.flags |= ToyotaFlags.HYBRID.value

    # min speed to enable ACC. if car can do stop and go, then set enabling speed
    # to a negative value, so it won't matter.
    ret.minEnableSpeed = -1. if (stop_and_go or ret.enableGasInterceptor) else MIN_ACC_SPEED

    tune = ret.longitudinalTuning
    tune.deadzoneBP = [0., 9.]
    tune.deadzoneV = [.0, .15]
    if candidate in TSS2_CAR or ret.enableGasInterceptor:
      tune.kpBP = [0., 5., 20.]
      tune.kpV = [1.3, 1.0, 0.7]
      tune.kiBP = [0., 5., 12., 20., 27.]
      tune.kiV = [.35, .23, .20, .17, .1]
      if candidate in TSS2_CAR:
        ret.stoppingDecelRate = 0.3  # reach stopping target smoothly
    else:
      tune.kpBP = [0., 5., 35.]
      tune.kiBP = [0., 35.]
      tune.kpV = [3.6, 2.4, 1.5]
      tune.kiV = [0.54, 0.36]

    return ret

  # returns a car.CarState
  def _update(self, c):
    ret = self.CS.update(self.cp, self.cp_cam)

    # events
    events = self.create_common_events(ret)

    if self.CP.openpilotLongitudinalControl:
      if ret.cruiseState.standstill and not ret.brakePressed and not self.CP.enableGasInterceptor:
        events.add(EventName.resumeRequired)
      if self.CS.low_speed_lockout:
        events.add(EventName.lowSpeedLockout)
      if ret.vEgo < self.CP.minEnableSpeed:
        events.add(EventName.belowEngageSpeed)
        if c.actuators.accel > 0.3:
          # some margin on the actuator to not false trigger cancellation while stopping
          events.add(EventName.speedTooLow)
        if ret.vEgo < 0.001:
          # while in standstill, send a user alert
          events.add(EventName.manualRestart)

    ret.events = events.to_msg()

    return ret

  # pass in a car.CarControl
  # to be called @ 100hz
  def apply(self, c):
    return self.CC.update(c, self.CS)<|MERGE_RESOLUTION|>--- conflicted
+++ resolved
@@ -130,11 +130,7 @@
       ret.steerRatio = 13.9
       tire_stiffness_factor = 0.444  # not optimized yet
       ret.mass = 3060. * CV.LB_TO_KG + STD_CARGO_KG
-<<<<<<< HEAD
       ret.steerControlType = car.CarParams.SteerControlType.angle
-      # set_lat_tune(ret.lateralTuning, LatTunes.PID_D)
-=======
->>>>>>> 9c62513f
 
     elif candidate in (CAR.LEXUS_ES_TSS2, CAR.LEXUS_ESH_TSS2, CAR.LEXUS_ESH):
       stop_and_go = True
