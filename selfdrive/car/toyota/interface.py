--- conflicted
+++ resolved
@@ -311,11 +311,7 @@
     if ret.enableGasInterceptor:
       set_long_tune(ret.longitudinalTuning, LongTunes.PEDAL)
     elif candidate in [CAR.COROLLA_TSS2, CAR.COROLLAH_TSS2, CAR.RAV4_TSS2, CAR.RAV4H_TSS2, CAR.LEXUS_NX_TSS2,
-<<<<<<< HEAD
                        CAR.HIGHLANDER_TSS2, CAR.HIGHLANDERH_TSS2, CAR.PRIUS_TSS2, CAR.CAMRY_TSS2, CAR.CAMRYH_TSS2]:
-=======
-                       CAR.HIGHLANDER_TSS2, CAR.HIGHLANDERH_TSS2, CAR.PRIUS_TSS2]:
->>>>>>> 16dd7ce1
       set_long_tune(ret.longitudinalTuning, LongTunes.TSS2)
       ret.vEgoStopping = 0.2  # car is near 0.1 to 0.2 when car starts requesting stopping accel
       ret.vEgoStarting = 0.2  # needs to be > or == vEgoStopping
