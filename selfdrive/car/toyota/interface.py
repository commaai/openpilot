--- conflicted
+++ resolved
@@ -128,25 +128,15 @@
     ret.stopAccel = -2.5
 
     tune = ret.longitudinalTuning
-<<<<<<< HEAD
-    tune.deadzoneBP = [0., 16., 20., 30.]
-    tune.deadzoneV = [.04, .05, .08, .15]
-    ret.stoppingDecelRate = 0.17
-    tune.kpBP = [0., 5.]
-    tune.kpV = [0.8, 1.]
-    tune.kiBP = [0., 5.]
-    tune.kiV = [0.3, 1.]
-=======
+    ret.stoppingDecelRate = 0.3  # reach stopping target smoothly
     if candidate in TSS2_CAR:
       tune.kpV = [0.0]
       tune.kiV = [0.5]
       ret.vEgoStopping = 0.25
       ret.vEgoStarting = 0.25
-      ret.stoppingDecelRate = 0.3  # reach stopping target smoothly
     else:
-      tune.kiBP = [0., 5., 35.]
-      tune.kiV = [3.6, 2.4, 1.5]
->>>>>>> 36eafc0d
+      tune.kiBP = [0.]  # appears to produce minimal oscillation on TSS-P
+      tune.kiV = [1.2]
 
     return ret
 
