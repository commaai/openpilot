#!/usr/bin/env python3
import numpy as np
from cereal import car
from selfdrive.config import Conversions as CV
from selfdrive.car.toyota.tunes import LatTunes, LongTunes, set_long_tune, set_lat_tune
from selfdrive.car.toyota.values import Ecu, CAR, TSS2_CAR, NO_DSU_CAR, MIN_ACC_SPEED, CarControllerParams
from selfdrive.car import STD_CARGO_KG, scale_rot_inertia, scale_tire_stiffness, gen_empty_fingerprint, get_safety_config
from selfdrive.car.interfaces import CarInterfaceBase
from common.op_params import opParams
from collections import namedtuple

EventName = car.CarEvent.EventName
LatParams = namedtuple('LatParams', ['use_steering_model', 'use_lqr', 'prius_use_pid', 'corollaTSS2_use_indi', 'rav4TSS2_use_indi', 'hasZss'])


class CarInterface(CarInterfaceBase):
  @staticmethod
  def get_pid_accel_limits(CP, current_speed, cruise_speed):
    return CarControllerParams.ACCEL_MIN, CarControllerParams.ACCEL_MAX

  @staticmethod
  def get_params(candidate, fingerprint=gen_empty_fingerprint(), car_fw=[]):  # pylint: disable=dangerous-default-value
    ret = CarInterfaceBase.get_std_params(candidate, fingerprint)

    op_params = opParams()
    lat_params = LatParams(
      use_steering_model := op_params.get('use_steering_model'),
      not use_steering_model and op_params.get('use_lqr'),
      use_steering_model or op_params.get('prius_use_pid'),  # want to get kf from prius if steering model
      not use_steering_model and op_params.get('corollaTSS2_use_indi'),
      not use_steering_model and op_params.get('rav4TSS2_use_indi'),
      ret.hasZss,
    )

    ret.carName = "toyota"
    ret.safetyConfigs = [get_safety_config(car.CarParams.SafetyModel.toyota)]

    ret.steerActuatorDelay = 0.12  # Default delay, Prius has larger delay
    ret.steerLimitTimer = 0.4
    ret.hasZss = 0x23 in fingerprint[0]  # Detect whether car has accurate ZSS
    ret.steerRateCost = 0.5 if ret.hasZss else 1.0

    ret.stoppingControl = False  # Toyota starts braking more when it thinks you want to stop

    # Most cars use this default safety param
    ret.safetyConfigs[0].safetyParam = 73

    if candidate == CAR.PRIUS:
      ret.safetyConfigs[0].safetyParam = 66  # see conversion factor for STEER_TORQUE_EPS in dbc file
      stop_and_go = True
      ret.wheelbase = 2.70
      ret.steerRatio = 15.74   # unknown end-to-end spec
      tire_stiffness_factor = 0.6371   # hand-tune
      ret.mass = 3045. * CV.LB_TO_KG + STD_CARGO_KG

      set_lat_tune(ret.lateralTuning, lat_params, LatTunes.INDI_PRIUS)
      ret.steerActuatorDelay = 0.3

    elif candidate in [CAR.RAV4, CAR.RAV4H]:
      stop_and_go = True if (candidate in CAR.RAV4H) else False
      ret.wheelbase = 2.65
      ret.steerRatio = 16.88   # 14.5 is spec end-to-end
      tire_stiffness_factor = 0.5533
      ret.mass = 3650. * CV.LB_TO_KG + STD_CARGO_KG  # mean between normal and hybrid
      set_lat_tune(ret.lateralTuning, lat_params, LatTunes.LQR_RAV4)

    elif candidate == CAR.COROLLA:
      ret.safetyConfigs[0].safetyParam = 88
      stop_and_go = False
      ret.wheelbase = 2.70
      ret.steerRatio = 17.43
      ret.minSpeedCan = 0.1 * CV.KPH_TO_MS
      tire_stiffness_factor = 0.444  # not optimized yet
      ret.mass = 2860. * CV.LB_TO_KG + STD_CARGO_KG  # mean between normal and hybrid
      set_lat_tune(ret.lateralTuning, lat_params, LatTunes.STEER_MODEL_COROLLA)

    elif candidate == CAR.LEXUS_RX:
      stop_and_go = True
      ret.wheelbase = 2.79
      ret.steerRatio = 14.8
      tire_stiffness_factor = 0.5533
      ret.mass = 4387. * CV.LB_TO_KG + STD_CARGO_KG
      set_lat_tune(ret.lateralTuning, lat_params, LatTunes.PID_B)

    elif candidate == CAR.LEXUS_RXH:
      stop_and_go = True
      ret.wheelbase = 2.79
      ret.steerRatio = 16.  # 14.8 is spec end-to-end
      tire_stiffness_factor = 0.444  # not optimized yet
      ret.mass = 4481. * CV.LB_TO_KG + STD_CARGO_KG  # mean between min and max
      set_lat_tune(ret.lateralTuning, lat_params, LatTunes.PID_C)

    elif candidate == CAR.LEXUS_RX_TSS2:
      stop_and_go = True
      ret.wheelbase = 2.79
      ret.steerRatio = 14.8
      tire_stiffness_factor = 0.5533  # not optimized yet
      ret.mass = 4387. * CV.LB_TO_KG + STD_CARGO_KG
<<<<<<< HEAD
      set_lat_tune(ret.lateralTuning, lat_params, LatTunes.PID_D)
=======
      set_lat_tune(ret.lateralTuning, LatTunes.PID_D)
      ret.wheelSpeedFactor = 1.035
>>>>>>> 0dcdf9c3

    elif candidate == CAR.LEXUS_RXH_TSS2:
      stop_and_go = True
      ret.wheelbase = 2.79
      ret.steerRatio = 16.0  # 14.8 is spec end-to-end
      tire_stiffness_factor = 0.444  # not optimized yet
      ret.mass = 4481.0 * CV.LB_TO_KG + STD_CARGO_KG  # mean between min and max
<<<<<<< HEAD
      set_lat_tune(ret.lateralTuning, lat_params, LatTunes.PID_E)
=======
      set_lat_tune(ret.lateralTuning, LatTunes.PID_E)
      ret.wheelSpeedFactor = 1.035
>>>>>>> 0dcdf9c3

    elif candidate in [CAR.CHR, CAR.CHRH]:
      stop_and_go = True
      ret.wheelbase = 2.63906
      ret.steerRatio = 13.6
      tire_stiffness_factor = 0.7933
      ret.mass = 3300. * CV.LB_TO_KG + STD_CARGO_KG
      set_lat_tune(ret.lateralTuning, lat_params, LatTunes.PID_F)

    elif candidate in [CAR.CAMRY, CAR.CAMRYH, CAR.CAMRY_TSS2, CAR.CAMRYH_TSS2]:
      stop_and_go = True
      ret.wheelbase = 2.82448
      ret.steerRatio = 13.7
      tire_stiffness_factor = 0.7933
      ret.mass = 3400. * CV.LB_TO_KG + STD_CARGO_KG  # mean between normal and hybrid
      set_lat_tune(ret.lateralTuning, lat_params, LatTunes.PID_C)

    elif candidate in [CAR.HIGHLANDER_TSS2, CAR.HIGHLANDERH_TSS2]:
      stop_and_go = True
      ret.wheelbase = 2.84988  # 112.2 in = 2.84988 m
      ret.steerRatio = 16.0
      tire_stiffness_factor = 0.8
      ret.mass = 4700. * CV.LB_TO_KG + STD_CARGO_KG  # 4260 + 4-5 people
      set_lat_tune(ret.lateralTuning, lat_params, LatTunes.PID_G)

    elif candidate in [CAR.HIGHLANDER, CAR.HIGHLANDERH]:
      stop_and_go = True
      ret.wheelbase = 2.78
      ret.steerRatio = 16.0
      tire_stiffness_factor = 0.8
      ret.mass = 4607. * CV.LB_TO_KG + STD_CARGO_KG  # mean between normal and hybrid limited
      set_lat_tune(ret.lateralTuning, lat_params, LatTunes.PID_G)

    elif candidate in [CAR.AVALON, CAR.AVALON_2019, CAR.AVALONH_2019]:
      stop_and_go = False
      ret.wheelbase = 2.82
      ret.steerRatio = 14.8  # Found at https://pressroom.toyota.com/releases/2016+avalon+product+specs.download
      tire_stiffness_factor = 0.7983
      ret.mass = 3505. * CV.LB_TO_KG + STD_CARGO_KG  # mean between normal and hybrid
      set_lat_tune(ret.lateralTuning, lat_params, LatTunes.PID_H)

    elif candidate in [CAR.RAV4_TSS2, CAR.RAV4H_TSS2]:
      stop_and_go = True
      ret.wheelbase = 2.68986
      ret.steerRatio = 14.3
      tire_stiffness_factor = 0.7933
      ret.mass = 3585. * CV.LB_TO_KG + STD_CARGO_KG  # Average between ICE and Hybrid
      set_lat_tune(ret.lateralTuning, lat_params, LatTunes.PID_D)

      # 2019+ Rav4 TSS2 uses two different steering racks and specific tuning seems to be necessary.
      # See https://github.com/commaai/openpilot/pull/21429#issuecomment-873652891
      for fw in car_fw:
        if fw.ecu == "eps" and (fw.fwVersion.startswith(b'\x02') or fw.fwVersion in [b'8965B42181\x00\x00\x00\x00\x00\x00']):
          set_lat_tune(ret.lateralTuning, lat_params, LatTunes.PID_I)
          break

      if lat_params.rav4TSS2_use_indi:  # Rav4 2020 TSS2 Tune, needs to be verified, based on cgwtuning
        ret.lateralTuning.init('indi')
        ret.lateralTuning.indi.innerLoopGainBP = [16.7, 25]
        ret.lateralTuning.indi.innerLoopGainV = [15, 15]
        ret.lateralTuning.indi.outerLoopGainBP = [8.3, 11.1, 13.9, 16.7, 19.4, 22.2, 25, 30.1, 33.3, 36.1]
        ret.lateralTuning.indi.outerLoopGainV = [4.7, 6.1, 8.35, 10.5, 12.8, 14.99, 16, 17, 18, 19]
        ret.lateralTuning.indi.timeConstantBP = [8.3, 11.1, 13.9, 16.7, 19.4, 22.2, 25, 30.1, 33.3, 36.1]
        ret.lateralTuning.indi.timeConstantV = [1.0, 1.5, 2.0, 2.5, 3.0, 3.5, 4.0, 4.0, 4.0, 4.0]
        ret.lateralTuning.indi.actuatorEffectivenessBP = [16.7, 25]
        ret.lateralTuning.indi.actuatorEffectivenessV = [15, 15]
        ret.steerRateCost = 0.3

    elif candidate in [CAR.COROLLA_TSS2, CAR.COROLLAH_TSS2]:
      stop_and_go = True
      ret.wheelbase = 2.67  # Average between 2.70 for sedan and 2.64 for hatchback
      ret.steerRatio = 13.9
      tire_stiffness_factor = 0.444  # not optimized yet
      ret.mass = 3060. * CV.LB_TO_KG + STD_CARGO_KG

      if lat_params.corollaTSS2_use_indi:  # birdman6450#7399's Corolla 2020 TSS2 Tune
        ret.lateralTuning.init('indi')
        ret.lateralTuning.indi.innerLoopGainBP = [18, 22, 26]
        ret.lateralTuning.indi.innerLoopGainV = [9, 12, 15]
        ret.lateralTuning.indi.outerLoopGainBP = [18, 22, 26]
        ret.lateralTuning.indi.outerLoopGainV = [8, 11, 14.99]
        ret.lateralTuning.indi.timeConstantBP = [18, 22, 26]
        ret.lateralTuning.indi.timeConstantV = [1, 3, 4.5]
        ret.lateralTuning.indi.actuatorEffectivenessBP = [18, 22, 26]
        ret.lateralTuning.indi.actuatorEffectivenessV = [9, 12, 15]
        ret.steerActuatorDelay = 0.42 - 0.2
      else:
        set_lat_tune(ret.lateralTuning, lat_params, LatTunes.PID_D)

    elif candidate in [CAR.LEXUS_ES_TSS2, CAR.LEXUS_ESH_TSS2]:
      stop_and_go = True
      ret.wheelbase = 2.8702
      ret.steerRatio = 16.0  # not optimized
      tire_stiffness_factor = 0.444  # not optimized yet
      ret.mass = 3704. * CV.LB_TO_KG + STD_CARGO_KG
      set_lat_tune(ret.lateralTuning, lat_params, LatTunes.PID_D)

    elif candidate == CAR.LEXUS_ESH:
      stop_and_go = True
      ret.wheelbase = 2.8190
      ret.steerRatio = 16.06
      tire_stiffness_factor = 0.444  # not optimized yet
      ret.mass = 3682. * CV.LB_TO_KG + STD_CARGO_KG
      set_lat_tune(ret.lateralTuning, lat_params, LatTunes.PID_D)

    elif candidate == CAR.SIENNA:
      stop_and_go = True
      ret.wheelbase = 3.03
      ret.steerRatio = 15.5
      tire_stiffness_factor = 0.444
      ret.mass = 4590. * CV.LB_TO_KG + STD_CARGO_KG
      set_lat_tune(ret.lateralTuning, lat_params, LatTunes.PID_J)

    elif candidate == CAR.LEXUS_IS:
      ret.safetyConfigs[0].safetyParam = 77
      stop_and_go = False
      ret.wheelbase = 2.79908
      ret.steerRatio = 13.3
      tire_stiffness_factor = 0.444
      ret.mass = 3736.8 * CV.LB_TO_KG + STD_CARGO_KG
      set_lat_tune(ret.lateralTuning, lat_params, LatTunes.PID_L)

    elif candidate == CAR.LEXUS_RC:
      ret.safetyConfigs[0].safetyParam = 77
      stop_and_go = False
      ret.wheelbase = 2.73050
      ret.steerRatio = 13.3
      tire_stiffness_factor = 0.444
      ret.mass = 3736.8 * CV.LB_TO_KG + STD_CARGO_KG
      set_lat_tune(ret.lateralTuning, LatTunes.PID_L)

    elif candidate == CAR.LEXUS_CTH:
      ret.safetyConfigs[0].safetyParam = 100
      stop_and_go = True
      ret.wheelbase = 2.60
      ret.steerRatio = 18.6
      tire_stiffness_factor = 0.517
      ret.mass = 3108 * CV.LB_TO_KG + STD_CARGO_KG  # mean between min and max
      set_lat_tune(ret.lateralTuning, lat_params, LatTunes.PID_M)

    elif candidate in [CAR.LEXUS_NXH, CAR.LEXUS_NX, CAR.LEXUS_NX_TSS2]:
      stop_and_go = True
      ret.wheelbase = 2.66
      ret.steerRatio = 14.7
      tire_stiffness_factor = 0.444  # not optimized yet
      ret.mass = 4070 * CV.LB_TO_KG + STD_CARGO_KG
      set_lat_tune(ret.lateralTuning, lat_params, LatTunes.PID_C)

    elif candidate == CAR.PRIUS_TSS2:
      stop_and_go = True
      ret.wheelbase = 2.70002  # from toyota online sepc.
      ret.steerRatio = 13.4   # True steerRatio from older prius
      tire_stiffness_factor = 0.6371   # hand-tune
      ret.mass = 3115. * CV.LB_TO_KG + STD_CARGO_KG
      set_lat_tune(ret.lateralTuning, lat_params, LatTunes.PID_N)

    elif candidate == CAR.MIRAI:
      stop_and_go = True
      ret.wheelbase = 2.91
      ret.steerRatio = 14.8
      tire_stiffness_factor = 0.8
      ret.mass = 4300. * CV.LB_TO_KG + STD_CARGO_KG
      set_lat_tune(ret.lateralTuning, lat_params, LatTunes.PID_C)

    elif candidate == CAR.ALPHARD_TSS2:
      stop_and_go = True
      ret.wheelbase = 3.00
      ret.steerRatio = 14.2
      tire_stiffness_factor = 0.444
      ret.mass = 4305. * CV.LB_TO_KG + STD_CARGO_KG
      set_lat_tune(ret.lateralTuning, lat_params, LatTunes.PID_J)

    ret.centerToFront = ret.wheelbase * 0.44

    # TODO: get actual value, for now starting with reasonable value for
    # civic and scaling by mass and wheelbase
    ret.rotationalInertia = scale_rot_inertia(ret.mass, ret.wheelbase)

    # TODO: start from empirically derived lateral slip stiffness for the civic and scale by
    # mass and CG position, so all cars will have approximately similar dyn behaviors
    ret.tireStiffnessFront, ret.tireStiffnessRear = scale_tire_stiffness(ret.mass, ret.wheelbase, ret.centerToFront,
                                                                         tire_stiffness_factor=tire_stiffness_factor)

    ret.enableBsm = 0x3F6 in fingerprint[0] and candidate in TSS2_CAR
    # Detect smartDSU, which intercepts ACC_CMD from the DSU allowing openpilot to send it
    ret.smartDsu = 0x2FF in fingerprint[0]
    # In TSS2 cars the camera does long control
    found_ecus = [fw.ecu for fw in car_fw]
    ret.enableDsu = (len(found_ecus) > 0) and (Ecu.dsu not in found_ecus) and (candidate not in NO_DSU_CAR) and (not ret.smartDsu)
    ret.enableGasInterceptor = 0x201 in fingerprint[0]
    # if the smartDSU is detected, openpilot can send ACC_CMD (and the smartDSU will block it from the DSU) or not (the DSU is "connected")
    ret.openpilotLongitudinalControl = ret.smartDsu or ret.enableDsu or candidate in TSS2_CAR

    # min speed to enable ACC. if car can do stop and go, then set enabling speed
    # to a negative value, so it won't matter.
    ret.minEnableSpeed = -1. if (stop_and_go or ret.enableGasInterceptor) else MIN_ACC_SPEED

    # removing the DSU disables AEB and it's considered a community maintained feature
    # intercepting the DSU is a community feature since it requires unofficial hardware
    ret.communityFeature = ret.enableGasInterceptor or ret.enableDsu or ret.smartDsu

    if ret.enableGasInterceptor:
      set_long_tune(ret.longitudinalTuning, LongTunes.PEDAL)
    elif candidate in [CAR.COROLLA_TSS2, CAR.COROLLAH_TSS2, CAR.RAV4_TSS2, CAR.RAV4H_TSS2, CAR.LEXUS_NX_TSS2,
                       CAR.HIGHLANDER_TSS2, CAR.HIGHLANDERH_TSS2]:
      set_long_tune(ret.longitudinalTuning, LongTunes.TSS2)
      ret.stoppingDecelRate = 0.3  # reach stopping target smoothly
      ret.startingAccelRate = 6.0  # release brakes fast
    else:
      set_long_tune(ret.longitudinalTuning, LongTunes.TSS)

    return ret

  # returns a car.CarState
  def update(self, c, can_strings):
    # ******************* do can recv *******************
    self.cp.update_strings(can_strings)
    self.cp_cam.update_strings(can_strings)

    ret = self.CS.update(self.cp, self.cp_cam)

    ret.canValid = self.cp.can_valid and self.cp_cam.can_valid
    ret.steeringRateLimited = self.CC.steer_rate_limited if self.CC is not None else False

    # events
    events = self.create_common_events(ret)

    if self.CS.low_speed_lockout and self.CP.openpilotLongitudinalControl:
      events.add(EventName.lowSpeedLockout)
    if ret.vEgo < self.CP.minEnableSpeed and self.CP.openpilotLongitudinalControl:
      events.add(EventName.belowEngageSpeed)
      if c.actuators.accel > 0.6:
        # some margin on the actuator to not false trigger cancellation while stopping
        events.add(EventName.speedTooLow)
      if ret.vEgo < 0.001:
        # while in standstill, send a user alert
        events.add(EventName.manualRestart)

    ret.events = events.to_msg()

    self.CS.out = ret.as_reader()
    return self.CS.out

  # pass in a car.CarControl
  # to be called @ 100hz
  def apply(self, c):

    can_sends = self.CC.update(c.enabled, c.active, self.CS, self.frame,
                               c.actuators, c.cruiseControl.cancel,
                               c.hudControl.visualAlert, c.hudControl.leftLaneVisible,
                               c.hudControl.rightLaneVisible, c.hudControl.leadVisible,
                               c.hudControl.leftLaneDepart, c.hudControl.rightLaneDepart)

    self.frame += 1
    return can_sends<|MERGE_RESOLUTION|>--- conflicted
+++ resolved
@@ -96,12 +96,8 @@
       ret.steerRatio = 14.8
       tire_stiffness_factor = 0.5533  # not optimized yet
       ret.mass = 4387. * CV.LB_TO_KG + STD_CARGO_KG
-<<<<<<< HEAD
       set_lat_tune(ret.lateralTuning, lat_params, LatTunes.PID_D)
-=======
-      set_lat_tune(ret.lateralTuning, LatTunes.PID_D)
       ret.wheelSpeedFactor = 1.035
->>>>>>> 0dcdf9c3
 
     elif candidate == CAR.LEXUS_RXH_TSS2:
       stop_and_go = True
@@ -109,12 +105,8 @@
       ret.steerRatio = 16.0  # 14.8 is spec end-to-end
       tire_stiffness_factor = 0.444  # not optimized yet
       ret.mass = 4481.0 * CV.LB_TO_KG + STD_CARGO_KG  # mean between min and max
-<<<<<<< HEAD
       set_lat_tune(ret.lateralTuning, lat_params, LatTunes.PID_E)
-=======
-      set_lat_tune(ret.lateralTuning, LatTunes.PID_E)
       ret.wheelSpeedFactor = 1.035
->>>>>>> 0dcdf9c3
 
     elif candidate in [CAR.CHR, CAR.CHRH]:
       stop_and_go = True
