from cereal import car
from common.numpy_fast import clip, interp
from selfdrive.car import apply_toyota_steer_torque_limits, create_gas_interceptor_command, make_can_msg
from selfdrive.car.toyota.toyotacan import create_steer_command, create_ui_command, \
                                           create_accel_command, create_acc_cancel_command, \
                                           create_fcw_command, create_lta_steer_command
from selfdrive.car.toyota.values import CAR, STATIC_DSU_MSGS, NO_STOP_TIMER_CAR, TSS2_CAR, \
                                        MIN_ACC_SPEED, PEDAL_TRANSITION, CarControllerParams
from opendbc.can.packer import CANPacker

VisualAlert = car.CarControl.HUDControl.VisualAlert

<<<<<<< HEAD
# LKAS allows user torque above threshold for 50 frames before permanently faulting
MAX_USER_TORQUE = 500
=======
# constants for fault workaround
MAX_STEER_RATE = 100  # deg/s
MAX_STEER_RATE_FRAMES = 18  # control frames allowed where steering rate >= MAX_STEER_RATE
>>>>>>> 285ce309


class CarController:
  def __init__(self, dbc_name, CP, VM):
    self.CP = CP
    self.torque_rate_limits = CarControllerParams(self.CP)
    self.frame = 0
    self.last_steer = 0
    self.alert_active = False
    self.last_standstill = False
    self.standstill_req = False
    self.steer_rate_counter = 0

    self.packer = CANPacker(dbc_name)
    self.gas = 0
    self.accel = 0

  def update(self, CC, CS):
    actuators = CC.actuators
    hud_control = CC.hudControl
    pcm_cancel_cmd = CC.cruiseControl.cancel

    # gas and brake
    if self.CP.enableGasInterceptor and CC.longActive:
      MAX_INTERCEPTOR_GAS = 0.5
      # RAV4 has very sensitive gas pedal
      if self.CP.carFingerprint in (CAR.RAV4, CAR.RAV4H, CAR.HIGHLANDER, CAR.HIGHLANDERH):
        PEDAL_SCALE = interp(CS.out.vEgo, [0.0, MIN_ACC_SPEED, MIN_ACC_SPEED + PEDAL_TRANSITION], [0.15, 0.3, 0.0])
      elif self.CP.carFingerprint in (CAR.COROLLA,):
        PEDAL_SCALE = interp(CS.out.vEgo, [0.0, MIN_ACC_SPEED, MIN_ACC_SPEED + PEDAL_TRANSITION], [0.3, 0.4, 0.0])
      else:
        PEDAL_SCALE = interp(CS.out.vEgo, [0.0, MIN_ACC_SPEED, MIN_ACC_SPEED + PEDAL_TRANSITION], [0.4, 0.5, 0.0])
      # offset for creep and windbrake
      pedal_offset = interp(CS.out.vEgo, [0.0, 2.3, MIN_ACC_SPEED + PEDAL_TRANSITION], [-.4, 0.0, 0.2])
      pedal_command = PEDAL_SCALE * (actuators.accel + pedal_offset)
      interceptor_gas_cmd = clip(pedal_command, 0., MAX_INTERCEPTOR_GAS)
    else:
      interceptor_gas_cmd = 0.
    pcm_accel_cmd = clip(actuators.accel, CarControllerParams.ACCEL_MIN, CarControllerParams.ACCEL_MAX)

    # steer torque
    new_steer = int(round(actuators.steer * CarControllerParams.STEER_MAX))
    apply_steer = apply_toyota_steer_torque_limits(new_steer, self.last_steer, CS.out.steeringTorqueEps, self.torque_rate_limits)

<<<<<<< HEAD
    if CC.latActive and abs(CS.out.steeringTorque) < MAX_USER_TORQUE:
      apply_steer_req = 1
    else:
      apply_steer = 0
      apply_steer_req = 0
=======
    # Count up to MAX_STEER_RATE_FRAMES, at which point we need to cut torque to avoid a steering fault
    if CC.latActive and abs(CS.out.steeringRateDeg) >= MAX_STEER_RATE:
      self.steer_rate_counter += 1
    else:
      self.steer_rate_counter = 0

    apply_steer_req = 1
    if not CC.latActive:
      apply_steer = 0
      apply_steer_req = 0
    elif self.steer_rate_counter > MAX_STEER_RATE_FRAMES:
      apply_steer_req = 0
      self.steer_rate_counter = 0
>>>>>>> 285ce309

    # TODO: probably can delete this. CS.pcm_acc_status uses a different signal
    # than CS.cruiseState.enabled. confirm they're not meaningfully different
    if not CC.enabled and CS.pcm_acc_status:
      pcm_cancel_cmd = 1

    # on entering standstill, send standstill request
    if CS.out.standstill and not self.last_standstill and self.CP.carFingerprint not in NO_STOP_TIMER_CAR:
      self.standstill_req = True
    if CS.pcm_acc_status != 8:
      # pcm entered standstill or it's disabled
      self.standstill_req = False

    self.last_steer = apply_steer
    self.last_standstill = CS.out.standstill

    can_sends = []

    # *** control msgs ***
    # print("steer {0} {1} {2} {3}".format(apply_steer, min_lim, max_lim, CS.steer_torque_motor)

    # toyota can trace shows this message at 42Hz, with counter adding alternatively 1 and 2;
    # sending it at 100Hz seem to allow a higher rate limit, as the rate limit seems imposed
    # on consecutive messages
    can_sends.append(create_steer_command(self.packer, apply_steer, apply_steer_req))
    if self.frame % 2 == 0 and self.CP.carFingerprint in TSS2_CAR:
      can_sends.append(create_lta_steer_command(self.packer, 0, 0, self.frame // 2))

    # LTA mode. Set ret.steerControlType = car.CarParams.SteerControlType.angle and whitelist 0x191 in the panda
    # if self.frame % 2 == 0:
    #   can_sends.append(create_steer_command(self.packer, 0, 0, self.frame // 2))
    #   can_sends.append(create_lta_steer_command(self.packer, actuators.steeringAngleDeg, apply_steer_req, self.frame // 2))

    # we can spam can to cancel the system even if we are using lat only control
    if (self.frame % 3 == 0 and self.CP.openpilotLongitudinalControl) or pcm_cancel_cmd:
      lead = hud_control.leadVisible or CS.out.vEgo < 12.  # at low speed we always assume the lead is present so ACC can be engaged

      # Lexus IS uses a different cancellation message
      if pcm_cancel_cmd and self.CP.carFingerprint in (CAR.LEXUS_IS, CAR.LEXUS_RC):
        can_sends.append(create_acc_cancel_command(self.packer))
      elif self.CP.openpilotLongitudinalControl:
        can_sends.append(create_accel_command(self.packer, pcm_accel_cmd, pcm_cancel_cmd, self.standstill_req, lead, CS.acc_type))
        self.accel = pcm_accel_cmd
      else:
        can_sends.append(create_accel_command(self.packer, 0, pcm_cancel_cmd, False, lead, CS.acc_type))

    if self.frame % 2 == 0 and self.CP.enableGasInterceptor and self.CP.openpilotLongitudinalControl:
      # send exactly zero if gas cmd is zero. Interceptor will send the max between read value and gas cmd.
      # This prevents unexpected pedal range rescaling
      can_sends.append(create_gas_interceptor_command(self.packer, interceptor_gas_cmd, self.frame // 2))
      self.gas = interceptor_gas_cmd

    if self.CP.carFingerprint != CAR.PRIUS_V:
      # ui mesg is at 1Hz but we send asap if:
      # - there is something to display
      # - there is something to stop displaying
      fcw_alert = hud_control.visualAlert == VisualAlert.fcw
      steer_alert = hud_control.visualAlert in (VisualAlert.steerRequired, VisualAlert.ldw)

      send_ui = False
      if ((fcw_alert or steer_alert) and not self.alert_active) or \
         (not (fcw_alert or steer_alert) and self.alert_active):
        send_ui = True
        self.alert_active = not self.alert_active
      elif pcm_cancel_cmd:
        # forcing the pcm to disengage causes a bad fault sound so play a good sound instead
        send_ui = True

      if self.frame % 100 == 0 or send_ui:
        can_sends.append(create_ui_command(self.packer, steer_alert, pcm_cancel_cmd, hud_control.leftLaneVisible,
                                           hud_control.rightLaneVisible, hud_control.leftLaneDepart,
                                           hud_control.rightLaneDepart, CC.enabled))

      if (self.frame % 100 == 0 or send_ui) and self.CP.enableDsu:
        can_sends.append(create_fcw_command(self.packer, fcw_alert))

    # *** static msgs ***
    for addr, cars, bus, fr_step, vl in STATIC_DSU_MSGS:
      if self.frame % fr_step == 0 and self.CP.enableDsu and self.CP.carFingerprint in cars:
        can_sends.append(make_can_msg(addr, vl, bus))

    new_actuators = actuators.copy()
    new_actuators.steer = apply_steer / CarControllerParams.STEER_MAX
    new_actuators.accel = self.accel
    new_actuators.gas = self.gas

    self.frame += 1
    return new_actuators, can_sends<|MERGE_RESOLUTION|>--- conflicted
+++ resolved
@@ -10,14 +10,12 @@
 
 VisualAlert = car.CarControl.HUDControl.VisualAlert
 
-<<<<<<< HEAD
+# constants for fault workarounds
+MAX_STEER_RATE = 100  # deg/s
+MAX_STEER_RATE_FRAMES = 18  # control frames allowed where steering rate >= MAX_STEER_RATE
+
 # LKAS allows user torque above threshold for 50 frames before permanently faulting
 MAX_USER_TORQUE = 500
-=======
-# constants for fault workaround
-MAX_STEER_RATE = 100  # deg/s
-MAX_STEER_RATE_FRAMES = 18  # control frames allowed where steering rate >= MAX_STEER_RATE
->>>>>>> 285ce309
 
 
 class CarController:
@@ -62,27 +60,21 @@
     new_steer = int(round(actuators.steer * CarControllerParams.STEER_MAX))
     apply_steer = apply_toyota_steer_torque_limits(new_steer, self.last_steer, CS.out.steeringTorqueEps, self.torque_rate_limits)
 
-<<<<<<< HEAD
-    if CC.latActive and abs(CS.out.steeringTorque) < MAX_USER_TORQUE:
-      apply_steer_req = 1
-    else:
-      apply_steer = 0
-      apply_steer_req = 0
-=======
+    lat_active = CC.latActive and abs(CS.out.steeringTorque) < MAX_USER_TORQUE
+
     # Count up to MAX_STEER_RATE_FRAMES, at which point we need to cut torque to avoid a steering fault
-    if CC.latActive and abs(CS.out.steeringRateDeg) >= MAX_STEER_RATE:
+    if lat_active and abs(CS.out.steeringRateDeg) >= MAX_STEER_RATE:
       self.steer_rate_counter += 1
     else:
       self.steer_rate_counter = 0
 
     apply_steer_req = 1
-    if not CC.latActive:
+    if not lat_active:
       apply_steer = 0
       apply_steer_req = 0
     elif self.steer_rate_counter > MAX_STEER_RATE_FRAMES:
       apply_steer_req = 0
       self.steer_rate_counter = 0
->>>>>>> 285ce309
 
     # TODO: probably can delete this. CS.pcm_acc_status uses a different signal
     # than CS.cruiseState.enabled. confirm they're not meaningfully different
