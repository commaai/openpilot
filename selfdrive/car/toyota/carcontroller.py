from common.numpy_fast import clip, interp
from selfdrive.boardd.boardd import can_list_to_can_capnp
from selfdrive.car.toyota.toyotacan import make_can_msg, create_video_target,\
                                           create_steer_command, create_ui_command, \
                                           create_ipas_steer_command, create_accel_command, \
                                           create_fcw_command
from selfdrive.car.toyota.values import ECU, STATIC_MSGS, NO_DSU_CAR
from selfdrive.can.packer import CANPacker

# Accel limits
ACCEL_HYST_GAP = 0.02  # don't change accel command for small oscilalitons within this value
<<<<<<< HEAD
ACCEL_MAX = 1.5  # Back to 1.5 for tuning testing
=======
ACCEL_MAX = 1.5  # Back to 1.5 to maybe fix long hunting
>>>>>>> 68e6dbf5
ACCEL_MIN = -3.0 # 3   m/s2
ACCEL_SCALE = max(ACCEL_MAX, -ACCEL_MIN)

# Steer torque limits
STEER_MAX = 1500
STEER_DELTA_UP = 10       # 1.5s time to peak torque
STEER_DELTA_DOWN = 25     # always lower than 45 otherwise the Rav4 faults (Prius seems ok with 50)
STEER_ERROR_MAX = 350     # max delta between torque cmd and torque motor

# Steer angle limits (tested at the Crows Landing track and considered ok)
ANGLE_MAX_BP = [0., 5.]
ANGLE_MAX_V = [510., 300.]
ANGLE_DELTA_BP = [0., 5., 15.]
ANGLE_DELTA_V = [5., .8, .15]     # windup limit
ANGLE_DELTA_VU = [5., 3.5, 0.4]   # unwind limit

TARGET_IDS = [0x340, 0x341, 0x342, 0x343, 0x344, 0x345,
              0x363, 0x364, 0x365, 0x370, 0x371, 0x372,
              0x373, 0x374, 0x375, 0x380, 0x381, 0x382,
              0x383]


def accel_hysteresis(accel, accel_steady, enabled):

  # for small accel oscillations within ACCEL_HYST_GAP, don't change the accel command
  if not enabled:
    # send 0 when disabled, otherwise acc faults
    accel_steady = 0.
  elif accel > accel_steady + ACCEL_HYST_GAP:
    accel_steady = accel - ACCEL_HYST_GAP
  elif accel < accel_steady - ACCEL_HYST_GAP:
    accel_steady = accel + ACCEL_HYST_GAP
  accel = accel_steady

  return accel, accel_steady


def process_hud_alert(hud_alert, audible_alert):
  # initialize to no alert
  steer = 0
  fcw = 0
  sound1 = 0
  sound2 = 0

  if hud_alert == 'fcw':
    fcw = 1
  elif hud_alert == 'steerRequired':
    steer = 1

  if audible_alert == 'chimeRepeated':
    sound1 = 1
  elif audible_alert in ['beepSingle', 'chimeSingle', 'chimeDouble']:
    # TODO: find a way to send single chimes
<<<<<<< HEAD
    sound2 = 0 # Stop the beeping!
=======
    sound2 = 0 # Silence annoying beep
>>>>>>> 68e6dbf5

  return steer, fcw, sound1, sound2


def ipas_state_transition(steer_angle_enabled, enabled, ipas_active, ipas_reset_counter):

  if enabled and not steer_angle_enabled:
    #ipas_reset_counter = max(0, ipas_reset_counter - 1)
    #if ipas_reset_counter == 0:
    #  steer_angle_enabled = True
    #else:
    #  steer_angle_enabled = False
    #return steer_angle_enabled, ipas_reset_counter
    return True, 0

  elif enabled and steer_angle_enabled:
    if steer_angle_enabled and not ipas_active:
      ipas_reset_counter += 1
    else:
      ipas_reset_counter = 0
    if ipas_reset_counter > 10:  # try every 0.1s
      steer_angle_enabled = False
    return steer_angle_enabled, ipas_reset_counter

  else:
    return False, 0


class CarController(object):
  def __init__(self, dbc_name, car_fingerprint, enable_camera, enable_dsu, enable_apg):
    self.braking = False
    # redundant safety check with the board
    self.controls_allowed = True
    self.last_steer = 0
    self.last_angle = 0
    self.accel_steady = 0.
    self.car_fingerprint = car_fingerprint
    self.alert_active = False
    self.last_standstill = False
    self.standstill_req = False
    self.angle_control = False

    self.steer_angle_enabled = False
    self.ipas_reset_counter = 0

    self.fake_ecus = set()
    if enable_camera: self.fake_ecus.add(ECU.CAM)
    if enable_dsu: self.fake_ecus.add(ECU.DSU)
    if enable_apg: self.fake_ecus.add(ECU.APGS)

    self.packer = CANPacker(dbc_name)

  def update(self, sendcan, enabled, CS, frame, actuators,
             pcm_cancel_cmd, hud_alert, audible_alert):

    # *** compute control surfaces ***

    # gas and brake
    apply_accel = actuators.gas - actuators.brake
    apply_accel, self.accel_steady = accel_hysteresis(apply_accel, self.accel_steady, enabled)
    apply_accel = clip(apply_accel * ACCEL_SCALE, ACCEL_MIN, ACCEL_MAX)

    # steer torque
    apply_steer = int(round(actuators.steer * STEER_MAX))

    max_lim = min(max(CS.steer_torque_motor + STEER_ERROR_MAX, STEER_ERROR_MAX), STEER_MAX)
    min_lim = max(min(CS.steer_torque_motor - STEER_ERROR_MAX, -STEER_ERROR_MAX), -STEER_MAX)

    apply_steer = clip(apply_steer, min_lim, max_lim)

    # slow rate if steer torque increases in magnitude
    if self.last_steer > 0:
      apply_steer = clip(apply_steer, max(self.last_steer - STEER_DELTA_DOWN, - STEER_DELTA_UP), self.last_steer + STEER_DELTA_UP)
    else:
      apply_steer = clip(apply_steer, self.last_steer - STEER_DELTA_UP, min(self.last_steer + STEER_DELTA_DOWN, STEER_DELTA_UP))

    # dropping torque immediately might cause eps to temp fault. On the other hand, safety_toyota
    # cuts steer torque immediately anyway TODO: monitor if this is a real issue
    # only cut torque when steer state is a known fault
    if not enabled or CS.steer_state in [9, 25]:
      apply_steer = 0

    self.steer_angle_enabled, self.ipas_reset_counter = \
      ipas_state_transition(self.steer_angle_enabled, enabled, CS.ipas_active, self.ipas_reset_counter)
    #print self.steer_angle_enabled, self.ipas_reset_counter, CS.ipas_active

    # steer angle
    if self.steer_angle_enabled and CS.ipas_active:
      apply_angle = actuators.steerAngle
      angle_lim = interp(CS.v_ego, ANGLE_MAX_BP, ANGLE_MAX_V)
      apply_angle = clip(apply_angle, -angle_lim, angle_lim)

      # windup slower
      if self.last_angle * apply_angle > 0. and abs(apply_angle) > abs(self.last_angle):
        angle_rate_lim = interp(CS.v_ego, ANGLE_DELTA_BP, ANGLE_DELTA_V)
      else:
        angle_rate_lim = interp(CS.v_ego, ANGLE_DELTA_BP, ANGLE_DELTA_VU)

      apply_angle = clip(apply_angle, self.last_angle - angle_rate_lim, self.last_angle + angle_rate_lim)
    else:
      apply_angle = CS.angle_steers

    if not enabled and CS.pcm_acc_status:
      # send pcm acc cancel cmd if drive is disabled but pcm is still on, or if the system can't be activated
      pcm_cancel_cmd = 1

    # on entering standstill, send standstill request
    if CS.standstill and not self.last_standstill:
      self.standstill_req = True
    if CS.pcm_acc_status != 8:
      # pcm entered standstill or it's disabled
      self.standstill_req = False

    self.last_steer = apply_steer
    self.last_angle = apply_angle
    self.last_accel = apply_accel
    self.last_standstill = CS.standstill

    can_sends = []

    #*** control msgs ***
    #print "steer", apply_steer, min_lim, max_lim, CS.steer_torque_motor

    # toyota can trace shows this message at 42Hz, with counter adding alternatively 1 and 2;
    # sending it at 100Hz seem to allow a higher rate limit, as the rate limit seems imposed
    # on consecutive messages
    if ECU.CAM in self.fake_ecus:
      if self.angle_control:
        can_sends.append(create_steer_command(self.packer, 0., frame))
      else:
        can_sends.append(create_steer_command(self.packer, apply_steer, frame))

    if self.angle_control:
      can_sends.append(create_ipas_steer_command(self.packer, apply_angle, self.steer_angle_enabled, 
                                                 ECU.APGS in self.fake_ecus))
    elif ECU.APGS in self.fake_ecus:
      can_sends.append(create_ipas_steer_command(self.packer, 0, 0, True))

    # accel cmd comes from DSU, but we can spam can to cancel the system even if we are using lat only control
    if (frame % 3 == 0 and ECU.DSU in self.fake_ecus) or (pcm_cancel_cmd and ECU.CAM in self.fake_ecus):
      if ECU.DSU in self.fake_ecus:
        can_sends.append(create_accel_command(self.packer, apply_accel, pcm_cancel_cmd, self.standstill_req))
      else:
        can_sends.append(create_accel_command(self.packer, 0, pcm_cancel_cmd, False))

    if frame % 10 == 0 and ECU.CAM in self.fake_ecus and self.car_fingerprint not in NO_DSU_CAR:
      for addr in TARGET_IDS:
        can_sends.append(create_video_target(frame/10, addr))

    # ui mesg is at 100Hz but we send asap if:
    # - there is something to display
    # - there is something to stop displaying
    alert_out = process_hud_alert(hud_alert, audible_alert)
    steer, fcw, sound1, sound2 = alert_out

    if (any(alert_out) and not self.alert_active) or \
       (not any(alert_out) and self.alert_active):
      send_ui = True
      self.alert_active = not self.alert_active
    else:
      send_ui = False

    if (frame % 100 == 0 or send_ui) and ECU.CAM in self.fake_ecus:
      can_sends.append(create_ui_command(self.packer, steer, sound1, sound2))
      can_sends.append(create_fcw_command(self.packer, fcw))

    #*** static msgs ***

    for (addr, ecu, cars, bus, fr_step, vl) in STATIC_MSGS:
      if frame % fr_step == 0 and ecu in self.fake_ecus and self.car_fingerprint in cars:
        # special cases
        if fr_step == 5 and ecu == ECU.CAM and bus == 1:
          cnt = (((frame / 5) % 7) + 1) << 5
          vl = chr(cnt) + vl
        elif addr in (0x489, 0x48a) and bus == 0:
          # add counter for those 2 messages (last 4 bits)
          cnt = ((frame/100)%0xf) + 1
          if addr == 0x48a:
            # 0x48a has a 8 preceding the counter
            cnt += 1 << 7
          vl += chr(cnt)

        can_sends.append(make_can_msg(addr, vl, bus, False))


    sendcan.send(can_list_to_can_capnp(can_sends, msgtype='sendcan').to_bytes())<|MERGE_RESOLUTION|>--- conflicted
+++ resolved
@@ -9,11 +9,7 @@
 
 # Accel limits
 ACCEL_HYST_GAP = 0.02  # don't change accel command for small oscilalitons within this value
-<<<<<<< HEAD
 ACCEL_MAX = 1.5  # Back to 1.5 for tuning testing
-=======
-ACCEL_MAX = 1.5  # Back to 1.5 to maybe fix long hunting
->>>>>>> 68e6dbf5
 ACCEL_MIN = -3.0 # 3   m/s2
 ACCEL_SCALE = max(ACCEL_MAX, -ACCEL_MIN)
 
@@ -67,11 +63,7 @@
     sound1 = 1
   elif audible_alert in ['beepSingle', 'chimeSingle', 'chimeDouble']:
     # TODO: find a way to send single chimes
-<<<<<<< HEAD
-    sound2 = 0 # Stop the beeping!
-=======
-    sound2 = 0 # Silence annoying beep
->>>>>>> 68e6dbf5
+    sound2 = 1
 
   return steer, fcw, sound1, sound2
 
