--- conflicted
+++ resolved
@@ -167,13 +167,10 @@
                                            hud_control.rightLaneVisible, hud_control.leftLaneDepart,
                                            hud_control.rightLaneDepart, CC.enabled, CS.lkas_hud))
 
-<<<<<<< HEAD
       # *** pre-collision ui ***
       # only send when DSU is unplugged or radar is disabled
-      if (self.frame % 100 == 0 or send_ui) and self.CP.enableDsu: # (self.CP.enableDsu or self.CP.radarUnavailable): uncomment when we are ready to disable the radar
-=======
-      if (self.frame % 100 == 0 or send_ui) and self.CP.enableDsu:
->>>>>>> cb368163
+      # uncomment (self.CP.enableDsu or self.CP.radarUnavailable) when ready to disable
+      if (self.frame % 100 == 0 or send_ui) and self.CP.enableDsu: # (self.CP.enableDsu or self.CP.radarUnavailable):
         can_sends.append(create_fcw_command(self.packer, fcw_alert))
 
     # *** static msgs ***
