from cereal import car
from openpilot.common.numpy_fast import clip, interp
from openpilot.selfdrive.car import apply_meas_steer_torque_limits, apply_std_steer_angle_limits, common_fault_avoidance, \
                          create_gas_interceptor_command, make_can_msg
from openpilot.selfdrive.car.interfaces import CarControllerBase
from openpilot.selfdrive.car.toyota import toyotacan
from openpilot.selfdrive.car.toyota.values import CAR, STATIC_DSU_MSGS, NO_STOP_TIMER_CAR, TSS2_CAR, \
                                        MIN_ACC_SPEED, PEDAL_TRANSITION, CarControllerParams, ToyotaFlags, \
                                        UNSUPPORTED_DSU_CAR
from opendbc.can.packer import CANPacker

SteerControlType = car.CarParams.SteerControlType
VisualAlert = car.CarControl.HUDControl.VisualAlert

# LKA limits
# EPS faults if you apply torque while the steering rate is above 100 deg/s for too long
MAX_STEER_RATE = 100  # deg/s
MAX_STEER_RATE_FRAMES = 18  # tx control frames needed before torque can be cut

# EPS allows user torque above threshold for 50 frames before permanently faulting
MAX_USER_TORQUE = 500

# LTA limits
# EPS ignores commands above this angle and causes PCS to fault
MAX_LTA_ANGLE = 94.9461  # deg
MAX_LTA_DRIVER_TORQUE_ALLOWANCE = 150  # slightly above steering pressed allows some resistance when changing lanes


class CarController(CarControllerBase):
  def __init__(self, dbc_name, CP, VM):
    self.CP = CP
    self.params = CarControllerParams(self.CP)
    self.frame = 0
    self.last_steer = 0
    self.last_angle = 0
    self.alert_active = False
    self.last_standstill = False
    self.standstill_req = False
    self.steer_rate_counter = 0
    self.distance_button = 0

    self.packer = CANPacker(dbc_name)
    self.gas = 0
    self.accel = 0

  def update(self, CC, CS, now_nanos):
    actuators = CC.actuators
    hud_control = CC.hudControl
    pcm_cancel_cmd = CC.cruiseControl.cancel
    lat_active = CC.latActive and abs(CS.out.steeringTorque) < MAX_USER_TORQUE

    # *** control msgs ***
    can_sends = []

    # *** steer torque ***
    new_steer = int(round(actuators.steer * self.params.STEER_MAX))
    apply_steer = apply_meas_steer_torque_limits(new_steer, self.last_steer, CS.out.steeringTorqueEps, self.params)

    # >100 degree/sec steering fault prevention
    self.steer_rate_counter, apply_steer_req = common_fault_avoidance(abs(CS.out.steeringRateDeg) >= MAX_STEER_RATE, lat_active,
                                                                      self.steer_rate_counter, MAX_STEER_RATE_FRAMES)

    if not lat_active:
      apply_steer = 0

    # *** steer angle ***
    if self.CP.steerControlType == SteerControlType.angle:
      # If using LTA control, disable LKA and set steering angle command
      apply_steer = 0
      apply_steer_req = False
      if self.frame % 2 == 0:
        # EPS uses the torque sensor angle to control with, offset to compensate
        apply_angle = actuators.steeringAngleDeg + CS.out.steeringAngleOffsetDeg

        # Angular rate limit based on speed
        apply_angle = apply_std_steer_angle_limits(apply_angle, self.last_angle, CS.out.vEgoRaw, self.params)

        if not lat_active:
          apply_angle = CS.out.steeringAngleDeg + CS.out.steeringAngleOffsetDeg

        self.last_angle = clip(apply_angle, -MAX_LTA_ANGLE, MAX_LTA_ANGLE)

    self.last_steer = apply_steer

    # toyota can trace shows STEERING_LKA at 42Hz, with counter adding alternatively 1 and 2;
    # sending it at 100Hz seem to allow a higher rate limit, as the rate limit seems imposed
    # on consecutive messages
    can_sends.append(toyotacan.create_steer_command(self.packer, apply_steer, apply_steer_req))

    # STEERING_LTA does not seem to allow more rate by sending faster, and may wind up easier
    if self.frame % 2 == 0 and self.CP.carFingerprint in TSS2_CAR:
      lta_active = lat_active and self.CP.steerControlType == SteerControlType.angle
      # cut steering torque with TORQUE_WIND_DOWN when either EPS torque or driver torque is above
      # the threshold, to limit max lateral acceleration and for driver torque blending respectively.
      full_torque_condition = (abs(CS.out.steeringTorqueEps) < self.params.STEER_MAX and
                               abs(CS.out.steeringTorque) < MAX_LTA_DRIVER_TORQUE_ALLOWANCE)

      # TORQUE_WIND_DOWN at 0 ramps down torque at roughly the max down rate of 1500 units/sec
      torque_wind_down = 100 if lta_active and full_torque_condition else 0
      can_sends.append(toyotacan.create_lta_steer_command(self.packer, self.CP.steerControlType, self.last_angle,
                                                          lta_active, self.frame // 2, torque_wind_down))

    # *** gas and brake ***
    if self.CP.enableGasInterceptor and CC.longActive:
      MAX_INTERCEPTOR_GAS = 0.5
      # RAV4 has very sensitive gas pedal
      if self.CP.carFingerprint in (CAR.RAV4, CAR.RAV4H, CAR.HIGHLANDER):
        PEDAL_SCALE = interp(CS.out.vEgo, [0.0, MIN_ACC_SPEED, MIN_ACC_SPEED + PEDAL_TRANSITION], [0.15, 0.3, 0.0])
      elif self.CP.carFingerprint in (CAR.COROLLA,):
        PEDAL_SCALE = interp(CS.out.vEgo, [0.0, MIN_ACC_SPEED, MIN_ACC_SPEED + PEDAL_TRANSITION], [0.3, 0.4, 0.0])
      else:
        PEDAL_SCALE = interp(CS.out.vEgo, [0.0, MIN_ACC_SPEED, MIN_ACC_SPEED + PEDAL_TRANSITION], [0.4, 0.5, 0.0])
      # offset for creep and windbrake
      pedal_offset = interp(CS.out.vEgo, [0.0, 2.3, MIN_ACC_SPEED + PEDAL_TRANSITION], [-.4, 0.0, 0.2])
      pedal_command = PEDAL_SCALE * (actuators.accel + pedal_offset)
      interceptor_gas_cmd = clip(pedal_command, 0., MAX_INTERCEPTOR_GAS)
    else:
      interceptor_gas_cmd = 0.
    pcm_accel_cmd = clip(actuators.accel, self.params.ACCEL_MIN, self.params.ACCEL_MAX)

    # TODO: probably can delete this. CS.pcm_acc_status uses a different signal
    # than CS.cruiseState.enabled. confirm they're not meaningfully different
    if not CC.enabled and CS.pcm_acc_status:
      pcm_cancel_cmd = 1

    # on entering standstill, send standstill request
    if CS.out.standstill and not self.last_standstill and (self.CP.carFingerprint not in NO_STOP_TIMER_CAR or self.CP.enableGasInterceptor):
      self.standstill_req = True
    if CS.pcm_acc_status != 8:
      # pcm entered standstill or it's disabled
      self.standstill_req = False

    self.last_standstill = CS.out.standstill

    # handle UI messages
    fcw_alert = hud_control.visualAlert == VisualAlert.fcw
    steer_alert = hud_control.visualAlert in (VisualAlert.steerRequired, VisualAlert.ldw)

    # we can spam can to cancel the system even if we are using lat only control
    if (self.frame % 3 == 0 and self.CP.openpilotLongitudinalControl) or pcm_cancel_cmd:
      lead = hud_control.leadVisible or CS.out.vEgo < 12.  # at low speed we always assume the lead is present so ACC can be engaged

      # Press distance button until we are at the correct bar length. Only change while enabled to avoid skipping startup popup
<<<<<<< HEAD
      if self.frame % 6 == 0:
        desired_distance = 4 - hud_control.leadDistanceBars
        if CS.pcm_follow_distance != desired_distance and CS.out.cruiseState.enabled and self.CP.carFingerprint not in UNSUPPORTED_DSU_CAR:
=======
      if self.frame % 6 == 0 and self.CP.openpilotLongitudinalControl:
        desired_distance = 4 - hud_control.leadDistanceBars
        if CS.out.cruiseState.enabled and CS.pcm_follow_distance != desired_distance:
>>>>>>> a4754172
          self.distance_button = not self.distance_button
        else:
          self.distance_button = 0

      # Lexus IS uses a different cancellation message
      if pcm_cancel_cmd and self.CP.carFingerprint in UNSUPPORTED_DSU_CAR:
        can_sends.append(toyotacan.create_acc_cancel_command(self.packer))
      elif self.CP.openpilotLongitudinalControl:
        can_sends.append(toyotacan.create_accel_command(self.packer, pcm_accel_cmd, pcm_cancel_cmd, self.standstill_req, lead, CS.acc_type, fcw_alert,
                                                        self.distance_button))
        self.accel = pcm_accel_cmd
      else:
        can_sends.append(toyotacan.create_accel_command(self.packer, 0, pcm_cancel_cmd, False, lead, CS.acc_type, False, self.distance_button))

    if self.frame % 2 == 0 and self.CP.enableGasInterceptor and self.CP.openpilotLongitudinalControl:
      # send exactly zero if gas cmd is zero. Interceptor will send the max between read value and gas cmd.
      # This prevents unexpected pedal range rescaling
      can_sends.append(create_gas_interceptor_command(self.packer, interceptor_gas_cmd, self.frame // 2))
      self.gas = interceptor_gas_cmd

    # *** hud ui ***
    if self.CP.carFingerprint != CAR.PRIUS_V:
      # ui mesg is at 1Hz but we send asap if:
      # - there is something to display
      # - there is something to stop displaying
      send_ui = False
      if ((fcw_alert or steer_alert) and not self.alert_active) or \
         (not (fcw_alert or steer_alert) and self.alert_active):
        send_ui = True
        self.alert_active = not self.alert_active
      elif pcm_cancel_cmd:
        # forcing the pcm to disengage causes a bad fault sound so play a good sound instead
        send_ui = True

      if self.frame % 20 == 0 or send_ui:
        can_sends.append(toyotacan.create_ui_command(self.packer, steer_alert, pcm_cancel_cmd, hud_control.leftLaneVisible,
                                                     hud_control.rightLaneVisible, hud_control.leftLaneDepart,
                                                     hud_control.rightLaneDepart, CC.enabled, CS.lkas_hud))

      if (self.frame % 100 == 0 or send_ui) and (self.CP.enableDsu or self.CP.flags & ToyotaFlags.DISABLE_RADAR.value):
        can_sends.append(toyotacan.create_fcw_command(self.packer, fcw_alert))

    # *** static msgs ***
    for addr, cars, bus, fr_step, vl in STATIC_DSU_MSGS:
      if self.frame % fr_step == 0 and self.CP.enableDsu and self.CP.carFingerprint in cars:
        can_sends.append(make_can_msg(addr, vl, bus))

    # keep radar disabled
    if self.frame % 20 == 0 and self.CP.flags & ToyotaFlags.DISABLE_RADAR.value:
      can_sends.append([0x750, 0, b"\x0F\x02\x3E\x00\x00\x00\x00\x00", 0])

    new_actuators = actuators.copy()
    new_actuators.steer = apply_steer / self.params.STEER_MAX
    new_actuators.steerOutputCan = apply_steer
    new_actuators.steeringAngleDeg = self.last_angle
    new_actuators.accel = self.accel
    new_actuators.gas = self.gas

    self.frame += 1
    return new_actuators, can_sends<|MERGE_RESOLUTION|>--- conflicted
+++ resolved
@@ -141,15 +141,9 @@
       lead = hud_control.leadVisible or CS.out.vEgo < 12.  # at low speed we always assume the lead is present so ACC can be engaged
 
       # Press distance button until we are at the correct bar length. Only change while enabled to avoid skipping startup popup
-<<<<<<< HEAD
-      if self.frame % 6 == 0:
-        desired_distance = 4 - hud_control.leadDistanceBars
-        if CS.pcm_follow_distance != desired_distance and CS.out.cruiseState.enabled and self.CP.carFingerprint not in UNSUPPORTED_DSU_CAR:
-=======
       if self.frame % 6 == 0 and self.CP.openpilotLongitudinalControl:
         desired_distance = 4 - hud_control.leadDistanceBars
         if CS.out.cruiseState.enabled and CS.pcm_follow_distance != desired_distance:
->>>>>>> a4754172
           self.distance_button = not self.distance_button
         else:
           self.distance_button = 0
