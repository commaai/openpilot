from cereal import car
import math
from common.filter_simple import FirstOrderFilter
from common.numpy_fast import clip, interp
<<<<<<< HEAD
from common.realtime import DT_CTRL
from selfdrive.car import apply_meas_steer_torque_limits, create_gas_interceptor_command, make_can_msg
=======
from selfdrive.car import apply_meas_steer_torque_limits, apply_std_steer_angle_limits, common_fault_avoidance, \
                          create_gas_interceptor_command, make_can_msg
>>>>>>> 012060ba
from selfdrive.car.toyota.toyotacan import create_steer_command, create_ui_command, \
                                           create_accel_command, create_acc_cancel_command, \
                                           create_fcw_command, create_lta_steer_command
from selfdrive.car.toyota.values import CAR, STATIC_DSU_MSGS, NO_STOP_TIMER_CAR, TSS2_CAR, \
                                        MIN_ACC_SPEED, PEDAL_TRANSITION, CarControllerParams, \
                                        UNSUPPORTED_DSU_CAR
from selfdrive.controls.lib.vehicle_model import ACCELERATION_DUE_TO_GRAVITY
from opendbc.can.packer import CANPacker

SteerControlType = car.CarParams.SteerControlType
VisualAlert = car.CarControl.HUDControl.VisualAlert

# LKA limits
# EPS faults if you apply torque while the steering rate is above 100 deg/s for too long
MAX_STEER_RATE = 100  # deg/s
MAX_STEER_RATE_FRAMES = 18  # tx control frames needed before torque can be cut

# EPS allows user torque above threshold for 50 frames before permanently faulting
MAX_USER_TORQUE = 500

# LTA limits
# EPS ignores commands above this angle and causes PCS to fault
MAX_STEER_ANGLE = 94.9461  # deg
MAX_DRIVER_TORQUE_ALLOWANCE = 150  # slightly above steering pressed allows some resistance when changing lanes


class CarController:
  def __init__(self, dbc_name, CP, VM):
    self.CP = CP
    self.params = CarControllerParams(self.CP)
    self.frame = 0
    self.last_steer = 0
    self.last_angle = 0
    self.alert_active = False
    self.last_standstill = False
    self.standstill_req = False
    self.steer_rate_counter = 0
    self.pitch_compensation = 0.0  # not sure if needed
    self.pcm_accel_compensation = FirstOrderFilter(0.0, 0.1, DT_CTRL)  # avoids minor oscillations

    self.packer = CANPacker(dbc_name)
    self.gas = 0
    self.accel = 0

  def update(self, CC, CS, now_nanos):
    actuators = CC.actuators
    hud_control = CC.hudControl
    pcm_cancel_cmd = CC.cruiseControl.cancel
    lat_active = CC.latActive and abs(CS.out.steeringTorque) < MAX_USER_TORQUE

    # *** control msgs ***
    can_sends = []

    # *** steer torque ***
    new_steer = int(round(actuators.steer * self.params.STEER_MAX))
    apply_steer = apply_meas_steer_torque_limits(new_steer, self.last_steer, CS.out.steeringTorqueEps, self.params)

    # >100 degree/sec steering fault prevention
    self.steer_rate_counter, apply_steer_req = common_fault_avoidance(abs(CS.out.steeringRateDeg) >= MAX_STEER_RATE, CC.latActive,
                                                                      self.steer_rate_counter, MAX_STEER_RATE_FRAMES)

    if not CC.latActive:
      apply_steer = 0

    # *** steer angle ***
    if self.CP.steerControlType == SteerControlType.angle:
      # If using LTA control, disable LKA and set steering angle command
      apply_steer = 0
      apply_steer_req = False
      if self.frame % 2 == 0:
        # EPS uses the torque sensor angle to control with, offset to compensate
        apply_angle = actuators.steeringAngleDeg + CS.out.steeringAngleOffsetDeg

        # Angular rate limit based on speed
        apply_angle = apply_std_steer_angle_limits(apply_angle, self.last_angle, CS.out.vEgo, self.params)

        if not lat_active:
          apply_angle = CS.out.steeringAngleDeg + CS.out.steeringAngleOffsetDeg

        self.last_angle = clip(apply_angle, -MAX_STEER_ANGLE, MAX_STEER_ANGLE)

    self.last_steer = apply_steer

    # toyota can trace shows this message at 42Hz, with counter adding alternatively 1 and 2;
    # sending it at 100Hz seem to allow a higher rate limit, as the rate limit seems imposed
    # on consecutive messages
    can_sends.append(create_steer_command(self.packer, apply_steer, apply_steer_req))
    if self.frame % 2 == 0 and self.CP.carFingerprint in TSS2_CAR:
      lta_active = lat_active and self.CP.steerControlType == SteerControlType.angle
      full_torque_condition = (abs(CS.out.steeringTorqueEps) < self.params.STEER_MAX and
                               abs(CS.out.steeringTorque) < MAX_DRIVER_TORQUE_ALLOWANCE)
      setme_x64 = 100 if lta_active and full_torque_condition else 0
      can_sends.append(create_lta_steer_command(self.packer, self.last_angle, lta_active, self.frame // 2, setme_x64))

    # *** gas and brake ***
    if self.CP.enableGasInterceptor and CC.longActive:
      MAX_INTERCEPTOR_GAS = 0.5
      # RAV4 has very sensitive gas pedal
      if self.CP.carFingerprint in (CAR.RAV4, CAR.RAV4H, CAR.HIGHLANDER, CAR.HIGHLANDERH):
        PEDAL_SCALE = interp(CS.out.vEgo, [0.0, MIN_ACC_SPEED, MIN_ACC_SPEED + PEDAL_TRANSITION], [0.15, 0.3, 0.0])
      elif self.CP.carFingerprint in (CAR.COROLLA,):
        PEDAL_SCALE = interp(CS.out.vEgo, [0.0, MIN_ACC_SPEED, MIN_ACC_SPEED + PEDAL_TRANSITION], [0.3, 0.4, 0.0])
      else:
        PEDAL_SCALE = interp(CS.out.vEgo, [0.0, MIN_ACC_SPEED, MIN_ACC_SPEED + PEDAL_TRANSITION], [0.4, 0.5, 0.0])
      # offset for creep and windbrake
      pedal_offset = interp(CS.out.vEgo, [0.0, 2.3, MIN_ACC_SPEED + PEDAL_TRANSITION], [-.4, 0.0, 0.2])
      pedal_command = PEDAL_SCALE * (actuators.accel + pedal_offset)
      interceptor_gas_cmd = clip(pedal_command, 0., MAX_INTERCEPTOR_GAS)
    else:
      interceptor_gas_cmd = 0.
<<<<<<< HEAD

    # # account for pitch, anything we can do feedforward reduces work for controller
    # # and improves response and smoothness
    # if len(CC.orientationNED) and CS.out.vEgo > 1:
    #   self.pitch_compensation = ACCELERATION_DUE_TO_GRAVITY * math.sin(CC.orientationNED[1])

    # force applied when not actuating anything converted to acceleration
    # (engine propulsion at low speed, engine braking at high speed)
    # TODO: PCM only applies coasting accel if engine is on!
    coasting_accel = CS.pcm_neutral_force / self.CP.mass
    grade_accel = CS.GVC - CS.GL1X  # this is very noisy, good thing we have smoothing
    # the PCM should be outputting this
    desired_pcm_accel = actuators.accel - coasting_accel - grade_accel  # + self.pitch_compensation
    # if not, we compensate (PCM is dumb and cares too much about our rate of change or other unknown factors)
    self.pcm_accel_compensation.update(CS.pcm_accel_net - desired_pcm_accel)
    pcm_accel_cmd = clip(actuators.accel - self.pcm_accel_compensation.x,
                         CarControllerParams.ACCEL_MIN, CarControllerParams.ACCEL_MAX)

    if not CC.longActive:
      pcm_accel_cmd = 0.

    # steer torque
    new_steer = int(round(actuators.steer * CarControllerParams.STEER_MAX))
    apply_steer = apply_meas_steer_torque_limits(new_steer, self.last_steer, CS.out.steeringTorqueEps, self.torque_rate_limits)

    # Count up to MAX_STEER_RATE_FRAMES, at which point we need to cut torque to avoid a steering fault
    if lat_active and abs(CS.out.steeringRateDeg) >= MAX_STEER_RATE:
      self.steer_rate_counter += 1
    else:
      self.steer_rate_counter = 0

    apply_steer_req = 1
    if not lat_active:
      apply_steer = 0
      apply_steer_req = 0
    elif self.steer_rate_counter > MAX_STEER_RATE_FRAMES:
      apply_steer_req = 0
      self.steer_rate_counter = 0

    # Never actuate with LKA on cars that only support LTA
    if self.CP.steerControlType == car.CarParams.SteerControlType.angle:
      apply_steer = 0
      apply_steer_req = 0
=======
    pcm_accel_cmd = clip(actuators.accel, self.params.ACCEL_MIN, self.params.ACCEL_MAX)
>>>>>>> 012060ba

    # TODO: probably can delete this. CS.pcm_acc_status uses a different signal
    # than CS.cruiseState.enabled. confirm they're not meaningfully different
    if not CC.enabled and CS.pcm_acc_status:
      pcm_cancel_cmd = 1

    # on entering standstill, send standstill request
    if CS.out.standstill and not self.last_standstill and (self.CP.carFingerprint not in NO_STOP_TIMER_CAR or self.CP.enableGasInterceptor):
      self.standstill_req = True
    if CS.pcm_acc_status != 8:
      # pcm entered standstill or it's disabled
      self.standstill_req = False

    self.last_standstill = CS.out.standstill

    # we can spam can to cancel the system even if we are using lat only control
    if (self.frame % 3 == 0 and self.CP.openpilotLongitudinalControl) or pcm_cancel_cmd:
      lead = hud_control.leadVisible or CS.out.vEgo < 12.  # at low speed we always assume the lead is present so ACC can be engaged

      # Lexus IS uses a different cancellation message
      if pcm_cancel_cmd and self.CP.carFingerprint in UNSUPPORTED_DSU_CAR:
        can_sends.append(create_acc_cancel_command(self.packer))
      elif self.CP.openpilotLongitudinalControl:
        can_sends.append(create_accel_command(self.packer, pcm_accel_cmd, pcm_cancel_cmd, self.standstill_req, lead, CS.acc_type))
        self.accel = pcm_accel_cmd
      else:
        can_sends.append(create_accel_command(self.packer, 0, pcm_cancel_cmd, False, lead, CS.acc_type))

    if self.frame % 2 == 0 and self.CP.enableGasInterceptor and self.CP.openpilotLongitudinalControl:
      # send exactly zero if gas cmd is zero. Interceptor will send the max between read value and gas cmd.
      # This prevents unexpected pedal range rescaling
      can_sends.append(create_gas_interceptor_command(self.packer, interceptor_gas_cmd, self.frame // 2))
      self.gas = interceptor_gas_cmd

    # *** hud ui ***
    if self.CP.carFingerprint != CAR.PRIUS_V:
      # ui mesg is at 1Hz but we send asap if:
      # - there is something to display
      # - there is something to stop displaying
      fcw_alert = hud_control.visualAlert == VisualAlert.fcw
      steer_alert = hud_control.visualAlert in (VisualAlert.steerRequired, VisualAlert.ldw)

      send_ui = False
      if ((fcw_alert or steer_alert) and not self.alert_active) or \
         (not (fcw_alert or steer_alert) and self.alert_active):
        send_ui = True
        self.alert_active = not self.alert_active
      elif pcm_cancel_cmd:
        # forcing the pcm to disengage causes a bad fault sound so play a good sound instead
        send_ui = True

      if self.frame % 20 == 0 or send_ui:
        can_sends.append(create_ui_command(self.packer, steer_alert, pcm_cancel_cmd, hud_control.leftLaneVisible,
                                           hud_control.rightLaneVisible, hud_control.leftLaneDepart,
                                           hud_control.rightLaneDepart, CC.enabled, CS.lkas_hud))

      if (self.frame % 100 == 0 or send_ui) and self.CP.enableDsu:
        can_sends.append(create_fcw_command(self.packer, fcw_alert))

    # *** static msgs ***
    for addr, cars, bus, fr_step, vl in STATIC_DSU_MSGS:
      if self.frame % fr_step == 0 and self.CP.enableDsu and self.CP.carFingerprint in cars:
        can_sends.append(make_can_msg(addr, vl, bus))

    new_actuators = actuators.copy()
    new_actuators.steer = apply_steer / self.params.STEER_MAX
    new_actuators.steerOutputCan = apply_steer
    new_actuators.steeringAngleDeg = self.last_angle
    new_actuators.accel = self.accel
    new_actuators.gas = self.gas

    self.frame += 1
    return new_actuators, can_sends<|MERGE_RESOLUTION|>--- conflicted
+++ resolved
@@ -2,13 +2,9 @@
 import math
 from common.filter_simple import FirstOrderFilter
 from common.numpy_fast import clip, interp
-<<<<<<< HEAD
 from common.realtime import DT_CTRL
-from selfdrive.car import apply_meas_steer_torque_limits, create_gas_interceptor_command, make_can_msg
-=======
 from selfdrive.car import apply_meas_steer_torque_limits, apply_std_steer_angle_limits, common_fault_avoidance, \
                           create_gas_interceptor_command, make_can_msg
->>>>>>> 012060ba
 from selfdrive.car.toyota.toyotacan import create_steer_command, create_ui_command, \
                                            create_accel_command, create_acc_cancel_command, \
                                            create_fcw_command, create_lta_steer_command
@@ -119,7 +115,6 @@
       interceptor_gas_cmd = clip(pedal_command, 0., MAX_INTERCEPTOR_GAS)
     else:
       interceptor_gas_cmd = 0.
-<<<<<<< HEAD
 
     # # account for pitch, anything we can do feedforward reduces work for controller
     # # and improves response and smoothness
@@ -163,9 +158,6 @@
     if self.CP.steerControlType == car.CarParams.SteerControlType.angle:
       apply_steer = 0
       apply_steer_req = 0
-=======
-    pcm_accel_cmd = clip(actuators.accel, self.params.ACCEL_MIN, self.params.ACCEL_MAX)
->>>>>>> 012060ba
 
     # TODO: probably can delete this. CS.pcm_acc_status uses a different signal
     # than CS.cruiseState.enabled. confirm they're not meaningfully different
