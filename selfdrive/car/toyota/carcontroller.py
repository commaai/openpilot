from cereal import car
from common.numpy_fast import clip, interp
from selfdrive.car import apply_std_steer_angle_limits, apply_meas_steer_torque_limits, create_gas_interceptor_command, make_can_msg
from selfdrive.car.toyota.toyotacan import create_steer_command, create_ui_command, \
                                           create_accel_command, create_acc_cancel_command, \
                                           create_fcw_command, create_lta_steer_command
from selfdrive.car.toyota.values import CAR, STATIC_DSU_MSGS, NO_STOP_TIMER_CAR, TSS2_CAR, \
                                        MIN_ACC_SPEED, PEDAL_TRANSITION, CarControllerParams, \
                                        UNSUPPORTED_DSU_CAR
from opendbc.can.packer import CANPacker

SteerControlType = car.CarParams.SteerControlType
VisualAlert = car.CarControl.HUDControl.VisualAlert

# LKA limits
# EPS faults if you apply torque while the steering rate is above 100 deg/s for too long
MAX_STEER_RATE = 100  # deg/s
MAX_STEER_RATE_FRAMES = 18  # tx control frames needed before torque can be cut

# EPS allows user torque above threshold for 50 frames before permanently faulting
MAX_USER_TORQUE = 500

# LTA limits
# EPS ignores commands above this angle and causes PCS faults
MAX_STEER_ANGLE = 94.9461  # deg


class CarController:
  def __init__(self, dbc_name, CP, VM):
    self.CP = CP
    self.params = CarControllerParams(self.CP)
    self.frame = 0
    self.last_steer = 0
    self.last_angle = 0
    self.alert_active = False
    self.last_standstill = False
    self.standstill_req = False
    self.steer_rate_counter = 0
    self.VM = VM

    self.packer = CANPacker(dbc_name)
    self.gas = 0
    self.accel = 0

  def update(self, CC, CS, now_nanos):
    actuators = CC.actuators
    hud_control = CC.hudControl
    pcm_cancel_cmd = CC.cruiseControl.cancel
    lat_active = CC.latActive and abs(CS.out.steeringTorque) < MAX_USER_TORQUE

    # gas and brake
    if self.CP.enableGasInterceptor and CC.longActive:
      MAX_INTERCEPTOR_GAS = 0.5
      # RAV4 has very sensitive gas pedal
      if self.CP.carFingerprint in (CAR.RAV4, CAR.RAV4H, CAR.HIGHLANDER, CAR.HIGHLANDERH):
        PEDAL_SCALE = interp(CS.out.vEgo, [0.0, MIN_ACC_SPEED, MIN_ACC_SPEED + PEDAL_TRANSITION], [0.15, 0.3, 0.0])
      elif self.CP.carFingerprint in (CAR.COROLLA,):
        PEDAL_SCALE = interp(CS.out.vEgo, [0.0, MIN_ACC_SPEED, MIN_ACC_SPEED + PEDAL_TRANSITION], [0.3, 0.4, 0.0])
      else:
        PEDAL_SCALE = interp(CS.out.vEgo, [0.0, MIN_ACC_SPEED, MIN_ACC_SPEED + PEDAL_TRANSITION], [0.4, 0.5, 0.0])
      # offset for creep and windbrake
      pedal_offset = interp(CS.out.vEgo, [0.0, 2.3, MIN_ACC_SPEED + PEDAL_TRANSITION], [-.4, 0.0, 0.2])
      pedal_command = PEDAL_SCALE * (actuators.accel + pedal_offset)
      interceptor_gas_cmd = clip(pedal_command, 0., MAX_INTERCEPTOR_GAS)
    else:
      interceptor_gas_cmd = 0.
    pcm_accel_cmd = clip(actuators.accel, self.params.ACCEL_MIN, self.params.ACCEL_MAX)
<<<<<<< HEAD

    apply_angle = 0
    apply_steer = 0

    if self.CP.steerControlType != SteerControlType.angle:
      # - steer torque
      new_steer = int(round(actuators.steer * self.params.STEER_MAX))
      apply_steer = apply_meas_steer_torque_limits(new_steer, self.last_steer, CS.out.steeringTorqueEps, self.params)
    else:
      if self.frame % self.params.STEER_STEP == 0:
        # - steer angle
        # angle command is in terms of the torque sensor angle (may or may not have an offset)
        apply_angle = actuators.steeringAngleDeg + CS.out.steeringAngleOffsetDeg
        torque_sensor_angle = CS.out.steeringAngleDeg + CS.out.steeringAngleOffsetDeg

        apply_angle = clip(apply_angle, -MAX_STEER_ANGLE, MAX_STEER_ANGLE)
=======

    # steer torque
    new_steer = int(round(actuators.steer * self.params.STEER_MAX))
    apply_steer = apply_meas_steer_torque_limits(new_steer, self.last_steer, CS.out.steeringTorqueEps, self.params)
>>>>>>> 47f948c5

        # Angular rate limit based on speed
        apply_angle = apply_std_steer_angle_limits(apply_angle, self.last_angle, CS.out.vEgo, self.params)

        if not lat_active:
          apply_angle = clip(torque_sensor_angle, -MAX_STEER_ANGLE, MAX_STEER_ANGLE)
        self.last_angle = apply_angle

    # Count up to MAX_STEER_RATE_FRAMES, at which point we need to cut steer request bit to avoid a steering fault
    if lat_active and abs(CS.out.steeringRateDeg) >= MAX_STEER_RATE:
      self.steer_rate_counter += 1
    else:
      self.steer_rate_counter = 0

    apply_steer_req = 1
    if not lat_active:
      apply_steer = 0
      apply_steer_req = 0
    elif self.steer_rate_counter > MAX_STEER_RATE_FRAMES:
      apply_steer_req = 0
      self.steer_rate_counter = 0

    # Never actuate with LKA on cars that only support LTA
    # if self.CP.steerControlType == car.CarParams.SteerControlType.angle:
    #   apply_steer = 0
    #   apply_steer_req = 0

    # TODO: probably can delete this. CS.pcm_acc_status uses a different signal
    # than CS.cruiseState.enabled. confirm they're not meaningfully different
    if not CC.enabled and CS.pcm_acc_status:
      pcm_cancel_cmd = 1

    # on entering standstill, send standstill request
    if CS.out.standstill and not self.last_standstill and (self.CP.carFingerprint not in NO_STOP_TIMER_CAR or self.CP.enableGasInterceptor):
      self.standstill_req = True
    if CS.pcm_acc_status != 8:
      # pcm entered standstill or it's disabled
      self.standstill_req = False

    can_sends = []

    # *** control msgs ***
    # print("steer {0} {1} {2} {3}".format(apply_steer, min_lim, max_lim, CS.steer_torque_motor)

    # toyota can trace shows this message at 42Hz, with counter adding alternatively 1 and 2;
    # sending it at 100Hz seem to allow a higher rate limit, as the rate limit seems imposed
    # on consecutive messages

    angle_control = self.CP.steerControlType == SteerControlType.angle
    can_sends.append(create_steer_command(self.packer, apply_steer, apply_steer_req and not angle_control))
    if self.CP.carFingerprint in TSS2_CAR and self.frame % self.params.STEER_STEP == 0:
      limit_torque = CS.out.steeringPressed
      can_sends.append(create_lta_steer_command(self.packer, apply_angle, apply_steer_req and angle_control, limit_torque,
                                                self.frame // self.params.STEER_STEP))

    self.last_steer = apply_steer
    self.last_standstill = CS.out.standstill

    # we can spam can to cancel the system even if we are using lat only control
    if (self.frame % 3 == 0 and self.CP.openpilotLongitudinalControl) or pcm_cancel_cmd:
      lead = hud_control.leadVisible or CS.out.vEgo < 12.  # at low speed we always assume the lead is present so ACC can be engaged

      # Lexus IS uses a different cancellation message
      if pcm_cancel_cmd and self.CP.carFingerprint in UNSUPPORTED_DSU_CAR:
        can_sends.append(create_acc_cancel_command(self.packer))
      elif self.CP.openpilotLongitudinalControl:
        can_sends.append(create_accel_command(self.packer, pcm_accel_cmd, pcm_cancel_cmd, self.standstill_req, lead, CS.acc_type))
        self.accel = pcm_accel_cmd
      else:
        can_sends.append(create_accel_command(self.packer, 0, pcm_cancel_cmd, False, lead, CS.acc_type))

    if self.frame % 2 == 0 and self.CP.enableGasInterceptor and self.CP.openpilotLongitudinalControl:
      # send exactly zero if gas cmd is zero. Interceptor will send the max between read value and gas cmd.
      # This prevents unexpected pedal range rescaling
      can_sends.append(create_gas_interceptor_command(self.packer, interceptor_gas_cmd, self.frame // 2))
      self.gas = interceptor_gas_cmd

    if self.CP.carFingerprint != CAR.PRIUS_V:
      # ui mesg is at 1Hz but we send asap if:
      # - there is something to display
      # - there is something to stop displaying
      fcw_alert = hud_control.visualAlert == VisualAlert.fcw
      steer_alert = hud_control.visualAlert in (VisualAlert.steerRequired, VisualAlert.ldw)

      send_ui = False
      if ((fcw_alert or steer_alert) and not self.alert_active) or \
         (not (fcw_alert or steer_alert) and self.alert_active):
        send_ui = True
        self.alert_active = not self.alert_active
      elif pcm_cancel_cmd:
        # forcing the pcm to disengage causes a bad fault sound so play a good sound instead
        send_ui = True

      if self.frame % 20 == 0 or send_ui:
        can_sends.append(create_ui_command(self.packer, steer_alert, pcm_cancel_cmd, hud_control.leftLaneVisible,
                                           hud_control.rightLaneVisible, hud_control.leftLaneDepart,
                                           hud_control.rightLaneDepart, CC.enabled, CS.lkas_hud))

      if (self.frame % 100 == 0 or send_ui) and self.CP.enableDsu:
        can_sends.append(create_fcw_command(self.packer, fcw_alert))

    # *** static msgs ***
    for addr, cars, bus, fr_step, vl in STATIC_DSU_MSGS:
      if self.frame % fr_step == 0 and self.CP.enableDsu and self.CP.carFingerprint in cars:
        can_sends.append(make_can_msg(addr, vl, bus))

    new_actuators = actuators.copy()
<<<<<<< HEAD
    new_actuators.steer = apply_steer / CarControllerParams.STEER_MAX
    new_actuators.steeringAngleDeg = self.last_angle
=======
    new_actuators.steer = apply_steer / self.params.STEER_MAX
>>>>>>> 47f948c5
    new_actuators.steerOutputCan = apply_steer
    new_actuators.accel = self.accel
    new_actuators.gas = self.gas

    self.frame += 1
    return new_actuators, can_sends<|MERGE_RESOLUTION|>--- conflicted
+++ resolved
@@ -65,7 +65,6 @@
     else:
       interceptor_gas_cmd = 0.
     pcm_accel_cmd = clip(actuators.accel, self.params.ACCEL_MIN, self.params.ACCEL_MAX)
-<<<<<<< HEAD
 
     apply_angle = 0
     apply_steer = 0
@@ -82,12 +81,6 @@
         torque_sensor_angle = CS.out.steeringAngleDeg + CS.out.steeringAngleOffsetDeg
 
         apply_angle = clip(apply_angle, -MAX_STEER_ANGLE, MAX_STEER_ANGLE)
-=======
-
-    # steer torque
-    new_steer = int(round(actuators.steer * self.params.STEER_MAX))
-    apply_steer = apply_meas_steer_torque_limits(new_steer, self.last_steer, CS.out.steeringTorqueEps, self.params)
->>>>>>> 47f948c5
 
         # Angular rate limit based on speed
         apply_angle = apply_std_steer_angle_limits(apply_angle, self.last_angle, CS.out.vEgo, self.params)
@@ -195,12 +188,8 @@
         can_sends.append(make_can_msg(addr, vl, bus))
 
     new_actuators = actuators.copy()
-<<<<<<< HEAD
-    new_actuators.steer = apply_steer / CarControllerParams.STEER_MAX
+    new_actuators.steer = apply_steer / self.params.STEER_MAX
     new_actuators.steeringAngleDeg = self.last_angle
-=======
-    new_actuators.steer = apply_steer / self.params.STEER_MAX
->>>>>>> 47f948c5
     new_actuators.steerOutputCan = apply_steer
     new_actuators.accel = self.accel
     new_actuators.gas = self.gas
