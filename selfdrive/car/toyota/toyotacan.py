def create_steer_command(packer, steer, steer_req):
  """Creates a CAN message for the Toyota Steer Command."""

  values = {
    "STEER_REQUEST": steer_req,
    "STEER_TORQUE_CMD": steer,
    "SET_ME_1": 1,
  }
  return packer.make_can_msg("STEERING_LKA", 0, values)


<<<<<<< HEAD
def create_lta_steer_command(packer, apply_steer, steer_req, limit_torque, frame):
=======
def create_lta_steer_command(packer, steer_angle, steer_req, frame):
>>>>>>> 47f948c5
  """Creates a CAN message for the Toyota LTA Steer Command."""

  setme_x64 = 99 if limit_torque else (99 if frame % 3 == 0 else 100)

  values = {
    "COUNTER": frame + 128,
    "SETME_X1": 1,
    "SETME_X3": 3,
    "PERCENTAGE": 100,
    "SETME_X64": setme_x64,
    "ANGLE": 0,
<<<<<<< HEAD
    "STEER_ANGLE_CMD": apply_steer,
=======
    "STEER_ANGLE_CMD": steer_angle,
>>>>>>> 47f948c5
    "STEER_REQUEST": steer_req,
    "STEER_REQUEST_2": steer_req,
    "BIT": 0,
    "BYTE3_BIT0": 1,
    "BYTE3_BIT0_2": 1,
  }
  return packer.make_can_msg("STEERING_LTA", 0, values)


def create_accel_command(packer, accel, pcm_cancel, standstill_req, lead, acc_type):
  # TODO: find the exact canceling bit that does not create a chime
  values = {
    "ACCEL_CMD": accel,
    "ACC_TYPE": acc_type,
    "DISTANCE": 0,
    "MINI_CAR": lead,
    "PERMIT_BRAKING": 1,
    "RELEASE_STANDSTILL": not standstill_req,
    "CANCEL_REQ": pcm_cancel,
    "ALLOW_LONG_PRESS": 1,
  }
  return packer.make_can_msg("ACC_CONTROL", 0, values)


def create_acc_cancel_command(packer):
  values = {
    "GAS_RELEASED": 0,
    "CRUISE_ACTIVE": 0,
    "STANDSTILL_ON": 0,
    "ACCEL_NET": 0,
    "CRUISE_STATE": 0,
    "CANCEL_REQ": 1,
  }
  return packer.make_can_msg("PCM_CRUISE", 0, values)


def create_fcw_command(packer, fcw):
  values = {
    "PCS_INDICATOR": 1,
    "FCW": fcw,
    "SET_ME_X20": 0x20,
    "SET_ME_X10": 0x10,
    "PCS_OFF": 1,
    "PCS_SENSITIVITY": 0,
  }
  return packer.make_can_msg("ACC_HUD", 0, values)


def create_ui_command(packer, steer, chime, left_line, right_line, left_lane_depart, right_lane_depart, enabled, stock_lkas_hud):
  values = {
    "TWO_BEEPS": chime,
    "LDA_ALERT": steer,
    "RIGHT_LINE": 3 if right_lane_depart else 1 if right_line else 2,
    "LEFT_LINE": 3 if left_lane_depart else 1 if left_line else 2,
    "BARRIERS": 1 if enabled else 0,

    # static signals
    "SET_ME_X02": 2,
    "SET_ME_X01": 1,
    "LKAS_STATUS": 1,
    "REPEATED_BEEPS": 0,
    "LANE_SWAY_FLD": 7,
    "LANE_SWAY_BUZZER": 0,
    "LANE_SWAY_WARNING": 0,
    "LDA_FRONT_CAMERA_BLOCKED": 0,
    "TAKE_CONTROL": 0,
    "LANE_SWAY_SENSITIVITY": 2,
    "LANE_SWAY_TOGGLE": 1,
    "LDA_ON_MESSAGE": 0,
    "LDA_SPEED_TOO_LOW": 0,
    "LDA_SA_TOGGLE": 1,
    "LDA_SENSITIVITY": 2,
    "LDA_UNAVAILABLE": 0,
    "LDA_MALFUNCTION": 0,
    "LDA_UNAVAILABLE_QUIET": 0,
    "ADJUSTING_CAMERA": 0,
    "LDW_EXIST": 1,
  }

  # lane sway functionality
  # not all cars have LKAS_HUD — update with camera values if available
  if len(stock_lkas_hud):
    values.update({s: stock_lkas_hud[s] for s in [
      "LANE_SWAY_FLD",
      "LANE_SWAY_BUZZER",
      "LANE_SWAY_WARNING",
      "LANE_SWAY_SENSITIVITY",
      "LANE_SWAY_TOGGLE",
    ]})

  return packer.make_can_msg("LKAS_HUD", 0, values)<|MERGE_RESOLUTION|>--- conflicted
+++ resolved
@@ -9,11 +9,7 @@
   return packer.make_can_msg("STEERING_LKA", 0, values)
 
 
-<<<<<<< HEAD
-def create_lta_steer_command(packer, apply_steer, steer_req, limit_torque, frame):
-=======
-def create_lta_steer_command(packer, steer_angle, steer_req, frame):
->>>>>>> 47f948c5
+def create_lta_steer_command(packer, steer_angle, steer_req, limit_torque, frame):
   """Creates a CAN message for the Toyota LTA Steer Command."""
 
   setme_x64 = 99 if limit_torque else (99 if frame % 3 == 0 else 100)
@@ -25,11 +21,7 @@
     "PERCENTAGE": 100,
     "SETME_X64": setme_x64,
     "ANGLE": 0,
-<<<<<<< HEAD
-    "STEER_ANGLE_CMD": apply_steer,
-=======
     "STEER_ANGLE_CMD": steer_angle,
->>>>>>> 47f948c5
     "STEER_REQUEST": steer_req,
     "STEER_REQUEST_2": steer_req,
     "BIT": 0,
