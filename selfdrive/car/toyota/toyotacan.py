<<<<<<< HEAD
from common.numpy_fast import interp

def create_steer_command(packer, steer, steer_req, raw_cnt):
=======
def create_steer_command(packer, steer, steer_req):
>>>>>>> 9c62513f
  """Creates a CAN message for the Toyota Steer Command."""

  values = {
    "STEER_REQUEST": steer_req,
    "STEER_TORQUE_CMD": steer,
    "SET_ME_1": 1,
  }
  return packer.make_can_msg("STEERING_LKA", 0, values)


def create_lta_steer_command(packer, apply_steer, steer_angle, driver_torque, steer_req, raw_cnt):
  """Creates a CAN message for the Toyota LTA Steer Command."""

  percentage = interp(abs(driver_torque), [50, 100], [100, 0])
  apply_steer = interp(percentage, [-10, 100], [steer_angle, apply_steer])
  values = {
    "COUNTER": raw_cnt,  # 0 to 62
    "SETME_X1": 1,
<<<<<<< HEAD
    "SETME_X3": 1,  # usually 1, but sometimes 3 (??)
    "PERCENTAGE": 100,  # correlated with driver torque
    "SETME_X64": 0x64,  # ramps to 0 smoothly then back on falling edge of STEER_REQUEST if BIT isn't 1
    "ANGLE": 0,  # TODO: need to understand this better, it's always 1.5-2x higher than angle cmd
    "STEER_ANGLE_CMD": apply_steer,  # seems to just be desired angle cmd
    "STEER_REQUEST": steer_req,  # stock system turns off steering after ~20 frames of override, else torque winds up
    "STEER_REQUEST_2": steer_req,  # duplicate
    "BIT": 0,  # 1 when STEER_REQUEST changes state (usually)
=======
    "SETME_X3": 3,
    "PERCENTAGE": 100,
    "SETME_X64": 0x64,
    "ANGLE": 0,
    "STEER_ANGLE_CMD": steer,
    "STEER_REQUEST": steer_req,
    "STEER_REQUEST_2": steer_req,
    "BIT": 0,
>>>>>>> 9c62513f
  }
  return packer.make_can_msg("STEERING_LTA", 0, values)


def create_accel_command(packer, accel, pcm_cancel, standstill_req, lead, acc_type):
  # TODO: find the exact canceling bit that does not create a chime
  values = {
    "ACCEL_CMD": accel,
    "ACC_TYPE": acc_type,
    "DISTANCE": 0,
    "MINI_CAR": lead,
    "PERMIT_BRAKING": 1,
    "RELEASE_STANDSTILL": not standstill_req,
    "CANCEL_REQ": pcm_cancel,
    "ALLOW_LONG_PRESS": 1,
  }
  return packer.make_can_msg("ACC_CONTROL", 0, values)


def create_acc_cancel_command(packer):
  values = {
    "GAS_RELEASED": 0,
    "CRUISE_ACTIVE": 0,
    "STANDSTILL_ON": 0,
    "ACCEL_NET": 0,
    "CRUISE_STATE": 0,
    "CANCEL_REQ": 1,
  }
  return packer.make_can_msg("PCM_CRUISE", 0, values)


def create_fcw_command(packer, fcw):
  values = {
    "PCS_INDICATOR": 1,
    "FCW": fcw,
    "SET_ME_X20": 0x20,
    "SET_ME_X10": 0x10,
    "PCS_OFF": 1,
    "PCS_SENSITIVITY": 0,
  }
  return packer.make_can_msg("ACC_HUD", 0, values)


def create_ui_command(packer, steer, chime, left_line, right_line, left_lane_depart, right_lane_depart, enabled):
  values = {
    "TWO_BEEPS": chime,
    "LDA_ALERT": steer,
    "RIGHT_LINE": 3 if right_lane_depart else 1 if right_line else 2,
    "LEFT_LINE": 3 if left_lane_depart else 1 if left_line else 2,
    "BARRIERS" : 1 if enabled else 0,

    # static signals
    "SET_ME_X02": 2,
    "SET_ME_X01": 1,
    "LKAS_STATUS": 1,
    "REPEATED_BEEPS": 0,
    "LANE_SWAY_FLD": 7,
    "LANE_SWAY_BUZZER": 0,
    "LANE_SWAY_WARNING": 0,
    "LDA_FRONT_CAMERA_BLOCKED": 0,
    "TAKE_CONTROL": 0,
    "LANE_SWAY_SENSITIVITY": 2,
    "LANE_SWAY_TOGGLE": 1,
    "LDA_ON_MESSAGE": 0,
    "LDA_SPEED_TOO_LOW": 0,
    "LDA_SA_TOGGLE": 1,
    "LDA_SENSITIVITY": 2,
    "LDA_UNAVAILABLE": 0,
    "LDA_MALFUNCTION": 0,
    "LDA_UNAVAILABLE_QUIET": 0,
    "ADJUSTING_CAMERA": 0,
    "LDW_EXIST": 1,
  }
  return packer.make_can_msg("LKAS_HUD", 0, values)<|MERGE_RESOLUTION|>--- conflicted
+++ resolved
@@ -1,10 +1,7 @@
-<<<<<<< HEAD
 from common.numpy_fast import interp
 
-def create_steer_command(packer, steer, steer_req, raw_cnt):
-=======
+
 def create_steer_command(packer, steer, steer_req):
->>>>>>> 9c62513f
   """Creates a CAN message for the Toyota Steer Command."""
 
   values = {
@@ -23,7 +20,6 @@
   values = {
     "COUNTER": raw_cnt,  # 0 to 62
     "SETME_X1": 1,
-<<<<<<< HEAD
     "SETME_X3": 1,  # usually 1, but sometimes 3 (??)
     "PERCENTAGE": 100,  # correlated with driver torque
     "SETME_X64": 0x64,  # ramps to 0 smoothly then back on falling edge of STEER_REQUEST if BIT isn't 1
@@ -32,16 +28,6 @@
     "STEER_REQUEST": steer_req,  # stock system turns off steering after ~20 frames of override, else torque winds up
     "STEER_REQUEST_2": steer_req,  # duplicate
     "BIT": 0,  # 1 when STEER_REQUEST changes state (usually)
-=======
-    "SETME_X3": 3,
-    "PERCENTAGE": 100,
-    "SETME_X64": 0x64,
-    "ANGLE": 0,
-    "STEER_ANGLE_CMD": steer,
-    "STEER_REQUEST": steer_req,
-    "STEER_REQUEST_2": steer_req,
-    "BIT": 0,
->>>>>>> 9c62513f
   }
   return packer.make_can_msg("STEERING_LTA", 0, values)
 
