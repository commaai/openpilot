from common.numpy_fast import interp


def create_steer_command(packer, steer, steer_req):
  """Creates a CAN message for the Toyota Steer Command."""

  values = {
    "STEER_REQUEST": steer_req,
    "STEER_TORQUE_CMD": steer,
    "SET_ME_1": 1,
  }
  return packer.make_can_msg("STEERING_LKA", 0, values)


<<<<<<< HEAD
def create_lta_steer_command(packer, apply_steer, steer_req, limit_torque, op_params, frame):
=======
def create_lta_steer_command(packer, steer_angle, steer_req, frame):
>>>>>>> 336b5f73
  """Creates a CAN message for the Toyota LTA Steer Command."""

  lt_val = op_params.get('LT_VAL')
  values = {
<<<<<<< HEAD
    "STEER_REQUEST": steer_req,  # STEER_REQUEST seems to be the real bit
=======
    "COUNTER": frame + 128,
    "SETME_X1": 1,
    "SETME_X3": 3,
    "PERCENTAGE": 100,
    "SETME_X64": 0,
    "ANGLE": 0,
    "STEER_ANGLE_CMD": steer_angle,
    "STEER_REQUEST": steer_req,
>>>>>>> 336b5f73
    "STEER_REQUEST_2": steer_req,

    # seems to actually be 1. Even 1 on 2023 RAV4 2023 (TODO: check from data)
    "SETME_X1": op_params.get("SETME_X1"),

    # On a RAV4 2023, it seems to be always 1
    # But other cars it can change randomly?
    # TODO: figure that out
    "SETME_X3": op_params.get("SETME_X3"),

    # 100 when driver not touching wheel, 0 when driver touching wheel. ramps smoothly between
    # TODO: find actual breakpoints and determine how this affects the control
    "PERCENTAGE": op_params.get("PERCENTAGE"),

    # ramps to 0 smoothly then back on falling edge of STEER_REQUEST if BIT isn't 1
    # stock system sometimes uses this signal to wind down torque
    # TODO: figure out why 99 is so much less torque than 100
    # "SETME_X64": 99 if limit_torque else 100,
    "SETME_X64": op_params.get("SETME_X64"),
    # "SETME_X64": 99 if limit_torque else (lt_val if frame % op_params.get('TLD_V3') == 0 else 100),
    # "SETME_X64": (lt_val if frame % op_params.get('TLD_V3') == 0 else 100),
    # "SETME_X64": (100 if frame % 5 == 0 else 50),

    "BYTE3_BIT0": op_params.get('BYTE3_BIT0'),
    "BYTE3_BIT0_2": op_params.get('BYTE3_BIT0_2'),

    # TODO: need to understand this better, it's always 1.5-2x higher than angle cmd
    # TODO: revisit on 2023 RAV4
    # "ANGLE": op_params.get("ANGLE"),
    "ANGLE": apply_steer if op_params.get('USE_ALT_ANGLE_CMD') else 0,  # if abs(apply_steer) < 10 else 10 if apply_steer > 0 else -10,

    # seems to just be desired angle cmd
    # TODO: does this have offset on cars where accurate steering angle signal has offset?
    # some tss2 don't have any offset on the accurate angle signal... (tss2.5)?
    "STEER_ANGLE_CMD": apply_steer if not op_params.get('USE_ALT_ANGLE_CMD') else 0,

    # 1 when camera is using LTA for LKA — no noticeable difference
    # "LKA_REQUEST": op_params.get("LKA_REQUEST") if steer_req else 0,

    # 1 when STEER_REQUEST changes state (usually)
    # except not true on 2023 RAV4. TODO: revisit, could it be UI related?
    "BIT": op_params.get("BIT"),
    "LKA_ACTIVE": op_params.get("LKA_ACTIVE"),
  }
  return packer.make_can_msg("STEERING_LTA", 0, values)


def create_accel_command(packer, accel, pcm_cancel, standstill_req, lead, acc_type):
  # TODO: find the exact canceling bit that does not create a chime
  values = {
    "ACCEL_CMD": accel,
    "ACC_TYPE": acc_type,
    "DISTANCE": 0,
    "MINI_CAR": lead,
    "PERMIT_BRAKING": 1,
    "RELEASE_STANDSTILL": not standstill_req,
    "CANCEL_REQ": pcm_cancel,
    "ALLOW_LONG_PRESS": 1,
  }
  return packer.make_can_msg("ACC_CONTROL", 0, values)


def create_acc_cancel_command(packer):
  values = {
    "GAS_RELEASED": 0,
    "CRUISE_ACTIVE": 0,
    "STANDSTILL_ON": 0,
    "ACCEL_NET": 0,
    "CRUISE_STATE": 0,
    "CANCEL_REQ": 1,
  }
  return packer.make_can_msg("PCM_CRUISE", 0, values)


def create_fcw_command(packer, fcw):
  values = {
    "PCS_INDICATOR": 1,
    "FCW": fcw,
    "SET_ME_X20": 0x20,
    "SET_ME_X10": 0x10,
    "PCS_OFF": 1,
    "PCS_SENSITIVITY": 0,
  }
  return packer.make_can_msg("ACC_HUD", 0, values)


def create_ui_command(packer, steer, chime, left_line, right_line, left_lane_depart, right_lane_depart, enabled, stock_lkas_hud):
  values = {
    "TWO_BEEPS": chime,
    "LDA_ALERT": steer,
    "RIGHT_LINE": 3 if right_lane_depart else 1 if right_line else 2,
    "LEFT_LINE": 3 if left_lane_depart else 1 if left_line else 2,
    "BARRIERS": 1 if enabled else 0,

    # static signals
    "SET_ME_X02": 2,
    "SET_ME_X01": 1,
    "LKAS_STATUS": 1,
    "REPEATED_BEEPS": 0,
    "LANE_SWAY_FLD": 7,
    "LANE_SWAY_BUZZER": 0,
    "LANE_SWAY_WARNING": 0,
    "LDA_FRONT_CAMERA_BLOCKED": 0,
    "TAKE_CONTROL": 0,
    "LANE_SWAY_SENSITIVITY": 2,
    "LANE_SWAY_TOGGLE": 1,
    "LDA_ON_MESSAGE": 0,
    "LDA_SPEED_TOO_LOW": 0,
    "LDA_SA_TOGGLE": 1,
    "LDA_SENSITIVITY": 2,
    "LDA_UNAVAILABLE": 0,
    "LDA_MALFUNCTION": 0,
    "LDA_UNAVAILABLE_QUIET": 0,
    "ADJUSTING_CAMERA": 0,
    "LDW_EXIST": 1,
  }

  # lane sway functionality
  # not all cars have LKAS_HUD — update with camera values if available
  if len(stock_lkas_hud):
    values.update({s: stock_lkas_hud[s] for s in [
      "LANE_SWAY_FLD",
      "LANE_SWAY_BUZZER",
      "LANE_SWAY_WARNING",
      "LANE_SWAY_SENSITIVITY",
      "LANE_SWAY_TOGGLE",
    ]})

  return packer.make_can_msg("LKAS_HUD", 0, values)<|MERGE_RESOLUTION|>--- conflicted
+++ resolved
@@ -12,27 +12,12 @@
   return packer.make_can_msg("STEERING_LKA", 0, values)
 
 
-<<<<<<< HEAD
-def create_lta_steer_command(packer, apply_steer, steer_req, limit_torque, op_params, frame):
-=======
-def create_lta_steer_command(packer, steer_angle, steer_req, frame):
->>>>>>> 336b5f73
+def create_lta_steer_command(packer, steer_angle, steer_req, limit_torque, op_params, frame):
   """Creates a CAN message for the Toyota LTA Steer Command."""
 
   lt_val = op_params.get('LT_VAL')
   values = {
-<<<<<<< HEAD
     "STEER_REQUEST": steer_req,  # STEER_REQUEST seems to be the real bit
-=======
-    "COUNTER": frame + 128,
-    "SETME_X1": 1,
-    "SETME_X3": 3,
-    "PERCENTAGE": 100,
-    "SETME_X64": 0,
-    "ANGLE": 0,
-    "STEER_ANGLE_CMD": steer_angle,
-    "STEER_REQUEST": steer_req,
->>>>>>> 336b5f73
     "STEER_REQUEST_2": steer_req,
 
     # seems to actually be 1. Even 1 on 2023 RAV4 2023 (TODO: check from data)
@@ -62,12 +47,12 @@
     # TODO: need to understand this better, it's always 1.5-2x higher than angle cmd
     # TODO: revisit on 2023 RAV4
     # "ANGLE": op_params.get("ANGLE"),
-    "ANGLE": apply_steer if op_params.get('USE_ALT_ANGLE_CMD') else 0,  # if abs(apply_steer) < 10 else 10 if apply_steer > 0 else -10,
+    "ANGLE": steer_angle if op_params.get('USE_ALT_ANGLE_CMD') else 0,  # if abs(steer_angle) < 10 else 10 if steer_angle > 0 else -10,
 
     # seems to just be desired angle cmd
     # TODO: does this have offset on cars where accurate steering angle signal has offset?
     # some tss2 don't have any offset on the accurate angle signal... (tss2.5)?
-    "STEER_ANGLE_CMD": apply_steer if not op_params.get('USE_ALT_ANGLE_CMD') else 0,
+    "STEER_ANGLE_CMD": steer_angle if not op_params.get('USE_ALT_ANGLE_CMD') else 0,
 
     # 1 when camera is using LTA for LKA — no noticeable difference
     # "LKA_REQUEST": op_params.get("LKA_REQUEST") if steer_req else 0,
