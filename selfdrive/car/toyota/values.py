from collections import defaultdict
from dataclasses import dataclass
from enum import Enum, IntFlag
from typing import Dict, List, Union

from cereal import car
from common.conversions import Conversions as CV
from selfdrive.car import dbc_dict
from selfdrive.car.docs_definitions import CarFootnote, CarInfo, Column, Harness, Star

Ecu = car.CarParams.Ecu
MIN_ACC_SPEED = 19. * CV.MPH_TO_MS
PEDAL_TRANSITION = 10. * CV.MPH_TO_MS


class CarControllerParams:
  ACCEL_MAX = 1.5  # m/s2, lower than allowed 2.0 m/s2 for tuning reasons
  ACCEL_MIN = -3.5  # m/s2

  STEER_MAX = 1500
  STEER_ERROR_MAX = 350     # max delta between torque cmd and torque motor

  def __init__(self, CP):
    if CP.lateralTuning.which == 'torque':
      self.STEER_DELTA_UP = 15       # 1.0s time to peak torque
      self.STEER_DELTA_DOWN = 25     # always lower than 45 otherwise the Rav4 faults (Prius seems ok with 50)
    else:
      self.STEER_DELTA_UP = 10       # 1.5s time to peak torque
      self.STEER_DELTA_DOWN = 25     # always lower than 45 otherwise the Rav4 faults (Prius seems ok with 50)


class ToyotaFlags(IntFlag):
  HYBRID = 1


class CAR:
  # Toyota
  ALPHARD_TSS2 = "TOYOTA ALPHARD 2020"
  ALPHARDH_TSS2 = "TOYOTA ALPHARD HYBRID 2021"
  AVALON = "TOYOTA AVALON 2016"
  AVALON_2019 = "TOYOTA AVALON 2019"
  AVALONH_2019 = "TOYOTA AVALON HYBRID 2019"
  AVALON_TSS2 = "TOYOTA AVALON 2022"  # TSS 2.5
  AVALONH_TSS2 = "TOYOTA AVALON HYBRID 2022"
  CAMRY = "TOYOTA CAMRY 2018"
  CAMRYH = "TOYOTA CAMRY HYBRID 2018"
  CAMRY_TSS2 = "TOYOTA CAMRY 2021"  # TSS 2.5
  CAMRYH_TSS2 = "TOYOTA CAMRY HYBRID 2021"
  CHR = "TOYOTA C-HR 2018"
  CHRH = "TOYOTA C-HR HYBRID 2018"
  COROLLA = "TOYOTA COROLLA 2017"
  COROLLA_TSS2 = "TOYOTA COROLLA TSS2 2019"
  # LSS2 Lexus UX Hybrid is same as a TSS2 Corolla Hybrid
  COROLLAH_TSS2 = "TOYOTA COROLLA HYBRID TSS2 2019"
  HIGHLANDER = "TOYOTA HIGHLANDER 2017"
  HIGHLANDER_TSS2 = "TOYOTA HIGHLANDER 2020"
  HIGHLANDERH = "TOYOTA HIGHLANDER HYBRID 2018"
  HIGHLANDERH_TSS2 = "TOYOTA HIGHLANDER HYBRID 2020"
  PRIUS = "TOYOTA PRIUS 2017"
  PRIUS_V = "TOYOTA PRIUS v 2017"
  PRIUS_TSS2 = "TOYOTA PRIUS TSS2 2021"
  RAV4 = "TOYOTA RAV4 2017"
  RAV4H = "TOYOTA RAV4 HYBRID 2017"
  RAV4_TSS2 = "TOYOTA RAV4 2019"
  RAV4_TSS2_2022 = "TOYOTA RAV4 2022"
  RAV4H_TSS2 = "TOYOTA RAV4 HYBRID 2019"
  RAV4H_TSS2_2022 = "TOYOTA RAV4 HYBRID 2022"
  MIRAI = "TOYOTA MIRAI 2021"  # TSS 2.5
  SIENNA = "TOYOTA SIENNA 2018"

  # Lexus
  LEXUS_CTH = "LEXUS CT HYBRID 2018"
  LEXUS_ESH = "LEXUS ES HYBRID 2018"
  LEXUS_ES_TSS2 = "LEXUS ES 2019"
  LEXUS_ESH_TSS2 = "LEXUS ES HYBRID 2019"
  LEXUS_IS = "LEXUS IS 2018"
  LEXUS_NX = "LEXUS NX 2018"
  LEXUS_NXH = "LEXUS NX HYBRID 2018"
  LEXUS_NX_TSS2 = "LEXUS NX 2020"
  LEXUS_NXH_TSS2 = "LEXUS NX HYBRID 2020"
  LEXUS_RC = "LEXUS RC 2020"
  LEXUS_RX = "LEXUS RX 2016"
  LEXUS_RXH = "LEXUS RX HYBRID 2017"
  LEXUS_RX_TSS2 = "LEXUS RX 2020"
  LEXUS_RXH_TSS2 = "LEXUS RX HYBRID 2020"


class Footnote(Enum):
  DSU = CarFootnote(
    "When disconnecting the Driver Support Unit (DSU), openpilot Adaptive Cruise Control (ACC) will replace stock " +
    "Adaptive Cruise Control (ACC). <b><i> NOTE: disconnecting the DSU disables Automatic Emergency Braking (AEB).</i></b>",
    Column.LONGITUDINAL, star=Star.HALF)
  CAMRY = CarFootnote(
    "28mph for Camry 4CYL L, 4CYL LE and 4CYL SE which don't have Full-Speed Range Dynamic Radar Cruise Control.",
    Column.FSR_LONGITUDINAL)


@dataclass
class ToyotaCarInfo(CarInfo):
  package: str = "All"
  harness: Enum = Harness.toyota


CAR_INFO: Dict[str, Union[ToyotaCarInfo, List[ToyotaCarInfo]]] = {
  # Toyota
  # TODO: remove added positionals
  CAR.ALPHARD_TSS2: ToyotaCarInfo("Toyota Alphard", years={2019, 2020}),
  CAR.ALPHARDH_TSS2: ToyotaCarInfo("Toyota Alphard Hybrid", years={2021}),
  CAR.AVALON: ToyotaCarInfo("Toyota Avalon", years={2016, 2017, 2018}, package="TSS-P", footnotes=[Footnote.DSU]),
  CAR.AVALON_2019: ToyotaCarInfo("Toyota Avalon", years={2019, 2020, 2021}, package="TSS-P", footnotes=[Footnote.DSU]),
  CAR.AVALONH_2019: ToyotaCarInfo("Toyota Avalon Hybrid", years={2019, 2020, 2021}, package="TSS-P", footnotes=[Footnote.DSU]),
  CAR.AVALON_TSS2: ToyotaCarInfo("Toyota Avalon", years={2022}),
  CAR.AVALONH_TSS2: ToyotaCarInfo("Toyota Avalon Hybrid", years={2022}),
  CAR.CAMRY: ToyotaCarInfo("Toyota Camry", years={2018, 2019, 2020}, video_link="https://www.youtube.com/watch?v=fkcjviZY9CM", footnotes=[Footnote.CAMRY]),
  CAR.CAMRYH: ToyotaCarInfo("Toyota Camry Hybrid", years={2018, 2019, 2020}, video_link="https://www.youtube.com/watch?v=Q2DYY0AWKgk", footnotes=[Footnote.CAMRY]),
  CAR.CAMRY_TSS2: ToyotaCarInfo("Toyota Camry", years={2021, 2022}, footnotes=[Footnote.CAMRY]),
  CAR.CAMRYH_TSS2: ToyotaCarInfo("Toyota Camry Hybrid", years={2021, 2022}),
  CAR.CHR: ToyotaCarInfo("Toyota C-HR", years={2017, 2018, 2019, 2020, 2021}),
  CAR.CHRH: ToyotaCarInfo("Toyota C-HR Hybrid", years={2017, 2018, 2019}),
  CAR.COROLLA: ToyotaCarInfo("Toyota Corolla", years={2017, 2018, 2019}, footnotes=[Footnote.DSU]),
  CAR.COROLLA_TSS2: [
    ToyotaCarInfo("Toyota Corolla", years={2020, 2021, 2022}, video_link="https://www.youtube.com/watch?v=_66pXk0CBYA"),
    ToyotaCarInfo("Toyota Corolla Cross (Non-US only)", years={2020, 2021}, min_enable_speed=7.5),
    ToyotaCarInfo("Toyota Corolla Hatchback", years={2019, 2020, 2021, 2022}, video_link="https://www.youtube.com/watch?v=_66pXk0CBYA"),
  ],
  CAR.COROLLAH_TSS2: [
<<<<<<< HEAD
    ToyotaCarInfo("Toyota Corolla Hybrid", years={2020, 2021, 2022}),
    ToyotaCarInfo("Lexus UX Hybrid", years={2019, 2020, 2021, 2022}),
=======
    ToyotaCarInfo("Toyota Corolla Hybrid 2020-22"),
    ToyotaCarInfo("Toyota Corolla Cross Hybrid 2020-22 (Non-US only)", min_enable_speed=7.5),
    ToyotaCarInfo("Lexus UX Hybrid 2019-22"),
>>>>>>> 500d1662
  ],
  CAR.HIGHLANDER: ToyotaCarInfo("Toyota Highlander", years={2017, 2018, 2019}, video_link="https://www.youtube.com/watch?v=0wS0wXSLzoo", footnotes=[Footnote.DSU]),
  CAR.HIGHLANDER_TSS2: ToyotaCarInfo("Toyota Highlander", years={2020, 2021, 2022}),
  CAR.HIGHLANDERH: ToyotaCarInfo("Toyota Highlander Hybrid", years={2017, 2018, 2019}, footnotes=[Footnote.DSU]),
  CAR.HIGHLANDERH_TSS2: ToyotaCarInfo("Toyota Highlander Hybrid", years={2020, 2021, 2022}),
  CAR.PRIUS: [
    ToyotaCarInfo("Toyota Prius", years={2016, 2017, 2018, 2019, 2020}, package="TSS-P", video_link="https://www.youtube.com/watch?v=8zopPJI8XQ0", footnotes=[Footnote.DSU]),
    ToyotaCarInfo("Toyota Prius Prime", years={2017, 2018, 2019, 2020}, video_link="https://www.youtube.com/watch?v=8zopPJI8XQ0", footnotes=[Footnote.DSU]),
  ],
  CAR.PRIUS_V: ToyotaCarInfo("Toyota Prius v", years={2017}, package="TSS-P", min_enable_speed=MIN_ACC_SPEED, footnotes=[Footnote.DSU]),
  CAR.PRIUS_TSS2: [
    ToyotaCarInfo("Toyota Prius", years={2021, 2022}, video_link="https://www.youtube.com/watch?v=J58TvCpUd4U"),
    ToyotaCarInfo("Toyota Prius Prime", years={2021, 2022}, video_link="https://www.youtube.com/watch?v=J58TvCpUd4U"),
  ],
  CAR.RAV4: ToyotaCarInfo("Toyota RAV4", years={2016, 2017, 2018}, package="TSS-P", footnotes=[Footnote.DSU]),
  CAR.RAV4H: ToyotaCarInfo("Toyota RAV4 Hybrid", years={2016, 2017, 2018}, package="TSS-P", footnotes=[Footnote.DSU]),
  CAR.RAV4_TSS2: ToyotaCarInfo("Toyota RAV4", years={2019, 2020, 2021}, video_link="https://www.youtube.com/watch?v=wJxjDd42gGA"),
  CAR.RAV4_TSS2_2022: ToyotaCarInfo("Toyota RAV4", years={2022}),
  CAR.RAV4H_TSS2: ToyotaCarInfo("Toyota RAV4 Hybrid", years={2019, 2020, 2021}),
  CAR.RAV4H_TSS2_2022: ToyotaCarInfo("Toyota RAV4 Hybrid", years={2022}, video_link="https://youtu.be/U0nH9cnrFB0"),
  CAR.MIRAI: ToyotaCarInfo("Toyota Mirai", years={2021}),
  CAR.SIENNA: ToyotaCarInfo("Toyota Sienna", years={2018, 2019, 2020}, video_link="https://www.youtube.com/watch?v=q1UPOo4Sh68", footnotes=[Footnote.DSU]),

  # Lexus
  CAR.LEXUS_CTH: ToyotaCarInfo("Lexus CT Hybrid", years={2017, 2018}, package="LSS", footnotes=[Footnote.DSU]),
  CAR.LEXUS_ESH: ToyotaCarInfo("Lexus ES Hybrid", years={2017, 2018}, package="LSS", footnotes=[Footnote.DSU]),
  CAR.LEXUS_ES_TSS2: ToyotaCarInfo("Lexus ES", years={2019, 2020, 2021, 2022}),
  CAR.LEXUS_ESH_TSS2: ToyotaCarInfo("Lexus ES Hybrid", years={2019, 2020, 2021, 2022}, video_link="https://youtu.be/BZ29osRVJeg?t=12"),
  CAR.LEXUS_IS: ToyotaCarInfo("Lexus IS", years={2017, 2018, 2019}),
  CAR.LEXUS_NX: ToyotaCarInfo("Lexus NX", years={2018, 2019}, footnotes=[Footnote.DSU]),
  CAR.LEXUS_NXH: ToyotaCarInfo("Lexus NX Hybrid", years={2018, 2019}, footnotes=[Footnote.DSU]),
  CAR.LEXUS_NX_TSS2: ToyotaCarInfo("Lexus NX", years={2020, 2021}),
  CAR.LEXUS_NXH_TSS2: ToyotaCarInfo("Lexus NX Hybrid", years={2020, 2021}),
  CAR.LEXUS_RC: ToyotaCarInfo("Lexus RC", years={2017, 2018, 2019, 2020}),
  CAR.LEXUS_RX: ToyotaCarInfo("Lexus RX", years={2016, 2017, 2018}, footnotes=[Footnote.DSU]),
  CAR.LEXUS_RXH: ToyotaCarInfo("Lexus RX Hybrid", years={2016, 2017, 2018, 2019}, footnotes=[Footnote.DSU]),
  CAR.LEXUS_RX_TSS2: ToyotaCarInfo("Lexus RX", years={2020, 2021, 2022}),
  CAR.LEXUS_RXH_TSS2: ToyotaCarInfo("Lexus RX Hybrid", years={2020, 2021}),
}

# (addr, cars, bus, 1/freq*100, vl)
STATIC_DSU_MSGS = [
  (0x128, (CAR.PRIUS, CAR.RAV4H, CAR.LEXUS_RXH, CAR.LEXUS_NXH, CAR.LEXUS_NX, CAR.RAV4, CAR.COROLLA, CAR.AVALON), 1,   3, b'\xf4\x01\x90\x83\x00\x37'),
  (0x128, (CAR.HIGHLANDER, CAR.HIGHLANDERH, CAR.SIENNA, CAR.LEXUS_CTH, CAR.LEXUS_ESH), 1,   3, b'\x03\x00\x20\x00\x00\x52'),
  (0x141, (CAR.PRIUS, CAR.RAV4H, CAR.LEXUS_RXH, CAR.LEXUS_NXH, CAR.LEXUS_NX, CAR.RAV4, CAR.COROLLA, CAR.HIGHLANDER, CAR.HIGHLANDERH, CAR.AVALON, CAR.SIENNA, CAR.LEXUS_CTH, CAR.LEXUS_ESH, CAR.LEXUS_RX, CAR.PRIUS_V), 1,   2, b'\x00\x00\x00\x46'),
  (0x160, (CAR.PRIUS, CAR.RAV4H, CAR.LEXUS_RXH, CAR.LEXUS_NXH, CAR.LEXUS_NX, CAR.RAV4, CAR.COROLLA, CAR.HIGHLANDER, CAR.HIGHLANDERH, CAR.AVALON, CAR.SIENNA, CAR.LEXUS_CTH, CAR.LEXUS_ESH, CAR.LEXUS_RX, CAR.PRIUS_V), 1,   7, b'\x00\x00\x08\x12\x01\x31\x9c\x51'),
  (0x161, (CAR.PRIUS, CAR.RAV4H, CAR.LEXUS_RXH, CAR.LEXUS_NXH, CAR.LEXUS_NX, CAR.RAV4, CAR.COROLLA, CAR.AVALON, CAR.LEXUS_RX, CAR.PRIUS_V), 1,   7, b'\x00\x1e\x00\x00\x00\x80\x07'),
  (0X161, (CAR.HIGHLANDERH, CAR.HIGHLANDER, CAR.SIENNA, CAR.LEXUS_CTH, CAR.LEXUS_ESH), 1,  7, b'\x00\x1e\x00\xd4\x00\x00\x5b'),
  (0x283, (CAR.PRIUS, CAR.RAV4H, CAR.LEXUS_RXH, CAR.LEXUS_NXH, CAR.LEXUS_NX, CAR.RAV4, CAR.COROLLA, CAR.HIGHLANDER, CAR.HIGHLANDERH, CAR.AVALON, CAR.SIENNA, CAR.LEXUS_CTH, CAR.LEXUS_ESH, CAR.LEXUS_RX, CAR.PRIUS_V), 0,   3, b'\x00\x00\x00\x00\x00\x00\x8c'),
  (0x2E6, (CAR.PRIUS, CAR.RAV4H, CAR.LEXUS_RXH), 0,   3, b'\xff\xf8\x00\x08\x7f\xe0\x00\x4e'),
  (0x2E7, (CAR.PRIUS, CAR.RAV4H, CAR.LEXUS_RXH), 0,   3, b'\xa8\x9c\x31\x9c\x00\x00\x00\x02'),
  (0x33E, (CAR.PRIUS, CAR.RAV4H, CAR.LEXUS_RXH), 0,  20, b'\x0f\xff\x26\x40\x00\x1f\x00'),
  (0x344, (CAR.PRIUS, CAR.RAV4H, CAR.LEXUS_RXH, CAR.LEXUS_NXH, CAR.LEXUS_NX, CAR.RAV4, CAR.COROLLA, CAR.HIGHLANDER, CAR.HIGHLANDERH, CAR.AVALON, CAR.SIENNA, CAR.LEXUS_CTH, CAR.LEXUS_ESH, CAR.LEXUS_RX, CAR.PRIUS_V), 0,   5, b'\x00\x00\x01\x00\x00\x00\x00\x50'),
  (0x365, (CAR.PRIUS, CAR.LEXUS_RXH, CAR.LEXUS_NXH, CAR.LEXUS_NX, CAR.HIGHLANDERH), 0,  20, b'\x00\x00\x00\x80\x03\x00\x08'),
  (0x365, (CAR.RAV4, CAR.RAV4H, CAR.COROLLA, CAR.HIGHLANDER, CAR.AVALON, CAR.SIENNA, CAR.LEXUS_CTH, CAR.LEXUS_ESH, CAR.LEXUS_RX, CAR.PRIUS_V), 0,  20, b'\x00\x00\x00\x80\xfc\x00\x08'),
  (0x366, (CAR.PRIUS, CAR.RAV4H, CAR.LEXUS_RXH, CAR.LEXUS_NXH, CAR.LEXUS_NX, CAR.HIGHLANDERH), 0,  20, b'\x00\x00\x4d\x82\x40\x02\x00'),
  (0x366, (CAR.RAV4, CAR.COROLLA, CAR.HIGHLANDER, CAR.AVALON, CAR.SIENNA, CAR.LEXUS_CTH, CAR.LEXUS_ESH, CAR.LEXUS_RX, CAR.PRIUS_V), 0,  20, b'\x00\x72\x07\xff\x09\xfe\x00'),
  (0x470, (CAR.PRIUS, CAR.LEXUS_RXH), 1, 100, b'\x00\x00\x02\x7a'),
  (0x470, (CAR.HIGHLANDER, CAR.HIGHLANDERH, CAR.RAV4H, CAR.SIENNA, CAR.LEXUS_CTH, CAR.LEXUS_ESH, CAR.PRIUS_V), 1,  100, b'\x00\x00\x01\x79'),
  (0x4CB, (CAR.PRIUS, CAR.RAV4H, CAR.LEXUS_RXH, CAR.LEXUS_NXH, CAR.LEXUS_NX, CAR.RAV4, CAR.COROLLA, CAR.HIGHLANDERH, CAR.HIGHLANDER, CAR.AVALON, CAR.SIENNA, CAR.LEXUS_CTH, CAR.LEXUS_ESH, CAR.LEXUS_RX, CAR.PRIUS_V), 0, 100, b'\x0c\x00\x00\x00\x00\x00\x00\x00'),
]

FW_VERSIONS = {
  CAR.AVALON: {
    (Ecu.esp, 0x7b0, None): [
      b'F152607060\x00\x00\x00\x00\x00\x00',
    ],
    (Ecu.dsu, 0x791, None): [
      b'881510701300\x00\x00\x00\x00',
      b'881510705100\x00\x00\x00\x00',
      b'881510705200\x00\x00\x00\x00',
    ],
    (Ecu.eps, 0x7a1, None): [
      b'8965B41051\x00\x00\x00\x00\x00\x00',
    ],
    (Ecu.engine, 0x7e0, None): [
      b'\x0230721100\x00\x00\x00\x00\x00\x00\x00\x00A0C01000\x00\x00\x00\x00\x00\x00\x00\x00',
      b'\x0230721200\x00\x00\x00\x00\x00\x00\x00\x00A0C01000\x00\x00\x00\x00\x00\x00\x00\x00',
    ],
    (Ecu.fwdRadar, 0x750, 0xf): [
      b'8821F4702000\x00\x00\x00\x00',
      b'8821F4702100\x00\x00\x00\x00',
    ],
    (Ecu.fwdCamera, 0x750, 0x6d): [
      b'8646F0701100\x00\x00\x00\x00',
      b'8646F0703000\x00\x00\x00\x00',
    ],
  },
  CAR.AVALON_2019: {
    (Ecu.esp, 0x7b0, None): [
      b'F152607140\x00\x00\x00\x00\x00\x00',
      b'F152607171\x00\x00\x00\x00\x00\x00',
      b'F152607110\x00\x00\x00\x00\x00\x00',
      b'F152607180\x00\x00\x00\x00\x00\x00',
    ],
    (Ecu.dsu, 0x791, None): [
      b'881510703200\x00\x00\x00\x00',
    ],
    (Ecu.eps, 0x7a1, None): [
      b'8965B41080\x00\x00\x00\x00\x00\x00',
      b'8965B07010\x00\x00\x00\x00\x00\x00',
      b'8965B41090\x00\x00\x00\x00\x00\x00',
    ],
    (Ecu.engine, 0x700, None): [
      b'\x01896630725200\x00\x00\x00\x00',
      b'\x01896630725300\x00\x00\x00\x00',
      b'\x01896630735100\x00\x00\x00\x00',
      b'\x01896630738000\x00\x00\x00\x00',
    ],
    (Ecu.fwdRadar, 0x750, 0xf): [
      b'8821F4702300\x00\x00\x00\x00',
    ],
    (Ecu.fwdCamera, 0x750, 0x6d): [
      b'8646F0702100\x00\x00\x00\x00',
    ],
  },
  CAR.AVALONH_2019: {
    (Ecu.esp, 0x7b0, None): [
      b'F152641040\x00\x00\x00\x00\x00\x00',
      b'F152641061\x00\x00\x00\x00\x00\x00',
      b'F152641050\x00\x00\x00\x00\x00\x00',
    ],
    (Ecu.dsu, 0x791, None): [
      b'881510704200\x00\x00\x00\x00',
      b'881514107100\x00\x00\x00\x00',
    ],
    (Ecu.eps, 0x7a1, None): [
      b'8965B07010\x00\x00\x00\x00\x00\x00',
      b'8965B41090\x00\x00\x00\x00\x00\x00',
      b'8965B41070\x00\x00\x00\x00\x00\x00',
    ],
    (Ecu.engine, 0x700, None): [
      b'\x02896630724000\x00\x00\x00\x00897CF3302002\x00\x00\x00\x00',
      b'\x02896630737000\x00\x00\x00\x00897CF3305001\x00\x00\x00\x00',
      b'\x02896630728000\x00\x00\x00\x00897CF3302002\x00\x00\x00\x00',
    ],
    (Ecu.fwdRadar, 0x750, 0xf): [
      b'8821F4702300\x00\x00\x00\x00',
    ],
    (Ecu.fwdCamera, 0x750, 0x6d): [
      b'8646F0702100\x00\x00\x00\x00',
    ],
  },
  CAR.AVALON_TSS2: {
    (Ecu.esp, 0x7b0, None): [
      b'\x01F152607240\x00\x00\x00\x00\x00\x00',
      b'\x01F152607280\x00\x00\x00\x00\x00\x00',
    ],
    (Ecu.eps, 0x7a1, None): [
      b'8965B41110\x00\x00\x00\x00\x00\x00',
    ],
    (Ecu.engine, 0x700, None): [
      b'\x01896630742000\x00\x00\x00\x00',
    ],
    (Ecu.fwdRadar, 0x750, 0xf): [
      b'\x018821F6201200\x00\x00\x00\x00',
      b'\x018821F6201300\x00\x00\x00\x00',
    ],
    (Ecu.fwdCamera, 0x750, 0x6d): [
      b'\x028646F4104100\x00\x00\x00\x008646G5301200\x00\x00\x00\x00',
      b'\x028646F4104100\x00\x00\x00\x008646G3304000\x00\x00\x00\x00',
    ],
  },
  CAR.AVALONH_TSS2: {
    (Ecu.esp, 0x7b0, None): [
      b'F152641080\x00\x00\x00\x00\x00\x00',
    ],
    (Ecu.eps, 0x7a1, None): [
      b'8965B41110\x00\x00\x00\x00\x00\x00',
    ],
    (Ecu.engine, 0x700, None): [
      b'\x018966306Q6000\x00\x00\x00\x00',
    ],
    (Ecu.fwdRadar, 0x750, 0xf): [
      b'\x018821F6201200\x00\x00\x00\x00',
    ],
    (Ecu.fwdCamera, 0x750, 0x6d): [
      b'\x028646F4104100\x00\x00\x00\x008646G5301200\x00\x00\x00\x00',
      b'\x028646F4104100\x00\x00\x00\x008646G3304000\x00\x00\x00\x00',
    ],
  },
  CAR.CAMRY: {
    (Ecu.engine, 0x700, None): [
      b'\x018966306L3100\x00\x00\x00\x00',
      b'\x018966306L4200\x00\x00\x00\x00',
      b'\x018966306L5200\x00\x00\x00\x00',
      b'\x018966306P8000\x00\x00\x00\x00',
      b'\x018966306Q3100\x00\x00\x00\x00',
      b'\x018966306Q4000\x00\x00\x00\x00',
      b'\x018966306Q4100\x00\x00\x00\x00',
      b'\x018966306Q4200\x00\x00\x00\x00',
      b'\x018966333Q9200\x00\x00\x00\x00',
      b'\x018966333P3100\x00\x00\x00\x00',
      b'\x018966333P3200\x00\x00\x00\x00',
      b'\x018966333P4200\x00\x00\x00\x00',
      b'\x018966333P4300\x00\x00\x00\x00',
      b'\x018966333P4400\x00\x00\x00\x00',
      b'\x018966333P4500\x00\x00\x00\x00',
      b'\x018966333P4700\x00\x00\x00\x00',
      b'\x018966333P4900\x00\x00\x00\x00',
      b'\x018966333Q6000\x00\x00\x00\x00',
      b'\x018966333Q6200\x00\x00\x00\x00',
      b'\x018966333Q6300\x00\x00\x00\x00',
      b'\x018966333W6000\x00\x00\x00\x00',
    ],
    (Ecu.engine, 0x7e0, None): [
      b'\x02333P1100\x00\x00\x00\x00\x00\x00\x00\x00A0202000\x00\x00\x00\x00\x00\x00\x00\x00',
    ],
    (Ecu.dsu, 0x791, None): [
      b'8821F0601200    ',
      b'8821F0601300    ',
      b'8821F0602000    ',
      b'8821F0603300    ',
      b'8821F0604100    ',
      b'8821F0605200    ',
      b'8821F0607200    ',
      b'8821F0608000    ',
      b'8821F0608200    ',
      b'8821F0609100    ',
    ],
    (Ecu.esp, 0x7b0, None): [
      b'F152606210\x00\x00\x00\x00\x00\x00',
      b'F152606230\x00\x00\x00\x00\x00\x00',
      b'F152606270\x00\x00\x00\x00\x00\x00',
      b'F152606290\x00\x00\x00\x00\x00\x00',
      b'F152606410\x00\x00\x00\x00\x00\x00',
      b'F152633540\x00\x00\x00\x00\x00\x00',
      b'F152633A10\x00\x00\x00\x00\x00\x00',
      b'F152633A20\x00\x00\x00\x00\x00\x00',
    ],
    (Ecu.eps, 0x7a1, None): [
      b'8965B33540\x00\x00\x00\x00\x00\x00',
      b'8965B33542\x00\x00\x00\x00\x00\x00',
      b'8965B33580\x00\x00\x00\x00\x00\x00',
      b'8965B33581\x00\x00\x00\x00\x00\x00',
      b'8965B33621\x00\x00\x00\x00\x00\x00',
    ],
    (Ecu.fwdRadar, 0x750, 0xf): [  # Same as 0x791
      b'8821F0601200    ',
      b'8821F0601300    ',
      b'8821F0602000    ',
      b'8821F0603300    ',
      b'8821F0604100    ',
      b'8821F0605200    ',
      b'8821F0607200    ',
      b'8821F0608000    ',
      b'8821F0608200    ',
      b'8821F0609100    ',
    ],
    (Ecu.fwdCamera, 0x750, 0x6d): [
      b'8646F0601200    ',
      b'8646F0601300    ',
      b'8646F0601400    ',
      b'8646F0603400    ',
      b'8646F0604100    ',
      b'8646F0605000    ',
      b'8646F0606000    ',
      b'8646F0606100    ',
      b'8646F0607100    ',
    ],
  },
  CAR.CAMRYH: {
    (Ecu.engine, 0x700, None): [
      b'\x018966306Q6000\x00\x00\x00\x00',
      b'\x018966333N1100\x00\x00\x00\x00',
      b'\x018966333N4300\x00\x00\x00\x00',
      b'\x018966333X0000\x00\x00\x00\x00',
      b'\x018966333X4000\x00\x00\x00\x00',
      b'\x01896633T16000\x00\x00\x00\x00',
      b'\x028966306B2100\x00\x00\x00\x00897CF3302002\x00\x00\x00\x00',
      b'\x028966306B2300\x00\x00\x00\x00897CF3302002\x00\x00\x00\x00',
      b'\x028966306B2500\x00\x00\x00\x00897CF3302002\x00\x00\x00\x00',
      b'\x028966306N8100\x00\x00\x00\x00897CF3302002\x00\x00\x00\x00',
      b'\x028966306N8200\x00\x00\x00\x00897CF3302002\x00\x00\x00\x00',
      b'\x028966306N8300\x00\x00\x00\x00897CF3302002\x00\x00\x00\x00',
      b'\x028966306N8400\x00\x00\x00\x00897CF3302002\x00\x00\x00\x00',
      b'\x028966306R5000\x00\x00\x00\x00897CF3302002\x00\x00\x00\x00',
      b'\x028966306R5000\x00\x00\x00\x00897CF3305001\x00\x00\x00\x00',
      b'\x028966306R6000\x00\x00\x00\x00897CF3302002\x00\x00\x00\x00',
      b'\x028966306R6000\x00\x00\x00\x00897CF3305001\x00\x00\x00\x00',
      b'\x028966306S0000\x00\x00\x00\x00897CF3305001\x00\x00\x00\x00',
      b'\x028966306S0100\x00\x00\x00\x00897CF3305001\x00\x00\x00\x00',
      b'\x028966306S1100\x00\x00\x00\x00897CF3305001\x00\x00\x00\x00',
    ],
    (Ecu.esp, 0x7b0, None): [
      b'F152633214\x00\x00\x00\x00\x00\x00',
      b'F152633660\x00\x00\x00\x00\x00\x00',
      b'F152633712\x00\x00\x00\x00\x00\x00',
      b'F152633713\x00\x00\x00\x00\x00\x00',
      b'F152633B51\x00\x00\x00\x00\x00\x00',
      b'F152633B60\x00\x00\x00\x00\x00\x00',
    ],
    (Ecu.dsu, 0x791, None): [
      b'8821F0601200    ',
      b'8821F0601300    ',
      b'8821F0603400    ',
      b'8821F0604000    ',
      b'8821F0604100    ',
      b'8821F0604200    ',
      b'8821F0605200    ',
      b'8821F0606200    ',
      b'8821F0607200    ',
      b'8821F0608000    ',
      b'8821F0608200    ',
      b'8821F0609000    ',
      b'8821F0609100    ',
    ],
    (Ecu.eps, 0x7a1, None): [
      b'8965B33540\x00\x00\x00\x00\x00\x00',
      b'8965B33542\x00\x00\x00\x00\x00\x00',
      b'8965B33550\x00\x00\x00\x00\x00\x00',
      b'8965B33551\x00\x00\x00\x00\x00\x00',
      b'8965B33580\x00\x00\x00\x00\x00\x00',
      b'8965B33581\x00\x00\x00\x00\x00\x00',
      b'8965B33611\x00\x00\x00\x00\x00\x00',
      b'8965B33621\x00\x00\x00\x00\x00\x00',
    ],
    (Ecu.fwdRadar, 0x750, 0xf): [  # Same as 0x791
      b'8821F0601200    ',
      b'8821F0601300    ',
      b'8821F0603400    ',
      b'8821F0604000    ',
      b'8821F0604100    ',
      b'8821F0604200    ',
      b'8821F0605200    ',
      b'8821F0606200    ',
      b'8821F0607200    ',
      b'8821F0608000    ',
      b'8821F0608200    ',
      b'8821F0609000    ',
      b'8821F0609100    ',
    ],
    (Ecu.fwdCamera, 0x750, 0x6d): [
      b'8646F0601200    ',
      b'8646F0601300    ',
      b'8646F0601400    ',
      b'8646F0603400    ',
      b'8646F0603500    ',
      b'8646F0604100    ',
      b'8646F0605000    ',
      b'8646F0606000    ',
      b'8646F0606100    ',
      b'8646F0607000    ',
      b'8646F0607100    ',
    ],
  },
  CAR.CAMRY_TSS2: {
    (Ecu.eps, 0x7a1, None): [
      b'8965B33630\x00\x00\x00\x00\x00\x00',
    ],
    (Ecu.esp, 0x7b0, None): [
      b'\x01F152606370\x00\x00\x00\x00\x00\x00',
      b'\x01F152606390\x00\x00\x00\x00\x00\x00',
      b'\x01F152606400\x00\x00\x00\x00\x00\x00',
    ],
    (Ecu.engine, 0x700, None): [
      b'\x018966306Q5000\x00\x00\x00\x00',
      b'\x018966306T3100\x00\x00\x00\x00',
      b'\x018966306T3200\x00\x00\x00\x00',
      b'\x018966306T4000\x00\x00\x00\x00',
      b'\x018966306T4100\x00\x00\x00\x00',
    ],
    (Ecu.fwdRadar, 0x750, 0xf): [
      b'\x018821F6201200\x00\x00\x00\x00',
    ],
    (Ecu.fwdCamera, 0x750, 0x6d): [
      b'\x028646F0602100\x00\x00\x00\x008646G5301200\x00\x00\x00\x00',
      b'\x028646F0602200\x00\x00\x00\x008646G5301200\x00\x00\x00\x00',
      b'\x028646F3305200\x00\x00\x00\x008646G5301200\x00\x00\x00\x00',
      b'\x028646F3305300\x00\x00\x00\x008646G5301200\x00\x00\x00\x00',
    ],
  },
  CAR.CAMRYH_TSS2: {
    (Ecu.eps, 0x7a1, None): [
      b'8965B33630\x00\x00\x00\x00\x00\x00',
    ],
    (Ecu.esp, 0x7b0, None): [
      b'F152633D00\x00\x00\x00\x00\x00\x00',
    ],
    (Ecu.engine, 0x700, None): [
      b'\x018966306Q6000\x00\x00\x00\x00',
      b'\x018966306Q7000\x00\x00\x00\x00',
    ],
    (Ecu.fwdRadar, 0x750, 15): [
      b'\x018821F6201200\x00\x00\x00\x00',
      b'\x018821F6201300\x00\x00\x00\x00',
    ],
    (Ecu.fwdCamera, 0x750, 109): [
      b'\x028646F3305200\x00\x00\x00\x008646G5301200\x00\x00\x00\x00',
      b'\x028646F3305300\x00\x00\x00\x008646G5301200\x00\x00\x00\x00',
      b'\x028646F3305300\x00\x00\x00\x008646G3304000\x00\x00\x00\x00',
    ],
  },
  CAR.CHR: {
    (Ecu.engine, 0x700, None): [
      b'\x01896631021100\x00\x00\x00\x00',
      b'\x01896631017100\x00\x00\x00\x00',
      b'\x01896631017200\x00\x00\x00\x00',
      b'\x0189663F413100\x00\x00\x00\x00',
      b'\x0189663F414100\x00\x00\x00\x00',
    ],
    (Ecu.dsu, 0x791, None): [
      b'8821F0W01000    ',
      b'8821F0W01100    ',
      b'8821FF401600    ',
      b'8821FF404000    ',
      b'8821FF404100    ',
      b'8821FF405100    ',
      b'8821FF406000    ',
      b'8821FF407100    ',
    ],
    (Ecu.esp, 0x7b0, None): [
      b'F152610020\x00\x00\x00\x00\x00\x00',
      b'F152610153\x00\x00\x00\x00\x00\x00',
      b'F152610210\x00\x00\x00\x00\x00\x00',
      b'F1526F4034\x00\x00\x00\x00\x00\x00',
      b'F1526F4044\x00\x00\x00\x00\x00\x00',
      b'F1526F4073\x00\x00\x00\x00\x00\x00',
      b'F1526F4121\x00\x00\x00\x00\x00\x00',
      b'F1526F4122\x00\x00\x00\x00\x00\x00',
    ],
    (Ecu.eps, 0x7a1, None): [
      b'8965B10011\x00\x00\x00\x00\x00\x00',
      b'8965B10040\x00\x00\x00\x00\x00\x00',
      b'8965B10070\x00\x00\x00\x00\x00\x00',
    ],
    (Ecu.engine, 0x7e0, None): [
      b'\x0331024000\x00\x00\x00\x00\x00\x00\x00\x00A0202000\x00\x00\x00\x00\x00\x00\x00\x00895231203202\x00\x00\x00\x00',
      b'\x0331024000\x00\x00\x00\x00\x00\x00\x00\x00A0202000\x00\x00\x00\x00\x00\x00\x00\x00895231203302\x00\x00\x00\x00',
      b'\x0331036000\x00\x00\x00\x00\x00\x00\x00\x00A0202000\x00\x00\x00\x00\x00\x00\x00\x00895231203302\x00\x00\x00\x00',
      b'\x033F401100\x00\x00\x00\x00\x00\x00\x00\x00A0202000\x00\x00\x00\x00\x00\x00\x00\x00895231203102\x00\x00\x00\x00',
      b'\x033F401200\x00\x00\x00\x00\x00\x00\x00\x00A0202000\x00\x00\x00\x00\x00\x00\x00\x00895231203202\x00\x00\x00\x00',
      b'\x033F424000\x00\x00\x00\x00\x00\x00\x00\x00A0202000\x00\x00\x00\x00\x00\x00\x00\x00895231203202\x00\x00\x00\x00',
      b'\x033F424000\x00\x00\x00\x00\x00\x00\x00\x00A0202000\x00\x00\x00\x00\x00\x00\x00\x00895231203302\x00\x00\x00\x00',
    ],
    (Ecu.fwdRadar, 0x750, 0xf): [
      b'8821F0W01000    ',
      b'8821FF401600    ',
      b'8821FF404000    ',
      b'8821FF404100    ',
      b'8821FF405100    ',
      b'8821FF406000    ',
      b'8821FF407100    ',
      b'8821F0W01100    ',
    ],
    (Ecu.fwdCamera, 0x750, 0x6d): [
      b'8646FF401700    ',
      b'8646FF401800    ',
      b'8646FF404000    ',
      b'8646FF406000    ',
      b'8646FF407000    ',
    ],
  },
  CAR.CHRH: {
    (Ecu.engine, 0x700, None): [
      b'\x0289663F405100\x00\x00\x00\x008966A4703000\x00\x00\x00\x00',
      b'\x02896631013200\x00\x00\x00\x008966A4703000\x00\x00\x00\x00',
      b'\x0289663F405000\x00\x00\x00\x008966A4703000\x00\x00\x00\x00',
      b'\x0289663F418000\x00\x00\x00\x008966A4703000\x00\x00\x00\x00',
      b'\x0289663F423000\x00\x00\x00\x008966A4703000\x00\x00\x00\x00',
      b'\x0289663F431000\x00\x00\x00\x008966A4703000\x00\x00\x00\x00',
      b'\x0189663F438000\x00\x00\x00\x00',
    ],
    (Ecu.esp, 0x7b0, None): [
      b'F152610012\x00\x00\x00\x00\x00\x00',
      b'F152610013\x00\x00\x00\x00\x00\x00',
      b'F152610014\x00\x00\x00\x00\x00\x00',
      b'F152610040\x00\x00\x00\x00\x00\x00',
      b'F152610190\x00\x00\x00\x00\x00\x00',
      b'F152610200\x00\x00\x00\x00\x00\x00',
      b'F152610230\x00\x00\x00\x00\x00\x00',
    ],
    (Ecu.dsu, 0x791, None): [
      b'8821F0W01000    ',
      b'8821FF402300    ',
      b'8821FF402400    ',
      b'8821FF404000    ',
      b'8821FF404100    ',
      b'8821FF405000    ',
      b'8821FF406000    ',
      b'8821FF407100    ',
    ],
    (Ecu.eps, 0x7a1, None): [
      b'8965B10011\x00\x00\x00\x00\x00\x00',
      b'8965B10020\x00\x00\x00\x00\x00\x00',
      b'8965B10040\x00\x00\x00\x00\x00\x00',
      b'8965B10050\x00\x00\x00\x00\x00\x00',
    ],
    (Ecu.fwdRadar, 0x750, 0xf): [
      b'8821F0W01000    ',
      b'8821FF402300    ',
      b'8821FF402400    ',
      b'8821FF404000    ',
      b'8821FF404100    ',
      b'8821FF405000    ',
      b'8821FF406000    ',
      b'8821FF407100    ',
    ],
    (Ecu.fwdCamera, 0x750, 0x6d): [
      b'8646FF401700    ',
      b'8646FF402100    ',
      b'8646FF404000    ',
      b'8646FF406000    ',
      b'8646FF407000    ',
    ],
  },
  CAR.COROLLA: {
    (Ecu.engine, 0x7e0, None): [
      b'\x0230ZC2000\x00\x00\x00\x00\x00\x00\x00\x0050212000\x00\x00\x00\x00\x00\x00\x00\x00',
      b'\x0230ZC2100\x00\x00\x00\x00\x00\x00\x00\x0050212000\x00\x00\x00\x00\x00\x00\x00\x00',
      b'\x0230ZC2200\x00\x00\x00\x00\x00\x00\x00\x0050212000\x00\x00\x00\x00\x00\x00\x00\x00',
      b'\x0230ZC2300\x00\x00\x00\x00\x00\x00\x00\x0050212000\x00\x00\x00\x00\x00\x00\x00\x00',
      b'\x0230ZC3000\x00\x00\x00\x00\x00\x00\x00\x0050212000\x00\x00\x00\x00\x00\x00\x00\x00',
      b'\x0230ZC3100\x00\x00\x00\x00\x00\x00\x00\x0050212000\x00\x00\x00\x00\x00\x00\x00\x00',
      b'\x0230ZC3200\x00\x00\x00\x00\x00\x00\x00\x0050212000\x00\x00\x00\x00\x00\x00\x00\x00',
      b'\x0230ZC3300\x00\x00\x00\x00\x00\x00\x00\x0050212000\x00\x00\x00\x00\x00\x00\x00\x00',
      b'\x0330ZC1200\x00\x00\x00\x00\x00\x00\x00\x0050212000\x00\x00\x00\x00\x00\x00\x00\x00895231203202\x00\x00\x00\x00',
    ],
    (Ecu.dsu, 0x791, None): [
      b'881510201100\x00\x00\x00\x00',
      b'881510201200\x00\x00\x00\x00',
    ],
    (Ecu.esp, 0x7b0, None): [
      b'F152602190\x00\x00\x00\x00\x00\x00',
      b'F152602191\x00\x00\x00\x00\x00\x00',
    ],
    (Ecu.eps, 0x7a1, None): [
      b'8965B02181\x00\x00\x00\x00\x00\x00',
      b'8965B02191\x00\x00\x00\x00\x00\x00',
      b'8965B48150\x00\x00\x00\x00\x00\x00',
    ],
    (Ecu.fwdRadar, 0x750, 0xf): [
      b'8821F4702100\x00\x00\x00\x00',
      b'8821F4702300\x00\x00\x00\x00',
    ],
    (Ecu.fwdCamera, 0x750, 0x6d): [
      b'8646F0201101\x00\x00\x00\x00',
      b'8646F0201200\x00\x00\x00\x00',
    ],
  },
  CAR.COROLLA_TSS2: {
    (Ecu.engine, 0x700, None): [
      b'\x01896630ZG2000\x00\x00\x00\x00',
      b'\x01896630ZG5000\x00\x00\x00\x00',
      b'\x01896630ZG5100\x00\x00\x00\x00',
      b'\x01896630ZG5200\x00\x00\x00\x00',
      b'\x01896630ZG5300\x00\x00\x00\x00',
      b'\x01896630ZP1000\x00\x00\x00\x00',
      b'\x01896630ZP2000\x00\x00\x00\x00',
      b'\x01896630ZQ5000\x00\x00\x00\x00',
      b'\x01896630ZU9000\x00\x00\x00\x00',
      b'\x018966312L8000\x00\x00\x00\x00',
      b'\x018966312M0000\x00\x00\x00\x00',
      b'\x018966312M9000\x00\x00\x00\x00',
      b'\x018966312P9000\x00\x00\x00\x00',
      b'\x018966312P9100\x00\x00\x00\x00',
      b'\x018966312P9200\x00\x00\x00\x00',
      b'\x018966312P9300\x00\x00\x00\x00',
      b'\x018966312Q2300\x00\x00\x00\x00',
      b'\x018966312Q8000\x00\x00\x00\x00',
      b'\x018966312R0000\x00\x00\x00\x00',
      b'\x018966312R0100\x00\x00\x00\x00',
      b'\x018966312R1000\x00\x00\x00\x00',
      b'\x018966312R1100\x00\x00\x00\x00',
      b'\x018966312R3100\x00\x00\x00\x00',
      b'\x018966312S5000\x00\x00\x00\x00',
      b'\x018966312S7000\x00\x00\x00\x00',
      b'\x018966312W3000\x00\x00\x00\x00',
      b'\x018966312W9000\x00\x00\x00\x00',
    ],
    (Ecu.engine, 0x7e0, None): [
      b'\x0230A10000\x00\x00\x00\x00\x00\x00\x00\x00A0202000\x00\x00\x00\x00\x00\x00\x00\x00',
      b'\x0230A11000\x00\x00\x00\x00\x00\x00\x00\x00A0202000\x00\x00\x00\x00\x00\x00\x00\x00',
      b'\x0230ZN4000\x00\x00\x00\x00\x00\x00\x00\x00A0202000\x00\x00\x00\x00\x00\x00\x00\x00',
      b'\x03312K7000\x00\x00\x00\x00\x00\x00\x00\x00A0202000\x00\x00\x00\x00\x00\x00\x00\x00895231203402\x00\x00\x00\x00',
      b'\x03312M3000\x00\x00\x00\x00\x00\x00\x00\x00A0202000\x00\x00\x00\x00\x00\x00\x00\x00895231203402\x00\x00\x00\x00',
      b'\x03312N6000\x00\x00\x00\x00\x00\x00\x00\x00A0202000\x00\x00\x00\x00\x00\x00\x00\x00895231203202\x00\x00\x00\x00',
      b'\x03312N6000\x00\x00\x00\x00\x00\x00\x00\x00A0202000\x00\x00\x00\x00\x00\x00\x00\x00895231203302\x00\x00\x00\x00',
      b'\x03312N6000\x00\x00\x00\x00\x00\x00\x00\x00A0202000\x00\x00\x00\x00\x00\x00\x00\x00895231203402\x00\x00\x00\x00',
      b'\x03312N6100\x00\x00\x00\x00\x00\x00\x00\x00A0202000\x00\x00\x00\x00\x00\x00\x00\x00895231203302\x00\x00\x00\x00',
      b'\x03312N6100\x00\x00\x00\x00\x00\x00\x00\x00A0202000\x00\x00\x00\x00\x00\x00\x00\x00895231203402\x00\x00\x00\x00',
      b'\x02312K4000\x00\x00\x00\x00\x00\x00\x00\x00A0202000\x00\x00\x00\x00\x00\x00\x00\x00',
      b'\x02312U5000\x00\x00\x00\x00\x00\x00\x00\x00A0202000\x00\x00\x00\x00\x00\x00\x00\x00',
    ],
    (Ecu.eps, 0x7a1, None): [
      b'\x018965B12350\x00\x00\x00\x00\x00\x00',
      b'\x018965B12470\x00\x00\x00\x00\x00\x00',
      b'\x018965B12490\x00\x00\x00\x00\x00\x00',
      b'\x018965B12500\x00\x00\x00\x00\x00\x00',
      b'\x018965B12520\x00\x00\x00\x00\x00\x00',
      b'\x018965B12530\x00\x00\x00\x00\x00\x00',
      b'\x018965B1255000\x00\x00\x00\x00',
      b'8965B12361\x00\x00\x00\x00\x00\x00',
      b'8965B16011\x00\x00\x00\x00\x00\x00',
      b'\x018965B12510\x00\x00\x00\x00\x00\x00',
      b'\x018965B1256000\x00\x00\x00\x00',
    ],
    (Ecu.esp, 0x7b0, None): [
      b'\x01F152602280\x00\x00\x00\x00\x00\x00',
      b'\x01F152602560\x00\x00\x00\x00\x00\x00',
      b'\x01F152602590\x00\x00\x00\x00\x00\x00',
      b'\x01F152602650\x00\x00\x00\x00\x00\x00',
      b"\x01F15260A010\x00\x00\x00\x00\x00\x00",
      b'\x01F15260A050\x00\x00\x00\x00\x00\x00',
      b'\x01F152612641\x00\x00\x00\x00\x00\x00',
      b'\x01F152612651\x00\x00\x00\x00\x00\x00',
      b'\x01F152612B10\x00\x00\x00\x00\x00\x00',
      b'\x01F152612B51\x00\x00\x00\x00\x00\x00',
      b'\x01F152612B60\x00\x00\x00\x00\x00\x00',
      b'\x01F152612B61\x00\x00\x00\x00\x00\x00',
      b'\x01F152612B62\x00\x00\x00\x00\x00\x00',
      b'\x01F152612B71\x00\x00\x00\x00\x00\x00',
      b'\x01F152612B81\x00\x00\x00\x00\x00\x00',
      b'\x01F152612B90\x00\x00\x00\x00\x00\x00',
      b'\x01F152612C00\x00\x00\x00\x00\x00\x00',
      b'F152602191\x00\x00\x00\x00\x00\x00',
      b'\x01F152612862\x00\x00\x00\x00\x00\x00',
      b'\x01F152612B91\x00\x00\x00\x00\x00\x00',
    ],
    (Ecu.fwdRadar, 0x750, 0xf): [
      b'\x018821F3301100\x00\x00\x00\x00',
      b'\x018821F3301200\x00\x00\x00\x00',
      b'\x018821F3301300\x00\x00\x00\x00',
      b'\x018821F3301400\x00\x00\x00\x00',
    ],
    (Ecu.fwdCamera, 0x750, 0x6d): [
      b'\x028646F12010D0\x00\x00\x00\x008646G26011A0\x00\x00\x00\x00',
      b'\x028646F1201100\x00\x00\x00\x008646G26011A0\x00\x00\x00\x00',
      b'\x028646F1201200\x00\x00\x00\x008646G26011A0\x00\x00\x00\x00',
      b'\x028646F1201300\x00\x00\x00\x008646G2601400\x00\x00\x00\x00',
      b'\x028646F1201400\x00\x00\x00\x008646G2601500\x00\x00\x00\x00',
      b'\x028646F1202000\x00\x00\x00\x008646G2601200\x00\x00\x00\x00',
      b'\x028646F1202100\x00\x00\x00\x008646G2601400\x00\x00\x00\x00',
      b'\x028646F1202200\x00\x00\x00\x008646G2601500\x00\x00\x00\x00',
      b'\x028646F1601100\x00\x00\x00\x008646G2601400\x00\x00\x00\x00',
    ],
  },
  CAR.COROLLAH_TSS2: {
    (Ecu.engine, 0x700, None): [
      b'\x01896630ZJ1000\x00\x00\x00\x00',
      b'\x01896630ZU8000\x00\x00\x00\x00',
      b'\x01896637621000\x00\x00\x00\x00',
      b'\x01896637624000\x00\x00\x00\x00',
      b'\x01896637626000\x00\x00\x00\x00',
      b'\x01896637648000\x00\x00\x00\x00',
      b'\x01896637643000\x00\x00\x00\x00',
      b'\x02896630ZJ5000\x00\x00\x00\x008966A4703000\x00\x00\x00\x00',
      b'\x02896630ZN8000\x00\x00\x00\x008966A4703000\x00\x00\x00\x00',
      b'\x02896630ZQ3000\x00\x00\x00\x008966A4703000\x00\x00\x00\x00',
      b'\x02896630ZR2000\x00\x00\x00\x008966A4703000\x00\x00\x00\x00',
      b'\x02896630ZT8000\x00\x00\x00\x008966A4703000\x00\x00\x00\x00',
      b'\x02896630ZT9000\x00\x00\x00\x008966A4703000\x00\x00\x00\x00',
      b'\x028966312K6000\x00\x00\x00\x008966A4703000\x00\x00\x00\x00',
      b'\x028966312L0000\x00\x00\x00\x008966A4703000\x00\x00\x00\x00',
      b'\x028966312Q3000\x00\x00\x00\x008966A4703000\x00\x00\x00\x00',
      b'\x028966312Q4000\x00\x00\x00\x008966A4703000\x00\x00\x00\x00',
      b'\x038966312L7000\x00\x00\x00\x008966A4703000\x00\x00\x00\x00897CF1205001\x00\x00\x00\x00',
      b'\x038966312N1000\x00\x00\x00\x008966A4703000\x00\x00\x00\x00897CF1203001\x00\x00\x00\x00',
      b'\x038966312T3000\x00\x00\x00\x008966A4703000\x00\x00\x00\x00897CF1205001\x00\x00\x00\x00',
    ],
    (Ecu.eps, 0x7a1, None): [
      b'8965B12361\x00\x00\x00\x00\x00\x00',
      b'8965B12451\x00\x00\x00\x00\x00\x00',
      b'8965B16011\x00\x00\x00\x00\x00\x00',
      b'8965B76012\x00\x00\x00\x00\x00\x00',
      b'8965B76050\x00\x00\x00\x00\x00\x00',
      b'\x018965B12350\x00\x00\x00\x00\x00\x00',
      b'\x018965B12470\x00\x00\x00\x00\x00\x00',
      b'\x018965B12490\x00\x00\x00\x00\x00\x00',
      b'\x018965B12500\x00\x00\x00\x00\x00\x00',
      b'\x018965B12510\x00\x00\x00\x00\x00\x00',
      b'\x018965B12520\x00\x00\x00\x00\x00\x00',
      b'\x018965B12530\x00\x00\x00\x00\x00\x00',
    ],
    (Ecu.esp, 0x7b0, None): [
      b'F152612590\x00\x00\x00\x00\x00\x00',
      b'F152612691\x00\x00\x00\x00\x00\x00',
      b'F152612692\x00\x00\x00\x00\x00\x00',
      b'F152612700\x00\x00\x00\x00\x00\x00',
      b'F152612710\x00\x00\x00\x00\x00\x00',
      b'F152612790\x00\x00\x00\x00\x00\x00',
      b'F152612800\x00\x00\x00\x00\x00\x00',
      b'F152612820\x00\x00\x00\x00\x00\x00',
      b'F152612840\x00\x00\x00\x00\x00\x00',
      b'F152612842\x00\x00\x00\x00\x00\x00',
      b'F152612890\x00\x00\x00\x00\x00\x00',
      b'F152612A00\x00\x00\x00\x00\x00\x00',
      b'F152612A10\x00\x00\x00\x00\x00\x00',
      b'F152612D00\x00\x00\x00\x00\x00\x00',
      b'F152616011\x00\x00\x00\x00\x00\x00',
      b'F152642540\x00\x00\x00\x00\x00\x00',
      b'F152676293\x00\x00\x00\x00\x00\x00',
      b'F152676303\x00\x00\x00\x00\x00\x00',
      b'F152676304\x00\x00\x00\x00\x00\x00',
    ],
    (Ecu.fwdRadar, 0x750, 0xf): [
      b'\x018821F3301100\x00\x00\x00\x00',
      b'\x018821F3301200\x00\x00\x00\x00',
      b'\x018821F3301300\x00\x00\x00\x00',
      b'\x018821F3301400\x00\x00\x00\x00',
    ],
    (Ecu.fwdCamera, 0x750, 0x6d): [
      b'\x028646F12010D0\x00\x00\x00\x008646G26011A0\x00\x00\x00\x00',
      b'\x028646F1201100\x00\x00\x00\x008646G26011A0\x00\x00\x00\x00',
      b'\x028646F1201300\x00\x00\x00\x008646G2601400\x00\x00\x00\x00',
      b'\x028646F1201400\x00\x00\x00\x008646G2601500\x00\x00\x00\x00',
      b'\x028646F1202000\x00\x00\x00\x008646G2601200\x00\x00\x00\x00',
      b'\x028646F1202100\x00\x00\x00\x008646G2601400\x00\x00\x00\x00',
      b'\x028646F1202200\x00\x00\x00\x008646G2601500\x00\x00\x00\x00',
      b'\x028646F1601100\x00\x00\x00\x008646G2601400\x00\x00\x00\x00',
      b"\x028646F1601300\x00\x00\x00\x008646G2601400\x00\x00\x00\x00",
      b'\x028646F4203400\x00\x00\x00\x008646G2601200\x00\x00\x00\x00',
      b'\x028646F76020C0\x00\x00\x00\x008646G26011A0\x00\x00\x00\x00',
      b'\x028646F7603100\x00\x00\x00\x008646G2601200\x00\x00\x00\x00',
      b'\x028646F7603200\x00\x00\x00\x008646G2601400\x00\x00\x00\x00',
    ],
  },
  CAR.HIGHLANDER: {
    (Ecu.engine, 0x700, None): [
      b'\x01896630E09000\x00\x00\x00\x00',
      b'\x01896630E43000\x00\x00\x00\x00',
      b'\x01896630E43100\x00\x00\x00\x00',
      b'\x01896630E43200\x00\x00\x00\x00',
      b'\x01896630E44200\x00\x00\x00\x00',
      b'\x01896630E45000\x00\x00\x00\x00',
      b'\x01896630E45100\x00\x00\x00\x00',
      b'\x01896630E45200\x00\x00\x00\x00',
      b'\x01896630E46000\x00\x00\x00\x00',
      b'\x01896630E46200\x00\x00\x00\x00',
      b'\x01896630E74000\x00\x00\x00\x00',
      b'\x01896630E75000\x00\x00\x00\x00',
      b'\x01896630E76000\x00\x00\x00\x00',
      b'\x01896630E77000\x00\x00\x00\x00',
      b'\x01896630E83000\x00\x00\x00\x00',
      b'\x01896630E84000\x00\x00\x00\x00',
      b'\x01896630E85000\x00\x00\x00\x00',
      b'\x01896630E86000\x00\x00\x00\x00',
      b'\x01896630E88000\x00\x00\x00\x00',
      b'\x01896630EA0000\x00\x00\x00\x00',
    ],
    (Ecu.eps, 0x7a1, None): [
      b'8965B48140\x00\x00\x00\x00\x00\x00',
      b'8965B48150\x00\x00\x00\x00\x00\x00',
      b'8965B48210\x00\x00\x00\x00\x00\x00',
    ],
    (Ecu.esp, 0x7b0, None): [b'F15260E011\x00\x00\x00\x00\x00\x00'],
    (Ecu.dsu, 0x791, None): [
      b'881510E01100\x00\x00\x00\x00',
      b'881510E01200\x00\x00\x00\x00',
    ],
    (Ecu.fwdRadar, 0x750, 0xf): [
      b'8821F4702100\x00\x00\x00\x00',
      b'8821F4702300\x00\x00\x00\x00',
    ],
    (Ecu.fwdCamera, 0x750, 0x6d): [
      b'8646F0E01200\x00\x00\x00\x00',
      b'8646F0E01300\x00\x00\x00\x00',
    ],
  },
  CAR.HIGHLANDERH: {
    (Ecu.eps, 0x7a1, None): [
      b'8965B48160\x00\x00\x00\x00\x00\x00',
    ],
    (Ecu.esp, 0x7b0, None): [
      b'F152648541\x00\x00\x00\x00\x00\x00',
      b'F152648542\x00\x00\x00\x00\x00\x00',
    ],
    (Ecu.engine, 0x7e0, None): [
      b'\x0230E40000\x00\x00\x00\x00\x00\x00\x00\x00A4802000\x00\x00\x00\x00\x00\x00\x00\x00',
      b'\x0230E40100\x00\x00\x00\x00\x00\x00\x00\x00A4802000\x00\x00\x00\x00\x00\x00\x00\x00',
      b'\x0230EA2000\x00\x00\x00\x00\x00\x00\x00\x00A4802000\x00\x00\x00\x00\x00\x00\x00\x00',
      b'\x0230EA2100\x00\x00\x00\x00\x00\x00\x00\x00A4802000\x00\x00\x00\x00\x00\x00\x00\x00',
    ],
    (Ecu.fwdRadar, 0x750, 0xf): [
      b'8821F4702100\x00\x00\x00\x00',
      b'8821F4702300\x00\x00\x00\x00',
    ],
    (Ecu.fwdCamera, 0x750, 0x6d): [
      b'8646F0E01200\x00\x00\x00\x00',
      b'8646F0E01300\x00\x00\x00\x00',
    ],
  },
  CAR.HIGHLANDER_TSS2: {
    (Ecu.eps, 0x7a1, None): [
      b'8965B48241\x00\x00\x00\x00\x00\x00',
      b'8965B48310\x00\x00\x00\x00\x00\x00',
      b'8965B48320\x00\x00\x00\x00\x00\x00',
    ],
    (Ecu.esp, 0x7b0, None): [
      b'\x01F15260E051\x00\x00\x00\x00\x00\x00',
      b'\x01F15260E061\x00\x00\x00\x00\x00\x00',
      b'\x01F15260E110\x00\x00\x00\x00\x00\x00',
      b'\x01F15260E170\x00\x00\x00\x00\x00\x00',
    ],
    (Ecu.engine, 0x700, None): [
      b'\x01896630E62100\x00\x00\x00\x00',
      b'\x01896630E62200\x00\x00\x00\x00',
      b'\x01896630E64100\x00\x00\x00\x00',
      b'\x01896630E64200\x00\x00\x00\x00',
      b'\x01896630EB1000\x00\x00\x00\x00',
      b'\x01896630EB1100\x00\x00\x00\x00',
      b'\x01896630EB1200\x00\x00\x00\x00',
      b'\x01896630EB2000\x00\x00\x00\x00',
      b'\x01896630EB2100\x00\x00\x00\x00',
      b'\x01896630EB2200\x00\x00\x00\x00',
      b'\x01896630EC4000\x00\x00\x00\x00',
      b'\x01896630ED9000\x00\x00\x00\x00',
      b'\x01896630EE1000\x00\x00\x00\x00',
    ],
    (Ecu.fwdRadar, 0x750, 0xf): [
      b'\x018821F3301400\x00\x00\x00\x00',
      b'\x018821F6201200\x00\x00\x00\x00',
      b'\x018821F6201300\x00\x00\x00\x00',
    ],
    (Ecu.fwdCamera, 0x750, 0x6d): [
      b'\x028646F0E02100\x00\x00\x00\x008646G2601200\x00\x00\x00\x00',
      b'\x028646F4803000\x00\x00\x00\x008646G5301200\x00\x00\x00\x00',
      b'\x028646F4803000\x00\x00\x00\x008646G3304000\x00\x00\x00\x00',
    ],
  },
  CAR.HIGHLANDERH_TSS2: {
    (Ecu.eps, 0x7a1, None): [
      b'8965B48241\x00\x00\x00\x00\x00\x00',
      b'8965B48310\x00\x00\x00\x00\x00\x00',
    ],
    (Ecu.esp, 0x7b0, None): [
      b'\x01F15264872300\x00\x00\x00\x00',
      b'\x01F15264872400\x00\x00\x00\x00',
      b'\x01F15264872500\x00\x00\x00\x00',
      b'\x01F15264873500\x00\x00\x00\x00',
      b'\x01F152648C6300\x00\x00\x00\x00',
      b'\x01F152648J4000\x00\x00\x00\x00',
      b'\x01F152648J6000\x00\x00\x00\x00',
    ],
    (Ecu.engine, 0x700, None): [
      b'\x01896630EE4000\x00\x00\x00\x00',
      b'\x01896630EE6000\x00\x00\x00\x00',
      b'\x01896630E67000\x00\x00\x00\x00',
      b'\x01896630EA1000\x00\x00\x00\x00',
      b'\x01896630EA1000\x00\x00\x00\x00897CF4801001\x00\x00\x00\x00',
      b'\x02896630E66000\x00\x00\x00\x00897CF4801001\x00\x00\x00\x00',
      b'\x02896630EB3000\x00\x00\x00\x00897CF4801001\x00\x00\x00\x00',
      b'\x02896630EB3100\x00\x00\x00\x00897CF4801001\x00\x00\x00\x00',
      b'\x02896630E66100\x00\x00\x00\x00897CF4801001\x00\x00\x00\x00',
    ],
    (Ecu.fwdRadar, 0x750, 0xf): [
      b'\x018821F3301400\x00\x00\x00\x00',
      b'\x018821F6201200\x00\x00\x00\x00',
      b'\x018821F6201300\x00\x00\x00\x00',
    ],
    (Ecu.fwdCamera, 0x750, 0x6d): [
      b'\x028646F0E02100\x00\x00\x00\x008646G2601200\x00\x00\x00\x00',
      b'\x028646F4803000\x00\x00\x00\x008646G5301200\x00\x00\x00\x00',
      b'\x028646F4803000\x00\x00\x00\x008646G3304000\x00\x00\x00\x00',
    ],
  },
  CAR.LEXUS_IS: {
    (Ecu.engine, 0x700, None): [
      b'\x018966353M7000\x00\x00\x00\x00',
      b'\x018966353M7100\x00\x00\x00\x00',
      b'\x018966353Q2000\x00\x00\x00\x00',
      b'\x018966353Q2300\x00\x00\x00\x00',
      b'\x018966353Q4000\x00\x00\x00\x00',
      b'\x018966353R1100\x00\x00\x00\x00',
      b'\x018966353R7100\x00\x00\x00\x00',
      b'\x018966353R8100\x00\x00\x00\x00',
    ],
    (Ecu.engine, 0x7e0, None): [
      b'\x0232480000\x00\x00\x00\x00\x00\x00\x00\x00A4701000\x00\x00\x00\x00\x00\x00\x00\x00',
      b'\x02353P7000\x00\x00\x00\x00\x00\x00\x00\x00530J5000\x00\x00\x00\x00\x00\x00\x00\x00',
      b'\x02353P9000\x00\x00\x00\x00\x00\x00\x00\x00553C1000\x00\x00\x00\x00\x00\x00\x00\x00',
    ],
    (Ecu.esp, 0x7b0, None): [
      b'F152653300\x00\x00\x00\x00\x00\x00',
      b'F152653301\x00\x00\x00\x00\x00\x00',
      b'F152653310\x00\x00\x00\x00\x00\x00',
      b'F152653330\x00\x00\x00\x00\x00\x00',
    ],
    (Ecu.dsu, 0x791, None): [
      b'881515306200\x00\x00\x00\x00',
      b'881515306400\x00\x00\x00\x00',
      b'881515306500\x00\x00\x00\x00',
      b'881515307400\x00\x00\x00\x00',
    ],
    (Ecu.eps, 0x7a1, None): [
      b'8965B53270\x00\x00\x00\x00\x00\x00',
      b'8965B53271\x00\x00\x00\x00\x00\x00',
      b'8965B53280\x00\x00\x00\x00\x00\x00',
      b'8965B53281\x00\x00\x00\x00\x00\x00',
      b'8965B53311\x00\x00\x00\x00\x00\x00',
    ],
    (Ecu.fwdRadar, 0x750, 0xf): [
      b'8821F4702300\x00\x00\x00\x00',
      b'8821F4702100\x00\x00\x00\x00',
    ],
    (Ecu.fwdCamera, 0x750, 0x6d): [
      b'8646F5301101\x00\x00\x00\x00',
      b'8646F5301200\x00\x00\x00\x00',
      b'8646F5301300\x00\x00\x00\x00',
      b'8646F5301400\x00\x00\x00\x00',
    ],
  },
  CAR.PRIUS: {
    (Ecu.engine, 0x700, None): [
      b'\x02896634761000\x00\x00\x00\x008966A4703000\x00\x00\x00\x00',
      b'\x02896634761100\x00\x00\x00\x008966A4703000\x00\x00\x00\x00',
      b'\x02896634761200\x00\x00\x00\x008966A4703000\x00\x00\x00\x00',
      b'\x02896634762000\x00\x00\x00\x008966A4703000\x00\x00\x00\x00',
      b'\x02896634763000\x00\x00\x00\x008966A4703000\x00\x00\x00\x00',
      b'\x02896634763100\x00\x00\x00\x008966A4703000\x00\x00\x00\x00',
      b'\x02896634765000\x00\x00\x00\x008966A4703000\x00\x00\x00\x00',
      b'\x02896634765100\x00\x00\x00\x008966A4703000\x00\x00\x00\x00',
      b'\x02896634769000\x00\x00\x00\x008966A4703000\x00\x00\x00\x00',
      b'\x02896634769100\x00\x00\x00\x008966A4703000\x00\x00\x00\x00',
      b'\x02896634769200\x00\x00\x00\x008966A4703000\x00\x00\x00\x00',
      b'\x02896634770000\x00\x00\x00\x008966A4703000\x00\x00\x00\x00',
      b'\x02896634774000\x00\x00\x00\x008966A4703000\x00\x00\x00\x00',
      b'\x02896634774100\x00\x00\x00\x008966A4703000\x00\x00\x00\x00',
      b'\x02896634774200\x00\x00\x00\x008966A4703000\x00\x00\x00\x00',
      b'\x02896634782000\x00\x00\x00\x008966A4703000\x00\x00\x00\x00',
      b'\x02896634784000\x00\x00\x00\x008966A4703000\x00\x00\x00\x00',
      b'\x028966347A0000\x00\x00\x00\x008966A4703000\x00\x00\x00\x00',
      b'\x028966347A5000\x00\x00\x00\x008966A4703000\x00\x00\x00\x00',
      b'\x028966347A8000\x00\x00\x00\x008966A4703000\x00\x00\x00\x00',
      b'\x028966347B0000\x00\x00\x00\x008966A4703000\x00\x00\x00\x00',
      b'\x03896634759100\x00\x00\x00\x008966A4703000\x00\x00\x00\x00897CF4701003\x00\x00\x00\x00',
      b'\x03896634759200\x00\x00\x00\x008966A4703000\x00\x00\x00\x00897CF4701003\x00\x00\x00\x00',
      b'\x03896634759200\x00\x00\x00\x008966A4703000\x00\x00\x00\x00897CF4701004\x00\x00\x00\x00',
      b'\x03896634759300\x00\x00\x00\x008966A4703000\x00\x00\x00\x00897CF4701004\x00\x00\x00\x00',
      b'\x03896634760000\x00\x00\x00\x008966A4703000\x00\x00\x00\x00897CF4701002\x00\x00\x00\x00',
      b'\x03896634760000\x00\x00\x00\x008966A4703000\x00\x00\x00\x00897CF4701003\x00\x00\x00\x00',
      b'\x03896634760000\x00\x00\x00\x008966A4703000\x00\x00\x00\x00897CF4701004\x00\x00\x00\x00',
      b'\x03896634760100\x00\x00\x00\x008966A4703000\x00\x00\x00\x00897CF4701003\x00\x00\x00\x00',
      b'\x03896634760200\x00\x00\x00\x008966A4703000\x00\x00\x00\x00897CF4701003\x00\x00\x00\x00',
      b'\x03896634760200\x00\x00\x00\x008966A4703000\x00\x00\x00\x00897CF4701004\x00\x00\x00\x00',
      b'\x03896634760300\x00\x00\x00\x008966A4703000\x00\x00\x00\x00897CF4701004\x00\x00\x00\x00',
      b'\x03896634768000\x00\x00\x00\x008966A4703000\x00\x00\x00\x00897CF4703001\x00\x00\x00\x00',
      b'\x03896634768000\x00\x00\x00\x008966A4703000\x00\x00\x00\x00897CF4703002\x00\x00\x00\x00',
      b'\x03896634768100\x00\x00\x00\x008966A4703000\x00\x00\x00\x00897CF4703002\x00\x00\x00\x00',
      b'\x03896634785000\x00\x00\x00\x008966A4703000\x00\x00\x00\x00897CF4705001\x00\x00\x00\x00',
      b'\x03896634785000\x00\x00\x00\x008966A4703000\x00\x00\x00\x00897CF4710001\x00\x00\x00\x00',
      b'\x03896634786000\x00\x00\x00\x008966A4703000\x00\x00\x00\x00897CF4705001\x00\x00\x00\x00',
      b'\x03896634786000\x00\x00\x00\x008966A4703000\x00\x00\x00\x00897CF4710001\x00\x00\x00\x00',
      b'\x03896634789000\x00\x00\x00\x008966A4703000\x00\x00\x00\x00897CF4703002\x00\x00\x00\x00',
      b'\x038966347A3000\x00\x00\x00\x008966A4703000\x00\x00\x00\x00897CF4701003\x00\x00\x00\x00',
      b'\x038966347A3000\x00\x00\x00\x008966A4703000\x00\x00\x00\x00897CF4707001\x00\x00\x00\x00',
      b'\x038966347B6000\x00\x00\x00\x008966A4703000\x00\x00\x00\x00897CF4710001\x00\x00\x00\x00',
      b'\x038966347B7000\x00\x00\x00\x008966A4703000\x00\x00\x00\x00897CF4710001\x00\x00\x00\x00',
    ],
    (Ecu.eps, 0x7a1, None): [
      b'8965B47021\x00\x00\x00\x00\x00\x00',
      b'8965B47022\x00\x00\x00\x00\x00\x00',
      b'8965B47023\x00\x00\x00\x00\x00\x00',
      b'8965B47050\x00\x00\x00\x00\x00\x00',
      b'8965B47060\x00\x00\x00\x00\x00\x00',  # This is the EPS with good angle sensor
    ],
    (Ecu.esp, 0x7b0, None): [
      b'F152647290\x00\x00\x00\x00\x00\x00',
      b'F152647300\x00\x00\x00\x00\x00\x00',
      b'F152647310\x00\x00\x00\x00\x00\x00',
      b'F152647414\x00\x00\x00\x00\x00\x00',
      b'F152647415\x00\x00\x00\x00\x00\x00',
      b'F152647416\x00\x00\x00\x00\x00\x00',
      b'F152647417\x00\x00\x00\x00\x00\x00',
      b'F152647470\x00\x00\x00\x00\x00\x00',
      b'F152647490\x00\x00\x00\x00\x00\x00',
      b'F152647682\x00\x00\x00\x00\x00\x00',
      b'F152647683\x00\x00\x00\x00\x00\x00',
      b'F152647684\x00\x00\x00\x00\x00\x00',
      b'F152647862\x00\x00\x00\x00\x00\x00',
      b'F152647863\x00\x00\x00\x00\x00\x00',
      b'F152647864\x00\x00\x00\x00\x00\x00',
      b'F152647865\x00\x00\x00\x00\x00\x00',
    ],
    (Ecu.dsu, 0x791, None): [
      b'881514702300\x00\x00\x00\x00',
      b'881514702400\x00\x00\x00\x00',
      b'881514703100\x00\x00\x00\x00',
      b'881514704100\x00\x00\x00\x00',
      b'881514706000\x00\x00\x00\x00',
      b'881514706100\x00\x00\x00\x00',
    ],
    (Ecu.fwdRadar, 0x750, 0xf): [
      b'8821F4702000\x00\x00\x00\x00',
      b'8821F4702100\x00\x00\x00\x00',
      b'8821F4702300\x00\x00\x00\x00',
    ],
    (Ecu.fwdCamera, 0x750, 0x6d): [
      b'8646F4701300\x00\x00\x00\x00',
      b'8646F4702001\x00\x00\x00\x00',
      b'8646F4702100\x00\x00\x00\x00',
      b'8646F4702200\x00\x00\x00\x00',
      b'8646F4705000\x00\x00\x00\x00',
      b'8646F4705200\x00\x00\x00\x00',
    ],
  },
  CAR.PRIUS_V: {
    (Ecu.esp, 0x7b0, None): [
      b'F152647280\x00\x00\x00\x00\x00\x00',
    ],
    (Ecu.engine, 0x7e0, None): [
      b'\x0234781000\x00\x00\x00\x00\x00\x00\x00\x00A4701000\x00\x00\x00\x00\x00\x00\x00\x00',
    ],
    (Ecu.dsu, 0x791, None): [
      b'881514705100\x00\x00\x00\x00',
    ],
    (Ecu.fwdRadar, 0x750, 0xf): [
      b'8821F4702300\x00\x00\x00\x00',
    ],
    (Ecu.fwdCamera, 0x750, 0x6d): [
      b'8646F4703300\x00\x00\x00\x00',
    ],
  },
  CAR.RAV4: {
    (Ecu.engine, 0x7e0, None): [
      b'\x02342Q1000\x00\x00\x00\x00\x00\x00\x00\x0054212000\x00\x00\x00\x00\x00\x00\x00\x00',
      b'\x02342Q1100\x00\x00\x00\x00\x00\x00\x00\x0054212000\x00\x00\x00\x00\x00\x00\x00\x00',
      b'\x02342Q1200\x00\x00\x00\x00\x00\x00\x00\x0054212000\x00\x00\x00\x00\x00\x00\x00\x00',
      b'\x02342Q1300\x00\x00\x00\x00\x00\x00\x00\x0054212000\x00\x00\x00\x00\x00\x00\x00\x00',
      b'\x02342Q2000\x00\x00\x00\x00\x00\x00\x00\x0054213000\x00\x00\x00\x00\x00\x00\x00\x00',
      b'\x02342Q2100\x00\x00\x00\x00\x00\x00\x00\x0054213000\x00\x00\x00\x00\x00\x00\x00\x00',
      b'\x02342Q2200\x00\x00\x00\x00\x00\x00\x00\x0054213000\x00\x00\x00\x00\x00\x00\x00\x00',
      b'\x02342Q4000\x00\x00\x00\x00\x00\x00\x00\x0054215000\x00\x00\x00\x00\x00\x00\x00\x00',
    ],
    (Ecu.eps, 0x7a1, None): [
      b'8965B42063\x00\x00\x00\x00\x00\x00',
      b'8965B42073\x00\x00\x00\x00\x00\x00',
      b'8965B42082\x00\x00\x00\x00\x00\x00',
      b'8965B42083\x00\x00\x00\x00\x00\x00',
    ],
    (Ecu.esp, 0x7b0, None): [
      b'F15260R102\x00\x00\x00\x00\x00\x00',
      b'F15260R103\x00\x00\x00\x00\x00\x00',
      b'F152642493\x00\x00\x00\x00\x00\x00',
      b'F152642492\x00\x00\x00\x00\x00\x00',
    ],
    (Ecu.dsu, 0x791, None): [
      b'881514201200\x00\x00\x00\x00',
      b'881514201300\x00\x00\x00\x00',
      b'881514201400\x00\x00\x00\x00',
    ],
    (Ecu.fwdRadar, 0x750, 0xf): [
      b'8821F4702000\x00\x00\x00\x00',
      b'8821F4702100\x00\x00\x00\x00',
      b'8821F4702300\x00\x00\x00\x00',
    ],
    (Ecu.fwdCamera, 0x750, 0x6d): [
      b'8646F4201100\x00\x00\x00\x00',
      b'8646F4201200\x00\x00\x00\x00',
      b'8646F4202001\x00\x00\x00\x00',
      b'8646F4202100\x00\x00\x00\x00',
      b'8646F4204000\x00\x00\x00\x00',
    ],
  },
  CAR.RAV4H: {
    (Ecu.engine, 0x7e0, None): [
      b'\x02342N9000\x00\x00\x00\x00\x00\x00\x00\x00A4701000\x00\x00\x00\x00\x00\x00\x00\x00',
      b'\x02342N9100\x00\x00\x00\x00\x00\x00\x00\x00A4701000\x00\x00\x00\x00\x00\x00\x00\x00',
      b'\x02342P0000\x00\x00\x00\x00\x00\x00\x00\x00A4701000\x00\x00\x00\x00\x00\x00\x00\x00',
    ],
    (Ecu.eps, 0x7a1, None): [
      b'8965B42102\x00\x00\x00\x00\x00\x00',
      b'8965B42103\x00\x00\x00\x00\x00\x00',
      b'8965B42112\x00\x00\x00\x00\x00\x00',
      b'8965B42162\x00\x00\x00\x00\x00\x00',
      b'8965B42163\x00\x00\x00\x00\x00\x00',
    ],
    (Ecu.esp, 0x7b0, None): [
      b'F152642090\x00\x00\x00\x00\x00\x00',
      b'F152642110\x00\x00\x00\x00\x00\x00',
      b'F152642120\x00\x00\x00\x00\x00\x00',
      b'F152642400\x00\x00\x00\x00\x00\x00',
    ],
    (Ecu.dsu, 0x791, None): [
      b'881514202200\x00\x00\x00\x00',
      b'881514202300\x00\x00\x00\x00',
      b'881514202400\x00\x00\x00\x00',
    ],
    (Ecu.fwdRadar, 0x750, 0xf): [
      b'8821F4702000\x00\x00\x00\x00',
      b'8821F4702100\x00\x00\x00\x00',
      b'8821F4702300\x00\x00\x00\x00',
    ],
    (Ecu.fwdCamera, 0x750, 0x6d): [
      b'8646F4201100\x00\x00\x00\x00',
      b'8646F4201200\x00\x00\x00\x00',
      b'8646F4202001\x00\x00\x00\x00',
      b'8646F4202100\x00\x00\x00\x00',
      b'8646F4204000\x00\x00\x00\x00',
    ],
  },
  CAR.RAV4_TSS2: {
    (Ecu.engine, 0x700, None): [
      b'\x01896630R58000\x00\x00\x00\x00',
      b'\x01896630R58100\x00\x00\x00\x00',
      b'\x018966342E2000\x00\x00\x00\x00',
      b'\x018966342M8000\x00\x00\x00\x00',
      b'\x018966342S9000\x00\x00\x00\x00',
      b'\x018966342T1000\x00\x00\x00\x00',
      b'\x018966342T6000\x00\x00\x00\x00',
      b'\x018966342T9000\x00\x00\x00\x00',
      b'\x018966342U4000\x00\x00\x00\x00',
      b'\x018966342U4100\x00\x00\x00\x00',
      b'\x018966342U5100\x00\x00\x00\x00',
      b'\x018966342V0000\x00\x00\x00\x00',
      b'\x018966342V3000\x00\x00\x00\x00',
      b'\x018966342V3100\x00\x00\x00\x00',
      b'\x018966342V3200\x00\x00\x00\x00',
      b'\x01896634A05000\x00\x00\x00\x00',
      b'\x01896634A19000\x00\x00\x00\x00',
      b'\x01896634A19100\x00\x00\x00\x00',
      b'\x01896634A20000\x00\x00\x00\x00',
      b'\x01896634A20100\x00\x00\x00\x00',
      b'\x01896634A22000\x00\x00\x00\x00',
      b'\x01896634A22100\x00\x00\x00\x00',
      b'\x01896634A30000\x00\x00\x00\x00',
      b'\x01896634A44000\x00\x00\x00\x00',
      b'\x01896634A45000\x00\x00\x00\x00',
      b'\x01896634A46000\x00\x00\x00\x00',
      b'\x028966342M7000\x00\x00\x00\x00897CF1201001\x00\x00\x00\x00',
      b'\x028966342T0000\x00\x00\x00\x00897CF1201001\x00\x00\x00\x00',
      b'\x028966342V1000\x00\x00\x00\x00897CF1202001\x00\x00\x00\x00',
      b'\x028966342Y8000\x00\x00\x00\x00897CF1201001\x00\x00\x00\x00',
      b'\x02896634A18000\x00\x00\x00\x00897CF1201001\x00\x00\x00\x00',
      b'\x02896634A18100\x00\x00\x00\x00897CF1201001\x00\x00\x00\x00',
      b'\x02896634A43000\x00\x00\x00\x00897CF4201001\x00\x00\x00\x00',
      b'\x02896634A47000\x00\x00\x00\x00897CF4201001\x00\x00\x00\x00',
    ],
    (Ecu.esp, 0x7b0, None): [
      b'\x01F15260R210\x00\x00\x00\x00\x00\x00',
      b'\x01F15260R220\x00\x00\x00\x00\x00\x00',
      b'\x01F15260R290\x00\x00\x00\x00\x00\x00',
      b'\x01F15260R300\x00\x00\x00\x00\x00\x00',
      b'\x01F15260R302\x00\x00\x00\x00\x00\x00',
      b'\x01F152642551\x00\x00\x00\x00\x00\x00',
      b'\x01F152642561\x00\x00\x00\x00\x00\x00',
      b'\x01F152642700\x00\x00\x00\x00\x00\x00',
      b'\x01F152642701\x00\x00\x00\x00\x00\x00',
      b'\x01F152642710\x00\x00\x00\x00\x00\x00',
      b'\x01F152642711\x00\x00\x00\x00\x00\x00',
      b'\x01F152642750\x00\x00\x00\x00\x00\x00',
      b'\x01F152642751\x00\x00\x00\x00\x00\x00',
      b'\x01F15260R292\x00\x00\x00\x00\x00\x00',
    ],
    (Ecu.eps, 0x7a1, None): [
      b'8965B42170\x00\x00\x00\x00\x00\x00',
      b'8965B42171\x00\x00\x00\x00\x00\x00',
      b'8965B42180\x00\x00\x00\x00\x00\x00',
      b'8965B42181\x00\x00\x00\x00\x00\x00',
      b'\x028965B0R01200\x00\x00\x00\x008965B0R02200\x00\x00\x00\x00',
      b'\x028965B0R01300\x00\x00\x00\x008965B0R02300\x00\x00\x00\x00',
      b'\x028965B0R01400\x00\x00\x00\x008965B0R02400\x00\x00\x00\x00',
    ],
    (Ecu.fwdRadar, 0x750, 0xf): [
      b'\x018821F3301100\x00\x00\x00\x00',
      b'\x018821F3301200\x00\x00\x00\x00',
      b'\x018821F3301300\x00\x00\x00\x00',
      b'\x018821F3301400\x00\x00\x00\x00',
    ],
    (Ecu.fwdCamera, 0x750, 0x6d): [
      b'\x028646F4203200\x00\x00\x00\x008646G26011A0\x00\x00\x00\x00',
      b'\x028646F4203300\x00\x00\x00\x008646G26011A0\x00\x00\x00\x00',
      b'\x028646F4203400\x00\x00\x00\x008646G2601200\x00\x00\x00\x00',
      b'\x028646F4203500\x00\x00\x00\x008646G2601200\x00\x00\x00\x00',
      b'\x028646F4203700\x00\x00\x00\x008646G2601400\x00\x00\x00\x00',
      b'\x028646F4203800\x00\x00\x00\x008646G2601500\x00\x00\x00\x00',
    ],
  },
  CAR.RAV4_TSS2_2022: {
    (Ecu.esp, 0x7b0, None): [
      b'\x01F15260R350\x00\x00\x00\x00\x00\x00',
      b'\x01F15260R361\x00\x00\x00\x00\x00\x00',
    ],
    (Ecu.eps, 0x7a1, None): [
      b'\x028965B0R01500\x00\x00\x00\x008965B0R02500\x00\x00\x00\x00',
    ],
    (Ecu.engine, 0x700, None): [
      b'\x01896634AA0000\x00\x00\x00\x00',
      b'\x01896634AA1000\x00\x00\x00\x00',
      b'\x01896634A88000\x00\x00\x00\x00',
      b'\x01896634A89000\x00\x00\x00\x00',
    ],
    (Ecu.fwdRadar, 0x750, 0xf): [
      b'\x018821F0R01100\x00\x00\x00\x00',
    ],
    (Ecu.fwdCamera, 0x750, 0x6d): [
      b'\x028646F0R02100\x00\x00\x00\x008646G0R01100\x00\x00\x00\x00',
    ],
  },
  CAR.RAV4H_TSS2: {
    (Ecu.engine, 0x700, None): [
      b'\x01896634A15000\x00\x00\x00\x00',
      b'\x018966342M5000\x00\x00\x00\x00',
      b'\x018966342W8000\x00\x00\x00\x00',
      b'\x018966342X5000\x00\x00\x00\x00',
      b'\x018966342X6000\x00\x00\x00\x00',
      b'\x01896634A25000\x00\x00\x00\x00',
      b'\x018966342W5000\x00\x00\x00\x00',
      b'\x018966342W7000\x00\x00\x00\x00',
      b'\x028966342W4001\x00\x00\x00\x00897CF1203001\x00\x00\x00\x00',
      b'\x02896634A13000\x00\x00\x00\x00\x00\x00\x00\x00\x00\x00\x00\x00\x00\x00\x00\x00\x00\x00\x00\x00',
      b'\x02896634A13001\x00\x00\x00\x00897CF4801001\x00\x00\x00\x00',
      b'\x02896634A13101\x00\x00\x00\x00897CF4801001\x00\x00\x00\x00',
      b'\x02896634A14001\x00\x00\x00\x00897CF1203001\x00\x00\x00\x00',
      b'\x02896634A23000\x00\x00\x00\x00\x00\x00\x00\x00\x00\x00\x00\x00\x00\x00\x00\x00\x00\x00\x00\x00',
      b'\x02896634A23001\x00\x00\x00\x00897CF1203001\x00\x00\x00\x00',
      b'\x02896634A14001\x00\x00\x00\x00897CF4801001\x00\x00\x00\x00',
      b'\x02896634A14101\x00\x00\x00\x00897CF4801001\x00\x00\x00\x00',
    ],
    (Ecu.esp, 0x7b0, None): [
      b'F152642291\x00\x00\x00\x00\x00\x00',
      b'F152642290\x00\x00\x00\x00\x00\x00',
      b'F152642322\x00\x00\x00\x00\x00\x00',
      b'F152642330\x00\x00\x00\x00\x00\x00',
      b'F152642331\x00\x00\x00\x00\x00\x00',
      b'F152642531\x00\x00\x00\x00\x00\x00',
      b'F152642532\x00\x00\x00\x00\x00\x00',
      b'F152642520\x00\x00\x00\x00\x00\x00',
      b'F152642521\x00\x00\x00\x00\x00\x00',
      b'F152642540\x00\x00\x00\x00\x00\x00',
      b'F152642541\x00\x00\x00\x00\x00\x00',
      b'F152642542\x00\x00\x00\x00\x00\x00',
    ],
    (Ecu.eps, 0x7a1, None): [
      b'8965B42170\x00\x00\x00\x00\x00\x00',
      b'8965B42171\x00\x00\x00\x00\x00\x00',
      b'8965B42180\x00\x00\x00\x00\x00\x00',
      b'8965B42181\x00\x00\x00\x00\x00\x00',
      b'\x028965B0R01200\x00\x00\x00\x008965B0R02200\x00\x00\x00\x00',
      b'\x028965B0R01300\x00\x00\x00\x008965B0R02300\x00\x00\x00\x00',
      b'\x028965B0R01400\x00\x00\x00\x008965B0R02400\x00\x00\x00\x00',
    ],
    (Ecu.fwdRadar, 0x750, 0xf): [
      b'\x018821F3301100\x00\x00\x00\x00',
      b'\x018821F3301200\x00\x00\x00\x00',
      b'\x018821F3301300\x00\x00\x00\x00',
      b'\x018821F3301400\x00\x00\x00\x00',
    ],
    (Ecu.fwdCamera, 0x750, 0x6d): [
      b'\x028646F4203200\x00\x00\x00\x008646G26011A0\x00\x00\x00\x00',
      b'\x028646F4203300\x00\x00\x00\x008646G26011A0\x00\x00\x00\x00',
      b'\x028646F4203400\x00\x00\x00\x008646G2601200\x00\x00\x00\x00',
      b'\x028646F4203500\x00\x00\x00\x008646G2601200\x00\x00\x00\x00',
      b'\x028646F4203700\x00\x00\x00\x008646G2601400\x00\x00\x00\x00',
      b'\x028646F4203800\x00\x00\x00\x008646G2601500\x00\x00\x00\x00',
    ],
  },
  CAR.RAV4H_TSS2_2022: {
    (Ecu.esp, 0x7b0, None): [
      b'\x01F15264283100\x00\x00\x00\x00',
      b'\x01F15264286200\x00\x00\x00\x00',
      b'\x01F15264286100\x00\x00\x00\x00',
      b'\x01F15264283200\x00\x00\x00\x00',
    ],
    (Ecu.eps, 0x7a1, None): [
      b'\x028965B0R01500\x00\x00\x00\x008965B0R02500\x00\x00\x00\x00',
      b'8965B42182\x00\x00\x00\x00\x00\x00',
      b'8965B42172\x00\x00\x00\x00\x00\x00',
    ],
    (Ecu.engine, 0x700, None): [
      b'\x01896634A02001\x00\x00\x00\x00',
      b'\x01896634A03000\x00\x00\x00\x00',
      b'\x01896634A08000\x00\x00\x00\x00',
      b'\x01896634A61000\x00\x00\x00\x00',
      b'\x01896634A62000\x00\x00\x00\x00',
      b'\x01896634A63000\x00\x00\x00\x00',
    ],
    (Ecu.fwdRadar, 0x750, 0xf): [
      b'\x018821F0R01100\x00\x00\x00\x00',
    ],
    (Ecu.fwdCamera, 0x750, 0x6d): [
      b'\x028646F0R02100\x00\x00\x00\x008646G0R01100\x00\x00\x00\x00',
    ],
  },
  CAR.SIENNA: {
    (Ecu.engine, 0x700, None): [
      b'\x01896630832100\x00\x00\x00\x00',
      b'\x01896630832200\x00\x00\x00\x00',
      b'\x01896630838000\x00\x00\x00\x00',
      b'\x01896630838100\x00\x00\x00\x00',
      b'\x01896630842000\x00\x00\x00\x00',
      b'\x01896630843000\x00\x00\x00\x00',
      b'\x01896630851000\x00\x00\x00\x00',
      b'\x01896630851100\x00\x00\x00\x00',
      b'\x01896630851200\x00\x00\x00\x00',
      b'\x01896630852000\x00\x00\x00\x00',
      b'\x01896630852100\x00\x00\x00\x00',
      b'\x01896630859000\x00\x00\x00\x00',
      b'\x01896630860000\x00\x00\x00\x00',
    ],
    (Ecu.eps, 0x7a1, None): [
      b'8965B45070\x00\x00\x00\x00\x00\x00',
      b'8965B45080\x00\x00\x00\x00\x00\x00',
      b'8965B45082\x00\x00\x00\x00\x00\x00',
    ],
    (Ecu.esp, 0x7b0, None): [
      b'F152608130\x00\x00\x00\x00\x00\x00',
    ],
    (Ecu.dsu, 0x791, None): [
      b'881510801100\x00\x00\x00\x00',
    ],
    (Ecu.fwdRadar, 0x750, 0xf): [
      b'8821F4702100\x00\x00\x00\x00',
      b'8821F4702200\x00\x00\x00\x00',
      b'8821F4702300\x00\x00\x00\x00',
    ],
    (Ecu.fwdCamera, 0x750, 0x6d): [
      b'8646F0801100\x00\x00\x00\x00',
    ],
  },
  CAR.LEXUS_CTH: {
    (Ecu.dsu, 0x791, None): [
      b'881517601100\x00\x00\x00\x00',
    ],
    (Ecu.esp, 0x7b0, None): [
      b'F152676144\x00\x00\x00\x00\x00\x00',
    ],
    (Ecu.engine, 0x7e0, None): [
      b'\x0237635000\x00\x00\x00\x00\x00\x00\x00\x00A4701000\x00\x00\x00\x00\x00\x00\x00\x00',
    ],
    (Ecu.fwdRadar, 0x750, 0xf): [
      b'8821F4702300\x00\x00\x00\x00',
    ],
    (Ecu.fwdCamera, 0x750, 0x6d): [
      b'8646F7601100\x00\x00\x00\x00',
    ],
  },
  CAR.LEXUS_ES_TSS2: {
    (Ecu.engine, 0x700, None): [
      b'\x01896630EC9100\x00\x00\x00\x00',
      b'\x018966333T5000\x00\x00\x00\x00',
      b'\x018966333T5100\x00\x00\x00\x00',
      b'\x018966333X6000\x00\x00\x00\x00',
      b'\x01896633T07000\x00\x00\x00\x00',
    ],
    (Ecu.esp, 0x7b0, None): [
      b'\x01F152606281\x00\x00\x00\x00\x00\x00',
      b'\x01F152606340\x00\x00\x00\x00\x00\x00',
      b'\x01F152606461\x00\x00\x00\x00\x00\x00',
      b'\x01F15260E031\x00\x00\x00\x00\x00\x00',
    ],
    (Ecu.eps, 0x7a1, None): [
      b'8965B33252\x00\x00\x00\x00\x00\x00',
      b'8965B33590\x00\x00\x00\x00\x00\x00',
      b'8965B33690\x00\x00\x00\x00\x00\x00',
      b'8965B48271\x00\x00\x00\x00\x00\x00',
    ],
    (Ecu.fwdRadar, 0x750, 0xf): [
      b'\x018821F3301100\x00\x00\x00\x00',
      b'\x018821F3301200\x00\x00\x00\x00',
      b'\x018821F3301400\x00\x00\x00\x00',
    ],
    (Ecu.fwdCamera, 0x750, 0x6d): [
      b'\x028646F33030D0\x00\x00\x00\x008646G26011A0\x00\x00\x00\x00',
      b'\x028646F3303200\x00\x00\x00\x008646G26011A0\x00\x00\x00\x00',
      b'\x028646F3304100\x00\x00\x00\x008646G2601200\x00\x00\x00\x00',
      b'\x028646F3304300\x00\x00\x00\x008646G2601500\x00\x00\x00\x00',
      b'\x028646F4810200\x00\x00\x00\x008646G2601400\x00\x00\x00\x00',
    ],
  },
  CAR.LEXUS_ESH_TSS2: {
    (Ecu.engine, 0x700, None): [
      b'\x028966333S8000\x00\x00\x00\x00897CF3302002\x00\x00\x00\x00',
      b'\x028966333S8000\x00\x00\x00\x00897CF3305001\x00\x00\x00\x00',
      b'\x028966333T0100\x00\x00\x00\x00897CF3305001\x00\x00\x00\x00',
      b'\x028966333V4000\x00\x00\x00\x00897CF3305001\x00\x00\x00\x00',
      b'\x02896633T09000\x00\x00\x00\x00897CF3307001\x00\x00\x00\x00',
      b'\x01896633T38000\x00\x00\x00\x00',
    ],
    (Ecu.esp, 0x7b0, None): [
      b'F152633423\x00\x00\x00\x00\x00\x00',
      b'F152633680\x00\x00\x00\x00\x00\x00',
      b'F152633681\x00\x00\x00\x00\x00\x00',
      b'F152633F50\x00\x00\x00\x00\x00\x00',
    ],
    (Ecu.eps, 0x7a1, None): [
      b'8965B33252\x00\x00\x00\x00\x00\x00',
      b'8965B33590\x00\x00\x00\x00\x00\x00',
      b'8965B33690\x00\x00\x00\x00\x00\x00',
      b'8965B33721\x00\x00\x00\x00\x00\x00',
    ],
    (Ecu.fwdRadar, 0x750, 0xf): [
      b'\x018821F3301100\x00\x00\x00\x00',
      b'\x018821F3301200\x00\x00\x00\x00',
      b'\x018821F3301300\x00\x00\x00\x00',
      b'\x018821F3301400\x00\x00\x00\x00',
      b'\x018821F6201300\x00\x00\x00\x00',
    ],
    (Ecu.fwdCamera, 0x750, 0x6d): [
      b'\x028646F33030D0\x00\x00\x00\x008646G26011A0\x00\x00\x00\x00',
      b'\x028646F3303100\x00\x00\x00\x008646G26011A0\x00\x00\x00\x00',
      b'\x028646F3303200\x00\x00\x00\x008646G26011A0\x00\x00\x00\x00',
      b'\x028646F3304100\x00\x00\x00\x008646G2601200\x00\x00\x00\x00',
      b'\x028646F3304200\x00\x00\x00\x008646G2601400\x00\x00\x00\x00',
      b'\x028646F3304300\x00\x00\x00\x008646G2601500\x00\x00\x00\x00',
      b'\x028646F3309100\x00\x00\x00\x008646G3304000\x00\x00\x00\x00',
    ],
  },
  CAR.LEXUS_ESH: {
      (Ecu.engine, 0x7e0, None): [
        b'\x02333M4200\x00\x00\x00\x00\x00\x00\x00\x00A4701000\x00\x00\x00\x00\x00\x00\x00\x00',
      ],
      (Ecu.esp, 0x7b0, None): [
        b'F152633171\x00\x00\x00\x00\x00\x00',
      ],
      (Ecu.dsu, 0x791, None): [
        b'881513310400\x00\x00\x00\x00',
      ],
      (Ecu.eps, 0x7a1, None): [
        b'8965B33512\x00\x00\x00\x00\x00\x00',
      ],
      (Ecu.fwdRadar, 0x750, 0xf): [
        b'8821F4701100\x00\x00\x00\x00',
        b'8821F4701300\x00\x00\x00\x00',
      ],
      (Ecu.fwdCamera, 0x750, 0x6d): [
        b'8646F3302001\x00\x00\x00\x00',
        b'8646F3302200\x00\x00\x00\x00',
      ],
  },
  CAR.LEXUS_NX: {
    (Ecu.engine, 0x700, None): [
      b'\x01896637850000\x00\x00\x00\x00',
      b'\x01896637851000\x00\x00\x00\x00',
      b'\x01896637852000\x00\x00\x00\x00',
      b'\x01896637854000\x00\x00\x00\x00',
      b'\x01896637878000\x00\x00\x00\x00',
    ],
    (Ecu.esp, 0x7b0, None): [
      b'F152678130\x00\x00\x00\x00\x00\x00',
      b'F152678140\x00\x00\x00\x00\x00\x00',
    ],
    (Ecu.dsu, 0x791, None): [
      b'881517803100\x00\x00\x00\x00',
      b'881517803300\x00\x00\x00\x00',
    ],
    (Ecu.eps, 0x7a1, None): [
      b'8965B78060\x00\x00\x00\x00\x00\x00',
      b'8965B78080\x00\x00\x00\x00\x00\x00',
    ],
    (Ecu.fwdRadar, 0x750, 0xf): [
      b'8821F4702100\x00\x00\x00\x00',
      b'8821F4702300\x00\x00\x00\x00',
    ],
    (Ecu.fwdCamera, 0x750, 0x6d): [
      b'8646F7801100\x00\x00\x00\x00',
      b'8646F7801300\x00\x00\x00\x00',
    ],
  },
  CAR.LEXUS_NX_TSS2: {
    (Ecu.engine, 0x700, None): [
      b'\x018966378B2100\x00\x00\x00\x00',
      b'\x018966378B3000\x00\x00\x00\x00',
      b'\x018966378G3000\x00\x00\x00\x00',
    ],
    (Ecu.esp, 0x7b0, None): [
      b'\x01F152678221\x00\x00\x00\x00\x00\x00',
    ],
    (Ecu.eps, 0x7a1, None): [
      b'8965B78120\x00\x00\x00\x00\x00\x00',
    ],
    (Ecu.fwdRadar, 0x750, 0xf): [
      b"\x018821F3301400\x00\x00\x00\x00",
      b'\x018821F3301200\x00\x00\x00\x00',
      b'\x018821F3301300\x00\x00\x00\x00',
    ],
    (Ecu.fwdCamera, 0x750, 0x6d): [
      b'\x028646F78030A0\x00\x00\x00\x008646G2601200\x00\x00\x00\x00',
      b'\x028646F7803100\x00\x00\x00\x008646G2601400\x00\x00\x00\x00',
    ],
  },
  CAR.LEXUS_NXH_TSS2: {
    (Ecu.engine, 0x7e0, None): [
      b'\x0237887000\x00\x00\x00\x00\x00\x00\x00\x00A4701000\x00\x00\x00\x00\x00\x00\x00\x00',
    ],
    (Ecu.esp, 0x7b0, None): [
      b'F152678210\x00\x00\x00\x00\x00\x00',
    ],
    (Ecu.eps, 0x7a1, None): [
      b'8965B78120\x00\x00\x00\x00\x00\x00',
    ],
    (Ecu.fwdRadar, 0x750, 0xf): [
      b'\x018821F3301400\x00\x00\x00\x00',
    ],
    (Ecu.fwdCamera, 0x750, 0x6d): [
      b'\x028646F78030A0\x00\x00\x00\x008646G2601200\x00\x00\x00\x00',
    ],
  },
  CAR.LEXUS_NXH: {
    (Ecu.engine, 0x7e0, None): [
      b'\x0237841000\x00\x00\x00\x00\x00\x00\x00\x00A4701000\x00\x00\x00\x00\x00\x00\x00\x00',
      b'\x0237842000\x00\x00\x00\x00\x00\x00\x00\x00A4701000\x00\x00\x00\x00\x00\x00\x00\x00',
      b'\x0237880000\x00\x00\x00\x00\x00\x00\x00\x00A4701000\x00\x00\x00\x00\x00\x00\x00\x00',
      b'\x0237882000\x00\x00\x00\x00\x00\x00\x00\x00A4701000\x00\x00\x00\x00\x00\x00\x00\x00',
      b'\x0237886000\x00\x00\x00\x00\x00\x00\x00\x00A4701000\x00\x00\x00\x00\x00\x00\x00\x00',
    ],
    (Ecu.esp, 0x7b0, None): [
      b'F152678160\x00\x00\x00\x00\x00\x00',
      b'F152678170\x00\x00\x00\x00\x00\x00',
      b'F152678171\x00\x00\x00\x00\x00\x00',
    ],
    (Ecu.dsu, 0x791, None): [
      b'881517804300\x00\x00\x00\x00',
      b'881517804100\x00\x00\x00\x00',
    ],
    (Ecu.eps, 0x7a1, None): [
      b'8965B78060\x00\x00\x00\x00\x00\x00',
      b'8965B78080\x00\x00\x00\x00\x00\x00',
      b'8965B78100\x00\x00\x00\x00\x00\x00',
    ],
    (Ecu.fwdRadar, 0x750, 0xf): [
      b'8821F4702300\x00\x00\x00\x00',
      b'8821F4702100\x00\x00\x00\x00',
    ],
    (Ecu.fwdCamera, 0x750, 0x6d): [
      b'8646F7801300\x00\x00\x00\x00',
      b'8646F7801100\x00\x00\x00\x00',
    ],
  },
  CAR.LEXUS_RC: {
    (Ecu.engine, 0x7e0, None): [
      b'\x0232484000\x00\x00\x00\x00\x00\x00\x00\x0052422000\x00\x00\x00\x00\x00\x00\x00\x00',
    ],
    (Ecu.esp, 0x7b0, None): [
      b'F152624221\x00\x00\x00\x00\x00\x00',
    ],
    (Ecu.dsu, 0x791, None): [
      b'881512409100\x00\x00\x00\x00',
    ],
    (Ecu.eps, 0x7a1, None): [
      b'8965B24081\x00\x00\x00\x00\x00\x00',
    ],
    (Ecu.fwdRadar, 0x750, 0xf): [
      b'8821F4702300\x00\x00\x00\x00',
    ],
    (Ecu.fwdCamera, 0x750, 0x6d): [
      b'8646F2402200\x00\x00\x00\x00',
    ],
  },
  CAR.LEXUS_RX: {
    (Ecu.engine, 0x700, None): [
      b'\x01896630E36200\x00\x00\x00\x00',
      b'\x01896630E36300\x00\x00\x00\x00',
      b'\x01896630E37200\x00\x00\x00\x00',
      b'\x01896630E37300\x00\x00\x00\x00',
      b'\x01896630E41000\x00\x00\x00\x00',
      b'\x01896630E41100\x00\x00\x00\x00',
      b'\x01896630E41200\x00\x00\x00\x00',
      b'\x01896630E41500\x00\x00\x00\x00',
      b'\x01896630EA3100\x00\x00\x00\x00',
      b'\x01896630EA3400\x00\x00\x00\x00',
      b'\x01896630EA4100\x00\x00\x00\x00',
      b'\x01896630EA4300\x00\x00\x00\x00',
      b'\x01896630EA4400\x00\x00\x00\x00',
      b'\x01896630EA6300\x00\x00\x00\x00',
      b'\x018966348R1300\x00\x00\x00\x00',
      b'\x018966348R8500\x00\x00\x00\x00',
      b'\x018966348W1300\x00\x00\x00\x00',
    ],
    (Ecu.esp, 0x7b0, None): [
      b'F152648472\x00\x00\x00\x00\x00\x00',
      b'F152648473\x00\x00\x00\x00\x00\x00',
      b'F152648492\x00\x00\x00\x00\x00\x00',
      b'F152648493\x00\x00\x00\x00\x00\x00',
      b'F152648474\x00\x00\x00\x00\x00\x00',
      b'F152648630\x00\x00\x00\x00\x00\x00',
      b'F152648494\x00\x00\x00\x00\x00\x00',
    ],
    (Ecu.dsu, 0x791, None): [
      b'881514810300\x00\x00\x00\x00',
      b'881514810500\x00\x00\x00\x00',
      b'881514810700\x00\x00\x00\x00',
    ],
    (Ecu.eps, 0x7a1, None): [
      b'8965B0E011\x00\x00\x00\x00\x00\x00',
      b'8965B0E012\x00\x00\x00\x00\x00\x00',
      b'8965B48102\x00\x00\x00\x00\x00\x00',
      b'8965B48111\x00\x00\x00\x00\x00\x00',
      b'8965B48112\x00\x00\x00\x00\x00\x00',
    ],
    (Ecu.fwdRadar, 0x750, 0xf): [
      b'8821F4701000\x00\x00\x00\x00',
      b'8821F4701100\x00\x00\x00\x00',
      b'8821F4701200\x00\x00\x00\x00',
      b'8821F4701300\x00\x00\x00\x00',
    ],
    (Ecu.fwdCamera, 0x750, 0x6d): [
      b'8646F4801100\x00\x00\x00\x00',
      b'8646F4801200\x00\x00\x00\x00',
      b'8646F4802001\x00\x00\x00\x00',
      b'8646F4802100\x00\x00\x00\x00',
      b'8646F4802200\x00\x00\x00\x00',
      b'8646F4809000\x00\x00\x00\x00',
    ],
  },
  CAR.LEXUS_RXH: {
    (Ecu.engine, 0x7e0, None): [
      b'\x02348J7000\x00\x00\x00\x00\x00\x00\x00\x00A4802000\x00\x00\x00\x00\x00\x00\x00\x00',
      b'\x02348N0000\x00\x00\x00\x00\x00\x00\x00\x00A4802000\x00\x00\x00\x00\x00\x00\x00\x00',
      b'\x02348Q4000\x00\x00\x00\x00\x00\x00\x00\x00A4802000\x00\x00\x00\x00\x00\x00\x00\x00',
      b'\x02348Q4100\x00\x00\x00\x00\x00\x00\x00\x00A4802000\x00\x00\x00\x00\x00\x00\x00\x00',
      b'\x02348T1100\x00\x00\x00\x00\x00\x00\x00\x00A4802000\x00\x00\x00\x00\x00\x00\x00\x00',
      b'\x02348T3000\x00\x00\x00\x00\x00\x00\x00\x00A4802000\x00\x00\x00\x00\x00\x00\x00\x00',
      b'\x02348V6000\x00\x00\x00\x00\x00\x00\x00\x00A4802000\x00\x00\x00\x00\x00\x00\x00\x00',
      b'\x02348Z3000\x00\x00\x00\x00\x00\x00\x00\x00A4802000\x00\x00\x00\x00\x00\x00\x00\x00',
    ],
    (Ecu.esp, 0x7b0, None): [
      b'F152648361\x00\x00\x00\x00\x00\x00',
      b'F152648501\x00\x00\x00\x00\x00\x00',
      b'F152648502\x00\x00\x00\x00\x00\x00',
      b'F152648504\x00\x00\x00\x00\x00\x00',
      b'F152648740\x00\x00\x00\x00\x00\x00',
      b'F152648A30\x00\x00\x00\x00\x00\x00',
    ],
    (Ecu.dsu, 0x791, None): [
      b'881514811300\x00\x00\x00\x00',
      b'881514811500\x00\x00\x00\x00',
      b'881514811700\x00\x00\x00\x00',
    ],
    (Ecu.eps, 0x7a1, None): [
      b'8965B0E011\x00\x00\x00\x00\x00\x00',
      b'8965B0E012\x00\x00\x00\x00\x00\x00',
      b'8965B48111\x00\x00\x00\x00\x00\x00',
      b'8965B48112\x00\x00\x00\x00\x00\x00',
    ],
    (Ecu.fwdRadar, 0x750, 0xf): [
      b'8821F4701000\x00\x00\x00\x00',
      b'8821F4701100\x00\x00\x00\x00',
      b'8821F4701200\x00\x00\x00\x00',
      b'8821F4701300\x00\x00\x00\x00',
    ],
    (Ecu.fwdCamera, 0x750, 0x6d): [
      b'8646F4801200\x00\x00\x00\x00',
      b'8646F4802001\x00\x00\x00\x00',
      b'8646F4802100\x00\x00\x00\x00',
      b'8646F4802200\x00\x00\x00\x00',
      b'8646F4809000\x00\x00\x00\x00',
    ],
  },
  CAR.LEXUS_RX_TSS2: {
    (Ecu.engine, 0x700, None): [
      b'\x01896630EA9000\x00\x00\x00\x00',
      b'\x01896630EB0000\x00\x00\x00\x00',
      b'\x01896630EC9000\x00\x00\x00\x00',
      b'\x01896630ED0000\x00\x00\x00\x00',
      b'\x01896630ED0100\x00\x00\x00\x00',
      b'\x01896630ED6000\x00\x00\x00\x00',
      b'\x018966348W5100\x00\x00\x00\x00',
      b'\x018966348W9000\x00\x00\x00\x00',
      b'\x01896634D12000\x00\x00\x00\x00',
      b'\x01896634D12100\x00\x00\x00\x00',
      b'\x01896634D43000\x00\x00\x00\x00',
      b'\x01896634D44000\x00\x00\x00\x00',
    ],
    (Ecu.esp, 0x7b0, None): [
      b'\x01F15260E031\x00\x00\x00\x00\x00\x00',
      b'\x01F15260E041\x00\x00\x00\x00\x00\x00',
      b'\x01F152648781\x00\x00\x00\x00\x00\x00',
      b'\x01F152648801\x00\x00\x00\x00\x00\x00',
    ],
    (Ecu.eps, 0x7a1, None): [
      b'8965B48261\x00\x00\x00\x00\x00\x00',
      b'8965B48271\x00\x00\x00\x00\x00\x00',
    ],
    (Ecu.fwdRadar, 0x750, 0xf): [
      b'\x018821F3301100\x00\x00\x00\x00',
      b'\x018821F3301300\x00\x00\x00\x00',
      b'\x018821F3301400\x00\x00\x00\x00',
    ],
    (Ecu.fwdCamera, 0x750, 0x6d): [
      b'\x028646F4810100\x00\x00\x00\x008646G2601200\x00\x00\x00\x00',
      b'\x028646F4810200\x00\x00\x00\x008646G2601400\x00\x00\x00\x00',
      b'\x028646F4810300\x00\x00\x00\x008646G2601400\x00\x00\x00\x00',
      b'\x028646F4810400\x00\x00\x00\x008646G2601400\x00\x00\x00\x00',
    ],
  },
  CAR.LEXUS_RXH_TSS2: {
    (Ecu.engine, 0x7e0, None): [
      b'\x02348X8000\x00\x00\x00\x00\x00\x00\x00\x00A4802000\x00\x00\x00\x00\x00\x00\x00\x00',
      b'\x02348Y3000\x00\x00\x00\x00\x00\x00\x00\x00A4802000\x00\x00\x00\x00\x00\x00\x00\x00',
      b'\x0234D14000\x00\x00\x00\x00\x00\x00\x00\x00A4802000\x00\x00\x00\x00\x00\x00\x00\x00',
      b'\x0234D16000\x00\x00\x00\x00\x00\x00\x00\x00A4802000\x00\x00\x00\x00\x00\x00\x00\x00',
    ],
    (Ecu.esp, 0x7b0, None): [
      b'F152648831\x00\x00\x00\x00\x00\x00',
      b'F152648891\x00\x00\x00\x00\x00\x00',
      b'F152648D00\x00\x00\x00\x00\x00\x00',
      b'F152648D60\x00\x00\x00\x00\x00\x00',
    ],
    (Ecu.eps, 0x7a1, None): [
      b'8965B48271\x00\x00\x00\x00\x00\x00',
    ],
    (Ecu.fwdRadar, 0x750, 0xf): [
      b'\x018821F3301400\x00\x00\x00\x00',
    ],
    (Ecu.fwdCamera, 0x750, 0x6d): [
      b'\x028646F4810200\x00\x00\x00\x008646G2601400\x00\x00\x00\x00',
      b'\x028646F4810100\x00\x00\x00\x008646G2601200\x00\x00\x00\x00',
    ],
  },
  CAR.PRIUS_TSS2: {
    (Ecu.engine, 0x700, None): [
      b'\x028966347B1000\x00\x00\x00\x008966A4703000\x00\x00\x00\x00',
      b'\x028966347C4000\x00\x00\x00\x008966A4703000\x00\x00\x00\x00',
      b'\x028966347C6000\x00\x00\x00\x008966A4703000\x00\x00\x00\x00',
      b'\x028966347C8000\x00\x00\x00\x008966A4703000\x00\x00\x00\x00',
      b'\x038966347C0000\x00\x00\x00\x008966A4703000\x00\x00\x00\x00897CF4710101\x00\x00\x00\x00',
      b'\x038966347C1000\x00\x00\x00\x008966A4703000\x00\x00\x00\x00897CF4710101\x00\x00\x00\x00',
      b'\x038966347C5000\x00\x00\x00\x008966A4703000\x00\x00\x00\x00897CF4707101\x00\x00\x00\x00',
      b'\x038966347C5100\x00\x00\x00\x008966A4703000\x00\x00\x00\x00897CF4707101\x00\x00\x00\x00',
    ],
    (Ecu.esp, 0x7b0, None): [
      b'F152647500\x00\x00\x00\x00\x00\x00',
      b'F152647510\x00\x00\x00\x00\x00\x00',
      b'F152647520\x00\x00\x00\x00\x00\x00',
      b'F152647521\x00\x00\x00\x00\x00\x00',
      b'F152647531\x00\x00\x00\x00\x00\x00',
    ],
    (Ecu.eps, 0x7a1, None): [
      b'8965B47070\x00\x00\x00\x00\x00\x00',
    ],
    (Ecu.fwdRadar, 0x750, 0xf): [
      b'\x018821F3301400\x00\x00\x00\x00',
    ],
    (Ecu.fwdCamera, 0x750, 0x6d): [
      b'\x028646F4707000\x00\x00\x00\x008646G2601400\x00\x00\x00\x00',
      b'\x028646F4710000\x00\x00\x00\x008646G2601500\x00\x00\x00\x00',
    ],
  },
  CAR.MIRAI: {
    (Ecu.esp, 0x7D1, None): [b'\x01898A36203000\x00\x00\x00\x00',],
    (Ecu.esp, 0x7B0, None): [  # a second ESP ECU
      b'\x01F15266203200\x00\x00\x00\x00',
      b'\x01F15266203500\x00\x00\x00\x00',
    ],
    (Ecu.eps, 0x7A1, None): [b'\x028965B6204100\x00\x00\x00\x008965B6203100\x00\x00\x00\x00',],
    (Ecu.fwdRadar, 0x750, 0xf): [b'\x018821F6201200\x00\x00\x00\x00',],
    (Ecu.fwdCamera, 0x750, 0x6d): [b'\x028646F6201400\x00\x00\x00\x008646G5301200\x00\x00\x00\x00',],
  },
  CAR.ALPHARD_TSS2: {
    (Ecu.engine, 0x7e0, None): [
      b'\x0235870000\x00\x00\x00\x00\x00\x00\x00\x00A0202000\x00\x00\x00\x00\x00\x00\x00\x00',
      b'\x0235883000\x00\x00\x00\x00\x00\x00\x00\x00A0202000\x00\x00\x00\x00\x00\x00\x00\x00',
    ],
    (Ecu.eps, 0x7a1, None): [
      b'8965B58040\x00\x00\x00\x00\x00\x00',
      b'8965B58052\x00\x00\x00\x00\x00\x00',
    ],
    (Ecu.fwdRadar, 0x750, 0xf): [
      b'\x018821F3301200\x00\x00\x00\x00',
      b'\x018821F3301400\x00\x00\x00\x00',
    ],
    (Ecu.fwdCamera, 0x750, 0x6d): [
      b'\x028646F58010C0\x00\x00\x00\x008646G26011A0\x00\x00\x00\x00',
      b'\x028646F5803200\x00\x00\x00\x008646G2601400\x00\x00\x00\x00',
    ],
  },
  CAR.ALPHARDH_TSS2: {
    (Ecu.engine, 0x7e0, None): [
      b'\x0235879000\x00\x00\x00\x00\x00\x00\x00\x00A4701000\x00\x00\x00\x00\x00\x00\x00\x00',
    ],
    (Ecu.eps, 0x7a1, None): [
      b'8965B58040\x00\x00\x00\x00\x00\x00',
    ],
    (Ecu.esp, 0x7b0, None): [
      b'F152658341\x00\x00\x00\x00\x00\x00'
    ],
    (Ecu.fwdRadar, 0x750, 0xf): [
      b'\x018821F3301400\x00\x00\x00\x00',
    ],
    (Ecu.fwdCamera, 0x750, 0x6d): [
      b'\x028646FV201000\x00\x00\x00\x008646G2601400\x00\x00\x00\x00',
    ],
  },
}

STEER_THRESHOLD = 100

DBC = {
  CAR.RAV4H: dbc_dict('toyota_tnga_k_pt_generated', 'toyota_adas'),
  CAR.RAV4: dbc_dict('toyota_new_mc_pt_generated', 'toyota_adas'),
  CAR.PRIUS: dbc_dict('toyota_nodsu_pt_generated', 'toyota_adas'),
  CAR.PRIUS_V: dbc_dict('toyota_new_mc_pt_generated', 'toyota_adas'),
  CAR.COROLLA: dbc_dict('toyota_new_mc_pt_generated', 'toyota_adas'),
  CAR.LEXUS_RC: dbc_dict('toyota_tnga_k_pt_generated', 'toyota_adas'),
  CAR.LEXUS_RX: dbc_dict('toyota_tnga_k_pt_generated', 'toyota_adas'),
  CAR.LEXUS_RXH: dbc_dict('toyota_tnga_k_pt_generated', 'toyota_adas'),
  CAR.LEXUS_RX_TSS2: dbc_dict('toyota_nodsu_pt_generated', 'toyota_tss2_adas'),
  CAR.LEXUS_RXH_TSS2: dbc_dict('toyota_nodsu_pt_generated', 'toyota_tss2_adas'),
  CAR.CHR: dbc_dict('toyota_nodsu_pt_generated', 'toyota_adas'),
  CAR.CHRH: dbc_dict('toyota_nodsu_pt_generated', 'toyota_adas'),
  CAR.CAMRY: dbc_dict('toyota_nodsu_pt_generated', 'toyota_adas'),
  CAR.CAMRYH: dbc_dict('toyota_nodsu_pt_generated', 'toyota_adas'),
  CAR.CAMRY_TSS2: dbc_dict('toyota_nodsu_pt_generated', 'toyota_tss2_adas'),
  CAR.CAMRYH_TSS2: dbc_dict('toyota_nodsu_pt_generated', 'toyota_tss2_adas'),
  CAR.HIGHLANDER: dbc_dict('toyota_tnga_k_pt_generated', 'toyota_adas'),
  CAR.HIGHLANDER_TSS2: dbc_dict('toyota_nodsu_pt_generated', 'toyota_tss2_adas'),
  CAR.HIGHLANDERH: dbc_dict('toyota_tnga_k_pt_generated', 'toyota_adas'),
  CAR.HIGHLANDERH_TSS2: dbc_dict('toyota_nodsu_pt_generated', 'toyota_tss2_adas'),
  CAR.AVALON: dbc_dict('toyota_tnga_k_pt_generated', 'toyota_adas'),
  CAR.AVALON_2019: dbc_dict('toyota_nodsu_pt_generated', 'toyota_adas'),
  CAR.AVALONH_2019: dbc_dict('toyota_nodsu_pt_generated', 'toyota_adas'),
  CAR.AVALON_TSS2: dbc_dict('toyota_nodsu_pt_generated', 'toyota_tss2_adas'),
  CAR.AVALONH_TSS2: dbc_dict('toyota_nodsu_pt_generated', 'toyota_tss2_adas'),
  CAR.RAV4_TSS2: dbc_dict('toyota_nodsu_pt_generated', 'toyota_tss2_adas'),
  CAR.RAV4_TSS2_2022: dbc_dict('toyota_nodsu_pt_generated', None),
  CAR.COROLLA_TSS2: dbc_dict('toyota_nodsu_pt_generated', 'toyota_tss2_adas'),
  CAR.COROLLAH_TSS2: dbc_dict('toyota_nodsu_pt_generated', 'toyota_tss2_adas'),
  CAR.LEXUS_ES_TSS2: dbc_dict('toyota_nodsu_pt_generated', 'toyota_tss2_adas'),
  CAR.LEXUS_ESH_TSS2: dbc_dict('toyota_nodsu_pt_generated', 'toyota_tss2_adas'),
  CAR.LEXUS_ESH: dbc_dict('toyota_new_mc_pt_generated', 'toyota_adas'),
  CAR.SIENNA: dbc_dict('toyota_tnga_k_pt_generated', 'toyota_adas'),
  CAR.LEXUS_IS: dbc_dict('toyota_tnga_k_pt_generated', 'toyota_adas'),
  CAR.LEXUS_CTH: dbc_dict('toyota_new_mc_pt_generated', 'toyota_adas'),
  CAR.RAV4H_TSS2: dbc_dict('toyota_nodsu_pt_generated', 'toyota_tss2_adas'),
  CAR.RAV4H_TSS2_2022: dbc_dict('toyota_nodsu_pt_generated', None),
  CAR.LEXUS_NXH: dbc_dict('toyota_tnga_k_pt_generated', 'toyota_adas'),
  CAR.LEXUS_NX: dbc_dict('toyota_tnga_k_pt_generated', 'toyota_adas'),
  CAR.LEXUS_NX_TSS2: dbc_dict('toyota_nodsu_pt_generated', 'toyota_tss2_adas'),
  CAR.LEXUS_NXH_TSS2: dbc_dict('toyota_nodsu_pt_generated', 'toyota_tss2_adas'),
  CAR.PRIUS_TSS2: dbc_dict('toyota_nodsu_pt_generated', 'toyota_tss2_adas'),
  CAR.MIRAI: dbc_dict('toyota_nodsu_pt_generated', 'toyota_tss2_adas'),
  CAR.ALPHARD_TSS2: dbc_dict('toyota_nodsu_pt_generated', 'toyota_tss2_adas'),
  CAR.ALPHARDH_TSS2: dbc_dict('toyota_nodsu_pt_generated', 'toyota_tss2_adas'),
}

# These cars have non-standard EPS torque scale factors. All others are 73
EPS_SCALE = defaultdict(lambda: 73, {CAR.PRIUS: 66, CAR.COROLLA: 88, CAR.LEXUS_IS: 77, CAR.LEXUS_RC: 77, CAR.LEXUS_CTH: 100, CAR.PRIUS_V: 100})

# Toyota/Lexus Safety Sense 2.0 and 2.5
TSS2_CAR = {CAR.RAV4_TSS2, CAR.RAV4_TSS2_2022, CAR.COROLLA_TSS2, CAR.COROLLAH_TSS2, CAR.LEXUS_ES_TSS2, CAR.LEXUS_ESH_TSS2, CAR.RAV4H_TSS2, CAR.RAV4H_TSS2_2022,
            CAR.LEXUS_RX_TSS2, CAR.LEXUS_RXH_TSS2, CAR.HIGHLANDER_TSS2, CAR.HIGHLANDERH_TSS2, CAR.PRIUS_TSS2, CAR.CAMRY_TSS2, CAR.CAMRYH_TSS2,
            CAR.MIRAI, CAR.LEXUS_NX_TSS2, CAR.LEXUS_NXH_TSS2, CAR.ALPHARD_TSS2, CAR.AVALON_TSS2, CAR.AVALONH_TSS2, CAR.ALPHARDH_TSS2}

NO_DSU_CAR = TSS2_CAR | {CAR.CHR, CAR.CHRH, CAR.CAMRY, CAR.CAMRYH}

# these cars have a radar which sends ACC messages instead of the camera
RADAR_ACC_CAR = {CAR.RAV4H_TSS2_2022, CAR.RAV4_TSS2_2022}

EV_HYBRID_CAR = {CAR.AVALONH_2019, CAR.AVALONH_TSS2, CAR.CAMRYH, CAR.CAMRYH_TSS2, CAR.CHRH, CAR.COROLLAH_TSS2, CAR.HIGHLANDERH, CAR.HIGHLANDERH_TSS2, CAR.PRIUS,
                 CAR.PRIUS_V, CAR.RAV4H, CAR.RAV4H_TSS2, CAR.RAV4H_TSS2_2022, CAR.LEXUS_CTH, CAR.MIRAI, CAR.LEXUS_ESH, CAR.LEXUS_ESH_TSS2, CAR.LEXUS_NXH, CAR.LEXUS_RXH,
                 CAR.LEXUS_RXH_TSS2, CAR.LEXUS_NXH_TSS2, CAR.PRIUS_TSS2, CAR.ALPHARDH_TSS2}

# no resume button press required
NO_STOP_TIMER_CAR = TSS2_CAR | {CAR.PRIUS_V, CAR.RAV4H, CAR.HIGHLANDERH, CAR.HIGHLANDER, CAR.SIENNA, CAR.LEXUS_ESH}<|MERGE_RESOLUTION|>--- conflicted
+++ resolved
@@ -124,14 +124,9 @@
     ToyotaCarInfo("Toyota Corolla Hatchback", years={2019, 2020, 2021, 2022}, video_link="https://www.youtube.com/watch?v=_66pXk0CBYA"),
   ],
   CAR.COROLLAH_TSS2: [
-<<<<<<< HEAD
     ToyotaCarInfo("Toyota Corolla Hybrid", years={2020, 2021, 2022}),
-    ToyotaCarInfo("Lexus UX Hybrid", years={2019, 2020, 2021, 2022}),
-=======
-    ToyotaCarInfo("Toyota Corolla Hybrid 2020-22"),
-    ToyotaCarInfo("Toyota Corolla Cross Hybrid 2020-22 (Non-US only)", min_enable_speed=7.5),
-    ToyotaCarInfo("Lexus UX Hybrid 2019-22"),
->>>>>>> 500d1662
+    ToyotaCarInfo("Toyota Corolla Cross Hybrid (Non-US only)", years={2020, 2021, 2022}, min_enable_speed=7.5),
+    ToyotaCarInfo("Lexus UX Hybrid 2019-22", years={2019, 2020, 2021, 2022}),
   ],
   CAR.HIGHLANDER: ToyotaCarInfo("Toyota Highlander", years={2017, 2018, 2019}, video_link="https://www.youtube.com/watch?v=0wS0wXSLzoo", footnotes=[Footnote.DSU]),
   CAR.HIGHLANDER_TSS2: ToyotaCarInfo("Toyota Highlander", years={2020, 2021, 2022}),
