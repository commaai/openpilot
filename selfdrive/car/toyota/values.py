--- conflicted
+++ resolved
@@ -394,13 +394,8 @@
     # FIXME: On some models, abs can sometimes be missing
     Ecu.abs: [CAR.RAV4, CAR.COROLLA, CAR.HIGHLANDER, CAR.SIENNA, CAR.LEXUS_IS, CAR.ALPHARD_TSS2],
     # On some models, the engine can show on two different addresses
-<<<<<<< HEAD
-    Ecu.engine: [CAR.CAMRY, CAR.COROLLA_TSS2, CAR.CHR, CAR.CHR_TSS2, CAR.LEXUS_IS, CAR.LEXUS_RC,
-                 CAR.LEXUS_NX, CAR.LEXUS_NX_TSS2, CAR.LEXUS_RX, CAR.LEXUS_RX_TSS2],
-=======
     Ecu.engine: [CAR.HIGHLANDER, CAR.CAMRY, CAR.COROLLA_TSS2, CAR.CHR, CAR.CHR_TSS2, CAR.LEXUS_IS,
                  CAR.LEXUS_RC, CAR.LEXUS_NX, CAR.LEXUS_NX_TSS2, CAR.LEXUS_RX, CAR.LEXUS_RX_TSS2],
->>>>>>> 35ed8a08
   },
   extra_ecus=[
     # All known ECUs on a late-model Toyota vehicle not queried here:
