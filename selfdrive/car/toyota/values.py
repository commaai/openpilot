from collections import defaultdict
from dataclasses import dataclass, field
from enum import Enum, IntFlag
from typing import Dict, List, Union

from cereal import car
from common.conversions import Conversions as CV
from selfdrive.car import AngleRateLimit, dbc_dict
from selfdrive.car.docs_definitions import CarFootnote, CarInfo, Column, CarParts, CarHarness
from selfdrive.car.fw_query_definitions import FwQueryConfig, Request, StdQueries

Ecu = car.CarParams.Ecu
MIN_ACC_SPEED = 19. * CV.MPH_TO_MS
PEDAL_TRANSITION = 10. * CV.MPH_TO_MS


class CarControllerParams:
  ACCEL_MAX = 1.5  # m/s2, lower than allowed 2.0 m/s2 for tuning reasons
  ACCEL_MIN = -3.5  # m/s2

  STEER_STEP = 1
  STEER_MAX = 1500
  STEER_ERROR_MAX = 350     # max delta between torque cmd and torque motor

  # Lane Tracing Assist (LTA) control limits
  # Assuming a steering ratio of 13.7:
  # Limit to ~2.5 m/s^3 up (9 deg/s), ~3.6 m/s^3 down (13 deg/s) at 75 mph
  # Worst case, the low speed limits will allow 4.9 m/s^3 up and down (18 deg/s) at 75 mph,
  # however the EPS has its own internal limits at all speeds which are less than that
  ANGLE_RATE_LIMIT_UP = AngleRateLimit(speed_bp=[5, 25], angle_v=[0.36, 0.18])
  ANGLE_RATE_LIMIT_DOWN = AngleRateLimit(speed_bp=[5, 25], angle_v=[0.36, 0.26])

  def __init__(self, CP):
    if CP.lateralTuning.which == 'torque':
      self.STEER_DELTA_UP = 15       # 1.0s time to peak torque
      self.STEER_DELTA_DOWN = 25     # always lower than 45 otherwise the Rav4 faults (Prius seems ok with 50)
    else:
      self.STEER_DELTA_UP = 10       # 1.5s time to peak torque
      self.STEER_DELTA_DOWN = 25     # always lower than 45 otherwise the Rav4 faults (Prius seems ok with 50)


class ToyotaFlags(IntFlag):
  HYBRID = 1
  SMART_DSU = 2


class CAR:
  # Toyota
  ALPHARD_TSS2 = "TOYOTA ALPHARD 2020"
  ALPHARDH_TSS2 = "TOYOTA ALPHARD HYBRID 2021"
  AVALON = "TOYOTA AVALON 2016"
  AVALON_2019 = "TOYOTA AVALON 2019"
  AVALONH_2019 = "TOYOTA AVALON HYBRID 2019"
  AVALON_TSS2 = "TOYOTA AVALON 2022"  # TSS 2.5
  AVALONH_TSS2 = "TOYOTA AVALON HYBRID 2022"
  CAMRY = "TOYOTA CAMRY 2018"
  CAMRYH = "TOYOTA CAMRY HYBRID 2018"
  CAMRY_TSS2 = "TOYOTA CAMRY 2021"  # TSS 2.5
  CAMRYH_TSS2 = "TOYOTA CAMRY HYBRID 2021"
  CHR = "TOYOTA C-HR 2018"
  CHR_TSS2 = "TOYOTA C-HR 2021"
  CHRH = "TOYOTA C-HR HYBRID 2018"
  CHRH_TSS2 = "TOYOTA C-HR HYBRID 2022"
  COROLLA = "TOYOTA COROLLA 2017"
  COROLLA_TSS2 = "TOYOTA COROLLA TSS2 2019"
  # LSS2 Lexus UX Hybrid is same as a TSS2 Corolla Hybrid
  COROLLAH_TSS2 = "TOYOTA COROLLA HYBRID TSS2 2019"
  HIGHLANDER = "TOYOTA HIGHLANDER 2017"
  HIGHLANDER_TSS2 = "TOYOTA HIGHLANDER 2020"
  HIGHLANDERH = "TOYOTA HIGHLANDER HYBRID 2018"
  HIGHLANDERH_TSS2 = "TOYOTA HIGHLANDER HYBRID 2020"
  PRIUS = "TOYOTA PRIUS 2017"
  PRIUS_V = "TOYOTA PRIUS v 2017"
  PRIUS_TSS2 = "TOYOTA PRIUS TSS2 2021"
  RAV4 = "TOYOTA RAV4 2017"
  RAV4H = "TOYOTA RAV4 HYBRID 2017"
  RAV4_TSS2 = "TOYOTA RAV4 2019"
  RAV4_TSS2_2022 = "TOYOTA RAV4 2022"
  RAV4_TSS2_2023 = "TOYOTA RAV4 2023"
  RAV4H_TSS2 = "TOYOTA RAV4 HYBRID 2019"
  RAV4H_TSS2_2022 = "TOYOTA RAV4 HYBRID 2022"
  RAV4H_TSS2_2023 = "TOYOTA RAV4 HYBRID 2023"
  MIRAI = "TOYOTA MIRAI 2021"  # TSS 2.5
  SIENNA = "TOYOTA SIENNA 2018"

  # Lexus
  LEXUS_CTH = "LEXUS CT HYBRID 2018"
  LEXUS_ES = "LEXUS ES 2018"
  LEXUS_ESH = "LEXUS ES HYBRID 2018"
  LEXUS_ES_TSS2 = "LEXUS ES 2019"
  LEXUS_ESH_TSS2 = "LEXUS ES HYBRID 2019"
  LEXUS_IS = "LEXUS IS 2018"
  LEXUS_NX = "LEXUS NX 2018"
  LEXUS_NXH = "LEXUS NX HYBRID 2018"
  LEXUS_NX_TSS2 = "LEXUS NX 2020"
  LEXUS_NXH_TSS2 = "LEXUS NX HYBRID 2020"
  LEXUS_RC = "LEXUS RC 2020"
  LEXUS_RX = "LEXUS RX 2016"
  LEXUS_RXH = "LEXUS RX HYBRID 2017"
  LEXUS_RX_TSS2 = "LEXUS RX 2020"
  LEXUS_RXH_TSS2 = "LEXUS RX HYBRID 2020"


class Footnote(Enum):
  CAMRY = CarFootnote(
    "openpilot operates above 28mph for Camry 4CYL L, 4CYL LE and 4CYL SE which don't have Full-Speed Range Dynamic Radar Cruise Control.",
    Column.FSR_LONGITUDINAL)


@dataclass
class ToyotaCarInfo(CarInfo):
  package: str = "All"
  car_parts: CarParts = field(default_factory=CarParts.common([CarHarness.toyota]))


CAR_INFO: Dict[str, Union[ToyotaCarInfo, List[ToyotaCarInfo]]] = {
  # Toyota
  CAR.ALPHARD_TSS2: ToyotaCarInfo("Toyota Alphard 2019-20"),
  CAR.ALPHARDH_TSS2: ToyotaCarInfo("Toyota Alphard Hybrid 2021"),
  CAR.AVALON: [
    ToyotaCarInfo("Toyota Avalon 2016", "Toyota Safety Sense P"),
    ToyotaCarInfo("Toyota Avalon 2017-18"),
  ],
  CAR.AVALON_2019: ToyotaCarInfo("Toyota Avalon 2019-21"),
  CAR.AVALONH_2019: ToyotaCarInfo("Toyota Avalon Hybrid 2019-21"),
  CAR.AVALON_TSS2: ToyotaCarInfo("Toyota Avalon 2022"),
  CAR.AVALONH_TSS2: ToyotaCarInfo("Toyota Avalon Hybrid 2022"),
  CAR.CAMRY: ToyotaCarInfo("Toyota Camry 2018-20", video_link="https://www.youtube.com/watch?v=fkcjviZY9CM", footnotes=[Footnote.CAMRY]),
  CAR.CAMRYH: ToyotaCarInfo("Toyota Camry Hybrid 2018-20", video_link="https://www.youtube.com/watch?v=Q2DYY0AWKgk"),
  CAR.CAMRY_TSS2: ToyotaCarInfo("Toyota Camry 2021-23", footnotes=[Footnote.CAMRY]),
  CAR.CAMRYH_TSS2: ToyotaCarInfo("Toyota Camry Hybrid 2021-23"),
  CAR.CHR: ToyotaCarInfo("Toyota C-HR 2017-20"),
  CAR.CHR_TSS2: ToyotaCarInfo("Toyota C-HR 2021"),
  CAR.CHRH: ToyotaCarInfo("Toyota C-HR Hybrid 2017-20"),
  CAR.CHRH_TSS2: ToyotaCarInfo("Toyota C-HR Hybrid 2021-22"),
  CAR.COROLLA: ToyotaCarInfo("Toyota Corolla 2017-19"),
  CAR.COROLLA_TSS2: [
    ToyotaCarInfo("Toyota Corolla 2020-22", video_link="https://www.youtube.com/watch?v=_66pXk0CBYA"),
    ToyotaCarInfo("Toyota Corolla Cross (Non-US only) 2020-23", min_enable_speed=7.5),
    ToyotaCarInfo("Toyota Corolla Hatchback 2019-22", video_link="https://www.youtube.com/watch?v=_66pXk0CBYA"),
  ],
  CAR.COROLLAH_TSS2: [
    ToyotaCarInfo("Toyota Corolla Hybrid 2020-22"),
    ToyotaCarInfo("Toyota Corolla Hybrid (Non-US only) 2020-23", min_enable_speed=7.5),
    ToyotaCarInfo("Toyota Corolla Cross Hybrid (Non-US only) 2020-22", min_enable_speed=7.5),
    ToyotaCarInfo("Lexus UX Hybrid 2019-22"),
  ],
  CAR.HIGHLANDER: ToyotaCarInfo("Toyota Highlander 2017-19", video_link="https://www.youtube.com/watch?v=0wS0wXSLzoo"),
  CAR.HIGHLANDER_TSS2: ToyotaCarInfo("Toyota Highlander 2020-23"),
  CAR.HIGHLANDERH: ToyotaCarInfo("Toyota Highlander Hybrid 2017-19"),
  CAR.HIGHLANDERH_TSS2: ToyotaCarInfo("Toyota Highlander Hybrid 2020-23"),
  CAR.PRIUS: [
    ToyotaCarInfo("Toyota Prius 2016", "Toyota Safety Sense P", video_link="https://www.youtube.com/watch?v=8zopPJI8XQ0"),
    ToyotaCarInfo("Toyota Prius 2017-20", video_link="https://www.youtube.com/watch?v=8zopPJI8XQ0"),
    ToyotaCarInfo("Toyota Prius Prime 2017-20", video_link="https://www.youtube.com/watch?v=8zopPJI8XQ0"),
  ],
  CAR.PRIUS_V: ToyotaCarInfo("Toyota Prius v 2017", "Toyota Safety Sense P", min_enable_speed=MIN_ACC_SPEED),
  CAR.PRIUS_TSS2: [
    ToyotaCarInfo("Toyota Prius 2021-22", video_link="https://www.youtube.com/watch?v=J58TvCpUd4U"),
    ToyotaCarInfo("Toyota Prius Prime 2021-22", video_link="https://www.youtube.com/watch?v=J58TvCpUd4U"),
  ],
  CAR.RAV4: [
    ToyotaCarInfo("Toyota RAV4 2016", "Toyota Safety Sense P"),
    ToyotaCarInfo("Toyota RAV4 2017-18")
  ],
  CAR.RAV4H: [
    ToyotaCarInfo("Toyota RAV4 Hybrid 2016", "Toyota Safety Sense P", video_link="https://youtu.be/LhT5VzJVfNI?t=26"),
    ToyotaCarInfo("Toyota RAV4 Hybrid 2017-18", video_link="https://youtu.be/LhT5VzJVfNI?t=26")
  ],
  CAR.RAV4_TSS2: ToyotaCarInfo("Toyota RAV4 2019-21", video_link="https://www.youtube.com/watch?v=wJxjDd42gGA"),
  CAR.RAV4_TSS2_2022: ToyotaCarInfo("Toyota RAV4 2022"),
  CAR.RAV4_TSS2_2023: ToyotaCarInfo("Toyota RAV4 2023"),
  CAR.RAV4H_TSS2: ToyotaCarInfo("Toyota RAV4 Hybrid 2019-21"),
  CAR.RAV4H_TSS2_2022: ToyotaCarInfo("Toyota RAV4 Hybrid 2022", video_link="https://youtu.be/U0nH9cnrFB0"),
  CAR.RAV4H_TSS2_2023: ToyotaCarInfo("Toyota RAV4 Hybrid 2023"),
  CAR.MIRAI: ToyotaCarInfo("Toyota Mirai 2021"),
  CAR.SIENNA: ToyotaCarInfo("Toyota Sienna 2018-20", video_link="https://www.youtube.com/watch?v=q1UPOo4Sh68", min_enable_speed=MIN_ACC_SPEED),

  # Lexus
  CAR.LEXUS_CTH: ToyotaCarInfo("Lexus CT Hybrid 2017-18", "Lexus Safety System+"),
  CAR.LEXUS_ES: ToyotaCarInfo("Lexus ES 2017-18"),
  CAR.LEXUS_ESH: ToyotaCarInfo("Lexus ES Hybrid 2017-18"),
  CAR.LEXUS_ES_TSS2: ToyotaCarInfo("Lexus ES 2019-22"),
  CAR.LEXUS_ESH_TSS2: ToyotaCarInfo("Lexus ES Hybrid 2019-23", video_link="https://youtu.be/BZ29osRVJeg?t=12"),
  CAR.LEXUS_IS: ToyotaCarInfo("Lexus IS 2017-19"),
  CAR.LEXUS_NX: ToyotaCarInfo("Lexus NX 2018-19"),
  CAR.LEXUS_NXH: ToyotaCarInfo("Lexus NX Hybrid 2018-19"),
  CAR.LEXUS_NX_TSS2: ToyotaCarInfo("Lexus NX 2020-21"),
  CAR.LEXUS_NXH_TSS2: ToyotaCarInfo("Lexus NX Hybrid 2020-21"),
  CAR.LEXUS_RC: ToyotaCarInfo("Lexus RC 2018-20"),
  CAR.LEXUS_RX: [
    ToyotaCarInfo("Lexus RX 2016", "Lexus Safety System+"),
    ToyotaCarInfo("Lexus RX 2017-19"),
  ],
  CAR.LEXUS_RXH: [
    ToyotaCarInfo("Lexus RX Hybrid 2016", "Lexus Safety System+"),
    ToyotaCarInfo("Lexus RX Hybrid 2017-19"),
  ],
  CAR.LEXUS_RX_TSS2: ToyotaCarInfo("Lexus RX 2020-22"),
  CAR.LEXUS_RXH_TSS2: ToyotaCarInfo("Lexus RX Hybrid 2020-21"),
}

# (addr, cars, bus, 1/freq*100, vl)
STATIC_DSU_MSGS = [
  (0x128, (CAR.PRIUS, CAR.RAV4H, CAR.LEXUS_RXH, CAR.LEXUS_NXH, CAR.LEXUS_NX, CAR.RAV4, CAR.COROLLA, CAR.AVALON), 1,   3, b'\xf4\x01\x90\x83\x00\x37'),
  (0x128, (CAR.HIGHLANDER, CAR.HIGHLANDERH, CAR.SIENNA, CAR.LEXUS_CTH, CAR.LEXUS_ES, CAR.LEXUS_ESH), 1,   3, b'\x03\x00\x20\x00\x00\x52'),
  (0x141, (CAR.PRIUS, CAR.RAV4H, CAR.LEXUS_RXH, CAR.LEXUS_NXH, CAR.LEXUS_NX, CAR.RAV4, CAR.COROLLA, CAR.HIGHLANDER, CAR.HIGHLANDERH, CAR.AVALON, CAR.SIENNA, CAR.LEXUS_CTH, CAR.LEXUS_ES, CAR.LEXUS_ESH, CAR.LEXUS_RX, CAR.PRIUS_V), 1,   2, b'\x00\x00\x00\x46'),
  (0x160, (CAR.PRIUS, CAR.RAV4H, CAR.LEXUS_RXH, CAR.LEXUS_NXH, CAR.LEXUS_NX, CAR.RAV4, CAR.COROLLA, CAR.HIGHLANDER, CAR.HIGHLANDERH, CAR.AVALON, CAR.SIENNA, CAR.LEXUS_CTH, CAR.LEXUS_ES, CAR.LEXUS_ESH, CAR.LEXUS_RX, CAR.PRIUS_V), 1,   7, b'\x00\x00\x08\x12\x01\x31\x9c\x51'),
  (0x161, (CAR.PRIUS, CAR.RAV4H, CAR.LEXUS_RXH, CAR.LEXUS_NXH, CAR.LEXUS_NX, CAR.RAV4, CAR.COROLLA, CAR.AVALON, CAR.LEXUS_RX, CAR.PRIUS_V, CAR.LEXUS_ES), 1,   7, b'\x00\x1e\x00\x00\x00\x80\x07'),
  (0X161, (CAR.HIGHLANDERH, CAR.HIGHLANDER, CAR.SIENNA, CAR.LEXUS_CTH, CAR.LEXUS_ESH), 1,  7, b'\x00\x1e\x00\xd4\x00\x00\x5b'),
  (0x283, (CAR.PRIUS, CAR.RAV4H, CAR.LEXUS_RXH, CAR.LEXUS_NXH, CAR.LEXUS_NX, CAR.RAV4, CAR.COROLLA, CAR.HIGHLANDER, CAR.HIGHLANDERH, CAR.AVALON, CAR.SIENNA, CAR.LEXUS_CTH, CAR.LEXUS_ES, CAR.LEXUS_ESH, CAR.LEXUS_RX, CAR.PRIUS_V), 0,   3, b'\x00\x00\x00\x00\x00\x00\x8c'),
  (0x2E6, (CAR.PRIUS, CAR.RAV4H, CAR.LEXUS_RXH), 0,   3, b'\xff\xf8\x00\x08\x7f\xe0\x00\x4e'),
  (0x2E7, (CAR.PRIUS, CAR.RAV4H, CAR.LEXUS_RXH), 0,   3, b'\xa8\x9c\x31\x9c\x00\x00\x00\x02'),
  (0x33E, (CAR.PRIUS, CAR.RAV4H, CAR.LEXUS_RXH), 0,  20, b'\x0f\xff\x26\x40\x00\x1f\x00'),
  (0x344, (CAR.PRIUS, CAR.RAV4H, CAR.LEXUS_RXH, CAR.LEXUS_NXH, CAR.LEXUS_NX, CAR.RAV4, CAR.COROLLA, CAR.HIGHLANDER, CAR.HIGHLANDERH, CAR.AVALON, CAR.SIENNA, CAR.LEXUS_CTH, CAR.LEXUS_ES, CAR.LEXUS_ESH, CAR.LEXUS_RX, CAR.PRIUS_V), 0,   5, b'\x00\x00\x01\x00\x00\x00\x00\x50'),
  (0x365, (CAR.PRIUS, CAR.LEXUS_RXH, CAR.LEXUS_NXH, CAR.LEXUS_NX, CAR.HIGHLANDERH), 0,  20, b'\x00\x00\x00\x80\x03\x00\x08'),
  (0x365, (CAR.RAV4, CAR.RAV4H, CAR.COROLLA, CAR.HIGHLANDER, CAR.AVALON, CAR.SIENNA, CAR.LEXUS_CTH, CAR.LEXUS_ES, CAR.LEXUS_ESH, CAR.LEXUS_RX, CAR.PRIUS_V), 0,  20, b'\x00\x00\x00\x80\xfc\x00\x08'),
  (0x366, (CAR.PRIUS, CAR.RAV4H, CAR.LEXUS_RXH, CAR.LEXUS_NXH, CAR.LEXUS_NX, CAR.HIGHLANDERH), 0,  20, b'\x00\x00\x4d\x82\x40\x02\x00'),
  (0x366, (CAR.RAV4, CAR.COROLLA, CAR.HIGHLANDER, CAR.AVALON, CAR.SIENNA, CAR.LEXUS_CTH, CAR.LEXUS_ESH, CAR.LEXUS_RX, CAR.PRIUS_V), 0,  20, b'\x00\x72\x07\xff\x09\xfe\x00'),
  (0x366, (CAR.LEXUS_ES,), 0,  20, b'\x00\x95\x07\xfe\x08\x05\x00'),
  (0x470, (CAR.PRIUS, CAR.LEXUS_RXH), 1, 100, b'\x00\x00\x02\x7a'),
  (0x470, (CAR.HIGHLANDER, CAR.HIGHLANDERH, CAR.RAV4H, CAR.SIENNA, CAR.LEXUS_CTH, CAR.LEXUS_ES, CAR.LEXUS_ESH, CAR.PRIUS_V), 1,  100, b'\x00\x00\x01\x79'),
  (0x4CB, (CAR.PRIUS, CAR.RAV4H, CAR.LEXUS_RXH, CAR.LEXUS_NXH, CAR.LEXUS_NX, CAR.RAV4, CAR.COROLLA, CAR.HIGHLANDERH, CAR.HIGHLANDER, CAR.AVALON, CAR.SIENNA, CAR.LEXUS_CTH, CAR.LEXUS_ES, CAR.LEXUS_ESH, CAR.LEXUS_RX, CAR.PRIUS_V), 0, 100, b'\x0c\x00\x00\x00\x00\x00\x00\x00'),
]

# Some ECUs that use KWP2000 have their FW versions on non-standard data identifiers.
<<<<<<< HEAD
# Toyota diagnostic software first queries to get the supported data ids, then queries them.
=======
# Toyota diagnostic software first gets the supported data ids, then queries them one by one.
>>>>>>> bdd77859
# For example, sends: 0x1a8800, receives: 0x1a8800010203, queries: 0x1a8801, 0x1a8802, 0x1a8803
TOYOTA_VERSION_REQUEST_KWP = b'\x1a\x88\x01'
TOYOTA_VERSION_RESPONSE_KWP = b'\x5a\x88\x01'
TOYOTA_VERSION_REQUEST_KWP2 = b'\x1a\x88\x80'
TOYOTA_VERSION_RESPONSE_KWP2 = b'\x5a\x88\x80'

FW_QUERY_CONFIG = FwQueryConfig(
  # TODO: look at data to whitelist new ECUs effectively
  requests=[
    # Supported KWP2000 identifiers and UDS vs. KWP usage for ECUs vary widely across platforms,
    # so we add ECUs to all for now
    Request(
      [StdQueries.SHORT_TESTER_PRESENT_REQUEST, TOYOTA_VERSION_REQUEST_KWP],
      [StdQueries.SHORT_TESTER_PRESENT_RESPONSE, TOYOTA_VERSION_RESPONSE_KWP],
      whitelist_ecus=[Ecu.fwdCamera, Ecu.fwdRadar, Ecu.dsu, Ecu.abs, Ecu.eps, Ecu.epb, Ecu.telematics,
                      Ecu.hybrid, Ecu.srs, Ecu.combinationMeter, Ecu.transmission, Ecu.gateway, Ecu.hvac],
      bus=0,
    ),
    # Combination meter can respond to KWP2 on some cars
    Request(
      [TOYOTA_VERSION_REQUEST_KWP2],
      [TOYOTA_VERSION_REQUEST_KWP2],
      whitelist_ecus=[Ecu.dsu, Ecu.abs, Ecu.eps, Ecu.epb, Ecu.telematics, Ecu.hybrid, Ecu.srs, Ecu.combinationMeter,
                      Ecu.transmission, Ecu.gateway, Ecu.hvac],
      bus=0,
    ),
    Request(
      [StdQueries.SHORT_TESTER_PRESENT_REQUEST, StdQueries.OBD_VERSION_REQUEST],
      [StdQueries.SHORT_TESTER_PRESENT_RESPONSE, StdQueries.OBD_VERSION_RESPONSE],
      whitelist_ecus=[Ecu.engine, Ecu.epb, Ecu.telematics, Ecu.hybrid, Ecu.srs, Ecu.combinationMeter, Ecu.transmission,
                      Ecu.gateway, Ecu.hvac],
      bus=0,
    ),
    Request(
      [StdQueries.TESTER_PRESENT_REQUEST, StdQueries.DEFAULT_DIAGNOSTIC_REQUEST, StdQueries.EXTENDED_DIAGNOSTIC_REQUEST, StdQueries.UDS_VERSION_REQUEST],
      [StdQueries.TESTER_PRESENT_RESPONSE, StdQueries.DEFAULT_DIAGNOSTIC_RESPONSE, StdQueries.EXTENDED_DIAGNOSTIC_RESPONSE, StdQueries.UDS_VERSION_RESPONSE],
      whitelist_ecus=[Ecu.engine, Ecu.fwdRadar, Ecu.fwdCamera, Ecu.abs, Ecu.eps, Ecu.epb, Ecu.telematics,
                      Ecu.hybrid, Ecu.srs, Ecu.combinationMeter, Ecu.transmission, Ecu.gateway, Ecu.hvac],
      bus=0,
    ),
  ],
  non_essential_ecus={
    # FIXME: On some models, abs can sometimes be missing
    Ecu.abs: [CAR.RAV4, CAR.COROLLA, CAR.HIGHLANDER, CAR.SIENNA, CAR.LEXUS_IS],
    # On some models, the engine can show on two different addresses
    Ecu.engine: [CAR.CAMRY, CAR.COROLLA_TSS2, CAR.CHR, CAR.CHR_TSS2, CAR.LEXUS_IS, CAR.LEXUS_RC],
  },
  extra_ecus=[
    # All known ECUs on a late-model Toyota vehicle not queried here:
    # Responds to UDS:
    # - HV Battery (0x713, 0x747)
    # - Motor Generator (0x716, 0x724)
    # - 2nd ABS "Brake/EPB" (0x730)
    # Responds to KWP (0x1a8801):
    # - Steering Angle Sensor (0x7b3)
    # - EPS/EMPS (0x7a0, 0x7a1)
    # Responds to KWP (0x1a8881):
    # - Body Control Module ((0x750, 0x40))

    # Hybrid control computer can be on one of two addresses
    (Ecu.hybrid, 0x7e2, None),  # Hybrid Control Assembly & Computer
    (Ecu.hybrid, 0x7d2, None),  # Hybrid Control Assembly & Computer
    # TODO: if these duplicate ECUs always exist together, remove one
    (Ecu.srs, 0x780, None),     # SRS Airbag
    (Ecu.srs, 0x784, None),     # SRS Airbag 2
    # Likely only exists on cars where EPB isn't standard (e.g. Camry, Avalon (/Hybrid))
    # On some cars, EPB is controlled by the ABS module
    (Ecu.epb, 0x750, 0x2c),     # Electronic Parking Brake
    # This isn't accessible on all cars
    (Ecu.gateway, 0x750, 0x5f),
    # On some cars, this only responds to b'\x1a\x88\x81', which is reflected by the b'\x1a\x88\x00' query
    (Ecu.telematics, 0x750, 0xc7),
    # Transmission is combined with engine on some platforms, such as TSS-P RAV4
    (Ecu.transmission, 0x701, None),
    # A few platforms have a tester present response on this address, add to log
    (Ecu.transmission, 0x7e1, None),
    # On some cars, this only responds to b'\x1a\x88\x80'
    (Ecu.combinationMeter, 0x7c0, None),
    (Ecu.hvac, 0x7c4, None),
  ],
)

FW_VERSIONS = {
  CAR.AVALON: {
    (Ecu.abs, 0x7b0, None): [
      b'F152607060\x00\x00\x00\x00\x00\x00',
    ],
    (Ecu.dsu, 0x791, None): [
      b'881510701300\x00\x00\x00\x00',
      b'881510705100\x00\x00\x00\x00',
      b'881510705200\x00\x00\x00\x00',
    ],
    (Ecu.eps, 0x7a1, None): [
      b'8965B41051\x00\x00\x00\x00\x00\x00',
    ],
    (Ecu.engine, 0x7e0, None): [
      b'\x0230721100\x00\x00\x00\x00\x00\x00\x00\x00A0C01000\x00\x00\x00\x00\x00\x00\x00\x00',
      b'\x0230721200\x00\x00\x00\x00\x00\x00\x00\x00A0C01000\x00\x00\x00\x00\x00\x00\x00\x00',
    ],
    (Ecu.fwdRadar, 0x750, 0xf): [
      b'8821F4702000\x00\x00\x00\x00',
      b'8821F4702100\x00\x00\x00\x00',
    ],
    (Ecu.fwdCamera, 0x750, 0x6d): [
      b'8646F0701100\x00\x00\x00\x00',
      b'8646F0703000\x00\x00\x00\x00',
    ],
  },
  CAR.AVALON_2019: {
    (Ecu.abs, 0x7b0, None): [
      b'F152607140\x00\x00\x00\x00\x00\x00',
      b'F152607171\x00\x00\x00\x00\x00\x00',
      b'F152607110\x00\x00\x00\x00\x00\x00',
      b'F152607180\x00\x00\x00\x00\x00\x00',
    ],
    (Ecu.dsu, 0x791, None): [
      b'881510703200\x00\x00\x00\x00',
    ],
    (Ecu.eps, 0x7a1, None): [
      b'8965B41080\x00\x00\x00\x00\x00\x00',
      b'8965B07010\x00\x00\x00\x00\x00\x00',
      b'8965B41090\x00\x00\x00\x00\x00\x00',
    ],
    (Ecu.engine, 0x700, None): [
      b'\x01896630725200\x00\x00\x00\x00',
      b'\x01896630725300\x00\x00\x00\x00',
      b'\x01896630735100\x00\x00\x00\x00',
      b'\x01896630738000\x00\x00\x00\x00',
    ],
    (Ecu.fwdRadar, 0x750, 0xf): [
      b'8821F4702300\x00\x00\x00\x00',
    ],
    (Ecu.fwdCamera, 0x750, 0x6d): [
      b'8646F0702100\x00\x00\x00\x00',
    ],
  },
  CAR.AVALONH_2019: {
    (Ecu.abs, 0x7b0, None): [
      b'F152641040\x00\x00\x00\x00\x00\x00',
      b'F152641061\x00\x00\x00\x00\x00\x00',
      b'F152641050\x00\x00\x00\x00\x00\x00',
    ],
    (Ecu.dsu, 0x791, None): [
      b'881510704200\x00\x00\x00\x00',
      b'881514107100\x00\x00\x00\x00',
    ],
    (Ecu.eps, 0x7a1, None): [
      b'8965B07010\x00\x00\x00\x00\x00\x00',
      b'8965B41090\x00\x00\x00\x00\x00\x00',
      b'8965B41070\x00\x00\x00\x00\x00\x00',
    ],
    (Ecu.engine, 0x700, None): [
      b'\x02896630724000\x00\x00\x00\x00897CF3302002\x00\x00\x00\x00',
      b'\x02896630737000\x00\x00\x00\x00897CF3305001\x00\x00\x00\x00',
      b'\x02896630728000\x00\x00\x00\x00897CF3302002\x00\x00\x00\x00',
    ],
    (Ecu.fwdRadar, 0x750, 0xf): [
      b'8821F4702300\x00\x00\x00\x00',
    ],
    (Ecu.fwdCamera, 0x750, 0x6d): [
      b'8646F0702100\x00\x00\x00\x00',
    ],
  },
  CAR.AVALON_TSS2: {
    (Ecu.abs, 0x7b0, None): [
      b'\x01F152607240\x00\x00\x00\x00\x00\x00',
      b'\x01F152607250\x00\x00\x00\x00\x00\x00',
      b'\x01F152607280\x00\x00\x00\x00\x00\x00',
    ],
    (Ecu.eps, 0x7a1, None): [
      b'8965B41110\x00\x00\x00\x00\x00\x00',
    ],
    (Ecu.engine, 0x700, None): [
      b'\x01896630742000\x00\x00\x00\x00',
      b'\x01896630743000\x00\x00\x00\x00',
    ],
    (Ecu.fwdRadar, 0x750, 0xf): [
      b'\x018821F6201200\x00\x00\x00\x00',
      b'\x018821F6201300\x00\x00\x00\x00',
    ],
    (Ecu.fwdCamera, 0x750, 0x6d): [
      b'\x028646F4104100\x00\x00\x00\x008646G5301200\x00\x00\x00\x00',
      b'\x028646F4104100\x00\x00\x00\x008646G3304000\x00\x00\x00\x00',
    ],
  },
  CAR.AVALONH_TSS2: {
    (Ecu.abs, 0x7b0, None): [
      b'F152641080\x00\x00\x00\x00\x00\x00',
    ],
    (Ecu.eps, 0x7a1, None): [
      b'8965B41110\x00\x00\x00\x00\x00\x00',
    ],
    (Ecu.engine, 0x700, None): [
      b'\x018966306Q6000\x00\x00\x00\x00',
    ],
    (Ecu.fwdRadar, 0x750, 0xf): [
      b'\x018821F6201200\x00\x00\x00\x00',
      b'\x018821F6201300\x00\x00\x00\x00',
    ],
    (Ecu.fwdCamera, 0x750, 0x6d): [
      b'\x028646F4104100\x00\x00\x00\x008646G5301200\x00\x00\x00\x00',
      b'\x028646F4104100\x00\x00\x00\x008646G3304000\x00\x00\x00\x00',
    ],
  },
  CAR.CAMRY: {
    (Ecu.engine, 0x700, None): [
      b'\x018966306L3100\x00\x00\x00\x00',
      b'\x018966306L4200\x00\x00\x00\x00',
      b'\x018966306L5200\x00\x00\x00\x00',
      b'\x018966306P8000\x00\x00\x00\x00',
      b'\x018966306Q3100\x00\x00\x00\x00',
      b'\x018966306Q4000\x00\x00\x00\x00',
      b'\x018966306Q4100\x00\x00\x00\x00',
      b'\x018966306Q4200\x00\x00\x00\x00',
      b'\x018966333Q9200\x00\x00\x00\x00',
      b'\x018966333P3100\x00\x00\x00\x00',
      b'\x018966333P3200\x00\x00\x00\x00',
      b'\x018966333P4200\x00\x00\x00\x00',
      b'\x018966333P4300\x00\x00\x00\x00',
      b'\x018966333P4400\x00\x00\x00\x00',
      b'\x018966333P4500\x00\x00\x00\x00',
      b'\x018966333P4700\x00\x00\x00\x00',
      b'\x018966333P4900\x00\x00\x00\x00',
      b'\x018966333Q6000\x00\x00\x00\x00',
      b'\x018966333Q6200\x00\x00\x00\x00',
      b'\x018966333Q6300\x00\x00\x00\x00',
      b'\x018966333Q6500\x00\x00\x00\x00',
      b'\x018966333W6000\x00\x00\x00\x00',
    ],
    (Ecu.engine, 0x7e0, None): [
      b'\x02333P1100\x00\x00\x00\x00\x00\x00\x00\x00A0202000\x00\x00\x00\x00\x00\x00\x00\x00',
    ],
    (Ecu.dsu, 0x791, None): [
      b'8821F0601200    ',
      b'8821F0601300    ',
      b'8821F0602000    ',
      b'8821F0603300    ',
      b'8821F0604100    ',
      b'8821F0605200    ',
      b'8821F0607200    ',
      b'8821F0608000    ',
      b'8821F0608200    ',
      b'8821F0609100    ',
    ],
    (Ecu.abs, 0x7b0, None): [
      b'F152606210\x00\x00\x00\x00\x00\x00',
      b'F152606230\x00\x00\x00\x00\x00\x00',
      b'F152606270\x00\x00\x00\x00\x00\x00',
      b'F152606290\x00\x00\x00\x00\x00\x00',
      b'F152606410\x00\x00\x00\x00\x00\x00',
      b'F152633540\x00\x00\x00\x00\x00\x00',
      b'F152633A10\x00\x00\x00\x00\x00\x00',
      b'F152633A20\x00\x00\x00\x00\x00\x00',
    ],
    (Ecu.eps, 0x7a1, None): [
      b'8965B33540\x00\x00\x00\x00\x00\x00',
      b'8965B33542\x00\x00\x00\x00\x00\x00',
      b'8965B33580\x00\x00\x00\x00\x00\x00',
      b'8965B33581\x00\x00\x00\x00\x00\x00',
      b'8965B33621\x00\x00\x00\x00\x00\x00',
    ],
    (Ecu.fwdRadar, 0x750, 0xf): [  # Same as 0x791
      b'8821F0601200    ',
      b'8821F0601300    ',
      b'8821F0602000    ',
      b'8821F0603300    ',
      b'8821F0604100    ',
      b'8821F0605200    ',
      b'8821F0607200    ',
      b'8821F0608000    ',
      b'8821F0608200    ',
      b'8821F0609100    ',
    ],
    (Ecu.fwdCamera, 0x750, 0x6d): [
      b'8646F0601200    ',
      b'8646F0601300    ',
      b'8646F0601400    ',
      b'8646F0603400    ',
      b'8646F0604100    ',
      b'8646F0605000    ',
      b'8646F0606000    ',
      b'8646F0606100    ',
      b'8646F0607100    ',
    ],
  },
  CAR.CAMRYH: {
    (Ecu.engine, 0x700, None): [
      b'\x018966306Q6000\x00\x00\x00\x00',
      b'\x018966333N1100\x00\x00\x00\x00',
      b'\x018966333N4300\x00\x00\x00\x00',
      b'\x018966333X0000\x00\x00\x00\x00',
      b'\x018966333X4000\x00\x00\x00\x00',
      b'\x01896633T16000\x00\x00\x00\x00',
      b'\x028966306B2100\x00\x00\x00\x00897CF3302002\x00\x00\x00\x00',
      b'\x028966306B2300\x00\x00\x00\x00897CF3302002\x00\x00\x00\x00',
      b'\x028966306B2500\x00\x00\x00\x00897CF3302002\x00\x00\x00\x00',
      b'\x028966306N8100\x00\x00\x00\x00897CF3302002\x00\x00\x00\x00',
      b'\x028966306N8200\x00\x00\x00\x00897CF3302002\x00\x00\x00\x00',
      b'\x028966306N8300\x00\x00\x00\x00897CF3302002\x00\x00\x00\x00',
      b'\x028966306N8400\x00\x00\x00\x00897CF3302002\x00\x00\x00\x00',
      b'\x028966306R5000\x00\x00\x00\x00897CF3302002\x00\x00\x00\x00',
      b'\x028966306R5000\x00\x00\x00\x00897CF3305001\x00\x00\x00\x00',
      b'\x028966306R6000\x00\x00\x00\x00897CF3302002\x00\x00\x00\x00',
      b'\x028966306R6000\x00\x00\x00\x00897CF3305001\x00\x00\x00\x00',
      b'\x028966306S0000\x00\x00\x00\x00897CF3305001\x00\x00\x00\x00',
      b'\x028966306S0100\x00\x00\x00\x00897CF3305001\x00\x00\x00\x00',
      b'\x028966306S1100\x00\x00\x00\x00897CF3305001\x00\x00\x00\x00',
    ],
    (Ecu.abs, 0x7b0, None): [
      b'F152633214\x00\x00\x00\x00\x00\x00',
      b'F152633660\x00\x00\x00\x00\x00\x00',
      b'F152633712\x00\x00\x00\x00\x00\x00',
      b'F152633713\x00\x00\x00\x00\x00\x00',
      b'F152633B51\x00\x00\x00\x00\x00\x00',
      b'F152633B60\x00\x00\x00\x00\x00\x00',
    ],
    (Ecu.dsu, 0x791, None): [
      b'8821F0601200    ',
      b'8821F0601300    ',
      b'8821F0603400    ',
      b'8821F0604000    ',
      b'8821F0604100    ',
      b'8821F0604200    ',
      b'8821F0605200    ',
      b'8821F0606200    ',
      b'8821F0607200    ',
      b'8821F0608000    ',
      b'8821F0608200    ',
      b'8821F0609000    ',
      b'8821F0609100    ',
    ],
    (Ecu.eps, 0x7a1, None): [
      b'8965B33540\x00\x00\x00\x00\x00\x00',
      b'8965B33542\x00\x00\x00\x00\x00\x00',
      b'8965B33550\x00\x00\x00\x00\x00\x00',
      b'8965B33551\x00\x00\x00\x00\x00\x00',
      b'8965B33580\x00\x00\x00\x00\x00\x00',
      b'8965B33581\x00\x00\x00\x00\x00\x00',
      b'8965B33611\x00\x00\x00\x00\x00\x00',
      b'8965B33621\x00\x00\x00\x00\x00\x00',
    ],
    (Ecu.fwdRadar, 0x750, 0xf): [  # Same as 0x791
      b'8821F0601200    ',
      b'8821F0601300    ',
      b'8821F0603400    ',
      b'8821F0604000    ',
      b'8821F0604100    ',
      b'8821F0604200    ',
      b'8821F0605200    ',
      b'8821F0606200    ',
      b'8821F0607200    ',
      b'8821F0608000    ',
      b'8821F0608200    ',
      b'8821F0609000    ',
      b'8821F0609100    ',
    ],
    (Ecu.fwdCamera, 0x750, 0x6d): [
      b'8646F0601200    ',
      b'8646F0601300    ',
      b'8646F0601400    ',
      b'8646F0603400    ',
      b'8646F0603500    ',
      b'8646F0604100    ',
      b'8646F0605000    ',
      b'8646F0606000    ',
      b'8646F0606100    ',
      b'8646F0607000    ',
      b'8646F0607100    ',
    ],
  },
  CAR.CAMRY_TSS2: {
    (Ecu.eps, 0x7a1, None): [
      b'8965B33630\x00\x00\x00\x00\x00\x00',
      b'8965B33640\x00\x00\x00\x00\x00\x00',
    ],
    (Ecu.abs, 0x7b0, None): [
      b'\x01F152606370\x00\x00\x00\x00\x00\x00',
      b'\x01F152606390\x00\x00\x00\x00\x00\x00',
      b'\x01F152606400\x00\x00\x00\x00\x00\x00',
      b'\x01F152606431\x00\x00\x00\x00\x00\x00',
    ],
    (Ecu.engine, 0x700, None): [
      b'\x018966306Q5000\x00\x00\x00\x00',
      b'\x018966306Q9000\x00\x00\x00\x00',
      b'\x018966306R3000\x00\x00\x00\x00',
      b'\x018966306R8000\x00\x00\x00\x00',
      b'\x018966306T3100\x00\x00\x00\x00',
      b'\x018966306T3200\x00\x00\x00\x00',
      b'\x018966306T4000\x00\x00\x00\x00',
      b'\x018966306T4100\x00\x00\x00\x00',
    ],
    (Ecu.fwdRadar, 0x750, 0xf): [
      b'\x018821F6201200\x00\x00\x00\x00',
      b'\x018821F6201300\x00\x00\x00\x00',
    ],
    (Ecu.fwdCamera, 0x750, 0x6d): [
      b'\x028646F0602100\x00\x00\x00\x008646G5301200\x00\x00\x00\x00',
      b'\x028646F0602200\x00\x00\x00\x008646G5301200\x00\x00\x00\x00',
      b'\x028646F0602300\x00\x00\x00\x008646G3304000\x00\x00\x00\x00',
      b'\x028646F3305200\x00\x00\x00\x008646G5301200\x00\x00\x00\x00',
      b'\x028646F3305200\x00\x00\x00\x008646G3304000\x00\x00\x00\x00',
      b'\x028646F3305300\x00\x00\x00\x008646G5301200\x00\x00\x00\x00',
      b'\x028646F3305500\x00\x00\x00\x008646G3304000\x00\x00\x00\x00',
    ],
  },
  CAR.CAMRYH_TSS2: {
    (Ecu.eps, 0x7a1, None): [
      b'8965B33630\x00\x00\x00\x00\x00\x00',
      b'8965B33650\x00\x00\x00\x00\x00\x00',
    ],
    (Ecu.abs, 0x7b0, None): [
      b'F152633D00\x00\x00\x00\x00\x00\x00',
      b'F152633D60\x00\x00\x00\x00\x00\x00',
      b'F152633310\x00\x00\x00\x00\x00\x00',
    ],
    (Ecu.engine, 0x700, None): [
      b'\x018966306Q6000\x00\x00\x00\x00',
      b'\x018966306Q7000\x00\x00\x00\x00',
      b'\x018966306V1000\x00\x00\x00\x00',
      b'\x01896633T20000\x00\x00\x00\x00',
    ],
    (Ecu.fwdRadar, 0x750, 15): [
      b'\x018821F6201200\x00\x00\x00\x00',
      b'\x018821F6201300\x00\x00\x00\x00',
    ],
    (Ecu.fwdCamera, 0x750, 109): [
      b'\x028646F3305200\x00\x00\x00\x008646G5301200\x00\x00\x00\x00',
      b'\x028646F3305300\x00\x00\x00\x008646G5301200\x00\x00\x00\x00',
      b'\x028646F3305300\x00\x00\x00\x008646G3304000\x00\x00\x00\x00',
      b'\x028646F3305500\x00\x00\x00\x008646G3304000\x00\x00\x00\x00',
    ],
  },
  CAR.CHR: {
    (Ecu.engine, 0x700, None): [
      b'\x01896631021100\x00\x00\x00\x00',
      b'\x01896631017100\x00\x00\x00\x00',
      b'\x01896631017200\x00\x00\x00\x00',
      b'\x0189663F413100\x00\x00\x00\x00',
      b'\x0189663F414100\x00\x00\x00\x00',
    ],
    (Ecu.dsu, 0x791, None): [
      b'8821F0W01000    ',
      b'8821F0W01100    ',
      b'8821FF401600    ',
      b'8821FF404000    ',
      b'8821FF404100    ',
      b'8821FF405100    ',
      b'8821FF406000    ',
      b'8821FF407100    ',
    ],
    (Ecu.abs, 0x7b0, None): [
      b'F152610020\x00\x00\x00\x00\x00\x00',
      b'F152610153\x00\x00\x00\x00\x00\x00',
      b'F152610210\x00\x00\x00\x00\x00\x00',
      b'F1526F4034\x00\x00\x00\x00\x00\x00',
      b'F1526F4044\x00\x00\x00\x00\x00\x00',
      b'F1526F4073\x00\x00\x00\x00\x00\x00',
      b'F1526F4121\x00\x00\x00\x00\x00\x00',
      b'F1526F4122\x00\x00\x00\x00\x00\x00',
    ],
    (Ecu.eps, 0x7a1, None): [
      b'8965B10011\x00\x00\x00\x00\x00\x00',
      b'8965B10040\x00\x00\x00\x00\x00\x00',
      b'8965B10070\x00\x00\x00\x00\x00\x00',
    ],
    (Ecu.engine, 0x7e0, None): [
      b'\x0331024000\x00\x00\x00\x00\x00\x00\x00\x00A0202000\x00\x00\x00\x00\x00\x00\x00\x00895231203202\x00\x00\x00\x00',
      b'\x0331024000\x00\x00\x00\x00\x00\x00\x00\x00A0202000\x00\x00\x00\x00\x00\x00\x00\x00895231203302\x00\x00\x00\x00',
      b'\x0331036000\x00\x00\x00\x00\x00\x00\x00\x00A0202000\x00\x00\x00\x00\x00\x00\x00\x00895231203302\x00\x00\x00\x00',
      b'\x033F401100\x00\x00\x00\x00\x00\x00\x00\x00A0202000\x00\x00\x00\x00\x00\x00\x00\x00895231203102\x00\x00\x00\x00',
      b'\x033F401200\x00\x00\x00\x00\x00\x00\x00\x00A0202000\x00\x00\x00\x00\x00\x00\x00\x00895231203202\x00\x00\x00\x00',
      b'\x033F424000\x00\x00\x00\x00\x00\x00\x00\x00A0202000\x00\x00\x00\x00\x00\x00\x00\x00895231203202\x00\x00\x00\x00',
      b'\x033F424000\x00\x00\x00\x00\x00\x00\x00\x00A0202000\x00\x00\x00\x00\x00\x00\x00\x00895231203302\x00\x00\x00\x00',
    ],
    (Ecu.fwdRadar, 0x750, 0xf): [
      b'8821F0W01000    ',
      b'8821FF401600    ',
      b'8821FF404000    ',
      b'8821FF404100    ',
      b'8821FF405100    ',
      b'8821FF406000    ',
      b'8821FF407100    ',
      b'8821F0W01100    ',
    ],
    (Ecu.fwdCamera, 0x750, 0x6d): [
      b'8646FF401700    ',
      b'8646FF401800    ',
      b'8646FF404000    ',
      b'8646FF406000    ',
      b'8646FF407000    ',
    ],
  },
  CAR.CHR_TSS2: {
    (Ecu.abs, 0x7b0, None): [
      b'F152610260\x00\x00\x00\x00\x00\x00',
      b'F1526F4270\x00\x00\x00\x00\x00\x00',
    ],
    (Ecu.eps, 0x7a1, None): [
      b'8965B10091\x00\x00\x00\x00\x00\x00',
      b'8965B10110\x00\x00\x00\x00\x00\x00',
    ],
    (Ecu.engine, 0x700, None): [
      b'\x0189663F459000\x00\x00\x00\x00',
    ],
    (Ecu.engine, 0x7e0, None): [
      b'\x0331014000\x00\x00\x00\x00\x00\x00\x00\x00A0202000\x00\x00\x00\x00\x00\x00\x00\x00895231203402\x00\x00\x00\x00',
    ],
    (Ecu.fwdRadar, 0x750, 0xf): [
      b'\x018821FF410200\x00\x00\x00\x00',
      b'\x018821FF410300\x00\x00\x00\x00',
    ],
    (Ecu.fwdCamera, 0x750, 0x6d): [
      b'\x028646FF410200\x00\x00\x00\x008646GF408200\x00\x00\x00\x00',
      b'\x028646FF411100\x00\x00\x00\x008646GF409000\x00\x00\x00\x00',
    ],
  },
  CAR.CHRH: {
    (Ecu.engine, 0x700, None): [
      b'\x0289663F405100\x00\x00\x00\x008966A4703000\x00\x00\x00\x00',
      b'\x02896631013200\x00\x00\x00\x008966A4703000\x00\x00\x00\x00',
      b'\x0289663F405000\x00\x00\x00\x008966A4703000\x00\x00\x00\x00',
      b'\x0289663F418000\x00\x00\x00\x008966A4703000\x00\x00\x00\x00',
      b'\x0289663F423000\x00\x00\x00\x008966A4703000\x00\x00\x00\x00',
      b'\x0289663F431000\x00\x00\x00\x008966A4703000\x00\x00\x00\x00',
      b'\x0189663F438000\x00\x00\x00\x00',
    ],
    (Ecu.abs, 0x7b0, None): [
      b'F152610012\x00\x00\x00\x00\x00\x00',
      b'F152610013\x00\x00\x00\x00\x00\x00',
      b'F152610014\x00\x00\x00\x00\x00\x00',
      b'F152610040\x00\x00\x00\x00\x00\x00',
      b'F152610190\x00\x00\x00\x00\x00\x00',
      b'F152610200\x00\x00\x00\x00\x00\x00',
      b'F152610230\x00\x00\x00\x00\x00\x00',
    ],
    (Ecu.dsu, 0x791, None): [
      b'8821F0W01000    ',
      b'8821FF402300    ',
      b'8821FF402400    ',
      b'8821FF404000    ',
      b'8821FF404100    ',
      b'8821FF405000    ',
      b'8821FF406000    ',
      b'8821FF407100    ',
    ],
    (Ecu.eps, 0x7a1, None): [
      b'8965B10011\x00\x00\x00\x00\x00\x00',
      b'8965B10020\x00\x00\x00\x00\x00\x00',
      b'8965B10040\x00\x00\x00\x00\x00\x00',
      b'8965B10050\x00\x00\x00\x00\x00\x00',
    ],
    (Ecu.fwdRadar, 0x750, 0xf): [
      b'8821F0W01000    ',
      b'8821FF402300    ',
      b'8821FF402400    ',
      b'8821FF404000    ',
      b'8821FF404100    ',
      b'8821FF405000    ',
      b'8821FF406000    ',
      b'8821FF407100    ',
    ],
    (Ecu.fwdCamera, 0x750, 0x6d): [
      b'8646FF401700    ',
      b'8646FF402100    ',
      b'8646FF404000    ',
      b'8646FF406000    ',
      b'8646FF407000    ',
      b'8646FF407100    ',
    ],
  },
  CAR.CHRH_TSS2: {
    (Ecu.eps, 0x7a1, None): [
      b'8965B10092\x00\x00\x00\x00\x00\x00',
      b'8965B10091\x00\x00\x00\x00\x00\x00',
      b'8965B10111\x00\x00\x00\x00\x00\x00',
    ],
    (Ecu.abs, 0x7b0, None): [
      b'F152610041\x00\x00\x00\x00\x00\x00',
    ],
    (Ecu.engine, 0x700, None): [
      b'\x0189663F438000\x00\x00\x00\x00',
      b'\x02896631025000\x00\x00\x00\x008966A4703000\x00\x00\x00\x00',
      b'\x0289663F453000\x00\x00\x00\x008966A4703000\x00\x00\x00\x00',
    ],
    (Ecu.fwdRadar, 0x750, 15): [
      b'\x018821FF410500\x00\x00\x00\x00',
      b'\x018821FF410300\x00\x00\x00\x00',
    ],
    (Ecu.fwdCamera, 0x750, 109): [
      b'\x028646FF413100\x00\x00\x00\x008646GF411100\x00\x00\x00\x00',
      b'\x028646FF411100\x00\x00\x00\x008646GF409000\x00\x00\x00\x00',
    ],
  },
  CAR.COROLLA: {
    (Ecu.engine, 0x7e0, None): [
      b'\x0230ZC2000\x00\x00\x00\x00\x00\x00\x00\x0050212000\x00\x00\x00\x00\x00\x00\x00\x00',
      b'\x0230ZC2100\x00\x00\x00\x00\x00\x00\x00\x0050212000\x00\x00\x00\x00\x00\x00\x00\x00',
      b'\x0230ZC2200\x00\x00\x00\x00\x00\x00\x00\x0050212000\x00\x00\x00\x00\x00\x00\x00\x00',
      b'\x0230ZC2300\x00\x00\x00\x00\x00\x00\x00\x0050212000\x00\x00\x00\x00\x00\x00\x00\x00',
      b'\x0230ZC3000\x00\x00\x00\x00\x00\x00\x00\x0050212000\x00\x00\x00\x00\x00\x00\x00\x00',
      b'\x0230ZC3100\x00\x00\x00\x00\x00\x00\x00\x0050212000\x00\x00\x00\x00\x00\x00\x00\x00',
      b'\x0230ZC3200\x00\x00\x00\x00\x00\x00\x00\x0050212000\x00\x00\x00\x00\x00\x00\x00\x00',
      b'\x0230ZC3300\x00\x00\x00\x00\x00\x00\x00\x0050212000\x00\x00\x00\x00\x00\x00\x00\x00',
      b'\x0330ZC1200\x00\x00\x00\x00\x00\x00\x00\x0050212000\x00\x00\x00\x00\x00\x00\x00\x00895231203202\x00\x00\x00\x00',
    ],
    (Ecu.dsu, 0x791, None): [
      b'881510201100\x00\x00\x00\x00',
      b'881510201200\x00\x00\x00\x00',
    ],
    (Ecu.abs, 0x7b0, None): [
      b'F152602190\x00\x00\x00\x00\x00\x00',
      b'F152602191\x00\x00\x00\x00\x00\x00',
    ],
    (Ecu.eps, 0x7a1, None): [
      b'8965B02181\x00\x00\x00\x00\x00\x00',
      b'8965B02191\x00\x00\x00\x00\x00\x00',
      b'8965B48150\x00\x00\x00\x00\x00\x00',
    ],
    (Ecu.fwdRadar, 0x750, 0xf): [
      b'8821F4702100\x00\x00\x00\x00',
      b'8821F4702300\x00\x00\x00\x00',
    ],
    (Ecu.fwdCamera, 0x750, 0x6d): [
      b'8646F0201101\x00\x00\x00\x00',
      b'8646F0201200\x00\x00\x00\x00',
    ],
  },
  CAR.COROLLA_TSS2: {
    (Ecu.engine, 0x700, None): [
      b'\x01896630A22000\x00\x00\x00\x00',
      b'\x01896630ZG2000\x00\x00\x00\x00',
      b'\x01896630ZG5000\x00\x00\x00\x00',
      b'\x01896630ZG5100\x00\x00\x00\x00',
      b'\x01896630ZG5200\x00\x00\x00\x00',
      b'\x01896630ZG5300\x00\x00\x00\x00',
      b'\x01896630ZP1000\x00\x00\x00\x00',
      b'\x01896630ZP2000\x00\x00\x00\x00',
      b'\x01896630ZQ5000\x00\x00\x00\x00',
      b'\x01896630ZU9000\x00\x00\x00\x00',
      b'\x01896630ZX4000\x00\x00\x00\x00',
      b'\x018966312L8000\x00\x00\x00\x00',
      b'\x018966312M0000\x00\x00\x00\x00',
      b'\x018966312M9000\x00\x00\x00\x00',
      b'\x018966312P9000\x00\x00\x00\x00',
      b'\x018966312P9100\x00\x00\x00\x00',
      b'\x018966312P9200\x00\x00\x00\x00',
      b'\x018966312P9300\x00\x00\x00\x00',
      b'\x018966312Q2300\x00\x00\x00\x00',
      b'\x018966312Q8000\x00\x00\x00\x00',
      b'\x018966312R0000\x00\x00\x00\x00',
      b'\x018966312R0100\x00\x00\x00\x00',
      b'\x018966312R0200\x00\x00\x00\x00',
      b'\x018966312R1000\x00\x00\x00\x00',
      b'\x018966312R1100\x00\x00\x00\x00',
      b'\x018966312R3100\x00\x00\x00\x00',
      b'\x018966312S5000\x00\x00\x00\x00',
      b'\x018966312S7000\x00\x00\x00\x00',
      b'\x018966312W3000\x00\x00\x00\x00',
      b'\x018966312W9000\x00\x00\x00\x00',
      b'\x01896637644000\x00\x00\x00\x00',
    ],
    (Ecu.engine, 0x7e0, None): [
      b'\x0230A10000\x00\x00\x00\x00\x00\x00\x00\x00A0202000\x00\x00\x00\x00\x00\x00\x00\x00',
      b'\x0230A11000\x00\x00\x00\x00\x00\x00\x00\x00A0202000\x00\x00\x00\x00\x00\x00\x00\x00',
      b'\x0230ZN4000\x00\x00\x00\x00\x00\x00\x00\x00A0202000\x00\x00\x00\x00\x00\x00\x00\x00',
      b'\x03312K7000\x00\x00\x00\x00\x00\x00\x00\x00A0202000\x00\x00\x00\x00\x00\x00\x00\x00895231203402\x00\x00\x00\x00',
      b'\x03312M3000\x00\x00\x00\x00\x00\x00\x00\x00A0202000\x00\x00\x00\x00\x00\x00\x00\x00895231203402\x00\x00\x00\x00',
      b'\x03312N6000\x00\x00\x00\x00\x00\x00\x00\x00A0202000\x00\x00\x00\x00\x00\x00\x00\x00895231203202\x00\x00\x00\x00',
      b'\x03312N6000\x00\x00\x00\x00\x00\x00\x00\x00A0202000\x00\x00\x00\x00\x00\x00\x00\x00895231203302\x00\x00\x00\x00',
      b'\x03312N6000\x00\x00\x00\x00\x00\x00\x00\x00A0202000\x00\x00\x00\x00\x00\x00\x00\x00895231203402\x00\x00\x00\x00',
      b'\x03312N6100\x00\x00\x00\x00\x00\x00\x00\x00A0202000\x00\x00\x00\x00\x00\x00\x00\x00895231203302\x00\x00\x00\x00',
      b'\x03312N6100\x00\x00\x00\x00\x00\x00\x00\x00A0202000\x00\x00\x00\x00\x00\x00\x00\x00895231203402\x00\x00\x00\x00',
      b'\x03312N6200\x00\x00\x00\x00\x00\x00\x00\x00A0202000\x00\x00\x00\x00\x00\x00\x00\x00895231203202\x00\x00\x00\x00',
      b'\x03312N6200\x00\x00\x00\x00\x00\x00\x00\x00A0202000\x00\x00\x00\x00\x00\x00\x00\x00895231203302\x00\x00\x00\x00',
      b'\x03312N6200\x00\x00\x00\x00\x00\x00\x00\x00A0202000\x00\x00\x00\x00\x00\x00\x00\x00895231203402\x00\x00\x00\x00',
      b'\x02312K4000\x00\x00\x00\x00\x00\x00\x00\x00A0202000\x00\x00\x00\x00\x00\x00\x00\x00',
      b'\x02312U5000\x00\x00\x00\x00\x00\x00\x00\x00A0202000\x00\x00\x00\x00\x00\x00\x00\x00',
    ],
    (Ecu.eps, 0x7a1, None): [
      b'\x018965B12350\x00\x00\x00\x00\x00\x00',
      b'\x018965B12470\x00\x00\x00\x00\x00\x00',
      b'\x018965B12490\x00\x00\x00\x00\x00\x00',
      b'\x018965B12500\x00\x00\x00\x00\x00\x00',
      b'\x018965B12520\x00\x00\x00\x00\x00\x00',
      b'\x018965B12530\x00\x00\x00\x00\x00\x00',
      b'\x018965B1255000\x00\x00\x00\x00',
      b'8965B12361\x00\x00\x00\x00\x00\x00',
      b'8965B16011\x00\x00\x00\x00\x00\x00',
      b'8965B76012\x00\x00\x00\x00\x00\x00',
      b'\x018965B12510\x00\x00\x00\x00\x00\x00',
      b'\x018965B1256000\x00\x00\x00\x00',
    ],
    (Ecu.abs, 0x7b0, None): [
      b'\x01F152602280\x00\x00\x00\x00\x00\x00',
      b'\x01F152602560\x00\x00\x00\x00\x00\x00',
      b'\x01F152602590\x00\x00\x00\x00\x00\x00',
      b'\x01F152602650\x00\x00\x00\x00\x00\x00',
      b"\x01F15260A010\x00\x00\x00\x00\x00\x00",
      b'\x01F15260A050\x00\x00\x00\x00\x00\x00',
      b'\x01F152612641\x00\x00\x00\x00\x00\x00',
      b'\x01F152612651\x00\x00\x00\x00\x00\x00',
      b'\x01F152612B10\x00\x00\x00\x00\x00\x00',
      b'\x01F152612B51\x00\x00\x00\x00\x00\x00',
      b'\x01F152612B60\x00\x00\x00\x00\x00\x00',
      b'\x01F152612B61\x00\x00\x00\x00\x00\x00',
      b'\x01F152612B62\x00\x00\x00\x00\x00\x00',
      b'\x01F152612B70\x00\x00\x00\x00\x00\x00',
      b'\x01F152612B71\x00\x00\x00\x00\x00\x00',
      b'\x01F152612B81\x00\x00\x00\x00\x00\x00',
      b'\x01F152612B90\x00\x00\x00\x00\x00\x00',
      b'\x01F152612C00\x00\x00\x00\x00\x00\x00',
      b'\x01F152612862\x00\x00\x00\x00\x00\x00',
      b'\x01F152612B91\x00\x00\x00\x00\x00\x00',
      b'\x01F15260A070\x00\x00\x00\x00\x00\x00',
      b'\x01F152676250\x00\x00\x00\x00\x00\x00',
    ],
    (Ecu.fwdRadar, 0x750, 0xf): [
      b'\x018821F3301100\x00\x00\x00\x00',
      b'\x018821F3301200\x00\x00\x00\x00',
      b'\x018821F3301300\x00\x00\x00\x00',
      b'\x018821F3301400\x00\x00\x00\x00',
    ],
    (Ecu.fwdCamera, 0x750, 0x6d): [
      b'\x028646F12010D0\x00\x00\x00\x008646G26011A0\x00\x00\x00\x00',
      b'\x028646F1201100\x00\x00\x00\x008646G26011A0\x00\x00\x00\x00',
      b'\x028646F1201200\x00\x00\x00\x008646G26011A0\x00\x00\x00\x00',
      b'\x028646F1201300\x00\x00\x00\x008646G2601400\x00\x00\x00\x00',
      b'\x028646F1201400\x00\x00\x00\x008646G2601500\x00\x00\x00\x00',
      b'\x028646F1202000\x00\x00\x00\x008646G2601200\x00\x00\x00\x00',
      b'\x028646F1202100\x00\x00\x00\x008646G2601400\x00\x00\x00\x00',
      b'\x028646F1202200\x00\x00\x00\x008646G2601500\x00\x00\x00\x00',
      b'\x028646F1601100\x00\x00\x00\x008646G2601400\x00\x00\x00\x00',
      b'\x028646F1601300\x00\x00\x00\x008646G2601400\x00\x00\x00\x00',
    ],
  },
  CAR.COROLLAH_TSS2: {
    (Ecu.engine, 0x700, None): [
      b'\x01896630ZJ1000\x00\x00\x00\x00',
      b'\x01896630ZU8000\x00\x00\x00\x00',
      b'\x01896637621000\x00\x00\x00\x00',
      b'\x01896637623000\x00\x00\x00\x00',
      b'\x01896637624000\x00\x00\x00\x00',
      b'\x01896637626000\x00\x00\x00\x00',
      b'\x01896637639000\x00\x00\x00\x00',
      b'\x01896637648000\x00\x00\x00\x00',
      b'\x01896637643000\x00\x00\x00\x00',
      b'\x02896630A07000\x00\x00\x00\x008966A4703000\x00\x00\x00\x00',
      b'\x02896630A21000\x00\x00\x00\x008966A4703000\x00\x00\x00\x00',
      b'\x02896630ZJ5000\x00\x00\x00\x008966A4703000\x00\x00\x00\x00',
      b'\x02896630ZK8000\x00\x00\x00\x008966A4703000\x00\x00\x00\x00',
      b'\x02896630ZN8000\x00\x00\x00\x008966A4703000\x00\x00\x00\x00',
      b'\x02896630ZQ3000\x00\x00\x00\x008966A4703000\x00\x00\x00\x00',
      b'\x02896630ZR2000\x00\x00\x00\x008966A4703000\x00\x00\x00\x00',
      b'\x02896630ZT8000\x00\x00\x00\x008966A4703000\x00\x00\x00\x00',
      b'\x02896630ZT9000\x00\x00\x00\x008966A4703000\x00\x00\x00\x00',
      b'\x02896630ZZ0000\x00\x00\x00\x008966A4703000\x00\x00\x00\x00',
      b'\x028966312K6000\x00\x00\x00\x008966A4703000\x00\x00\x00\x00',
      b'\x028966312L0000\x00\x00\x00\x008966A4703000\x00\x00\x00\x00',
      b'\x028966312Q3000\x00\x00\x00\x008966A4703000\x00\x00\x00\x00',
      b'\x028966312Q3100\x00\x00\x00\x008966A4703000\x00\x00\x00\x00',
      b'\x028966312Q4000\x00\x00\x00\x008966A4703000\x00\x00\x00\x00',
      b'\x038966312L7000\x00\x00\x00\x008966A4703000\x00\x00\x00\x00897CF1205001\x00\x00\x00\x00',
      b'\x038966312N1000\x00\x00\x00\x008966A4703000\x00\x00\x00\x00897CF1203001\x00\x00\x00\x00',
      b'\x038966312T3000\x00\x00\x00\x008966A4703000\x00\x00\x00\x00897CF1205001\x00\x00\x00\x00',
    ],
    (Ecu.eps, 0x7a1, None): [
      b'8965B12361\x00\x00\x00\x00\x00\x00',
      b'8965B12451\x00\x00\x00\x00\x00\x00',
      b'8965B16011\x00\x00\x00\x00\x00\x00',
      b'8965B16101\x00\x00\x00\x00\x00\x00',
      b'8965B16170\x00\x00\x00\x00\x00\x00',
      b'8965B76012\x00\x00\x00\x00\x00\x00',
      b'8965B76050\x00\x00\x00\x00\x00\x00',
      b'\x018965B12350\x00\x00\x00\x00\x00\x00',
      b'\x018965B12470\x00\x00\x00\x00\x00\x00',
      b'\x018965B12490\x00\x00\x00\x00\x00\x00',
      b'\x018965B12500\x00\x00\x00\x00\x00\x00',
      b'\x018965B12510\x00\x00\x00\x00\x00\x00',
      b'\x018965B12520\x00\x00\x00\x00\x00\x00',
      b'\x018965B12530\x00\x00\x00\x00\x00\x00',
    ],
    (Ecu.abs, 0x7b0, None): [
      b'F152612590\x00\x00\x00\x00\x00\x00',
      b'F152612691\x00\x00\x00\x00\x00\x00',
      b'F152612692\x00\x00\x00\x00\x00\x00',
      b'F152612700\x00\x00\x00\x00\x00\x00',
      b'F152612710\x00\x00\x00\x00\x00\x00',
      b'F152612790\x00\x00\x00\x00\x00\x00',
      b'F152612800\x00\x00\x00\x00\x00\x00',
      b'F152612820\x00\x00\x00\x00\x00\x00',
      b'F152612840\x00\x00\x00\x00\x00\x00',
      b'F152612842\x00\x00\x00\x00\x00\x00',
      b'F152612890\x00\x00\x00\x00\x00\x00',
      b'F152612A00\x00\x00\x00\x00\x00\x00',
      b'F152612A10\x00\x00\x00\x00\x00\x00',
      b'F152612D00\x00\x00\x00\x00\x00\x00',
      b'F152616011\x00\x00\x00\x00\x00\x00',
      b'F152616060\x00\x00\x00\x00\x00\x00',
      b'F152616030\x00\x00\x00\x00\x00\x00',
      b'F152642540\x00\x00\x00\x00\x00\x00',
      b'F152676293\x00\x00\x00\x00\x00\x00',
      b'F152676303\x00\x00\x00\x00\x00\x00',
      b'F152676304\x00\x00\x00\x00\x00\x00',
    ],
    (Ecu.fwdRadar, 0x750, 0xf): [
      b'\x018821F3301100\x00\x00\x00\x00',
      b'\x018821F3301200\x00\x00\x00\x00',
      b'\x018821F3301300\x00\x00\x00\x00',
      b'\x018821F3301400\x00\x00\x00\x00',
    ],
    (Ecu.fwdCamera, 0x750, 0x6d): [
      b'\x028646F12010D0\x00\x00\x00\x008646G26011A0\x00\x00\x00\x00',
      b'\x028646F1201100\x00\x00\x00\x008646G26011A0\x00\x00\x00\x00',
      b'\x028646F1201300\x00\x00\x00\x008646G2601400\x00\x00\x00\x00',
      b'\x028646F1201400\x00\x00\x00\x008646G2601500\x00\x00\x00\x00',
      b'\x028646F1202000\x00\x00\x00\x008646G2601200\x00\x00\x00\x00',
      b'\x028646F1202100\x00\x00\x00\x008646G2601400\x00\x00\x00\x00',
      b'\x028646F1202200\x00\x00\x00\x008646G2601500\x00\x00\x00\x00',
      b'\x028646F1601100\x00\x00\x00\x008646G2601400\x00\x00\x00\x00',
      b'\x028646F1601200\x00\x00\x00\x008646G2601400\x00\x00\x00\x00',
      b"\x028646F1601300\x00\x00\x00\x008646G2601400\x00\x00\x00\x00",
      b'\x028646F4203400\x00\x00\x00\x008646G2601200\x00\x00\x00\x00',
      b'\x028646F76020C0\x00\x00\x00\x008646G26011A0\x00\x00\x00\x00',
      b'\x028646F7603100\x00\x00\x00\x008646G2601200\x00\x00\x00\x00',
      b'\x028646F7603200\x00\x00\x00\x008646G2601400\x00\x00\x00\x00',
    ],
  },
  CAR.HIGHLANDER: {
    (Ecu.engine, 0x700, None): [
      b'\x01896630E09000\x00\x00\x00\x00',
      b'\x01896630E43000\x00\x00\x00\x00',
      b'\x01896630E43100\x00\x00\x00\x00',
      b'\x01896630E43200\x00\x00\x00\x00',
      b'\x01896630E44200\x00\x00\x00\x00',
      b'\x01896630E45000\x00\x00\x00\x00',
      b'\x01896630E45100\x00\x00\x00\x00',
      b'\x01896630E45200\x00\x00\x00\x00',
      b'\x01896630E46000\x00\x00\x00\x00',
      b'\x01896630E46200\x00\x00\x00\x00',
      b'\x01896630E74000\x00\x00\x00\x00',
      b'\x01896630E75000\x00\x00\x00\x00',
      b'\x01896630E76000\x00\x00\x00\x00',
      b'\x01896630E77000\x00\x00\x00\x00',
      b'\x01896630E83000\x00\x00\x00\x00',
      b'\x01896630E84000\x00\x00\x00\x00',
      b'\x01896630E85000\x00\x00\x00\x00',
      b'\x01896630E86000\x00\x00\x00\x00',
      b'\x01896630E88000\x00\x00\x00\x00',
      b'\x01896630EA0000\x00\x00\x00\x00',
    ],
    (Ecu.eps, 0x7a1, None): [
      b'8965B48140\x00\x00\x00\x00\x00\x00',
      b'8965B48150\x00\x00\x00\x00\x00\x00',
      b'8965B48210\x00\x00\x00\x00\x00\x00',
    ],
    (Ecu.abs, 0x7b0, None): [b'F15260E011\x00\x00\x00\x00\x00\x00'],
    (Ecu.dsu, 0x791, None): [
      b'881510E01100\x00\x00\x00\x00',
      b'881510E01200\x00\x00\x00\x00',
    ],
    (Ecu.fwdRadar, 0x750, 0xf): [
      b'8821F4702100\x00\x00\x00\x00',
      b'8821F4702300\x00\x00\x00\x00',
    ],
    (Ecu.fwdCamera, 0x750, 0x6d): [
      b'8646F0E01200\x00\x00\x00\x00',
      b'8646F0E01300\x00\x00\x00\x00',
    ],
  },
  CAR.HIGHLANDERH: {
    (Ecu.eps, 0x7a1, None): [
      b'8965B48160\x00\x00\x00\x00\x00\x00',
    ],
    (Ecu.abs, 0x7b0, None): [
      b'F152648541\x00\x00\x00\x00\x00\x00',
      b'F152648542\x00\x00\x00\x00\x00\x00',
    ],
    (Ecu.engine, 0x7e0, None): [
      b'\x0230E40000\x00\x00\x00\x00\x00\x00\x00\x00A4802000\x00\x00\x00\x00\x00\x00\x00\x00',
      b'\x0230E40100\x00\x00\x00\x00\x00\x00\x00\x00A4802000\x00\x00\x00\x00\x00\x00\x00\x00',
      b'\x0230EA2000\x00\x00\x00\x00\x00\x00\x00\x00A4802000\x00\x00\x00\x00\x00\x00\x00\x00',
      b'\x0230EA2100\x00\x00\x00\x00\x00\x00\x00\x00A4802000\x00\x00\x00\x00\x00\x00\x00\x00',
    ],
    (Ecu.fwdRadar, 0x750, 0xf): [
      b'8821F4702100\x00\x00\x00\x00',
      b'8821F4702300\x00\x00\x00\x00',
    ],
    (Ecu.fwdCamera, 0x750, 0x6d): [
      b'8646F0E01200\x00\x00\x00\x00',
      b'8646F0E01300\x00\x00\x00\x00',
    ],
  },
  CAR.HIGHLANDER_TSS2: {
    (Ecu.eps, 0x7a1, None): [
      b'8965B48241\x00\x00\x00\x00\x00\x00',
      b'8965B48310\x00\x00\x00\x00\x00\x00',
      b'8965B48320\x00\x00\x00\x00\x00\x00',
      b'8965B48400\x00\x00\x00\x00\x00\x00',
    ],
    (Ecu.abs, 0x7b0, None): [
      b'\x01F15260E051\x00\x00\x00\x00\x00\x00',
      b'\x01F15260E061\x00\x00\x00\x00\x00\x00',
      b'\x01F15260E110\x00\x00\x00\x00\x00\x00',
      b'\x01F15260E170\x00\x00\x00\x00\x00\x00',
      b'\x01F15260E05300\x00\x00\x00\x00',
    ],
    (Ecu.engine, 0x700, None): [
      b'\x01896630E62100\x00\x00\x00\x00',
      b'\x01896630E62200\x00\x00\x00\x00',
      b'\x01896630E64100\x00\x00\x00\x00',
      b'\x01896630E64200\x00\x00\x00\x00',
      b'\x01896630E64400\x00\x00\x00\x00',
      b'\x01896630EB1000\x00\x00\x00\x00',
      b'\x01896630EB1100\x00\x00\x00\x00',
      b'\x01896630EB1200\x00\x00\x00\x00',
      b'\x01896630EB2000\x00\x00\x00\x00',
      b'\x01896630EB2100\x00\x00\x00\x00',
      b'\x01896630EB2200\x00\x00\x00\x00',
      b'\x01896630EC4000\x00\x00\x00\x00',
      b'\x01896630ED9000\x00\x00\x00\x00',
      b'\x01896630ED9100\x00\x00\x00\x00',
      b'\x01896630EE1000\x00\x00\x00\x00',
      b'\x01896630EE1100\x00\x00\x00\x00',
      b'\x01896630EG3000\x00\x00\x00\x00',
      b'\x01896630EG5000\x00\x00\x00\x00',
    ],
    (Ecu.fwdRadar, 0x750, 0xf): [
      b'\x018821F3301400\x00\x00\x00\x00',
      b'\x018821F6201200\x00\x00\x00\x00',
      b'\x018821F6201300\x00\x00\x00\x00',
    ],
    (Ecu.fwdCamera, 0x750, 0x6d): [
      b'\x028646F0E02100\x00\x00\x00\x008646G2601200\x00\x00\x00\x00',
      b'\x028646F4803000\x00\x00\x00\x008646G5301200\x00\x00\x00\x00',
      b'\x028646F4803000\x00\x00\x00\x008646G3304000\x00\x00\x00\x00',
      b'\x028646F4803200\x00\x00\x00\x008646G3304000\x00\x00\x00\x00',
    ],
  },
  CAR.HIGHLANDERH_TSS2: {
    (Ecu.eps, 0x7a1, None): [
      b'8965B48241\x00\x00\x00\x00\x00\x00',
      b'8965B48310\x00\x00\x00\x00\x00\x00',
      b'8965B48400\x00\x00\x00\x00\x00\x00',
    ],
    (Ecu.abs, 0x7b0, None): [
      b'\x01F15264872300\x00\x00\x00\x00',
      b'\x01F15264872400\x00\x00\x00\x00',
      b'\x01F15264872500\x00\x00\x00\x00',
      b'\x01F15264872600\x00\x00\x00\x00',
      b'\x01F15264873500\x00\x00\x00\x00',
      b'\x01F152648C6300\x00\x00\x00\x00',
      b'\x01F152648J4000\x00\x00\x00\x00',
      b'\x01F152648J5000\x00\x00\x00\x00',
      b'\x01F152648J6000\x00\x00\x00\x00',
      b'\x01F15264872700\x00\x00\x00\x00',
    ],
    (Ecu.engine, 0x700, None): [
      b'\x01896630E67000\x00\x00\x00\x00',
      b'\x01896630EA1000\x00\x00\x00\x00',
      b'\x01896630EE4000\x00\x00\x00\x00',
      b'\x01896630EE4100\x00\x00\x00\x00',
      b'\x01896630EE5000\x00\x00\x00\x00',
      b'\x01896630EE6000\x00\x00\x00\x00',
      b'\x01896630EF8000\x00\x00\x00\x00',
      b'\x02896630E66000\x00\x00\x00\x00897CF4801001\x00\x00\x00\x00',
      b'\x02896630E66100\x00\x00\x00\x00897CF4801001\x00\x00\x00\x00',
      b'\x02896630EB3000\x00\x00\x00\x00897CF4801001\x00\x00\x00\x00',
      b'\x02896630EB3100\x00\x00\x00\x00897CF4801001\x00\x00\x00\x00',
    ],
    (Ecu.fwdRadar, 0x750, 0xf): [
      b'\x018821F3301400\x00\x00\x00\x00',
      b'\x018821F6201200\x00\x00\x00\x00',
      b'\x018821F6201300\x00\x00\x00\x00',
    ],
    (Ecu.fwdCamera, 0x750, 0x6d): [
      b'\x028646F0E02100\x00\x00\x00\x008646G2601200\x00\x00\x00\x00',
      b'\x028646F4803000\x00\x00\x00\x008646G5301200\x00\x00\x00\x00',
      b'\x028646F4803000\x00\x00\x00\x008646G3304000\x00\x00\x00\x00',
      b'\x028646F4803200\x00\x00\x00\x008646G3304000\x00\x00\x00\x00',
    ],
  },
  CAR.LEXUS_IS: {
    (Ecu.engine, 0x700, None): [
      b'\x018966353M7000\x00\x00\x00\x00',
      b'\x018966353M7100\x00\x00\x00\x00',
      b'\x018966353Q2000\x00\x00\x00\x00',
      b'\x018966353Q2300\x00\x00\x00\x00',
      b'\x018966353Q4000\x00\x00\x00\x00',
      b'\x018966353R1100\x00\x00\x00\x00',
      b'\x018966353R7100\x00\x00\x00\x00',
      b'\x018966353R8100\x00\x00\x00\x00',
    ],
    (Ecu.engine, 0x7e0, None): [
      b'\x0232480000\x00\x00\x00\x00\x00\x00\x00\x00A4701000\x00\x00\x00\x00\x00\x00\x00\x00',
      b'\x02353P7000\x00\x00\x00\x00\x00\x00\x00\x00530J5000\x00\x00\x00\x00\x00\x00\x00\x00',
      b'\x02353P9000\x00\x00\x00\x00\x00\x00\x00\x00553C1000\x00\x00\x00\x00\x00\x00\x00\x00',
    ],
    (Ecu.abs, 0x7b0, None): [
      b'F152653300\x00\x00\x00\x00\x00\x00',
      b'F152653301\x00\x00\x00\x00\x00\x00',
      b'F152653310\x00\x00\x00\x00\x00\x00',
      b'F152653330\x00\x00\x00\x00\x00\x00',
    ],
    (Ecu.dsu, 0x791, None): [
      b'881515306200\x00\x00\x00\x00',
      b'881515306400\x00\x00\x00\x00',
      b'881515306500\x00\x00\x00\x00',
      b'881515307400\x00\x00\x00\x00',
    ],
    (Ecu.eps, 0x7a1, None): [
      b'8965B53270\x00\x00\x00\x00\x00\x00',
      b'8965B53271\x00\x00\x00\x00\x00\x00',
      b'8965B53280\x00\x00\x00\x00\x00\x00',
      b'8965B53281\x00\x00\x00\x00\x00\x00',
      b'8965B53311\x00\x00\x00\x00\x00\x00',
    ],
    (Ecu.fwdRadar, 0x750, 0xf): [
      b'8821F4702300\x00\x00\x00\x00',
      b'8821F4702100\x00\x00\x00\x00',
    ],
    (Ecu.fwdCamera, 0x750, 0x6d): [
      b'8646F5301101\x00\x00\x00\x00',
      b'8646F5301200\x00\x00\x00\x00',
      b'8646F5301300\x00\x00\x00\x00',
      b'8646F5301400\x00\x00\x00\x00',
    ],
  },
  CAR.PRIUS: {
    (Ecu.engine, 0x700, None): [
      b'\x02896634761000\x00\x00\x00\x008966A4703000\x00\x00\x00\x00',
      b'\x02896634761100\x00\x00\x00\x008966A4703000\x00\x00\x00\x00',
      b'\x02896634761200\x00\x00\x00\x008966A4703000\x00\x00\x00\x00',
      b'\x02896634762000\x00\x00\x00\x008966A4703000\x00\x00\x00\x00',
      b'\x02896634763000\x00\x00\x00\x008966A4703000\x00\x00\x00\x00',
      b'\x02896634763100\x00\x00\x00\x008966A4703000\x00\x00\x00\x00',
      b'\x02896634765000\x00\x00\x00\x008966A4703000\x00\x00\x00\x00',
      b'\x02896634765100\x00\x00\x00\x008966A4703000\x00\x00\x00\x00',
      b'\x02896634769000\x00\x00\x00\x008966A4703000\x00\x00\x00\x00',
      b'\x02896634769100\x00\x00\x00\x008966A4703000\x00\x00\x00\x00',
      b'\x02896634769200\x00\x00\x00\x008966A4703000\x00\x00\x00\x00',
      b'\x02896634770000\x00\x00\x00\x008966A4703000\x00\x00\x00\x00',
      b'\x02896634774000\x00\x00\x00\x008966A4703000\x00\x00\x00\x00',
      b'\x02896634774100\x00\x00\x00\x008966A4703000\x00\x00\x00\x00',
      b'\x02896634774200\x00\x00\x00\x008966A4703000\x00\x00\x00\x00',
      b'\x02896634782000\x00\x00\x00\x008966A4703000\x00\x00\x00\x00',
      b'\x02896634784000\x00\x00\x00\x008966A4703000\x00\x00\x00\x00',
      b'\x028966347A0000\x00\x00\x00\x008966A4703000\x00\x00\x00\x00',
      b'\x028966347A5000\x00\x00\x00\x008966A4703000\x00\x00\x00\x00',
      b'\x028966347A8000\x00\x00\x00\x008966A4703000\x00\x00\x00\x00',
      b'\x028966347B0000\x00\x00\x00\x008966A4703000\x00\x00\x00\x00',
      b'\x03896634759100\x00\x00\x00\x008966A4703000\x00\x00\x00\x00897CF4701003\x00\x00\x00\x00',
      b'\x03896634759200\x00\x00\x00\x008966A4703000\x00\x00\x00\x00897CF4701003\x00\x00\x00\x00',
      b'\x03896634759200\x00\x00\x00\x008966A4703000\x00\x00\x00\x00897CF4701004\x00\x00\x00\x00',
      b'\x03896634759300\x00\x00\x00\x008966A4703000\x00\x00\x00\x00897CF4701004\x00\x00\x00\x00',
      b'\x03896634760000\x00\x00\x00\x008966A4703000\x00\x00\x00\x00897CF4701002\x00\x00\x00\x00',
      b'\x03896634760000\x00\x00\x00\x008966A4703000\x00\x00\x00\x00897CF4701003\x00\x00\x00\x00',
      b'\x03896634760000\x00\x00\x00\x008966A4703000\x00\x00\x00\x00897CF4701004\x00\x00\x00\x00',
      b'\x03896634760100\x00\x00\x00\x008966A4703000\x00\x00\x00\x00897CF4701003\x00\x00\x00\x00',
      b'\x03896634760200\x00\x00\x00\x008966A4703000\x00\x00\x00\x00897CF4701003\x00\x00\x00\x00',
      b'\x03896634760200\x00\x00\x00\x008966A4703000\x00\x00\x00\x00897CF4701004\x00\x00\x00\x00',
      b'\x03896634760300\x00\x00\x00\x008966A4703000\x00\x00\x00\x00897CF4701004\x00\x00\x00\x00',
      b'\x03896634768000\x00\x00\x00\x008966A4703000\x00\x00\x00\x00897CF4703001\x00\x00\x00\x00',
      b'\x03896634768000\x00\x00\x00\x008966A4703000\x00\x00\x00\x00897CF4703002\x00\x00\x00\x00',
      b'\x03896634768100\x00\x00\x00\x008966A4703000\x00\x00\x00\x00897CF4703002\x00\x00\x00\x00',
      b'\x03896634785000\x00\x00\x00\x008966A4703000\x00\x00\x00\x00897CF4705001\x00\x00\x00\x00',
      b'\x03896634785000\x00\x00\x00\x008966A4703000\x00\x00\x00\x00897CF4710001\x00\x00\x00\x00',
      b'\x03896634786000\x00\x00\x00\x008966A4703000\x00\x00\x00\x00897CF4705001\x00\x00\x00\x00',
      b'\x03896634786000\x00\x00\x00\x008966A4703000\x00\x00\x00\x00897CF4710001\x00\x00\x00\x00',
      b'\x03896634789000\x00\x00\x00\x008966A4703000\x00\x00\x00\x00897CF4703002\x00\x00\x00\x00',
      b'\x038966347A3000\x00\x00\x00\x008966A4703000\x00\x00\x00\x00897CF4701003\x00\x00\x00\x00',
      b'\x038966347A3000\x00\x00\x00\x008966A4703000\x00\x00\x00\x00897CF4707001\x00\x00\x00\x00',
      b'\x038966347B6000\x00\x00\x00\x008966A4703000\x00\x00\x00\x00897CF4710001\x00\x00\x00\x00',
      b'\x038966347B7000\x00\x00\x00\x008966A4703000\x00\x00\x00\x00897CF4710001\x00\x00\x00\x00',
    ],
    (Ecu.eps, 0x7a1, None): [
      b'8965B47021\x00\x00\x00\x00\x00\x00',
      b'8965B47022\x00\x00\x00\x00\x00\x00',
      b'8965B47023\x00\x00\x00\x00\x00\x00',
      b'8965B47050\x00\x00\x00\x00\x00\x00',
      b'8965B47060\x00\x00\x00\x00\x00\x00',  # This is the EPS with good angle sensor
    ],
    (Ecu.abs, 0x7b0, None): [
      b'F152647290\x00\x00\x00\x00\x00\x00',
      b'F152647300\x00\x00\x00\x00\x00\x00',
      b'F152647310\x00\x00\x00\x00\x00\x00',
      b'F152647414\x00\x00\x00\x00\x00\x00',
      b'F152647415\x00\x00\x00\x00\x00\x00',
      b'F152647416\x00\x00\x00\x00\x00\x00',
      b'F152647417\x00\x00\x00\x00\x00\x00',
      b'F152647470\x00\x00\x00\x00\x00\x00',
      b'F152647490\x00\x00\x00\x00\x00\x00',
      b'F152647682\x00\x00\x00\x00\x00\x00',
      b'F152647683\x00\x00\x00\x00\x00\x00',
      b'F152647684\x00\x00\x00\x00\x00\x00',
      b'F152647862\x00\x00\x00\x00\x00\x00',
      b'F152647863\x00\x00\x00\x00\x00\x00',
      b'F152647864\x00\x00\x00\x00\x00\x00',
      b'F152647865\x00\x00\x00\x00\x00\x00',
    ],
    (Ecu.dsu, 0x791, None): [
      b'881514702300\x00\x00\x00\x00',
      b'881514702400\x00\x00\x00\x00',
      b'881514703100\x00\x00\x00\x00',
      b'881514704100\x00\x00\x00\x00',
      b'881514706000\x00\x00\x00\x00',
      b'881514706100\x00\x00\x00\x00',
    ],
    (Ecu.fwdRadar, 0x750, 0xf): [
      b'8821F4702000\x00\x00\x00\x00',
      b'8821F4702100\x00\x00\x00\x00',
      b'8821F4702300\x00\x00\x00\x00',
    ],
    (Ecu.fwdCamera, 0x750, 0x6d): [
      b'8646F4701300\x00\x00\x00\x00',
      b'8646F4702001\x00\x00\x00\x00',
      b'8646F4702100\x00\x00\x00\x00',
      b'8646F4702200\x00\x00\x00\x00',
      b'8646F4705000\x00\x00\x00\x00',
      b'8646F4705200\x00\x00\x00\x00',
    ],
  },
  CAR.PRIUS_V: {
    (Ecu.abs, 0x7b0, None): [
      b'F152647280\x00\x00\x00\x00\x00\x00',
    ],
    (Ecu.engine, 0x7e0, None): [
      b'\x0234781000\x00\x00\x00\x00\x00\x00\x00\x00A4701000\x00\x00\x00\x00\x00\x00\x00\x00',
    ],
    (Ecu.dsu, 0x791, None): [
      b'881514705100\x00\x00\x00\x00',
    ],
    (Ecu.fwdRadar, 0x750, 0xf): [
      b'8821F4702300\x00\x00\x00\x00',
    ],
    (Ecu.fwdCamera, 0x750, 0x6d): [
      b'8646F4703300\x00\x00\x00\x00',
    ],
  },
  CAR.RAV4: {
    (Ecu.engine, 0x7e0, None): [
      b'\x02342Q1000\x00\x00\x00\x00\x00\x00\x00\x0054212000\x00\x00\x00\x00\x00\x00\x00\x00',
      b'\x02342Q1100\x00\x00\x00\x00\x00\x00\x00\x0054212000\x00\x00\x00\x00\x00\x00\x00\x00',
      b'\x02342Q1200\x00\x00\x00\x00\x00\x00\x00\x0054212000\x00\x00\x00\x00\x00\x00\x00\x00',
      b'\x02342Q1300\x00\x00\x00\x00\x00\x00\x00\x0054212000\x00\x00\x00\x00\x00\x00\x00\x00',
      b'\x02342Q2000\x00\x00\x00\x00\x00\x00\x00\x0054213000\x00\x00\x00\x00\x00\x00\x00\x00',
      b'\x02342Q2100\x00\x00\x00\x00\x00\x00\x00\x0054213000\x00\x00\x00\x00\x00\x00\x00\x00',
      b'\x02342Q2200\x00\x00\x00\x00\x00\x00\x00\x0054213000\x00\x00\x00\x00\x00\x00\x00\x00',
      b'\x02342Q4000\x00\x00\x00\x00\x00\x00\x00\x0054215000\x00\x00\x00\x00\x00\x00\x00\x00',
    ],
    (Ecu.eps, 0x7a1, None): [
      b'8965B42063\x00\x00\x00\x00\x00\x00',
      b'8965B42073\x00\x00\x00\x00\x00\x00',
      b'8965B42082\x00\x00\x00\x00\x00\x00',
      b'8965B42083\x00\x00\x00\x00\x00\x00',
    ],
    (Ecu.abs, 0x7b0, None): [
      b'F15260R102\x00\x00\x00\x00\x00\x00',
      b'F15260R103\x00\x00\x00\x00\x00\x00',
      b'F152642493\x00\x00\x00\x00\x00\x00',
      b'F152642492\x00\x00\x00\x00\x00\x00',
    ],
    (Ecu.dsu, 0x791, None): [
      b'881514201200\x00\x00\x00\x00',
      b'881514201300\x00\x00\x00\x00',
      b'881514201400\x00\x00\x00\x00',
    ],
    (Ecu.fwdRadar, 0x750, 0xf): [
      b'8821F4702000\x00\x00\x00\x00',
      b'8821F4702100\x00\x00\x00\x00',
      b'8821F4702300\x00\x00\x00\x00',
    ],
    (Ecu.fwdCamera, 0x750, 0x6d): [
      b'8646F4201100\x00\x00\x00\x00',
      b'8646F4201200\x00\x00\x00\x00',
      b'8646F4202001\x00\x00\x00\x00',
      b'8646F4202100\x00\x00\x00\x00',
      b'8646F4204000\x00\x00\x00\x00',
    ],
  },
  CAR.RAV4H: {
    (Ecu.engine, 0x7e0, None): [
      b'\x02342N9000\x00\x00\x00\x00\x00\x00\x00\x00A4701000\x00\x00\x00\x00\x00\x00\x00\x00',
      b'\x02342N9100\x00\x00\x00\x00\x00\x00\x00\x00A4701000\x00\x00\x00\x00\x00\x00\x00\x00',
      b'\x02342P0000\x00\x00\x00\x00\x00\x00\x00\x00A4701000\x00\x00\x00\x00\x00\x00\x00\x00',
    ],
    (Ecu.eps, 0x7a1, None): [
      b'8965B42102\x00\x00\x00\x00\x00\x00',
      b'8965B42103\x00\x00\x00\x00\x00\x00',
      b'8965B42112\x00\x00\x00\x00\x00\x00',
      b'8965B42162\x00\x00\x00\x00\x00\x00',
      b'8965B42163\x00\x00\x00\x00\x00\x00',
    ],
    (Ecu.abs, 0x7b0, None): [
      b'F152642090\x00\x00\x00\x00\x00\x00',
      b'F152642110\x00\x00\x00\x00\x00\x00',
      b'F152642120\x00\x00\x00\x00\x00\x00',
      b'F152642400\x00\x00\x00\x00\x00\x00',
    ],
    (Ecu.dsu, 0x791, None): [
      b'881514202200\x00\x00\x00\x00',
      b'881514202300\x00\x00\x00\x00',
      b'881514202400\x00\x00\x00\x00',
    ],
    (Ecu.fwdRadar, 0x750, 0xf): [
      b'8821F4702000\x00\x00\x00\x00',
      b'8821F4702100\x00\x00\x00\x00',
      b'8821F4702300\x00\x00\x00\x00',
    ],
    (Ecu.fwdCamera, 0x750, 0x6d): [
      b'8646F4201100\x00\x00\x00\x00',
      b'8646F4201200\x00\x00\x00\x00',
      b'8646F4202001\x00\x00\x00\x00',
      b'8646F4202100\x00\x00\x00\x00',
      b'8646F4204000\x00\x00\x00\x00',
    ],
  },
  CAR.RAV4_TSS2: {
    (Ecu.engine, 0x700, None): [
      b'\x01896630R58000\x00\x00\x00\x00',
      b'\x01896630R58100\x00\x00\x00\x00',
      b'\x018966342E2000\x00\x00\x00\x00',
      b'\x018966342M8000\x00\x00\x00\x00',
      b'\x018966342S9000\x00\x00\x00\x00',
      b'\x018966342T1000\x00\x00\x00\x00',
      b'\x018966342T6000\x00\x00\x00\x00',
      b'\x018966342T9000\x00\x00\x00\x00',
      b'\x018966342U4000\x00\x00\x00\x00',
      b'\x018966342U4100\x00\x00\x00\x00',
      b'\x018966342U5100\x00\x00\x00\x00',
      b'\x018966342V0000\x00\x00\x00\x00',
      b'\x018966342V3000\x00\x00\x00\x00',
      b'\x018966342V3100\x00\x00\x00\x00',
      b'\x018966342V3200\x00\x00\x00\x00',
      b'\x01896634A05000\x00\x00\x00\x00',
      b'\x01896634A19000\x00\x00\x00\x00',
      b'\x01896634A19100\x00\x00\x00\x00',
      b'\x01896634A20000\x00\x00\x00\x00',
      b'\x01896634A20100\x00\x00\x00\x00',
      b'\x01896634A22000\x00\x00\x00\x00',
      b'\x01896634A22100\x00\x00\x00\x00',
      b'\x01896634A30000\x00\x00\x00\x00',
      b'\x01896634A44000\x00\x00\x00\x00',
      b'\x01896634A45000\x00\x00\x00\x00',
      b'\x01896634A46000\x00\x00\x00\x00',
      b'\x028966342M7000\x00\x00\x00\x00897CF1201001\x00\x00\x00\x00',
      b'\x028966342T0000\x00\x00\x00\x00897CF1201001\x00\x00\x00\x00',
      b'\x028966342V1000\x00\x00\x00\x00897CF1202001\x00\x00\x00\x00',
      b'\x028966342Y8000\x00\x00\x00\x00897CF1201001\x00\x00\x00\x00',
      b'\x02896634A18000\x00\x00\x00\x00897CF1201001\x00\x00\x00\x00',
      b'\x02896634A18100\x00\x00\x00\x00897CF1201001\x00\x00\x00\x00',
      b'\x02896634A43000\x00\x00\x00\x00897CF4201001\x00\x00\x00\x00',
      b'\x02896634A47000\x00\x00\x00\x00897CF4201001\x00\x00\x00\x00',
      b'\x028966342Z8000\x00\x00\x00\x00897CF1201001\x00\x00\x00\x00',
    ],
    (Ecu.abs, 0x7b0, None): [
      b'\x01F15260R210\x00\x00\x00\x00\x00\x00',
      b'\x01F15260R220\x00\x00\x00\x00\x00\x00',
      b'\x01F15260R290\x00\x00\x00\x00\x00\x00',
      b'\x01F15260R300\x00\x00\x00\x00\x00\x00',
      b'\x01F15260R302\x00\x00\x00\x00\x00\x00',
      b'\x01F152642551\x00\x00\x00\x00\x00\x00',
      b'\x01F152642561\x00\x00\x00\x00\x00\x00',
      b'\x01F152642601\x00\x00\x00\x00\x00\x00',
      b'\x01F152642700\x00\x00\x00\x00\x00\x00',
      b'\x01F152642701\x00\x00\x00\x00\x00\x00',
      b'\x01F152642710\x00\x00\x00\x00\x00\x00',
      b'\x01F152642711\x00\x00\x00\x00\x00\x00',
      b'\x01F152642750\x00\x00\x00\x00\x00\x00',
      b'\x01F152642751\x00\x00\x00\x00\x00\x00',
      b'\x01F15260R292\x00\x00\x00\x00\x00\x00',
    ],
    (Ecu.eps, 0x7a1, None): [
      b'8965B42170\x00\x00\x00\x00\x00\x00',
      b'8965B42171\x00\x00\x00\x00\x00\x00',
      b'8965B42180\x00\x00\x00\x00\x00\x00',
      b'8965B42181\x00\x00\x00\x00\x00\x00',
      b'\x028965B0R01200\x00\x00\x00\x008965B0R02200\x00\x00\x00\x00',
      b'\x028965B0R01300\x00\x00\x00\x008965B0R02300\x00\x00\x00\x00',
      b'\x028965B0R01400\x00\x00\x00\x008965B0R02400\x00\x00\x00\x00',
    ],
    (Ecu.fwdRadar, 0x750, 0xf): [
      b'\x018821F3301100\x00\x00\x00\x00',
      b'\x018821F3301200\x00\x00\x00\x00',
      b'\x018821F3301300\x00\x00\x00\x00',
      b'\x018821F3301400\x00\x00\x00\x00',
    ],
    (Ecu.fwdCamera, 0x750, 0x6d): [
      b'\x028646F4203200\x00\x00\x00\x008646G26011A0\x00\x00\x00\x00',
      b'\x028646F4203300\x00\x00\x00\x008646G26011A0\x00\x00\x00\x00',
      b'\x028646F4203400\x00\x00\x00\x008646G2601200\x00\x00\x00\x00',
      b'\x028646F4203500\x00\x00\x00\x008646G2601200\x00\x00\x00\x00',
      b'\x028646F4203700\x00\x00\x00\x008646G2601400\x00\x00\x00\x00',
      b'\x028646F4203800\x00\x00\x00\x008646G2601500\x00\x00\x00\x00',
    ],
  },
  CAR.RAV4_TSS2_2022: {
    (Ecu.abs, 0x7b0, None): [
      b'\x01F15260R350\x00\x00\x00\x00\x00\x00',
      b'\x01F15260R361\x00\x00\x00\x00\x00\x00',
    ],
    (Ecu.eps, 0x7a1, None): [
      b'\x028965B0R01500\x00\x00\x00\x008965B0R02500\x00\x00\x00\x00',
    ],
    (Ecu.engine, 0x700, None): [
      b'\x01896634AA0000\x00\x00\x00\x00',
      b'\x01896634AA0100\x00\x00\x00\x00',
      b'\x01896634AA1000\x00\x00\x00\x00',
      b'\x01896634A88000\x00\x00\x00\x00',
      b'\x01896634A89000\x00\x00\x00\x00',
      b'\x01896634A89100\x00\x00\x00\x00',
    ],
    (Ecu.fwdRadar, 0x750, 0xf): [
      b'\x018821F0R01100\x00\x00\x00\x00',
    ],
    (Ecu.fwdCamera, 0x750, 0x6d): [
      b'\x028646F0R02100\x00\x00\x00\x008646G0R01100\x00\x00\x00\x00',
    ],
  },
  CAR.RAV4_TSS2_2023: {
    (Ecu.abs, 0x7b0, None): [
      b'\x01F15260R450\x00\x00\x00\x00\x00\x00',
    ],
    (Ecu.eps, 0x7a1, None): [
      b'\x028965B0R11000\x00\x00\x00\x008965B0R12000\x00\x00\x00\x00',
    ],
    (Ecu.engine, 0x700, None): [
      b'\x01896634A88100\x00\x00\x00\x00',
      b'\x01896634AJ2000\x00\x00\x00\x00',
    ],
    (Ecu.fwdRadar, 0x750, 0xf): [
      b'\x018821F0R03100\x00\x00\x00\x00',
    ],
    (Ecu.fwdCamera, 0x750, 0x6d): [
      b'\x028646F0R05100\x00\x00\x00\x008646G0R02100\x00\x00\x00\x00',
    ],
  },
  CAR.RAV4H_TSS2: {
    (Ecu.engine, 0x700, None): [
      b'\x01896634A15000\x00\x00\x00\x00',
      b'\x018966342M5000\x00\x00\x00\x00',
      b'\x018966342W8000\x00\x00\x00\x00',
      b'\x018966342X5000\x00\x00\x00\x00',
      b'\x018966342X6000\x00\x00\x00\x00',
      b'\x01896634A25000\x00\x00\x00\x00',
      b'\x018966342W5000\x00\x00\x00\x00',
      b'\x018966342W7000\x00\x00\x00\x00',
      b'\x028966342W4001\x00\x00\x00\x00897CF1203001\x00\x00\x00\x00',
      b'\x02896634A13000\x00\x00\x00\x00\x00\x00\x00\x00\x00\x00\x00\x00\x00\x00\x00\x00\x00\x00\x00\x00',
      b'\x02896634A13001\x00\x00\x00\x00897CF4801001\x00\x00\x00\x00',
      b'\x02896634A13101\x00\x00\x00\x00897CF4801001\x00\x00\x00\x00',
      b'\x02896634A14001\x00\x00\x00\x00897CF1203001\x00\x00\x00\x00',
      b'\x02896634A23000\x00\x00\x00\x00\x00\x00\x00\x00\x00\x00\x00\x00\x00\x00\x00\x00\x00\x00\x00\x00',
      b'\x02896634A23001\x00\x00\x00\x00897CF1203001\x00\x00\x00\x00',
      b'\x02896634A23101\x00\x00\x00\x00897CF1203001\x00\x00\x00\x00',
      b'\x02896634A14001\x00\x00\x00\x00897CF4801001\x00\x00\x00\x00',
      b'\x02896634A14101\x00\x00\x00\x00897CF4801001\x00\x00\x00\x00',
    ],
    (Ecu.abs, 0x7b0, None): [
      b'F152642291\x00\x00\x00\x00\x00\x00',
      b'F152642290\x00\x00\x00\x00\x00\x00',
      b'F152642322\x00\x00\x00\x00\x00\x00',
      b'F152642330\x00\x00\x00\x00\x00\x00',
      b'F152642331\x00\x00\x00\x00\x00\x00',
      b'F152642531\x00\x00\x00\x00\x00\x00',
      b'F152642532\x00\x00\x00\x00\x00\x00',
      b'F152642520\x00\x00\x00\x00\x00\x00',
      b'F152642521\x00\x00\x00\x00\x00\x00',
      b'F152642540\x00\x00\x00\x00\x00\x00',
      b'F152642541\x00\x00\x00\x00\x00\x00',
      b'F152642542\x00\x00\x00\x00\x00\x00',
    ],
    (Ecu.eps, 0x7a1, None): [
      b'8965B42170\x00\x00\x00\x00\x00\x00',
      b'8965B42171\x00\x00\x00\x00\x00\x00',
      b'8965B42180\x00\x00\x00\x00\x00\x00',
      b'8965B42181\x00\x00\x00\x00\x00\x00',
      b'\x028965B0R01200\x00\x00\x00\x008965B0R02200\x00\x00\x00\x00',
      b'\x028965B0R01300\x00\x00\x00\x008965B0R02300\x00\x00\x00\x00',
      b'\x028965B0R01400\x00\x00\x00\x008965B0R02400\x00\x00\x00\x00',
    ],
    (Ecu.fwdRadar, 0x750, 0xf): [
      b'\x018821F3301100\x00\x00\x00\x00',
      b'\x018821F3301200\x00\x00\x00\x00',
      b'\x018821F3301300\x00\x00\x00\x00',
      b'\x018821F3301400\x00\x00\x00\x00',
    ],
    (Ecu.fwdCamera, 0x750, 0x6d): [
      b'\x028646F4203200\x00\x00\x00\x008646G26011A0\x00\x00\x00\x00',
      b'\x028646F4203300\x00\x00\x00\x008646G26011A0\x00\x00\x00\x00',
      b'\x028646F4203400\x00\x00\x00\x008646G2601200\x00\x00\x00\x00',
      b'\x028646F4203500\x00\x00\x00\x008646G2601200\x00\x00\x00\x00',
      b'\x028646F4203700\x00\x00\x00\x008646G2601400\x00\x00\x00\x00',
      b'\x028646F4203800\x00\x00\x00\x008646G2601500\x00\x00\x00\x00',
    ],
  },
  CAR.RAV4H_TSS2_2022: {
    (Ecu.abs, 0x7b0, None): [
      b'\x01F15264283100\x00\x00\x00\x00',
      b'\x01F15264286200\x00\x00\x00\x00',
      b'\x01F15264286100\x00\x00\x00\x00',
      b'\x01F15264283200\x00\x00\x00\x00',
    ],
    (Ecu.eps, 0x7a1, None): [
      b'\x028965B0R01500\x00\x00\x00\x008965B0R02500\x00\x00\x00\x00',
      b'8965B42182\x00\x00\x00\x00\x00\x00',
      b'8965B42172\x00\x00\x00\x00\x00\x00',
    ],
    (Ecu.engine, 0x700, None): [
      b'\x01896634A02001\x00\x00\x00\x00',
      b'\x01896634A03000\x00\x00\x00\x00',
      b'\x01896634A08000\x00\x00\x00\x00',
      b'\x01896634A61000\x00\x00\x00\x00',
      b'\x01896634A62000\x00\x00\x00\x00',
      b'\x01896634A62100\x00\x00\x00\x00',
      b'\x01896634A63000\x00\x00\x00\x00',
    ],
    (Ecu.fwdRadar, 0x750, 0xf): [
      b'\x018821F0R01100\x00\x00\x00\x00',
    ],
    (Ecu.fwdCamera, 0x750, 0x6d): [
      b'\x028646F0R02100\x00\x00\x00\x008646G0R01100\x00\x00\x00\x00',
    ],
  },
  CAR.RAV4H_TSS2_2023: {
    (Ecu.abs, 0x7b0, None): [
      b'\x01F15264283200\x00\x00\x00\x00',
    ],
    (Ecu.eps, 0x7a1, None): [
      b'\x028965B0R11000\x00\x00\x00\x008965B0R12000\x00\x00\x00\x00',
    ],
    (Ecu.engine, 0x700, None): [
      b'\x01896634AE1001\x00\x00\x00\x00',
    ],
    (Ecu.fwdRadar, 0x750, 0xf): [
      b'\x018821F0R03100\x00\x00\x00\x00',
    ],
    (Ecu.fwdCamera, 0x750, 0x6d): [
      b'\x028646F0R05100\x00\x00\x00\x008646G0R02100\x00\x00\x00\x00',
    ],
  },
  CAR.SIENNA: {
    (Ecu.engine, 0x700, None): [
      b'\x01896630832100\x00\x00\x00\x00',
      b'\x01896630832200\x00\x00\x00\x00',
      b'\x01896630838000\x00\x00\x00\x00',
      b'\x01896630838100\x00\x00\x00\x00',
      b'\x01896630842000\x00\x00\x00\x00',
      b'\x01896630843000\x00\x00\x00\x00',
      b'\x01896630851000\x00\x00\x00\x00',
      b'\x01896630851100\x00\x00\x00\x00',
      b'\x01896630851200\x00\x00\x00\x00',
      b'\x01896630852000\x00\x00\x00\x00',
      b'\x01896630852100\x00\x00\x00\x00',
      b'\x01896630859000\x00\x00\x00\x00',
      b'\x01896630860000\x00\x00\x00\x00',
    ],
    (Ecu.eps, 0x7a1, None): [
      b'8965B45070\x00\x00\x00\x00\x00\x00',
      b'8965B45080\x00\x00\x00\x00\x00\x00',
      b'8965B45082\x00\x00\x00\x00\x00\x00',
    ],
    (Ecu.abs, 0x7b0, None): [
      b'F152608130\x00\x00\x00\x00\x00\x00',
    ],
    (Ecu.dsu, 0x791, None): [
      b'881510801100\x00\x00\x00\x00',
    ],
    (Ecu.fwdRadar, 0x750, 0xf): [
      b'8821F4702100\x00\x00\x00\x00',
      b'8821F4702200\x00\x00\x00\x00',
      b'8821F4702300\x00\x00\x00\x00',
    ],
    (Ecu.fwdCamera, 0x750, 0x6d): [
      b'8646F0801100\x00\x00\x00\x00',
    ],
  },
  CAR.LEXUS_CTH: {
    (Ecu.dsu, 0x791, None): [
      b'881517601100\x00\x00\x00\x00',
    ],
    (Ecu.abs, 0x7b0, None): [
      b'F152676144\x00\x00\x00\x00\x00\x00',
    ],
    (Ecu.engine, 0x7e0, None): [
      b'\x0237635000\x00\x00\x00\x00\x00\x00\x00\x00A4701000\x00\x00\x00\x00\x00\x00\x00\x00',
    ],
    (Ecu.fwdRadar, 0x750, 0xf): [
      b'8821F4702300\x00\x00\x00\x00',
    ],
    (Ecu.fwdCamera, 0x750, 0x6d): [
      b'8646F7601100\x00\x00\x00\x00',
    ],
  },
  CAR.LEXUS_ES_TSS2: {
    (Ecu.engine, 0x700, None): [
      b'\x018966306U6000\x00\x00\x00\x00',
      b'\x01896630EC9100\x00\x00\x00\x00',
      b'\x018966333T5000\x00\x00\x00\x00',
      b'\x018966333T5100\x00\x00\x00\x00',
      b'\x018966333X6000\x00\x00\x00\x00',
      b'\x01896633T07000\x00\x00\x00\x00',
    ],
    (Ecu.abs, 0x7b0, None): [
      b'\x01F152606281\x00\x00\x00\x00\x00\x00',
      b'\x01F152606340\x00\x00\x00\x00\x00\x00',
      b'\x01F152606461\x00\x00\x00\x00\x00\x00',
      b'\x01F15260E031\x00\x00\x00\x00\x00\x00',
    ],
    (Ecu.eps, 0x7a1, None): [
      b'8965B33252\x00\x00\x00\x00\x00\x00',
      b'8965B33590\x00\x00\x00\x00\x00\x00',
      b'8965B33690\x00\x00\x00\x00\x00\x00',
      b'8965B33721\x00\x00\x00\x00\x00\x00',
      b'8965B48271\x00\x00\x00\x00\x00\x00',
    ],
    (Ecu.fwdRadar, 0x750, 0xf): [
      b'\x018821F3301100\x00\x00\x00\x00',
      b'\x018821F3301200\x00\x00\x00\x00',
      b'\x018821F3301400\x00\x00\x00\x00',
      b'\x018821F6201300\x00\x00\x00\x00',
    ],
    (Ecu.fwdCamera, 0x750, 0x6d): [
      b'\x028646F33030D0\x00\x00\x00\x008646G26011A0\x00\x00\x00\x00',
      b'\x028646F3303200\x00\x00\x00\x008646G26011A0\x00\x00\x00\x00',
      b'\x028646F3304100\x00\x00\x00\x008646G2601200\x00\x00\x00\x00',
      b'\x028646F3304300\x00\x00\x00\x008646G2601500\x00\x00\x00\x00',
      b'\x028646F3309100\x00\x00\x00\x008646G3304000\x00\x00\x00\x00',
      b'\x028646F4810200\x00\x00\x00\x008646G2601400\x00\x00\x00\x00',
    ],
  },
  CAR.LEXUS_ESH_TSS2: {
    (Ecu.engine, 0x700, None): [
      b'\x028966333S8000\x00\x00\x00\x00897CF3302002\x00\x00\x00\x00',
      b'\x028966333S8000\x00\x00\x00\x00897CF3305001\x00\x00\x00\x00',
      b'\x028966333T0100\x00\x00\x00\x00897CF3305001\x00\x00\x00\x00',
      b'\x028966333V4000\x00\x00\x00\x00897CF3305001\x00\x00\x00\x00',
      b'\x028966333W1000\x00\x00\x00\x00897CF3305001\x00\x00\x00\x00',
      b'\x02896633T09000\x00\x00\x00\x00897CF3307001\x00\x00\x00\x00',
      b'\x01896633T38000\x00\x00\x00\x00',
      b'\x01896633T58000\x00\x00\x00\x00',
    ],
    (Ecu.abs, 0x7b0, None): [
      b'F152633423\x00\x00\x00\x00\x00\x00',
      b'F152633680\x00\x00\x00\x00\x00\x00',
      b'F152633681\x00\x00\x00\x00\x00\x00',
      b'F152633F50\x00\x00\x00\x00\x00\x00',
      b'F152633F51\x00\x00\x00\x00\x00\x00',
    ],
    (Ecu.eps, 0x7a1, None): [
      b'8965B33252\x00\x00\x00\x00\x00\x00',
      b'8965B33590\x00\x00\x00\x00\x00\x00',
      b'8965B33690\x00\x00\x00\x00\x00\x00',
      b'8965B33721\x00\x00\x00\x00\x00\x00',
    ],
    (Ecu.fwdRadar, 0x750, 0xf): [
      b'\x018821F3301100\x00\x00\x00\x00',
      b'\x018821F3301200\x00\x00\x00\x00',
      b'\x018821F3301300\x00\x00\x00\x00',
      b'\x018821F3301400\x00\x00\x00\x00',
      b'\x018821F6201300\x00\x00\x00\x00',
    ],
    (Ecu.fwdCamera, 0x750, 0x6d): [
      b'\x028646F0610000\x00\x00\x00\x008646G3304000\x00\x00\x00\x00',
      b'\x028646F33030D0\x00\x00\x00\x008646G26011A0\x00\x00\x00\x00',
      b'\x028646F3303100\x00\x00\x00\x008646G26011A0\x00\x00\x00\x00',
      b'\x028646F3303200\x00\x00\x00\x008646G26011A0\x00\x00\x00\x00',
      b'\x028646F3304100\x00\x00\x00\x008646G2601200\x00\x00\x00\x00',
      b'\x028646F3304200\x00\x00\x00\x008646G2601400\x00\x00\x00\x00',
      b'\x028646F3304300\x00\x00\x00\x008646G2601500\x00\x00\x00\x00',
      b'\x028646F3309100\x00\x00\x00\x008646G3304000\x00\x00\x00\x00',
    ],
  },
  CAR.LEXUS_ES: {
    (Ecu.engine, 0x7e0, None): [
      b'\x02333R0000\x00\x00\x00\x00\x00\x00\x00\x00A0C01000\x00\x00\x00\x00\x00\x00\x00\x00',
    ],
    (Ecu.abs, 0x7b0, None): [
      b'F152606202\x00\x00\x00\x00\x00\x00',
    ],
    (Ecu.dsu, 0x791, None): [
      b'881513309500\x00\x00\x00\x00',
    ],
    (Ecu.eps, 0x7a1, None): [
      b'8965B33502\x00\x00\x00\x00\x00\x00',
    ],
    (Ecu.fwdRadar, 0x750, 0xf): [
      b'8821F4701200\x00\x00\x00\x00',
    ],
    (Ecu.fwdCamera, 0x750, 0x6d): [
      b'8646F3302200\x00\x00\x00\x00',
    ],
  },
  CAR.LEXUS_ESH: {
      (Ecu.engine, 0x7e0, None): [
        b'\x02333M4200\x00\x00\x00\x00\x00\x00\x00\x00A4701000\x00\x00\x00\x00\x00\x00\x00\x00',
      ],
      (Ecu.abs, 0x7b0, None): [
        b'F152633171\x00\x00\x00\x00\x00\x00',
      ],
      (Ecu.dsu, 0x791, None): [
        b'881513310400\x00\x00\x00\x00',
      ],
      (Ecu.eps, 0x7a1, None): [
        b'8965B33512\x00\x00\x00\x00\x00\x00',
      ],
      (Ecu.fwdRadar, 0x750, 0xf): [
        b'8821F4701100\x00\x00\x00\x00',
        b'8821F4701300\x00\x00\x00\x00',
      ],
      (Ecu.fwdCamera, 0x750, 0x6d): [
        b'8646F3302001\x00\x00\x00\x00',
        b'8646F3302200\x00\x00\x00\x00',
      ],
  },
  CAR.LEXUS_NX: {
    (Ecu.engine, 0x700, None): [
      b'\x01896637850000\x00\x00\x00\x00',
      b'\x01896637851000\x00\x00\x00\x00',
      b'\x01896637852000\x00\x00\x00\x00',
      b'\x01896637854000\x00\x00\x00\x00',
      b'\x01896637878000\x00\x00\x00\x00',
    ],
    (Ecu.abs, 0x7b0, None): [
      b'F152678130\x00\x00\x00\x00\x00\x00',
      b'F152678140\x00\x00\x00\x00\x00\x00',
    ],
    (Ecu.dsu, 0x791, None): [
      b'881517803100\x00\x00\x00\x00',
      b'881517803300\x00\x00\x00\x00',
    ],
    (Ecu.eps, 0x7a1, None): [
      b'8965B78060\x00\x00\x00\x00\x00\x00',
      b'8965B78080\x00\x00\x00\x00\x00\x00',
    ],
    (Ecu.fwdRadar, 0x750, 0xf): [
      b'8821F4702100\x00\x00\x00\x00',
      b'8821F4702300\x00\x00\x00\x00',
    ],
    (Ecu.fwdCamera, 0x750, 0x6d): [
      b'8646F7801100\x00\x00\x00\x00',
      b'8646F7801300\x00\x00\x00\x00',
    ],
  },
  CAR.LEXUS_NX_TSS2: {
    (Ecu.engine, 0x700, None): [
      b'\x018966378B2100\x00\x00\x00\x00',
      b'\x018966378B3000\x00\x00\x00\x00',
      b'\x018966378B4100\x00\x00\x00\x00',
      b'\x018966378G2000\x00\x00\x00\x00',
      b'\x018966378G3000\x00\x00\x00\x00',
      b'\x018966378B2000\x00\x00\x00\x00',
    ],
    (Ecu.abs, 0x7b0, None): [
      b'\x01F152678221\x00\x00\x00\x00\x00\x00',
    ],
    (Ecu.eps, 0x7a1, None): [
      b'8965B78120\x00\x00\x00\x00\x00\x00',
    ],
    (Ecu.fwdRadar, 0x750, 0xf): [
      b"\x018821F3301400\x00\x00\x00\x00",
      b'\x018821F3301200\x00\x00\x00\x00',
      b'\x018821F3301300\x00\x00\x00\x00',
    ],
    (Ecu.fwdCamera, 0x750, 0x6d): [
      b'\x028646F78030A0\x00\x00\x00\x008646G2601200\x00\x00\x00\x00',
      b'\x028646F7803100\x00\x00\x00\x008646G2601400\x00\x00\x00\x00',
    ],
  },
  CAR.LEXUS_NXH_TSS2: {
    (Ecu.engine, 0x7e0, None): [
      b'\x0237887000\x00\x00\x00\x00\x00\x00\x00\x00A4701000\x00\x00\x00\x00\x00\x00\x00\x00',
      b'\x02378A0000\x00\x00\x00\x00\x00\x00\x00\x00A4701000\x00\x00\x00\x00\x00\x00\x00\x00',
      b'\x02378F4000\x00\x00\x00\x00\x00\x00\x00\x00A4701000\x00\x00\x00\x00\x00\x00\x00\x00',
    ],
    (Ecu.abs, 0x7b0, None): [
      b'F152678210\x00\x00\x00\x00\x00\x00',
      b'F152678211\x00\x00\x00\x00\x00\x00',
    ],
    (Ecu.eps, 0x7a1, None): [
      b'8965B78120\x00\x00\x00\x00\x00\x00',
    ],
    (Ecu.fwdRadar, 0x750, 0xf): [
      b'\x018821F3301400\x00\x00\x00\x00',
      b'\x018821F3301300\x00\x00\x00\x00',
    ],
    (Ecu.fwdCamera, 0x750, 0x6d): [
      b'\x028646F78030A0\x00\x00\x00\x008646G2601200\x00\x00\x00\x00',
      b'\x028646F7803100\x00\x00\x00\x008646G2601400\x00\x00\x00\x00',
    ],
  },
  CAR.LEXUS_NXH: {
    (Ecu.engine, 0x7e0, None): [
      b'\x0237841000\x00\x00\x00\x00\x00\x00\x00\x00A4701000\x00\x00\x00\x00\x00\x00\x00\x00',
      b'\x0237842000\x00\x00\x00\x00\x00\x00\x00\x00A4701000\x00\x00\x00\x00\x00\x00\x00\x00',
      b'\x0237880000\x00\x00\x00\x00\x00\x00\x00\x00A4701000\x00\x00\x00\x00\x00\x00\x00\x00',
      b'\x0237882000\x00\x00\x00\x00\x00\x00\x00\x00A4701000\x00\x00\x00\x00\x00\x00\x00\x00',
      b'\x0237886000\x00\x00\x00\x00\x00\x00\x00\x00A4701000\x00\x00\x00\x00\x00\x00\x00\x00',
    ],
    (Ecu.abs, 0x7b0, None): [
      b'F152678160\x00\x00\x00\x00\x00\x00',
      b'F152678170\x00\x00\x00\x00\x00\x00',
      b'F152678171\x00\x00\x00\x00\x00\x00',
    ],
    (Ecu.dsu, 0x791, None): [
      b'881517804300\x00\x00\x00\x00',
      b'881517804100\x00\x00\x00\x00',
    ],
    (Ecu.eps, 0x7a1, None): [
      b'8965B78060\x00\x00\x00\x00\x00\x00',
      b'8965B78080\x00\x00\x00\x00\x00\x00',
      b'8965B78100\x00\x00\x00\x00\x00\x00',
    ],
    (Ecu.fwdRadar, 0x750, 0xf): [
      b'8821F4702300\x00\x00\x00\x00',
      b'8821F4702100\x00\x00\x00\x00',
    ],
    (Ecu.fwdCamera, 0x750, 0x6d): [
      b'8646F7801300\x00\x00\x00\x00',
      b'8646F7801100\x00\x00\x00\x00',
    ],
  },
  CAR.LEXUS_RC: {
    (Ecu.engine, 0x700, None): [
      b'\x01896632478200\x00\x00\x00\x00',
    ],
    (Ecu.engine, 0x7e0, None): [
      b'\x0232484000\x00\x00\x00\x00\x00\x00\x00\x0052422000\x00\x00\x00\x00\x00\x00\x00\x00',
    ],
    (Ecu.abs, 0x7b0, None): [
      b'F152624150\x00\x00\x00\x00\x00\x00',
      b'F152624221\x00\x00\x00\x00\x00\x00',
    ],
    (Ecu.dsu, 0x791, None): [
      b'881512407000\x00\x00\x00\x00',
      b'881512409100\x00\x00\x00\x00',
    ],
    (Ecu.eps, 0x7a1, None): [
      b'8965B24081\x00\x00\x00\x00\x00\x00',
      b'8965B24320\x00\x00\x00\x00\x00\x00',
    ],
    (Ecu.fwdRadar, 0x750, 0xf): [
      b'8821F4702300\x00\x00\x00\x00',
    ],
    (Ecu.fwdCamera, 0x750, 0x6d): [
      b'8646F2401200\x00\x00\x00\x00',
      b'8646F2402200\x00\x00\x00\x00',
    ],
  },
  CAR.LEXUS_RX: {
    (Ecu.engine, 0x700, None): [
      b'\x01896630E36200\x00\x00\x00\x00',
      b'\x01896630E36300\x00\x00\x00\x00',
      b'\x01896630E37200\x00\x00\x00\x00',
      b'\x01896630E37300\x00\x00\x00\x00',
      b'\x01896630E41000\x00\x00\x00\x00',
      b'\x01896630E41100\x00\x00\x00\x00',
      b'\x01896630E41200\x00\x00\x00\x00',
      b'\x01896630E41500\x00\x00\x00\x00',
      b'\x01896630EA3100\x00\x00\x00\x00',
      b'\x01896630EA3400\x00\x00\x00\x00',
      b'\x01896630EA4100\x00\x00\x00\x00',
      b'\x01896630EA4300\x00\x00\x00\x00',
      b'\x01896630EA4400\x00\x00\x00\x00',
      b'\x01896630EA6300\x00\x00\x00\x00',
      b'\x018966348R1300\x00\x00\x00\x00',
      b'\x018966348R8500\x00\x00\x00\x00',
      b'\x018966348W1300\x00\x00\x00\x00',
    ],
    (Ecu.abs, 0x7b0, None): [
      b'F152648472\x00\x00\x00\x00\x00\x00',
      b'F152648473\x00\x00\x00\x00\x00\x00',
      b'F152648492\x00\x00\x00\x00\x00\x00',
      b'F152648493\x00\x00\x00\x00\x00\x00',
      b'F152648474\x00\x00\x00\x00\x00\x00',
      b'F152648630\x00\x00\x00\x00\x00\x00',
      b'F152648494\x00\x00\x00\x00\x00\x00',
    ],
    (Ecu.dsu, 0x791, None): [
      b'881514810300\x00\x00\x00\x00',
      b'881514810500\x00\x00\x00\x00',
      b'881514810700\x00\x00\x00\x00',
    ],
    (Ecu.eps, 0x7a1, None): [
      b'8965B0E011\x00\x00\x00\x00\x00\x00',
      b'8965B0E012\x00\x00\x00\x00\x00\x00',
      b'8965B48102\x00\x00\x00\x00\x00\x00',
      b'8965B48111\x00\x00\x00\x00\x00\x00',
      b'8965B48112\x00\x00\x00\x00\x00\x00',
    ],
    (Ecu.fwdRadar, 0x750, 0xf): [
      b'8821F4701000\x00\x00\x00\x00',
      b'8821F4701100\x00\x00\x00\x00',
      b'8821F4701200\x00\x00\x00\x00',
      b'8821F4701300\x00\x00\x00\x00',
    ],
    (Ecu.fwdCamera, 0x750, 0x6d): [
      b'8646F4801100\x00\x00\x00\x00',
      b'8646F4801200\x00\x00\x00\x00',
      b'8646F4802001\x00\x00\x00\x00',
      b'8646F4802100\x00\x00\x00\x00',
      b'8646F4802200\x00\x00\x00\x00',
      b'8646F4809000\x00\x00\x00\x00',
    ],
  },
  CAR.LEXUS_RXH: {
    (Ecu.engine, 0x7e0, None): [
      b'\x02348J7000\x00\x00\x00\x00\x00\x00\x00\x00A4802000\x00\x00\x00\x00\x00\x00\x00\x00',
      b'\x02348N0000\x00\x00\x00\x00\x00\x00\x00\x00A4802000\x00\x00\x00\x00\x00\x00\x00\x00',
      b'\x02348Q4000\x00\x00\x00\x00\x00\x00\x00\x00A4802000\x00\x00\x00\x00\x00\x00\x00\x00',
      b'\x02348Q4100\x00\x00\x00\x00\x00\x00\x00\x00A4802000\x00\x00\x00\x00\x00\x00\x00\x00',
      b'\x02348T1100\x00\x00\x00\x00\x00\x00\x00\x00A4802000\x00\x00\x00\x00\x00\x00\x00\x00',
      b'\x02348T3000\x00\x00\x00\x00\x00\x00\x00\x00A4802000\x00\x00\x00\x00\x00\x00\x00\x00',
      b'\x02348V6000\x00\x00\x00\x00\x00\x00\x00\x00A4802000\x00\x00\x00\x00\x00\x00\x00\x00',
      b'\x02348Z3000\x00\x00\x00\x00\x00\x00\x00\x00A4802000\x00\x00\x00\x00\x00\x00\x00\x00',
    ],
    (Ecu.abs, 0x7b0, None): [
      b'F152648361\x00\x00\x00\x00\x00\x00',
      b'F152648501\x00\x00\x00\x00\x00\x00',
      b'F152648502\x00\x00\x00\x00\x00\x00',
      b'F152648504\x00\x00\x00\x00\x00\x00',
      b'F152648740\x00\x00\x00\x00\x00\x00',
      b'F152648A30\x00\x00\x00\x00\x00\x00',
    ],
    (Ecu.dsu, 0x791, None): [
      b'881514811300\x00\x00\x00\x00',
      b'881514811500\x00\x00\x00\x00',
      b'881514811700\x00\x00\x00\x00',
    ],
    (Ecu.eps, 0x7a1, None): [
      b'8965B0E011\x00\x00\x00\x00\x00\x00',
      b'8965B0E012\x00\x00\x00\x00\x00\x00',
      b'8965B48111\x00\x00\x00\x00\x00\x00',
      b'8965B48112\x00\x00\x00\x00\x00\x00',
    ],
    (Ecu.fwdRadar, 0x750, 0xf): [
      b'8821F4701000\x00\x00\x00\x00',
      b'8821F4701100\x00\x00\x00\x00',
      b'8821F4701200\x00\x00\x00\x00',
      b'8821F4701300\x00\x00\x00\x00',
    ],
    (Ecu.fwdCamera, 0x750, 0x6d): [
      b'8646F4801200\x00\x00\x00\x00',
      b'8646F4802001\x00\x00\x00\x00',
      b'8646F4802100\x00\x00\x00\x00',
      b'8646F4802200\x00\x00\x00\x00',
      b'8646F4809000\x00\x00\x00\x00',
    ],
  },
  CAR.LEXUS_RX_TSS2: {
    (Ecu.engine, 0x700, None): [
      b'\x01896630EA9000\x00\x00\x00\x00',
      b'\x01896630EB0000\x00\x00\x00\x00',
      b'\x01896630EC9000\x00\x00\x00\x00',
      b'\x01896630ED0000\x00\x00\x00\x00',
      b'\x01896630ED0100\x00\x00\x00\x00',
      b'\x01896630ED6000\x00\x00\x00\x00',
      b'\x018966348T8000\x00\x00\x00\x00',
      b'\x018966348W5100\x00\x00\x00\x00',
      b'\x018966348W9000\x00\x00\x00\x00',
      b'\x01896634D12000\x00\x00\x00\x00',
      b'\x01896634D12100\x00\x00\x00\x00',
      b'\x01896634D43000\x00\x00\x00\x00',
      b'\x01896634D44000\x00\x00\x00\x00',
      b'\x018966348X0000\x00\x00\x00\x00',
      b'\x01896630ED5000\x00\x00\x00\x00',
    ],
    (Ecu.abs, 0x7b0, None): [
      b'\x01F15260E031\x00\x00\x00\x00\x00\x00',
      b'\x01F15260E041\x00\x00\x00\x00\x00\x00',
      b'\x01F152648781\x00\x00\x00\x00\x00\x00',
      b'\x01F152648801\x00\x00\x00\x00\x00\x00',
    ],
    (Ecu.eps, 0x7a1, None): [
      b'8965B48261\x00\x00\x00\x00\x00\x00',
      b'8965B48271\x00\x00\x00\x00\x00\x00',
    ],
    (Ecu.fwdRadar, 0x750, 0xf): [
      b'\x018821F3301100\x00\x00\x00\x00',
      b'\x018821F3301300\x00\x00\x00\x00',
      b'\x018821F3301400\x00\x00\x00\x00',
    ],
    (Ecu.fwdCamera, 0x750, 0x6d): [
      b'\x028646F4810100\x00\x00\x00\x008646G2601200\x00\x00\x00\x00',
      b'\x028646F4810200\x00\x00\x00\x008646G2601400\x00\x00\x00\x00',
      b'\x028646F4810300\x00\x00\x00\x008646G2601400\x00\x00\x00\x00',
      b'\x028646F4810400\x00\x00\x00\x008646G2601400\x00\x00\x00\x00',
    ],
  },
  CAR.LEXUS_RXH_TSS2: {
    (Ecu.engine, 0x7e0, None): [
      b'\x02348X4000\x00\x00\x00\x00\x00\x00\x00\x00A4802000\x00\x00\x00\x00\x00\x00\x00\x00',
      b'\x02348X5000\x00\x00\x00\x00\x00\x00\x00\x00A4802000\x00\x00\x00\x00\x00\x00\x00\x00',
      b'\x02348X8000\x00\x00\x00\x00\x00\x00\x00\x00A4802000\x00\x00\x00\x00\x00\x00\x00\x00',
      b'\x02348Y3000\x00\x00\x00\x00\x00\x00\x00\x00A4802000\x00\x00\x00\x00\x00\x00\x00\x00',
      b'\x0234D14000\x00\x00\x00\x00\x00\x00\x00\x00A4802000\x00\x00\x00\x00\x00\x00\x00\x00',
      b'\x0234D16000\x00\x00\x00\x00\x00\x00\x00\x00A4802000\x00\x00\x00\x00\x00\x00\x00\x00',
    ],
    (Ecu.abs, 0x7b0, None): [
      b'F152648831\x00\x00\x00\x00\x00\x00',
      b'F152648891\x00\x00\x00\x00\x00\x00',
      b'F152648D00\x00\x00\x00\x00\x00\x00',
      b'F152648D60\x00\x00\x00\x00\x00\x00',
      b'F152648811\x00\x00\x00\x00\x00\x00',
    ],
    (Ecu.eps, 0x7a1, None): [
      b'8965B48271\x00\x00\x00\x00\x00\x00',
      b'8965B48261\x00\x00\x00\x00\x00\x00',
    ],
    (Ecu.fwdRadar, 0x750, 0xf): [
      b'\x018821F3301400\x00\x00\x00\x00',
    ],
    (Ecu.fwdCamera, 0x750, 0x6d): [
      b'\x028646F4810200\x00\x00\x00\x008646G2601400\x00\x00\x00\x00',
      b'\x028646F4810100\x00\x00\x00\x008646G2601200\x00\x00\x00\x00',
    ],
  },
  CAR.PRIUS_TSS2: {
    (Ecu.engine, 0x700, None): [
      b'\x028966347B1000\x00\x00\x00\x008966A4703000\x00\x00\x00\x00',
      b'\x028966347C4000\x00\x00\x00\x008966A4703000\x00\x00\x00\x00',
      b'\x028966347C6000\x00\x00\x00\x008966A4703000\x00\x00\x00\x00',
      b'\x028966347C8000\x00\x00\x00\x008966A4703000\x00\x00\x00\x00',
      b'\x038966347C0000\x00\x00\x00\x008966A4703000\x00\x00\x00\x00897CF4710101\x00\x00\x00\x00',
      b'\x038966347C1000\x00\x00\x00\x008966A4703000\x00\x00\x00\x00897CF4710101\x00\x00\x00\x00',
      b'\x038966347C5000\x00\x00\x00\x008966A4703000\x00\x00\x00\x00897CF4707101\x00\x00\x00\x00',
      b'\x038966347C5100\x00\x00\x00\x008966A4703000\x00\x00\x00\x00897CF4707101\x00\x00\x00\x00',
    ],
    (Ecu.abs, 0x7b0, None): [
      b'F152647500\x00\x00\x00\x00\x00\x00',
      b'F152647510\x00\x00\x00\x00\x00\x00',
      b'F152647520\x00\x00\x00\x00\x00\x00',
      b'F152647521\x00\x00\x00\x00\x00\x00',
      b'F152647531\x00\x00\x00\x00\x00\x00',
    ],
    (Ecu.eps, 0x7a1, None): [
      b'8965B47070\x00\x00\x00\x00\x00\x00',
    ],
    (Ecu.fwdRadar, 0x750, 0xf): [
      b'\x018821F3301400\x00\x00\x00\x00',
    ],
    (Ecu.fwdCamera, 0x750, 0x6d): [
      b'\x028646F4707000\x00\x00\x00\x008646G2601400\x00\x00\x00\x00',
      b'\x028646F4710000\x00\x00\x00\x008646G2601500\x00\x00\x00\x00',
      b'\x028646F4712000\x00\x00\x00\x008646G2601500\x00\x00\x00\x00',
    ],
  },
  CAR.MIRAI: {
    (Ecu.abs, 0x7D1, None): [b'\x01898A36203000\x00\x00\x00\x00',],
    (Ecu.abs, 0x7B0, None): [  # a second ABS ECU
      b'\x01F15266203200\x00\x00\x00\x00',
      b'\x01F15266203500\x00\x00\x00\x00',
    ],
    (Ecu.eps, 0x7A1, None): [b'\x028965B6204100\x00\x00\x00\x008965B6203100\x00\x00\x00\x00',],
    (Ecu.fwdRadar, 0x750, 0xf): [b'\x018821F6201200\x00\x00\x00\x00',],
    (Ecu.fwdCamera, 0x750, 0x6d): [b'\x028646F6201400\x00\x00\x00\x008646G5301200\x00\x00\x00\x00',],
  },
  CAR.ALPHARD_TSS2: {
    (Ecu.engine, 0x7e0, None): [
      b'\x0235870000\x00\x00\x00\x00\x00\x00\x00\x00A0202000\x00\x00\x00\x00\x00\x00\x00\x00',
      b'\x0235883000\x00\x00\x00\x00\x00\x00\x00\x00A0202000\x00\x00\x00\x00\x00\x00\x00\x00',
    ],
    (Ecu.eps, 0x7a1, None): [
      b'8965B58040\x00\x00\x00\x00\x00\x00',
      b'8965B58052\x00\x00\x00\x00\x00\x00',
    ],
    (Ecu.fwdRadar, 0x750, 0xf): [
      b'\x018821F3301200\x00\x00\x00\x00',
      b'\x018821F3301400\x00\x00\x00\x00',
    ],
    (Ecu.fwdCamera, 0x750, 0x6d): [
      b'\x028646F58010C0\x00\x00\x00\x008646G26011A0\x00\x00\x00\x00',
      b'\x028646F5803200\x00\x00\x00\x008646G2601400\x00\x00\x00\x00',
    ],
  },
  CAR.ALPHARDH_TSS2: {
    (Ecu.engine, 0x7e0, None): [
      b'\x0235879000\x00\x00\x00\x00\x00\x00\x00\x00A4701000\x00\x00\x00\x00\x00\x00\x00\x00',
    ],
    (Ecu.eps, 0x7a1, None): [
      b'8965B58040\x00\x00\x00\x00\x00\x00',
    ],
    (Ecu.abs, 0x7b0, None): [
      b'F152658341\x00\x00\x00\x00\x00\x00'
    ],
    (Ecu.fwdRadar, 0x750, 0xf): [
      b'\x018821F3301400\x00\x00\x00\x00',
    ],
    (Ecu.fwdCamera, 0x750, 0x6d): [
      b'\x028646FV201000\x00\x00\x00\x008646G2601400\x00\x00\x00\x00',
    ],
  },
}

STEER_THRESHOLD = 100

DBC = {
  CAR.RAV4H: dbc_dict('toyota_tnga_k_pt_generated', 'toyota_adas'),
  CAR.RAV4: dbc_dict('toyota_new_mc_pt_generated', 'toyota_adas'),
  CAR.PRIUS: dbc_dict('toyota_nodsu_pt_generated', 'toyota_adas'),
  CAR.PRIUS_V: dbc_dict('toyota_new_mc_pt_generated', 'toyota_adas'),
  CAR.COROLLA: dbc_dict('toyota_new_mc_pt_generated', 'toyota_adas'),
  CAR.LEXUS_RC: dbc_dict('toyota_tnga_k_pt_generated', 'toyota_adas'),
  CAR.LEXUS_RX: dbc_dict('toyota_tnga_k_pt_generated', 'toyota_adas'),
  CAR.LEXUS_RXH: dbc_dict('toyota_tnga_k_pt_generated', 'toyota_adas'),
  CAR.LEXUS_RX_TSS2: dbc_dict('toyota_nodsu_pt_generated', 'toyota_tss2_adas'),
  CAR.LEXUS_RXH_TSS2: dbc_dict('toyota_nodsu_pt_generated', 'toyota_tss2_adas'),
  CAR.CHR: dbc_dict('toyota_nodsu_pt_generated', 'toyota_adas'),
  CAR.CHR_TSS2: dbc_dict('toyota_nodsu_pt_generated', None),
  CAR.CHRH: dbc_dict('toyota_nodsu_pt_generated', 'toyota_adas'),
  CAR.CHRH_TSS2: dbc_dict('toyota_nodsu_pt_generated', None),
  CAR.CAMRY: dbc_dict('toyota_nodsu_pt_generated', 'toyota_adas'),
  CAR.CAMRYH: dbc_dict('toyota_nodsu_pt_generated', 'toyota_adas'),
  CAR.CAMRY_TSS2: dbc_dict('toyota_nodsu_pt_generated', 'toyota_tss2_adas'),
  CAR.CAMRYH_TSS2: dbc_dict('toyota_nodsu_pt_generated', 'toyota_tss2_adas'),
  CAR.HIGHLANDER: dbc_dict('toyota_tnga_k_pt_generated', 'toyota_adas'),
  CAR.HIGHLANDER_TSS2: dbc_dict('toyota_nodsu_pt_generated', 'toyota_tss2_adas'),
  CAR.HIGHLANDERH: dbc_dict('toyota_tnga_k_pt_generated', 'toyota_adas'),
  CAR.HIGHLANDERH_TSS2: dbc_dict('toyota_nodsu_pt_generated', 'toyota_tss2_adas'),
  CAR.AVALON: dbc_dict('toyota_tnga_k_pt_generated', 'toyota_adas'),
  CAR.AVALON_2019: dbc_dict('toyota_nodsu_pt_generated', 'toyota_adas'),
  CAR.AVALONH_2019: dbc_dict('toyota_nodsu_pt_generated', 'toyota_adas'),
  CAR.AVALON_TSS2: dbc_dict('toyota_nodsu_pt_generated', 'toyota_tss2_adas'),
  CAR.AVALONH_TSS2: dbc_dict('toyota_nodsu_pt_generated', 'toyota_tss2_adas'),
  CAR.RAV4_TSS2: dbc_dict('toyota_nodsu_pt_generated', 'toyota_tss2_adas'),
  CAR.RAV4_TSS2_2022: dbc_dict('toyota_nodsu_pt_generated', None),
  CAR.RAV4_TSS2_2023: dbc_dict('toyota_nodsu_pt_generated', None),
  CAR.COROLLA_TSS2: dbc_dict('toyota_nodsu_pt_generated', 'toyota_tss2_adas'),
  CAR.COROLLAH_TSS2: dbc_dict('toyota_nodsu_pt_generated', 'toyota_tss2_adas'),
  CAR.LEXUS_ES: dbc_dict('toyota_new_mc_pt_generated', 'toyota_adas'),
  CAR.LEXUS_ES_TSS2: dbc_dict('toyota_nodsu_pt_generated', 'toyota_tss2_adas'),
  CAR.LEXUS_ESH_TSS2: dbc_dict('toyota_nodsu_pt_generated', 'toyota_tss2_adas'),
  CAR.LEXUS_ESH: dbc_dict('toyota_new_mc_pt_generated', 'toyota_adas'),
  CAR.SIENNA: dbc_dict('toyota_tnga_k_pt_generated', 'toyota_adas'),
  CAR.LEXUS_IS: dbc_dict('toyota_tnga_k_pt_generated', 'toyota_adas'),
  CAR.LEXUS_CTH: dbc_dict('toyota_new_mc_pt_generated', 'toyota_adas'),
  CAR.RAV4H_TSS2: dbc_dict('toyota_nodsu_pt_generated', 'toyota_tss2_adas'),
  CAR.RAV4H_TSS2_2022: dbc_dict('toyota_nodsu_pt_generated', None),
  CAR.RAV4H_TSS2_2023: dbc_dict('toyota_nodsu_pt_generated', None),
  CAR.LEXUS_NXH: dbc_dict('toyota_tnga_k_pt_generated', 'toyota_adas'),
  CAR.LEXUS_NX: dbc_dict('toyota_tnga_k_pt_generated', 'toyota_adas'),
  CAR.LEXUS_NX_TSS2: dbc_dict('toyota_nodsu_pt_generated', 'toyota_tss2_adas'),
  CAR.LEXUS_NXH_TSS2: dbc_dict('toyota_nodsu_pt_generated', 'toyota_tss2_adas'),
  CAR.PRIUS_TSS2: dbc_dict('toyota_nodsu_pt_generated', 'toyota_tss2_adas'),
  CAR.MIRAI: dbc_dict('toyota_nodsu_pt_generated', 'toyota_tss2_adas'),
  CAR.ALPHARD_TSS2: dbc_dict('toyota_nodsu_pt_generated', 'toyota_tss2_adas'),
  CAR.ALPHARDH_TSS2: dbc_dict('toyota_nodsu_pt_generated', 'toyota_tss2_adas'),
}

# These cars have non-standard EPS torque scale factors. All others are 73
EPS_SCALE = defaultdict(lambda: 73, {CAR.PRIUS: 66, CAR.COROLLA: 88, CAR.LEXUS_IS: 77, CAR.LEXUS_RC: 77, CAR.LEXUS_CTH: 100, CAR.PRIUS_V: 100})

# Toyota/Lexus Safety Sense 2.0 and 2.5
TSS2_CAR = {CAR.RAV4_TSS2, CAR.RAV4_TSS2_2022, CAR.RAV4_TSS2_2023, CAR.COROLLA_TSS2, CAR.COROLLAH_TSS2, CAR.LEXUS_ES_TSS2, CAR.LEXUS_ESH_TSS2, CAR.RAV4H_TSS2, CAR.RAV4H_TSS2_2022,
            CAR.RAV4H_TSS2_2023, CAR.LEXUS_RX_TSS2, CAR.LEXUS_RXH_TSS2, CAR.HIGHLANDER_TSS2, CAR.HIGHLANDERH_TSS2, CAR.PRIUS_TSS2, CAR.CAMRY_TSS2, CAR.CAMRYH_TSS2,
            CAR.MIRAI, CAR.LEXUS_NX_TSS2, CAR.LEXUS_NXH_TSS2, CAR.ALPHARD_TSS2, CAR.AVALON_TSS2, CAR.AVALONH_TSS2, CAR.ALPHARDH_TSS2, CAR.CHR_TSS2, CAR.CHRH_TSS2}

NO_DSU_CAR = TSS2_CAR | {CAR.CHR, CAR.CHRH, CAR.CAMRY, CAR.CAMRYH}

# the DSU uses the AEB message for longitudinal on these cars
UNSUPPORTED_DSU_CAR = {CAR.LEXUS_IS, CAR.LEXUS_RC}

# these cars have a radar which sends ACC messages instead of the camera
RADAR_ACC_CAR = {CAR.RAV4H_TSS2_2022, CAR.RAV4_TSS2_2022, CAR.RAV4H_TSS2_2023, CAR.RAV4_TSS2_2023, CAR.CHR_TSS2, CAR.CHRH_TSS2}

# these cars use the Lane Tracing Assist (LTA) message for lateral control
ANGLE_CONTROL_CAR = {CAR.RAV4H_TSS2_2023, CAR.RAV4_TSS2_2023}

EV_HYBRID_CAR = {CAR.AVALONH_2019, CAR.AVALONH_TSS2, CAR.CAMRYH, CAR.CAMRYH_TSS2, CAR.CHRH, CAR.CHRH_TSS2, CAR.COROLLAH_TSS2, CAR.HIGHLANDERH, CAR.HIGHLANDERH_TSS2, CAR.PRIUS,
                 CAR.PRIUS_V, CAR.RAV4H, CAR.RAV4H_TSS2, CAR.RAV4H_TSS2_2022, CAR.RAV4H_TSS2_2023, CAR.LEXUS_CTH, CAR.MIRAI, CAR.LEXUS_ESH, CAR.LEXUS_ESH_TSS2, CAR.LEXUS_NXH, CAR.LEXUS_RXH,
                 CAR.LEXUS_RXH_TSS2, CAR.LEXUS_NXH_TSS2, CAR.PRIUS_TSS2, CAR.ALPHARDH_TSS2}

# no resume button press required
NO_STOP_TIMER_CAR = TSS2_CAR | {CAR.PRIUS_V, CAR.RAV4H, CAR.HIGHLANDERH, CAR.HIGHLANDER, CAR.SIENNA, CAR.LEXUS_ESH}<|MERGE_RESOLUTION|>--- conflicted
+++ resolved
@@ -224,11 +224,7 @@
 ]
 
 # Some ECUs that use KWP2000 have their FW versions on non-standard data identifiers.
-<<<<<<< HEAD
-# Toyota diagnostic software first queries to get the supported data ids, then queries them.
-=======
 # Toyota diagnostic software first gets the supported data ids, then queries them one by one.
->>>>>>> bdd77859
 # For example, sends: 0x1a8800, receives: 0x1a8800010203, queries: 0x1a8801, 0x1a8802, 0x1a8803
 TOYOTA_VERSION_REQUEST_KWP = b'\x1a\x88\x01'
 TOYOTA_VERSION_RESPONSE_KWP = b'\x5a\x88\x01'
