from collections import defaultdict
from dataclasses import dataclass
from enum import Enum, IntFlag
from typing import Dict, List, Union

from cereal import car
from common.conversions import Conversions as CV
from selfdrive.car import dbc_dict
from selfdrive.car.docs_definitions import CarFootnote, CarInfo, Column, Star

Ecu = car.CarParams.Ecu
MIN_ACC_SPEED = 19. * CV.MPH_TO_MS
PEDAL_TRANSITION = 10. * CV.MPH_TO_MS


class CarControllerParams:
  ACCEL_MAX = 1.5  # m/s2, lower than allowed 2.0 m/s2 for tuning reasons
  ACCEL_MIN = -3.5  # m/s2

  STEER_MAX = 1500
  STEER_DELTA_UP = 10       # 1.5s time to peak torque
  STEER_DELTA_DOWN = 25     # always lower than 45 otherwise the Rav4 faults (Prius seems ok with 50)
  STEER_ERROR_MAX = 350     # max delta between torque cmd and torque motor


class ToyotaFlags(IntFlag):
  HYBRID = 1


class CAR:
  # Toyota
  ALPHARD_TSS2 = "TOYOTA ALPHARD 2020"
  AVALON = "TOYOTA AVALON 2016"
  AVALON_2019 = "TOYOTA AVALON 2019"
  AVALONH_2019 = "TOYOTA AVALON HYBRID 2019"
  AVALON_TSS2 = "TOYOTA AVALON 2022"  # TSS 2.5
<<<<<<< HEAD
  AVALONH_TSS2 = "TOYOTA AVALON HYBRID 2022"
=======
>>>>>>> 7eb9416f
  CAMRY = "TOYOTA CAMRY 2018"
  CAMRYH = "TOYOTA CAMRY HYBRID 2018"
  CAMRY_TSS2 = "TOYOTA CAMRY 2021"  # TSS 2.5
  CAMRYH_TSS2 = "TOYOTA CAMRY HYBRID 2021"
  CHR = "TOYOTA C-HR 2018"
  CHRH = "TOYOTA C-HR HYBRID 2018"
  COROLLA = "TOYOTA COROLLA 2017"
  COROLLA_TSS2 = "TOYOTA COROLLA TSS2 2019"
  # LSS2 Lexus UX Hybrid is same as a TSS2 Corolla Hybrid
  COROLLAH_TSS2 = "TOYOTA COROLLA HYBRID TSS2 2019"
  HIGHLANDER = "TOYOTA HIGHLANDER 2017"
  HIGHLANDER_TSS2 = "TOYOTA HIGHLANDER 2020"
  HIGHLANDERH = "TOYOTA HIGHLANDER HYBRID 2018"
  HIGHLANDERH_TSS2 = "TOYOTA HIGHLANDER HYBRID 2020"
  PRIUS = "TOYOTA PRIUS 2017"
  PRIUS_V = "TOYOTA PRIUS v 2017"
  PRIUS_TSS2 = "TOYOTA PRIUS TSS2 2021"
  RAV4 = "TOYOTA RAV4 2017"
  RAV4H = "TOYOTA RAV4 HYBRID 2017"
  RAV4_TSS2 = "TOYOTA RAV4 2019"
  RAV4H_TSS2 = "TOYOTA RAV4 HYBRID 2019"
  MIRAI = "TOYOTA MIRAI 2021"  # TSS 2.5
  SIENNA = "TOYOTA SIENNA 2018"

  # Lexus
  LEXUS_CTH = "LEXUS CT HYBRID 2018"
  LEXUS_ESH = "LEXUS ES HYBRID 2018"
  LEXUS_ES_TSS2 = "LEXUS ES 2019"
  LEXUS_ESH_TSS2 = "LEXUS ES HYBRID 2019"
  LEXUS_IS = "LEXUS IS 2018"
  LEXUS_NX = "LEXUS NX 2018"
  LEXUS_NXH = "LEXUS NX HYBRID 2018"
  LEXUS_NX_TSS2 = "LEXUS NX 2020"
  LEXUS_RC = "LEXUS RC 2020"
  LEXUS_RX = "LEXUS RX 2016"
  LEXUS_RXH = "LEXUS RX HYBRID 2017"
  LEXUS_RX_TSS2 = "LEXUS RX 2020"
  LEXUS_RXH_TSS2 = "LEXUS RX HYBRID 2020"


class Footnote(Enum):
  DSU = CarFootnote(
    "When disconnecting the Driver Support Unit (DSU), openpilot Adaptive Cruise Control (ACC) will replace " +
    "stock Adaptive Cruise Control (ACC). NOTE: disconnecting the DSU disables Automatic Emergency Braking (AEB).",
    Column.LONGITUDINAL, star=Star.HALF)
  CAMRY = CarFootnote(
    "28mph for Camry 4CYL L, 4CYL LE and 4CYL SE which don't have Full-Speed Range Dynamic Radar Cruise Control.",
    Column.FSR_LONGITUDINAL)
  ANGLE_SENSOR = CarFootnote(
    "An inaccurate steering wheel angle sensor makes precise control difficult.",
    Column.STEERING_TORQUE, star=Star.HALF)


@dataclass
class ToyotaCarInfo(CarInfo):
  package: str = "All"
  good_torque: bool = True


CAR_INFO: Dict[str, Union[ToyotaCarInfo, List[ToyotaCarInfo]]] = {
  # Toyota
  CAR.ALPHARD_TSS2: ToyotaCarInfo("Toyota Alphard 2019-20"),
  CAR.AVALON: ToyotaCarInfo("Toyota Avalon 2016-18", "TSS-P", footnotes=[Footnote.DSU]),
  CAR.AVALON_2019: ToyotaCarInfo("Toyota Avalon 2019-21", "TSS-P", footnotes=[Footnote.DSU]),
  CAR.AVALONH_2019: ToyotaCarInfo("Toyota Avalon Hybrid 2019-21", "TSS-P", footnotes=[Footnote.DSU]),
  CAR.AVALON_TSS2: ToyotaCarInfo("Toyota Avalon 2022"),
  CAR.CAMRY: ToyotaCarInfo("Toyota Camry 2018-20", video_link="https://www.youtube.com/watch?v=fkcjviZY9CM", footnotes=[Footnote.CAMRY]),
  CAR.CAMRYH: ToyotaCarInfo("Toyota Camry Hybrid 2018-20", video_link="https://www.youtube.com/watch?v=Q2DYY0AWKgk", footnotes=[Footnote.CAMRY]),
  CAR.CAMRY_TSS2: ToyotaCarInfo("Toyota Camry 2021-22", footnotes=[Footnote.CAMRY]),
  CAR.CAMRYH_TSS2: ToyotaCarInfo("Toyota Camry Hybrid 2021-22"),
  CAR.CHR: ToyotaCarInfo("Toyota C-HR 2017-21"),
  CAR.CHRH: ToyotaCarInfo("Toyota C-HR Hybrid 2017-19"),
  CAR.COROLLA: ToyotaCarInfo("Toyota Corolla 2017-19", footnotes=[Footnote.DSU]),
  CAR.COROLLA_TSS2: [
    ToyotaCarInfo("Toyota Corolla 2020-22", video_link="https://www.youtube.com/watch?v=_66pXk0CBYA"),
    ToyotaCarInfo("Toyota Corolla Hatchback 2019-22", video_link="https://www.youtube.com/watch?v=_66pXk0CBYA"),
  ],
  CAR.COROLLAH_TSS2: [
    ToyotaCarInfo("Toyota Corolla Hybrid 2020-22"),
    ToyotaCarInfo("Lexus UX Hybrid 2019-21"),
  ],
  CAR.HIGHLANDER: ToyotaCarInfo("Toyota Highlander 2017-19", video_link="https://www.youtube.com/watch?v=0wS0wXSLzoo", footnotes=[Footnote.DSU]),
  CAR.HIGHLANDER_TSS2: ToyotaCarInfo("Toyota Highlander 2020-22"),
  CAR.HIGHLANDERH: ToyotaCarInfo("Toyota Highlander Hybrid 2017-19", footnotes=[Footnote.DSU]),
  CAR.HIGHLANDERH_TSS2: ToyotaCarInfo("Toyota Highlander Hybrid 2020-22"),
  CAR.PRIUS: [
    ToyotaCarInfo("Toyota Prius 2016-20", "TSS-P", video_link="https://www.youtube.com/watch?v=8zopPJI8XQ0", footnotes=[Footnote.DSU, Footnote.ANGLE_SENSOR]),
    ToyotaCarInfo("Toyota Prius Prime 2017-20", video_link="https://www.youtube.com/watch?v=8zopPJI8XQ0", footnotes=[Footnote.DSU, Footnote.ANGLE_SENSOR]),
  ],
  CAR.PRIUS_V: ToyotaCarInfo("Toyota Prius v 2017", "TSS-P", min_enable_speed=MIN_ACC_SPEED, footnotes=[Footnote.DSU, Footnote.ANGLE_SENSOR]),
  CAR.PRIUS_TSS2: [
    ToyotaCarInfo("Toyota Prius 2021-22", video_link="https://www.youtube.com/watch?v=J58TvCpUd4U"),
    ToyotaCarInfo("Toyota Prius Prime 2021-22", video_link="https://www.youtube.com/watch?v=J58TvCpUd4U"),
  ],
  CAR.RAV4: ToyotaCarInfo("Toyota RAV4 2016-18", "TSS-P", footnotes=[Footnote.DSU]),
  CAR.RAV4H: ToyotaCarInfo("Toyota RAV4 Hybrid 2016-18", "TSS-P", footnotes=[Footnote.DSU]),
  CAR.RAV4_TSS2: ToyotaCarInfo("Toyota RAV4 2019-21", video_link="https://www.youtube.com/watch?v=wJxjDd42gGA"),
  CAR.RAV4H_TSS2: ToyotaCarInfo("Toyota RAV4 Hybrid 2019-21"),
  CAR.MIRAI: ToyotaCarInfo("Toyota Mirai 2021"),
  CAR.SIENNA: ToyotaCarInfo("Toyota Sienna 2018-20", video_link="https://www.youtube.com/watch?v=q1UPOo4Sh68", footnotes=[Footnote.DSU]),

  # Lexus
  CAR.LEXUS_CTH: ToyotaCarInfo("Lexus CT Hybrid 2017-18", "LSS", footnotes=[Footnote.DSU]),
  CAR.LEXUS_ESH: ToyotaCarInfo("Lexus ES Hybrid 2017-18", "LSS", footnotes=[Footnote.DSU]),
  CAR.LEXUS_ES_TSS2: ToyotaCarInfo("Lexus ES 2019-21"),
  CAR.LEXUS_ESH_TSS2: ToyotaCarInfo("Lexus ES Hybrid 2019-21"),
  CAR.LEXUS_IS: ToyotaCarInfo("Lexus IS 2017-19"),
  CAR.LEXUS_NX: ToyotaCarInfo("Lexus NX 2018-19", footnotes=[Footnote.DSU]),
  CAR.LEXUS_NXH: ToyotaCarInfo("Lexus NX Hybrid 2018-19", footnotes=[Footnote.DSU]),
  CAR.LEXUS_NX_TSS2: ToyotaCarInfo("Lexus NX 2020"),
  CAR.LEXUS_RC: ToyotaCarInfo("Lexus RC 2020"),
  CAR.LEXUS_RX: ToyotaCarInfo("Lexus RX 2016-18", footnotes=[Footnote.DSU]),
  CAR.LEXUS_RXH: ToyotaCarInfo("Lexus RX Hybrid 2016-19", footnotes=[Footnote.DSU]),
  CAR.LEXUS_RX_TSS2: ToyotaCarInfo("Lexus RX 2020-21"),
  CAR.LEXUS_RXH_TSS2: ToyotaCarInfo("Lexus RX Hybrid 2020-21"),
}

# (addr, cars, bus, 1/freq*100, vl)
STATIC_DSU_MSGS = [
  (0x128, (CAR.PRIUS, CAR.RAV4H, CAR.LEXUS_RXH, CAR.LEXUS_NXH, CAR.LEXUS_NX, CAR.RAV4, CAR.COROLLA, CAR.AVALON), 1,   3, b'\xf4\x01\x90\x83\x00\x37'),
  (0x128, (CAR.HIGHLANDER, CAR.HIGHLANDERH, CAR.SIENNA, CAR.LEXUS_CTH, CAR.LEXUS_ESH), 1,   3, b'\x03\x00\x20\x00\x00\x52'),
  (0x141, (CAR.PRIUS, CAR.RAV4H, CAR.LEXUS_RXH, CAR.LEXUS_NXH, CAR.LEXUS_NX, CAR.RAV4, CAR.COROLLA, CAR.HIGHLANDER, CAR.HIGHLANDERH, CAR.AVALON, CAR.SIENNA, CAR.LEXUS_CTH, CAR.LEXUS_ESH, CAR.LEXUS_RX, CAR.PRIUS_V), 1,   2, b'\x00\x00\x00\x46'),
  (0x160, (CAR.PRIUS, CAR.RAV4H, CAR.LEXUS_RXH, CAR.LEXUS_NXH, CAR.LEXUS_NX, CAR.RAV4, CAR.COROLLA, CAR.HIGHLANDER, CAR.HIGHLANDERH, CAR.AVALON, CAR.SIENNA, CAR.LEXUS_CTH, CAR.LEXUS_ESH, CAR.LEXUS_RX, CAR.PRIUS_V), 1,   7, b'\x00\x00\x08\x12\x01\x31\x9c\x51'),
  (0x161, (CAR.PRIUS, CAR.RAV4H, CAR.LEXUS_RXH, CAR.LEXUS_NXH, CAR.LEXUS_NX, CAR.RAV4, CAR.COROLLA, CAR.AVALON, CAR.LEXUS_RX, CAR.PRIUS_V), 1,   7, b'\x00\x1e\x00\x00\x00\x80\x07'),
  (0X161, (CAR.HIGHLANDERH, CAR.HIGHLANDER, CAR.SIENNA, CAR.LEXUS_CTH, CAR.LEXUS_ESH), 1,  7, b'\x00\x1e\x00\xd4\x00\x00\x5b'),
  (0x283, (CAR.PRIUS, CAR.RAV4H, CAR.LEXUS_RXH, CAR.LEXUS_NXH, CAR.LEXUS_NX, CAR.RAV4, CAR.COROLLA, CAR.HIGHLANDER, CAR.HIGHLANDERH, CAR.AVALON, CAR.SIENNA, CAR.LEXUS_CTH, CAR.LEXUS_ESH, CAR.LEXUS_RX, CAR.PRIUS_V), 0,   3, b'\x00\x00\x00\x00\x00\x00\x8c'),
  (0x2E6, (CAR.PRIUS, CAR.RAV4H, CAR.LEXUS_RXH), 0,   3, b'\xff\xf8\x00\x08\x7f\xe0\x00\x4e'),
  (0x2E7, (CAR.PRIUS, CAR.RAV4H, CAR.LEXUS_RXH), 0,   3, b'\xa8\x9c\x31\x9c\x00\x00\x00\x02'),
  (0x33E, (CAR.PRIUS, CAR.RAV4H, CAR.LEXUS_RXH), 0,  20, b'\x0f\xff\x26\x40\x00\x1f\x00'),
  (0x344, (CAR.PRIUS, CAR.RAV4H, CAR.LEXUS_RXH, CAR.LEXUS_NXH, CAR.LEXUS_NX, CAR.RAV4, CAR.COROLLA, CAR.HIGHLANDER, CAR.HIGHLANDERH, CAR.AVALON, CAR.SIENNA, CAR.LEXUS_CTH, CAR.LEXUS_ESH, CAR.LEXUS_RX, CAR.PRIUS_V), 0,   5, b'\x00\x00\x01\x00\x00\x00\x00\x50'),
  (0x365, (CAR.PRIUS, CAR.LEXUS_RXH, CAR.LEXUS_NXH, CAR.LEXUS_NX, CAR.HIGHLANDERH), 0,  20, b'\x00\x00\x00\x80\x03\x00\x08'),
  (0x365, (CAR.RAV4, CAR.RAV4H, CAR.COROLLA, CAR.HIGHLANDER, CAR.AVALON, CAR.SIENNA, CAR.LEXUS_CTH, CAR.LEXUS_ESH, CAR.LEXUS_RX, CAR.PRIUS_V), 0,  20, b'\x00\x00\x00\x80\xfc\x00\x08'),
  (0x366, (CAR.PRIUS, CAR.RAV4H, CAR.LEXUS_RXH, CAR.LEXUS_NXH, CAR.LEXUS_NX, CAR.HIGHLANDERH), 0,  20, b'\x00\x00\x4d\x82\x40\x02\x00'),
  (0x366, (CAR.RAV4, CAR.COROLLA, CAR.HIGHLANDER, CAR.AVALON, CAR.SIENNA, CAR.LEXUS_CTH, CAR.LEXUS_ESH, CAR.LEXUS_RX, CAR.PRIUS_V), 0,  20, b'\x00\x72\x07\xff\x09\xfe\x00'),
  (0x470, (CAR.PRIUS, CAR.LEXUS_RXH), 1, 100, b'\x00\x00\x02\x7a'),
  (0x470, (CAR.HIGHLANDER, CAR.HIGHLANDERH, CAR.RAV4H, CAR.SIENNA, CAR.LEXUS_CTH, CAR.LEXUS_ESH, CAR.PRIUS_V), 1,  100, b'\x00\x00\x01\x79'),
  (0x4CB, (CAR.PRIUS, CAR.RAV4H, CAR.LEXUS_RXH, CAR.LEXUS_NXH, CAR.LEXUS_NX, CAR.RAV4, CAR.COROLLA, CAR.HIGHLANDERH, CAR.HIGHLANDER, CAR.AVALON, CAR.SIENNA, CAR.LEXUS_CTH, CAR.LEXUS_ESH, CAR.LEXUS_RX, CAR.PRIUS_V), 0, 100, b'\x0c\x00\x00\x00\x00\x00\x00\x00'),
]

FW_VERSIONS = {
  CAR.AVALON: {
    (Ecu.esp, 0x7b0, None): [
      b'F152607060\x00\x00\x00\x00\x00\x00',
    ],
    (Ecu.dsu, 0x791, None): [
      b'881510701300\x00\x00\x00\x00',
      b'881510705100\x00\x00\x00\x00',
      b'881510705200\x00\x00\x00\x00',
    ],
    (Ecu.eps, 0x7a1, None): [
      b'8965B41051\x00\x00\x00\x00\x00\x00',
    ],
    (Ecu.engine, 0x7e0, None): [
      b'\x0230721100\x00\x00\x00\x00\x00\x00\x00\x00A0C01000\x00\x00\x00\x00\x00\x00\x00\x00',
      b'\x0230721200\x00\x00\x00\x00\x00\x00\x00\x00A0C01000\x00\x00\x00\x00\x00\x00\x00\x00',
    ],
    (Ecu.fwdRadar, 0x750, 0xf): [
      b'8821F4702000\x00\x00\x00\x00',
      b'8821F4702100\x00\x00\x00\x00',
    ],
    (Ecu.fwdCamera, 0x750, 0x6d): [
      b'8646F0701100\x00\x00\x00\x00',
      b'8646F0703000\x00\x00\x00\x00',
    ],
  },
  CAR.AVALON_2019: {
    (Ecu.esp, 0x7b0, None): [
      b'F152607140\x00\x00\x00\x00\x00\x00',
      b'F152607171\x00\x00\x00\x00\x00\x00',
      b'F152607110\x00\x00\x00\x00\x00\x00',
      b'F152607180\x00\x00\x00\x00\x00\x00',
    ],
    (Ecu.dsu, 0x791, None): [
      b'881510703200\x00\x00\x00\x00',
    ],
    (Ecu.eps, 0x7a1, None): [
      b'8965B41080\x00\x00\x00\x00\x00\x00',
      b'8965B07010\x00\x00\x00\x00\x00\x00',
      b'8965B41090\x00\x00\x00\x00\x00\x00',
    ],
    (Ecu.engine, 0x700, None): [
      b'\x01896630725200\x00\x00\x00\x00',
      b'\x01896630725300\x00\x00\x00\x00',
      b'\x01896630735100\x00\x00\x00\x00',
      b'\x01896630738000\x00\x00\x00\x00',
    ],
    (Ecu.fwdRadar, 0x750, 0xf): [
      b'8821F4702300\x00\x00\x00\x00',
    ],
    (Ecu.fwdCamera, 0x750, 0x6d): [
      b'8646F0702100\x00\x00\x00\x00',
    ],
  },
  CAR.AVALONH_2019: {
    (Ecu.esp, 0x7b0, None): [
      b'F152641040\x00\x00\x00\x00\x00\x00',
      b'F152641061\x00\x00\x00\x00\x00\x00',
      b'F152641050\x00\x00\x00\x00\x00\x00',
    ],
    (Ecu.dsu, 0x791, None): [
      b'881510704200\x00\x00\x00\x00',
      b'881514107100\x00\x00\x00\x00',
    ],
    (Ecu.eps, 0x7a1, None): [
      b'8965B07010\x00\x00\x00\x00\x00\x00',
      b'8965B41090\x00\x00\x00\x00\x00\x00',
      b'8965B41070\x00\x00\x00\x00\x00\x00',
    ],
    (Ecu.engine, 0x700, None): [
      b'\x02896630724000\x00\x00\x00\x00897CF3302002\x00\x00\x00\x00',
      b'\x02896630737000\x00\x00\x00\x00897CF3305001\x00\x00\x00\x00',
      b'\x02896630728000\x00\x00\x00\x00897CF3302002\x00\x00\x00\x00',
    ],
    (Ecu.fwdRadar, 0x750, 0xf): [
      b'8821F4702300\x00\x00\x00\x00',
    ],
    (Ecu.fwdCamera, 0x750, 0x6d): [
      b'8646F0702100\x00\x00\x00\x00',
    ],
  },
  CAR.AVALON_TSS2: {
    (Ecu.esp, 0x7b0, None): [
      b'\x01F152607280\x00\x00\x00\x00\x00\x00',
    ],
    (Ecu.eps, 0x7a1, None): [
      b'8965B41110\x00\x00\x00\x00\x00\x00',
    ],
    (Ecu.engine, 0x700, None): [
      b'\x01896630742000\x00\x00\x00\x00',
    ],
    (Ecu.fwdRadar, 0x750, 0xf): [
      b'\x018821F6201200\x00\x00\x00\x00',
    ],
    (Ecu.fwdCamera, 0x750, 0x6d): [
      b'\x028646F4104100\x00\x00\x00\x008646G5301200\x00\x00\x00\x00',
    ],
  },
  CAR.AVALONH_TSS2: {
    (Ecu.esp, 0x7b0, None): [
      b'F152641080\x00\x00\x00\x00\x00\x00',
    ],
    (Ecu.eps, 0x7a1, None): [
      b'8965B41110\x00\x00\x00\x00\x00\x00',
    ],
    (Ecu.engine, 0x700, None): [
      b'\x018966306Q6000\x00\x00\x00\x00',
    ],
    (Ecu.fwdRadar, 0x750, 0xf): [
      b'\x018821F6201200\x00\x00\x00\x00',
    ],
    (Ecu.fwdCamera, 0x750, 0x6d): [
      b'\x028646F4104100\x00\x00\x00\x008646G5301200\x00\x00\x00\x00',
    ],
  },
  CAR.CAMRY: {
    (Ecu.engine, 0x700, None): [
      b'\x018966306L3100\x00\x00\x00\x00',
      b'\x018966306L4200\x00\x00\x00\x00',
      b'\x018966306L5200\x00\x00\x00\x00',
      b'\x018966306P8000\x00\x00\x00\x00',
      b'\x018966306Q3100\x00\x00\x00\x00',
      b'\x018966306Q4000\x00\x00\x00\x00',
      b'\x018966306Q4100\x00\x00\x00\x00',
      b'\x018966306Q4200\x00\x00\x00\x00',
      b'\x018966333Q9200\x00\x00\x00\x00',
      b'\x018966333P3100\x00\x00\x00\x00',
      b'\x018966333P3200\x00\x00\x00\x00',
      b'\x018966333P4200\x00\x00\x00\x00',
      b'\x018966333P4300\x00\x00\x00\x00',
      b'\x018966333P4400\x00\x00\x00\x00',
      b'\x018966333P4500\x00\x00\x00\x00',
      b'\x018966333P4700\x00\x00\x00\x00',
      b'\x018966333P4900\x00\x00\x00\x00',
      b'\x018966333Q6000\x00\x00\x00\x00',
      b'\x018966333Q6200\x00\x00\x00\x00',
      b'\x018966333Q6300\x00\x00\x00\x00',
      b'\x018966333W6000\x00\x00\x00\x00',
    ],
    (Ecu.engine, 0x7e0, None): [
      b'\x02333P1100\x00\x00\x00\x00\x00\x00\x00\x00A0202000\x00\x00\x00\x00\x00\x00\x00\x00',
    ],
    (Ecu.dsu, 0x791, None): [
      b'8821F0601200    ',
      b'8821F0601300    ',
      b'8821F0602000    ',
      b'8821F0603300    ',
      b'8821F0604100    ',
      b'8821F0605200    ',
      b'8821F0607200    ',
      b'8821F0608000    ',
      b'8821F0608200    ',
      b'8821F0609100    ',
    ],
    (Ecu.esp, 0x7b0, None): [
      b'F152606210\x00\x00\x00\x00\x00\x00',
      b'F152606230\x00\x00\x00\x00\x00\x00',
      b'F152606270\x00\x00\x00\x00\x00\x00',
      b'F152606290\x00\x00\x00\x00\x00\x00',
      b'F152606410\x00\x00\x00\x00\x00\x00',
      b'F152633540\x00\x00\x00\x00\x00\x00',
      b'F152633A10\x00\x00\x00\x00\x00\x00',
      b'F152633A20\x00\x00\x00\x00\x00\x00',
    ],
    (Ecu.eps, 0x7a1, None): [
      b'8965B33540\x00\x00\x00\x00\x00\x00',
      b'8965B33542\x00\x00\x00\x00\x00\x00',
      b'8965B33580\x00\x00\x00\x00\x00\x00',
      b'8965B33581\x00\x00\x00\x00\x00\x00',
      b'8965B33621\x00\x00\x00\x00\x00\x00',
    ],
    (Ecu.fwdRadar, 0x750, 0xf): [  # Same as 0x791
      b'8821F0601200    ',
      b'8821F0601300    ',
      b'8821F0602000    ',
      b'8821F0603300    ',
      b'8821F0604100    ',
      b'8821F0605200    ',
      b'8821F0607200    ',
      b'8821F0608000    ',
      b'8821F0608200    ',
      b'8821F0609100    ',
    ],
    (Ecu.fwdCamera, 0x750, 0x6d): [
      b'8646F0601200    ',
      b'8646F0601300    ',
      b'8646F0601400    ',
      b'8646F0603400    ',
      b'8646F0604100    ',
      b'8646F0605000    ',
      b'8646F0606000    ',
      b'8646F0606100    ',
      b'8646F0607100    ',
    ],
  },
  CAR.CAMRYH: {
    (Ecu.engine, 0x700, None): [
      b'\x018966306Q6000\x00\x00\x00\x00',
      b'\x018966333N1100\x00\x00\x00\x00',
      b'\x018966333N4300\x00\x00\x00\x00',
      b'\x018966333X0000\x00\x00\x00\x00',
      b'\x018966333X4000\x00\x00\x00\x00',
      b'\x01896633T16000\x00\x00\x00\x00',
      b'\x028966306B2100\x00\x00\x00\x00897CF3302002\x00\x00\x00\x00',
      b'\x028966306B2300\x00\x00\x00\x00897CF3302002\x00\x00\x00\x00',
      b'\x028966306B2500\x00\x00\x00\x00897CF3302002\x00\x00\x00\x00',
      b'\x028966306N8100\x00\x00\x00\x00897CF3302002\x00\x00\x00\x00',
      b'\x028966306N8200\x00\x00\x00\x00897CF3302002\x00\x00\x00\x00',
      b'\x028966306N8300\x00\x00\x00\x00897CF3302002\x00\x00\x00\x00',
      b'\x028966306N8400\x00\x00\x00\x00897CF3302002\x00\x00\x00\x00',
      b'\x028966306R5000\x00\x00\x00\x00897CF3302002\x00\x00\x00\x00',
      b'\x028966306R5000\x00\x00\x00\x00897CF3305001\x00\x00\x00\x00',
      b'\x028966306R6000\x00\x00\x00\x00897CF3302002\x00\x00\x00\x00',
      b'\x028966306R6000\x00\x00\x00\x00897CF3305001\x00\x00\x00\x00',
      b'\x028966306S0000\x00\x00\x00\x00897CF3305001\x00\x00\x00\x00',
      b'\x028966306S0100\x00\x00\x00\x00897CF3305001\x00\x00\x00\x00',
      b'\x028966306S1100\x00\x00\x00\x00897CF3305001\x00\x00\x00\x00',
    ],
    (Ecu.esp, 0x7b0, None): [
      b'F152633214\x00\x00\x00\x00\x00\x00',
      b'F152633660\x00\x00\x00\x00\x00\x00',
      b'F152633712\x00\x00\x00\x00\x00\x00',
      b'F152633713\x00\x00\x00\x00\x00\x00',
      b'F152633B51\x00\x00\x00\x00\x00\x00',
      b'F152633B60\x00\x00\x00\x00\x00\x00',
    ],
    (Ecu.dsu, 0x791, None): [
      b'8821F0601200    ',
      b'8821F0601300    ',
      b'8821F0603400    ',
      b'8821F0604000    ',
      b'8821F0604100    ',
      b'8821F0604200    ',
      b'8821F0605200    ',
      b'8821F0606200    ',
      b'8821F0607200    ',
      b'8821F0608000    ',
      b'8821F0608200    ',
      b'8821F0609000    ',
      b'8821F0609100    ',
    ],
    (Ecu.eps, 0x7a1, None): [
      b'8965B33540\x00\x00\x00\x00\x00\x00',
      b'8965B33542\x00\x00\x00\x00\x00\x00',
      b'8965B33550\x00\x00\x00\x00\x00\x00',
      b'8965B33551\x00\x00\x00\x00\x00\x00',
      b'8965B33580\x00\x00\x00\x00\x00\x00',
      b'8965B33581\x00\x00\x00\x00\x00\x00',
      b'8965B33611\x00\x00\x00\x00\x00\x00',
      b'8965B33621\x00\x00\x00\x00\x00\x00',
    ],
    (Ecu.fwdRadar, 0x750, 0xf): [  # Same as 0x791
      b'8821F0601200    ',
      b'8821F0601300    ',
      b'8821F0603400    ',
      b'8821F0604000    ',
      b'8821F0604100    ',
      b'8821F0604200    ',
      b'8821F0605200    ',
      b'8821F0606200    ',
      b'8821F0607200    ',
      b'8821F0608000    ',
      b'8821F0608200    ',
      b'8821F0609000    ',
      b'8821F0609100    ',
    ],
    (Ecu.fwdCamera, 0x750, 0x6d): [
      b'8646F0601200    ',
      b'8646F0601300    ',
      b'8646F0601400    ',
      b'8646F0603400    ',
      b'8646F0603500    ',
      b'8646F0604100    ',
      b'8646F0605000    ',
      b'8646F0606000    ',
      b'8646F0606100    ',
      b'8646F0607000    ',
      b'8646F0607100    ',
    ],
  },
  CAR.CAMRY_TSS2: {
    (Ecu.eps, 0x7a1, None): [
      b'8965B33630\x00\x00\x00\x00\x00\x00',
    ],
    (Ecu.esp, 0x7b0, None): [
      b'\x01F152606370\x00\x00\x00\x00\x00\x00',
      b'\x01F152606390\x00\x00\x00\x00\x00\x00',
      b'\x01F152606400\x00\x00\x00\x00\x00\x00',
    ],
    (Ecu.engine, 0x700, None): [
      b'\x018966306Q5000\x00\x00\x00\x00',
      b'\x018966306T3100\x00\x00\x00\x00',
      b'\x018966306T3200\x00\x00\x00\x00',
      b'\x018966306T4000\x00\x00\x00\x00',
      b'\x018966306T4100\x00\x00\x00\x00',
    ],
    (Ecu.fwdRadar, 0x750, 0xf): [
      b'\x018821F6201200\x00\x00\x00\x00',
    ],
    (Ecu.fwdCamera, 0x750, 0x6d): [
      b'\x028646F0602100\x00\x00\x00\x008646G5301200\x00\x00\x00\x00',
      b'\x028646F0602200\x00\x00\x00\x008646G5301200\x00\x00\x00\x00',
      b'\x028646F3305200\x00\x00\x00\x008646G5301200\x00\x00\x00\x00',
      b'\x028646F3305300\x00\x00\x00\x008646G5301200\x00\x00\x00\x00',
    ],
  },
  CAR.CAMRYH_TSS2: {
    (Ecu.eps, 0x7a1, None): [
      b'8965B33630\x00\x00\x00\x00\x00\x00',
    ],
    (Ecu.esp, 0x7b0, None): [
      b'F152633D00\x00\x00\x00\x00\x00\x00',
    ],
    (Ecu.engine, 0x700, None): [
      b'\x018966306Q6000\x00\x00\x00\x00',
      b'\x018966306Q7000\x00\x00\x00\x00',
    ],
    (Ecu.fwdRadar, 0x750, 15): [
      b'\x018821F6201200\x00\x00\x00\x00',
    ],
    (Ecu.fwdCamera, 0x750, 109): [
      b'\x028646F3305200\x00\x00\x00\x008646G5301200\x00\x00\x00\x00',
      b'\x028646F3305300\x00\x00\x00\x008646G5301200\x00\x00\x00\x00',
      b'\x028646F3305300\x00\x00\x00\x008646G3304000\x00\x00\x00\x00',
    ],
  },
  CAR.CHR: {
    (Ecu.engine, 0x700, None): [
      b'\x01896631021100\x00\x00\x00\x00',
      b'\x01896631017100\x00\x00\x00\x00',
      b'\x01896631017200\x00\x00\x00\x00',
      b'\x0189663F413100\x00\x00\x00\x00',
      b'\x0189663F414100\x00\x00\x00\x00',
    ],
    (Ecu.dsu, 0x791, None): [
      b'8821F0W01000    ',
      b'8821F0W01100    ',
      b'8821FF401600    ',
      b'8821FF404000    ',
      b'8821FF404100    ',
      b'8821FF405100    ',
      b'8821FF406000    ',
      b'8821FF407100    ',
    ],
    (Ecu.esp, 0x7b0, None): [
      b'F152610020\x00\x00\x00\x00\x00\x00',
      b'F152610153\x00\x00\x00\x00\x00\x00',
      b'F152610210\x00\x00\x00\x00\x00\x00',
      b'F1526F4034\x00\x00\x00\x00\x00\x00',
      b'F1526F4044\x00\x00\x00\x00\x00\x00',
      b'F1526F4073\x00\x00\x00\x00\x00\x00',
      b'F1526F4121\x00\x00\x00\x00\x00\x00',
      b'F1526F4122\x00\x00\x00\x00\x00\x00',
    ],
    (Ecu.eps, 0x7a1, None): [
      b'8965B10011\x00\x00\x00\x00\x00\x00',
      b'8965B10040\x00\x00\x00\x00\x00\x00',
      b'8965B10070\x00\x00\x00\x00\x00\x00',
    ],
    (Ecu.engine, 0x7e0, None): [
      b'\x0331024000\x00\x00\x00\x00\x00\x00\x00\x00A0202000\x00\x00\x00\x00\x00\x00\x00\x00895231203202\x00\x00\x00\x00',
      b'\x0331024000\x00\x00\x00\x00\x00\x00\x00\x00A0202000\x00\x00\x00\x00\x00\x00\x00\x00895231203302\x00\x00\x00\x00',
      b'\x0331036000\x00\x00\x00\x00\x00\x00\x00\x00A0202000\x00\x00\x00\x00\x00\x00\x00\x00895231203302\x00\x00\x00\x00',
      b'\x033F401100\x00\x00\x00\x00\x00\x00\x00\x00A0202000\x00\x00\x00\x00\x00\x00\x00\x00895231203102\x00\x00\x00\x00',
      b'\x033F401200\x00\x00\x00\x00\x00\x00\x00\x00A0202000\x00\x00\x00\x00\x00\x00\x00\x00895231203202\x00\x00\x00\x00',
      b'\x033F424000\x00\x00\x00\x00\x00\x00\x00\x00A0202000\x00\x00\x00\x00\x00\x00\x00\x00895231203202\x00\x00\x00\x00',
    ],
    (Ecu.fwdRadar, 0x750, 0xf): [
      b'8821F0W01000    ',
      b'8821FF401600    ',
      b'8821FF404000    ',
      b'8821FF404100    ',
      b'8821FF405100    ',
      b'8821FF406000    ',
      b'8821FF407100    ',
      b'8821F0W01100    ',
    ],
    (Ecu.fwdCamera, 0x750, 0x6d): [
      b'8646FF401700    ',
      b'8646FF401800    ',
      b'8646FF404000    ',
      b'8646FF406000    ',
      b'8646FF407000    ',
    ],
  },
  CAR.CHRH: {
    (Ecu.engine, 0x700, None): [
      b'\x0289663F405100\x00\x00\x00\x008966A4703000\x00\x00\x00\x00',
      b'\x02896631013200\x00\x00\x00\x008966A4703000\x00\x00\x00\x00',
      b'\x0289663F405000\x00\x00\x00\x008966A4703000\x00\x00\x00\x00',
      b'\x0289663F418000\x00\x00\x00\x008966A4703000\x00\x00\x00\x00',
      b'\x0289663F423000\x00\x00\x00\x008966A4703000\x00\x00\x00\x00',
      b'\x0289663F431000\x00\x00\x00\x008966A4703000\x00\x00\x00\x00',
      b'\x0189663F438000\x00\x00\x00\x00',
    ],
    (Ecu.esp, 0x7b0, None): [
      b'F152610012\x00\x00\x00\x00\x00\x00',
      b'F152610013\x00\x00\x00\x00\x00\x00',
      b'F152610014\x00\x00\x00\x00\x00\x00',
      b'F152610040\x00\x00\x00\x00\x00\x00',
      b'F152610190\x00\x00\x00\x00\x00\x00',
      b'F152610200\x00\x00\x00\x00\x00\x00',
      b'F152610230\x00\x00\x00\x00\x00\x00',
    ],
    (Ecu.dsu, 0x791, None): [
      b'8821F0W01000    ',
      b'8821FF402300    ',
      b'8821FF402400    ',
      b'8821FF404000    ',
      b'8821FF404100    ',
      b'8821FF405000    ',
      b'8821FF406000    ',
      b'8821FF407100    ',
    ],
    (Ecu.eps, 0x7a1, None): [
      b'8965B10011\x00\x00\x00\x00\x00\x00',
      b'8965B10020\x00\x00\x00\x00\x00\x00',
      b'8965B10040\x00\x00\x00\x00\x00\x00',
      b'8965B10050\x00\x00\x00\x00\x00\x00',
    ],
    (Ecu.fwdRadar, 0x750, 0xf): [
      b'8821F0W01000    ',
      b'8821FF402300    ',
      b'8821FF402400    ',
      b'8821FF404000    ',
      b'8821FF404100    ',
      b'8821FF405000    ',
      b'8821FF406000    ',
      b'8821FF407100    ',
    ],
    (Ecu.fwdCamera, 0x750, 0x6d): [
      b'8646FF401700    ',
      b'8646FF402100    ',
      b'8646FF404000    ',
      b'8646FF406000    ',
      b'8646FF407000    ',
    ],
  },
  CAR.COROLLA: {
    (Ecu.engine, 0x7e0, None): [
      b'\x0230ZC2000\x00\x00\x00\x00\x00\x00\x00\x0050212000\x00\x00\x00\x00\x00\x00\x00\x00',
      b'\x0230ZC2100\x00\x00\x00\x00\x00\x00\x00\x0050212000\x00\x00\x00\x00\x00\x00\x00\x00',
      b'\x0230ZC2200\x00\x00\x00\x00\x00\x00\x00\x0050212000\x00\x00\x00\x00\x00\x00\x00\x00',
      b'\x0230ZC2300\x00\x00\x00\x00\x00\x00\x00\x0050212000\x00\x00\x00\x00\x00\x00\x00\x00',
      b'\x0230ZC3000\x00\x00\x00\x00\x00\x00\x00\x0050212000\x00\x00\x00\x00\x00\x00\x00\x00',
      b'\x0230ZC3100\x00\x00\x00\x00\x00\x00\x00\x0050212000\x00\x00\x00\x00\x00\x00\x00\x00',
      b'\x0230ZC3200\x00\x00\x00\x00\x00\x00\x00\x0050212000\x00\x00\x00\x00\x00\x00\x00\x00',
      b'\x0230ZC3300\x00\x00\x00\x00\x00\x00\x00\x0050212000\x00\x00\x00\x00\x00\x00\x00\x00',
      b'\x0330ZC1200\x00\x00\x00\x00\x00\x00\x00\x0050212000\x00\x00\x00\x00\x00\x00\x00\x00895231203202\x00\x00\x00\x00',
    ],
    (Ecu.dsu, 0x791, None): [
      b'881510201100\x00\x00\x00\x00',
      b'881510201200\x00\x00\x00\x00',
    ],
    (Ecu.esp, 0x7b0, None): [
      b'F152602190\x00\x00\x00\x00\x00\x00',
      b'F152602191\x00\x00\x00\x00\x00\x00',
    ],
    (Ecu.eps, 0x7a1, None): [
      b'8965B02181\x00\x00\x00\x00\x00\x00',
      b'8965B02191\x00\x00\x00\x00\x00\x00',
      b'8965B48150\x00\x00\x00\x00\x00\x00',
    ],
    (Ecu.fwdRadar, 0x750, 0xf): [
      b'8821F4702100\x00\x00\x00\x00',
      b'8821F4702300\x00\x00\x00\x00',
    ],
    (Ecu.fwdCamera, 0x750, 0x6d): [
      b'8646F0201101\x00\x00\x00\x00',
      b'8646F0201200\x00\x00\x00\x00',
    ],
  },
  CAR.COROLLA_TSS2: {
    (Ecu.engine, 0x700, None): [
      b'\x01896630ZG2000\x00\x00\x00\x00',
      b'\x01896630ZG5000\x00\x00\x00\x00',
      b'\x01896630ZG5100\x00\x00\x00\x00',
      b'\x01896630ZG5200\x00\x00\x00\x00',
      b'\x01896630ZG5300\x00\x00\x00\x00',
      b'\x01896630ZP1000\x00\x00\x00\x00',
      b'\x01896630ZP2000\x00\x00\x00\x00',
      b'\x01896630ZQ5000\x00\x00\x00\x00',
      b'\x018966312L8000\x00\x00\x00\x00',
      b'\x018966312M0000\x00\x00\x00\x00',
      b'\x018966312M9000\x00\x00\x00\x00',
      b'\x018966312P9000\x00\x00\x00\x00',
      b'\x018966312P9100\x00\x00\x00\x00',
      b'\x018966312P9200\x00\x00\x00\x00',
      b'\x018966312P9300\x00\x00\x00\x00',
      b'\x018966312Q2300\x00\x00\x00\x00',
      b'\x018966312Q8000\x00\x00\x00\x00',
      b'\x018966312R0000\x00\x00\x00\x00',
      b'\x018966312R0100\x00\x00\x00\x00',
      b'\x018966312R1000\x00\x00\x00\x00',
      b'\x018966312R1100\x00\x00\x00\x00',
      b'\x018966312R3100\x00\x00\x00\x00',
      b'\x018966312S5000\x00\x00\x00\x00',
      b'\x018966312S7000\x00\x00\x00\x00',
      b'\x018966312W3000\x00\x00\x00\x00',
      b'\x018966312W9000\x00\x00\x00\x00',
    ],
    (Ecu.engine, 0x7e0, None): [
      b'\x0230A10000\x00\x00\x00\x00\x00\x00\x00\x00A0202000\x00\x00\x00\x00\x00\x00\x00\x00',
      b'\x0230A11000\x00\x00\x00\x00\x00\x00\x00\x00A0202000\x00\x00\x00\x00\x00\x00\x00\x00',
      b'\x0230ZN4000\x00\x00\x00\x00\x00\x00\x00\x00A0202000\x00\x00\x00\x00\x00\x00\x00\x00',
      b'\x03312K7000\x00\x00\x00\x00\x00\x00\x00\x00A0202000\x00\x00\x00\x00\x00\x00\x00\x00895231203402\x00\x00\x00\x00',
      b'\x03312M3000\x00\x00\x00\x00\x00\x00\x00\x00A0202000\x00\x00\x00\x00\x00\x00\x00\x00895231203402\x00\x00\x00\x00',
      b'\x03312N6000\x00\x00\x00\x00\x00\x00\x00\x00A0202000\x00\x00\x00\x00\x00\x00\x00\x00895231203202\x00\x00\x00\x00',
      b'\x03312N6000\x00\x00\x00\x00\x00\x00\x00\x00A0202000\x00\x00\x00\x00\x00\x00\x00\x00895231203302\x00\x00\x00\x00',
      b'\x03312N6000\x00\x00\x00\x00\x00\x00\x00\x00A0202000\x00\x00\x00\x00\x00\x00\x00\x00895231203402\x00\x00\x00\x00',
      b'\x03312N6100\x00\x00\x00\x00\x00\x00\x00\x00A0202000\x00\x00\x00\x00\x00\x00\x00\x00895231203302\x00\x00\x00\x00',
      b'\x03312N6100\x00\x00\x00\x00\x00\x00\x00\x00A0202000\x00\x00\x00\x00\x00\x00\x00\x00895231203402\x00\x00\x00\x00',
      b'\x02312K4000\x00\x00\x00\x00\x00\x00\x00\x00A0202000\x00\x00\x00\x00\x00\x00\x00\x00',
    ],
    (Ecu.eps, 0x7a1, None): [
      b'\x018965B12350\x00\x00\x00\x00\x00\x00',
      b'\x018965B12470\x00\x00\x00\x00\x00\x00',
      b'\x018965B12490\x00\x00\x00\x00\x00\x00',
      b'\x018965B12500\x00\x00\x00\x00\x00\x00',
      b'\x018965B12520\x00\x00\x00\x00\x00\x00',
      b'\x018965B12530\x00\x00\x00\x00\x00\x00',
      b'\x018965B1255000\x00\x00\x00\x00',
      b'8965B12361\x00\x00\x00\x00\x00\x00',
      b'8965B16011\x00\x00\x00\x00\x00\x00',
      b'\x018965B12510\x00\x00\x00\x00\x00\x00'
    ],
    (Ecu.esp, 0x7b0, None): [
      b'\x01F152602280\x00\x00\x00\x00\x00\x00',
      b'\x01F152602560\x00\x00\x00\x00\x00\x00',
      b'\x01F152602590\x00\x00\x00\x00\x00\x00',
      b'\x01F152602650\x00\x00\x00\x00\x00\x00',
      b"\x01F15260A010\x00\x00\x00\x00\x00\x00",
      b'\x01F15260A050\x00\x00\x00\x00\x00\x00',
      b'\x01F152612641\x00\x00\x00\x00\x00\x00',
      b'\x01F152612651\x00\x00\x00\x00\x00\x00',
      b'\x01F152612B10\x00\x00\x00\x00\x00\x00',
      b'\x01F152612B51\x00\x00\x00\x00\x00\x00',
      b'\x01F152612B60\x00\x00\x00\x00\x00\x00',
      b'\x01F152612B61\x00\x00\x00\x00\x00\x00',
      b'\x01F152612B62\x00\x00\x00\x00\x00\x00',
      b'\x01F152612B71\x00\x00\x00\x00\x00\x00',
      b'\x01F152612B81\x00\x00\x00\x00\x00\x00',
      b'\x01F152612B90\x00\x00\x00\x00\x00\x00',
      b'\x01F152612C00\x00\x00\x00\x00\x00\x00',
      b'F152602191\x00\x00\x00\x00\x00\x00',
      b'\x01F152612862\x00\x00\x00\x00\x00\x00',
    ],
    (Ecu.fwdRadar, 0x750, 0xf): [
      b'\x018821F3301100\x00\x00\x00\x00',
      b'\x018821F3301200\x00\x00\x00\x00',
      b'\x018821F3301300\x00\x00\x00\x00',
      b'\x018821F3301400\x00\x00\x00\x00',
    ],
    (Ecu.fwdCamera, 0x750, 0x6d): [
      b'\x028646F12010D0\x00\x00\x00\x008646G26011A0\x00\x00\x00\x00',
      b'\x028646F1201100\x00\x00\x00\x008646G26011A0\x00\x00\x00\x00',
      b'\x028646F1201200\x00\x00\x00\x008646G26011A0\x00\x00\x00\x00',
      b'\x028646F1201300\x00\x00\x00\x008646G2601400\x00\x00\x00\x00',
      b'\x028646F1201400\x00\x00\x00\x008646G2601500\x00\x00\x00\x00',
      b'\x028646F1202000\x00\x00\x00\x008646G2601200\x00\x00\x00\x00',
      b'\x028646F1202100\x00\x00\x00\x008646G2601400\x00\x00\x00\x00',
      b'\x028646F1202200\x00\x00\x00\x008646G2601500\x00\x00\x00\x00',
      b'\x028646F1601100\x00\x00\x00\x008646G2601400\x00\x00\x00\x00',
    ],
  },
  CAR.COROLLAH_TSS2: {
    (Ecu.engine, 0x700, None): [
      b'\x01896630ZJ1000\x00\x00\x00\x00',
      b'\x01896630ZU8000\x00\x00\x00\x00',
      b'\x01896637621000\x00\x00\x00\x00',
      b'\x01896637624000\x00\x00\x00\x00',
      b'\x01896637626000\x00\x00\x00\x00',
      b'\x01896637648000\x00\x00\x00\x00',
      b'\x01896637643000\x00\x00\x00\x00',
      b'\x02896630ZJ5000\x00\x00\x00\x008966A4703000\x00\x00\x00\x00',
      b'\x02896630ZN8000\x00\x00\x00\x008966A4703000\x00\x00\x00\x00',
      b'\x02896630ZQ3000\x00\x00\x00\x008966A4703000\x00\x00\x00\x00',
      b'\x02896630ZR2000\x00\x00\x00\x008966A4703000\x00\x00\x00\x00',
      b'\x02896630ZT8000\x00\x00\x00\x008966A4703000\x00\x00\x00\x00',
      b'\x02896630ZT9000\x00\x00\x00\x008966A4703000\x00\x00\x00\x00',
      b'\x028966312K6000\x00\x00\x00\x008966A4703000\x00\x00\x00\x00',
      b'\x028966312L0000\x00\x00\x00\x008966A4703000\x00\x00\x00\x00',
      b'\x028966312Q3000\x00\x00\x00\x008966A4703000\x00\x00\x00\x00',
      b'\x028966312Q4000\x00\x00\x00\x008966A4703000\x00\x00\x00\x00',
      b'\x038966312L7000\x00\x00\x00\x008966A4703000\x00\x00\x00\x00897CF1205001\x00\x00\x00\x00',
      b'\x038966312N1000\x00\x00\x00\x008966A4703000\x00\x00\x00\x00897CF1203001\x00\x00\x00\x00',
      b'\x038966312T3000\x00\x00\x00\x008966A4703000\x00\x00\x00\x00897CF1205001\x00\x00\x00\x00',
    ],
    (Ecu.eps, 0x7a1, None): [
      b'8965B12361\x00\x00\x00\x00\x00\x00',
      b'8965B12451\x00\x00\x00\x00\x00\x00',
      b'8965B76012\x00\x00\x00\x00\x00\x00',
      b'8965B76050\x00\x00\x00\x00\x00\x00',
      b'\x018965B12350\x00\x00\x00\x00\x00\x00',
      b'\x018965B12470\x00\x00\x00\x00\x00\x00',
      b'\x018965B12490\x00\x00\x00\x00\x00\x00',
      b'\x018965B12500\x00\x00\x00\x00\x00\x00',
      b'\x018965B12510\x00\x00\x00\x00\x00\x00',
      b'\x018965B12520\x00\x00\x00\x00\x00\x00',
      b'\x018965B12530\x00\x00\x00\x00\x00\x00',
    ],
    (Ecu.esp, 0x7b0, None): [
      b'F152612590\x00\x00\x00\x00\x00\x00',
      b'F152612691\x00\x00\x00\x00\x00\x00',
      b'F152612692\x00\x00\x00\x00\x00\x00',
      b'F152612700\x00\x00\x00\x00\x00\x00',
      b'F152612710\x00\x00\x00\x00\x00\x00',
      b'F152612790\x00\x00\x00\x00\x00\x00',
      b'F152612800\x00\x00\x00\x00\x00\x00',
      b'F152612820\x00\x00\x00\x00\x00\x00',
      b'F152612840\x00\x00\x00\x00\x00\x00',
      b'F152612890\x00\x00\x00\x00\x00\x00',
      b'F152612A00\x00\x00\x00\x00\x00\x00',
      b'F152612A10\x00\x00\x00\x00\x00\x00',
      b'F152642540\x00\x00\x00\x00\x00\x00',
      b'F152676293\x00\x00\x00\x00\x00\x00',
      b'F152676303\x00\x00\x00\x00\x00\x00',
      b'F152676304\x00\x00\x00\x00\x00\x00',
      b'F152612D00\x00\x00\x00\x00\x00\x00',
    ],
    (Ecu.fwdRadar, 0x750, 0xf): [
      b'\x018821F3301100\x00\x00\x00\x00',
      b'\x018821F3301200\x00\x00\x00\x00',
      b'\x018821F3301300\x00\x00\x00\x00',
      b'\x018821F3301400\x00\x00\x00\x00',
    ],
    (Ecu.fwdCamera, 0x750, 0x6d): [
      b'\x028646F12010D0\x00\x00\x00\x008646G26011A0\x00\x00\x00\x00',
      b'\x028646F1201100\x00\x00\x00\x008646G26011A0\x00\x00\x00\x00',
      b'\x028646F1201300\x00\x00\x00\x008646G2601400\x00\x00\x00\x00',
      b'\x028646F1201400\x00\x00\x00\x008646G2601500\x00\x00\x00\x00',
      b'\x028646F1202000\x00\x00\x00\x008646G2601200\x00\x00\x00\x00',
      b'\x028646F1202100\x00\x00\x00\x008646G2601400\x00\x00\x00\x00',
      b'\x028646F1202200\x00\x00\x00\x008646G2601500\x00\x00\x00\x00',
      b"\x028646F1601300\x00\x00\x00\x008646G2601400\x00\x00\x00\x00",
      b'\x028646F4203400\x00\x00\x00\x008646G2601200\x00\x00\x00\x00',
      b'\x028646F76020C0\x00\x00\x00\x008646G26011A0\x00\x00\x00\x00',
      b'\x028646F7603100\x00\x00\x00\x008646G2601200\x00\x00\x00\x00',
      b'\x028646F7603200\x00\x00\x00\x008646G2601400\x00\x00\x00\x00',
    ],
  },
  CAR.HIGHLANDER: {
    (Ecu.engine, 0x700, None): [
      b'\x01896630E09000\x00\x00\x00\x00',
      b'\x01896630E43000\x00\x00\x00\x00',
      b'\x01896630E43100\x00\x00\x00\x00',
      b'\x01896630E43200\x00\x00\x00\x00',
      b'\x01896630E44200\x00\x00\x00\x00',
      b'\x01896630E45000\x00\x00\x00\x00',
      b'\x01896630E45100\x00\x00\x00\x00',
      b'\x01896630E45200\x00\x00\x00\x00',
      b'\x01896630E46000\x00\x00\x00\x00',
      b'\x01896630E46200\x00\x00\x00\x00',
      b'\x01896630E74000\x00\x00\x00\x00',
      b'\x01896630E75000\x00\x00\x00\x00',
      b'\x01896630E76000\x00\x00\x00\x00',
      b'\x01896630E77000\x00\x00\x00\x00',
      b'\x01896630E83000\x00\x00\x00\x00',
      b'\x01896630E84000\x00\x00\x00\x00',
      b'\x01896630E85000\x00\x00\x00\x00',
      b'\x01896630E86000\x00\x00\x00\x00',
      b'\x01896630E88000\x00\x00\x00\x00',
      b'\x01896630EA0000\x00\x00\x00\x00',
    ],
    (Ecu.eps, 0x7a1, None): [
      b'8965B48140\x00\x00\x00\x00\x00\x00',
      b'8965B48150\x00\x00\x00\x00\x00\x00',
      b'8965B48210\x00\x00\x00\x00\x00\x00',
    ],
    (Ecu.esp, 0x7b0, None): [b'F15260E011\x00\x00\x00\x00\x00\x00'],
    (Ecu.dsu, 0x791, None): [
      b'881510E01100\x00\x00\x00\x00',
      b'881510E01200\x00\x00\x00\x00',
    ],
    (Ecu.fwdRadar, 0x750, 0xf): [
      b'8821F4702100\x00\x00\x00\x00',
      b'8821F4702300\x00\x00\x00\x00',
    ],
    (Ecu.fwdCamera, 0x750, 0x6d): [
      b'8646F0E01200\x00\x00\x00\x00',
      b'8646F0E01300\x00\x00\x00\x00',
    ],
  },
  CAR.HIGHLANDERH: {
    (Ecu.eps, 0x7a1, None): [
      b'8965B48160\x00\x00\x00\x00\x00\x00',
    ],
    (Ecu.esp, 0x7b0, None): [
      b'F152648541\x00\x00\x00\x00\x00\x00',
      b'F152648542\x00\x00\x00\x00\x00\x00',
    ],
    (Ecu.engine, 0x7e0, None): [
      b'\x0230E40000\x00\x00\x00\x00\x00\x00\x00\x00A4802000\x00\x00\x00\x00\x00\x00\x00\x00',
      b'\x0230E40100\x00\x00\x00\x00\x00\x00\x00\x00A4802000\x00\x00\x00\x00\x00\x00\x00\x00',
      b'\x0230EA2000\x00\x00\x00\x00\x00\x00\x00\x00A4802000\x00\x00\x00\x00\x00\x00\x00\x00',
      b'\x0230EA2100\x00\x00\x00\x00\x00\x00\x00\x00A4802000\x00\x00\x00\x00\x00\x00\x00\x00',
    ],
    (Ecu.fwdRadar, 0x750, 0xf): [
      b'8821F4702100\x00\x00\x00\x00',
      b'8821F4702300\x00\x00\x00\x00',
    ],
    (Ecu.fwdCamera, 0x750, 0x6d): [
      b'8646F0E01200\x00\x00\x00\x00',
      b'8646F0E01300\x00\x00\x00\x00',
    ],
  },
  CAR.HIGHLANDER_TSS2: {
    (Ecu.eps, 0x7a1, None): [
      b'8965B48241\x00\x00\x00\x00\x00\x00',
      b'8965B48310\x00\x00\x00\x00\x00\x00',
      b'8965B48320\x00\x00\x00\x00\x00\x00',
    ],
    (Ecu.esp, 0x7b0, None): [
      b'\x01F15260E051\x00\x00\x00\x00\x00\x00',
      b'\x01F15260E061\x00\x00\x00\x00\x00\x00',
      b'\x01F15260E110\x00\x00\x00\x00\x00\x00',
    ],
    (Ecu.engine, 0x700, None): [
      b'\x01896630E62100\x00\x00\x00\x00',
      b'\x01896630E62200\x00\x00\x00\x00',
      b'\x01896630E64100\x00\x00\x00\x00',
      b'\x01896630E64200\x00\x00\x00\x00',
      b'\x01896630EB1000\x00\x00\x00\x00',
      b'\x01896630EB1100\x00\x00\x00\x00',
      b'\x01896630EB1200\x00\x00\x00\x00',
      b'\x01896630EB2000\x00\x00\x00\x00',
      b'\x01896630EB2100\x00\x00\x00\x00',
      b'\x01896630EB2200\x00\x00\x00\x00',
      b'\x01896630EC4000\x00\x00\x00\x00',
      b'\x01896630ED9000\x00\x00\x00\x00',
      b'\x01896630EE1000\x00\x00\x00\x00',
    ],
    (Ecu.fwdRadar, 0x750, 0xf): [
      b'\x018821F3301400\x00\x00\x00\x00',
      b'\x018821F6201200\x00\x00\x00\x00',
    ],
    (Ecu.fwdCamera, 0x750, 0x6d): [
      b'\x028646F0E02100\x00\x00\x00\x008646G2601200\x00\x00\x00\x00',
      b'\x028646F4803000\x00\x00\x00\x008646G5301200\x00\x00\x00\x00',
    ],
  },
  CAR.HIGHLANDERH_TSS2: {
    (Ecu.eps, 0x7a1, None): [
      b'8965B48241\x00\x00\x00\x00\x00\x00',
      b'8965B48310\x00\x00\x00\x00\x00\x00',
    ],
    (Ecu.esp, 0x7b0, None): [
      b'\x01F15264872300\x00\x00\x00\x00',
      b'\x01F15264872400\x00\x00\x00\x00',
      b'\x01F15264872500\x00\x00\x00\x00',
      b'\x01F15264873500\x00\x00\x00\x00',
      b'\x01F152648C6300\x00\x00\x00\x00',
    ],
    (Ecu.engine, 0x700, None): [
      b'\x01896630E67000\x00\x00\x00\x00',
      b'\x01896630EA1000\x00\x00\x00\x00',
      b'\x01896630EE4000\x00\x00\x00\x00',
      b'\x01896630EA1000\x00\x00\x00\x00897CF4801001\x00\x00\x00\x00',
      b'\x02896630E66000\x00\x00\x00\x00897CF4801001\x00\x00\x00\x00',
      b'\x02896630EB3000\x00\x00\x00\x00897CF4801001\x00\x00\x00\x00',
      b'\x02896630EB3100\x00\x00\x00\x00897CF4801001\x00\x00\x00\x00',
      b'\x02896630E66100\x00\x00\x00\x00897CF4801001\x00\x00\x00\x00',
    ],
    (Ecu.fwdRadar, 0x750, 0xf): [
      b'\x018821F3301400\x00\x00\x00\x00',
      b'\x018821F6201200\x00\x00\x00\x00',
    ],
    (Ecu.fwdCamera, 0x750, 0x6d): [
      b'\x028646F0E02100\x00\x00\x00\x008646G2601200\x00\x00\x00\x00',
      b'\x028646F4803000\x00\x00\x00\x008646G5301200\x00\x00\x00\x00',
    ],
  },
  CAR.LEXUS_IS: {
    (Ecu.engine, 0x700, None): [
      b'\x018966353M7000\x00\x00\x00\x00',
      b'\x018966353M7100\x00\x00\x00\x00',
      b'\x018966353Q2000\x00\x00\x00\x00',
      b'\x018966353Q2300\x00\x00\x00\x00',
      b'\x018966353Q4000\x00\x00\x00\x00',
      b'\x018966353R1100\x00\x00\x00\x00',
      b'\x018966353R7100\x00\x00\x00\x00',
      b'\x018966353R8100\x00\x00\x00\x00',
    ],
    (Ecu.engine, 0x7e0, None): [
      b'\x0232480000\x00\x00\x00\x00\x00\x00\x00\x00A4701000\x00\x00\x00\x00\x00\x00\x00\x00',
      b'\x02353P7000\x00\x00\x00\x00\x00\x00\x00\x00530J5000\x00\x00\x00\x00\x00\x00\x00\x00',
      b'\x02353P9000\x00\x00\x00\x00\x00\x00\x00\x00553C1000\x00\x00\x00\x00\x00\x00\x00\x00',
    ],
    (Ecu.esp, 0x7b0, None): [
      b'F152653300\x00\x00\x00\x00\x00\x00',
      b'F152653301\x00\x00\x00\x00\x00\x00',
      b'F152653310\x00\x00\x00\x00\x00\x00',
      b'F152653330\x00\x00\x00\x00\x00\x00',
    ],
    (Ecu.dsu, 0x791, None): [
      b'881515306200\x00\x00\x00\x00',
      b'881515306400\x00\x00\x00\x00',
      b'881515306500\x00\x00\x00\x00',
      b'881515307400\x00\x00\x00\x00',
    ],
    (Ecu.eps, 0x7a1, None): [
      b'8965B53270\x00\x00\x00\x00\x00\x00',
      b'8965B53271\x00\x00\x00\x00\x00\x00',
      b'8965B53280\x00\x00\x00\x00\x00\x00',
      b'8965B53281\x00\x00\x00\x00\x00\x00',
      b'8965B53311\x00\x00\x00\x00\x00\x00',
    ],
    (Ecu.fwdRadar, 0x750, 0xf): [
      b'8821F4702300\x00\x00\x00\x00',
      b'8821F4702100\x00\x00\x00\x00',
    ],
    (Ecu.fwdCamera, 0x750, 0x6d): [
      b'8646F5301101\x00\x00\x00\x00',
      b'8646F5301200\x00\x00\x00\x00',
      b'8646F5301300\x00\x00\x00\x00',
      b'8646F5301400\x00\x00\x00\x00',
    ],
  },
  CAR.PRIUS: {
    (Ecu.engine, 0x700, None): [
      b'\x02896634761000\x00\x00\x00\x008966A4703000\x00\x00\x00\x00',
      b'\x02896634761100\x00\x00\x00\x008966A4703000\x00\x00\x00\x00',
      b'\x02896634761200\x00\x00\x00\x008966A4703000\x00\x00\x00\x00',
      b'\x02896634762000\x00\x00\x00\x008966A4703000\x00\x00\x00\x00',
      b'\x02896634763000\x00\x00\x00\x008966A4703000\x00\x00\x00\x00',
      b'\x02896634763100\x00\x00\x00\x008966A4703000\x00\x00\x00\x00',
      b'\x02896634765000\x00\x00\x00\x008966A4703000\x00\x00\x00\x00',
      b'\x02896634765100\x00\x00\x00\x008966A4703000\x00\x00\x00\x00',
      b'\x02896634769000\x00\x00\x00\x008966A4703000\x00\x00\x00\x00',
      b'\x02896634769100\x00\x00\x00\x008966A4703000\x00\x00\x00\x00',
      b'\x02896634769200\x00\x00\x00\x008966A4703000\x00\x00\x00\x00',
      b'\x02896634770000\x00\x00\x00\x008966A4703000\x00\x00\x00\x00',
      b'\x02896634774000\x00\x00\x00\x008966A4703000\x00\x00\x00\x00',
      b'\x02896634774100\x00\x00\x00\x008966A4703000\x00\x00\x00\x00',
      b'\x02896634774200\x00\x00\x00\x008966A4703000\x00\x00\x00\x00',
      b'\x02896634782000\x00\x00\x00\x008966A4703000\x00\x00\x00\x00',
      b'\x02896634784000\x00\x00\x00\x008966A4703000\x00\x00\x00\x00',
      b'\x028966347A0000\x00\x00\x00\x008966A4703000\x00\x00\x00\x00',
      b'\x028966347A5000\x00\x00\x00\x008966A4703000\x00\x00\x00\x00',
      b'\x028966347A8000\x00\x00\x00\x008966A4703000\x00\x00\x00\x00',
      b'\x028966347B0000\x00\x00\x00\x008966A4703000\x00\x00\x00\x00',
      b'\x03896634759100\x00\x00\x00\x008966A4703000\x00\x00\x00\x00897CF4701003\x00\x00\x00\x00',
      b'\x03896634759200\x00\x00\x00\x008966A4703000\x00\x00\x00\x00897CF4701003\x00\x00\x00\x00',
      b'\x03896634759200\x00\x00\x00\x008966A4703000\x00\x00\x00\x00897CF4701004\x00\x00\x00\x00',
      b'\x03896634759300\x00\x00\x00\x008966A4703000\x00\x00\x00\x00897CF4701004\x00\x00\x00\x00',
      b'\x03896634760000\x00\x00\x00\x008966A4703000\x00\x00\x00\x00897CF4701002\x00\x00\x00\x00',
      b'\x03896634760000\x00\x00\x00\x008966A4703000\x00\x00\x00\x00897CF4701003\x00\x00\x00\x00',
      b'\x03896634760000\x00\x00\x00\x008966A4703000\x00\x00\x00\x00897CF4701004\x00\x00\x00\x00',
      b'\x03896634760100\x00\x00\x00\x008966A4703000\x00\x00\x00\x00897CF4701003\x00\x00\x00\x00',
      b'\x03896634760200\x00\x00\x00\x008966A4703000\x00\x00\x00\x00897CF4701003\x00\x00\x00\x00',
      b'\x03896634760200\x00\x00\x00\x008966A4703000\x00\x00\x00\x00897CF4701004\x00\x00\x00\x00',
      b'\x03896634760300\x00\x00\x00\x008966A4703000\x00\x00\x00\x00897CF4701004\x00\x00\x00\x00',
      b'\x03896634768000\x00\x00\x00\x008966A4703000\x00\x00\x00\x00897CF4703001\x00\x00\x00\x00',
      b'\x03896634768000\x00\x00\x00\x008966A4703000\x00\x00\x00\x00897CF4703002\x00\x00\x00\x00',
      b'\x03896634768100\x00\x00\x00\x008966A4703000\x00\x00\x00\x00897CF4703002\x00\x00\x00\x00',
      b'\x03896634785000\x00\x00\x00\x008966A4703000\x00\x00\x00\x00897CF4705001\x00\x00\x00\x00',
      b'\x03896634785000\x00\x00\x00\x008966A4703000\x00\x00\x00\x00897CF4710001\x00\x00\x00\x00',
      b'\x03896634786000\x00\x00\x00\x008966A4703000\x00\x00\x00\x00897CF4705001\x00\x00\x00\x00',
      b'\x03896634786000\x00\x00\x00\x008966A4703000\x00\x00\x00\x00897CF4710001\x00\x00\x00\x00',
      b'\x03896634789000\x00\x00\x00\x008966A4703000\x00\x00\x00\x00897CF4703002\x00\x00\x00\x00',
      b'\x038966347A3000\x00\x00\x00\x008966A4703000\x00\x00\x00\x00897CF4701003\x00\x00\x00\x00',
      b'\x038966347A3000\x00\x00\x00\x008966A4703000\x00\x00\x00\x00897CF4707001\x00\x00\x00\x00',
      b'\x038966347B6000\x00\x00\x00\x008966A4703000\x00\x00\x00\x00897CF4710001\x00\x00\x00\x00',
      b'\x038966347B7000\x00\x00\x00\x008966A4703000\x00\x00\x00\x00897CF4710001\x00\x00\x00\x00',
    ],
    (Ecu.eps, 0x7a1, None): [
      b'8965B47021\x00\x00\x00\x00\x00\x00',
      b'8965B47022\x00\x00\x00\x00\x00\x00',
      b'8965B47023\x00\x00\x00\x00\x00\x00',
      b'8965B47050\x00\x00\x00\x00\x00\x00',
      b'8965B47060\x00\x00\x00\x00\x00\x00',  # This is the EPS with good angle sensor
    ],
    (Ecu.esp, 0x7b0, None): [
      b'F152647290\x00\x00\x00\x00\x00\x00',
      b'F152647300\x00\x00\x00\x00\x00\x00',
      b'F152647310\x00\x00\x00\x00\x00\x00',
      b'F152647414\x00\x00\x00\x00\x00\x00',
      b'F152647415\x00\x00\x00\x00\x00\x00',
      b'F152647416\x00\x00\x00\x00\x00\x00',
      b'F152647417\x00\x00\x00\x00\x00\x00',
      b'F152647470\x00\x00\x00\x00\x00\x00',
      b'F152647490\x00\x00\x00\x00\x00\x00',
      b'F152647682\x00\x00\x00\x00\x00\x00',
      b'F152647683\x00\x00\x00\x00\x00\x00',
      b'F152647684\x00\x00\x00\x00\x00\x00',
      b'F152647862\x00\x00\x00\x00\x00\x00',
      b'F152647863\x00\x00\x00\x00\x00\x00',
      b'F152647864\x00\x00\x00\x00\x00\x00',
      b'F152647865\x00\x00\x00\x00\x00\x00',
    ],
    (Ecu.dsu, 0x791, None): [
      b'881514702300\x00\x00\x00\x00',
      b'881514702400\x00\x00\x00\x00',
      b'881514703100\x00\x00\x00\x00',
      b'881514704100\x00\x00\x00\x00',
      b'881514706000\x00\x00\x00\x00',
      b'881514706100\x00\x00\x00\x00',
    ],
    (Ecu.fwdRadar, 0x750, 0xf): [
      b'8821F4702000\x00\x00\x00\x00',
      b'8821F4702100\x00\x00\x00\x00',
      b'8821F4702300\x00\x00\x00\x00',
    ],
    (Ecu.fwdCamera, 0x750, 0x6d): [
      b'8646F4701300\x00\x00\x00\x00',
      b'8646F4702001\x00\x00\x00\x00',
      b'8646F4702100\x00\x00\x00\x00',
      b'8646F4702200\x00\x00\x00\x00',
      b'8646F4705000\x00\x00\x00\x00',
      b'8646F4705200\x00\x00\x00\x00',
    ],
  },
  CAR.PRIUS_V: {
    (Ecu.esp, 0x7b0, None): [
      b'F152647280\x00\x00\x00\x00\x00\x00',
    ],
    (Ecu.engine, 0x7e0, None): [
      b'\x0234781000\x00\x00\x00\x00\x00\x00\x00\x00A4701000\x00\x00\x00\x00\x00\x00\x00\x00',
    ],
    (Ecu.dsu, 0x791, None): [
      b'881514705100\x00\x00\x00\x00',
    ],
    (Ecu.fwdRadar, 0x750, 0xf): [
      b'8821F4702300\x00\x00\x00\x00',
    ],
    (Ecu.fwdCamera, 0x750, 0x6d): [
      b'8646F4703300\x00\x00\x00\x00',
    ],
  },
  CAR.RAV4: {
    (Ecu.engine, 0x7e0, None): [
      b'\x02342Q1000\x00\x00\x00\x00\x00\x00\x00\x0054212000\x00\x00\x00\x00\x00\x00\x00\x00',
      b'\x02342Q1100\x00\x00\x00\x00\x00\x00\x00\x0054212000\x00\x00\x00\x00\x00\x00\x00\x00',
      b'\x02342Q1200\x00\x00\x00\x00\x00\x00\x00\x0054212000\x00\x00\x00\x00\x00\x00\x00\x00',
      b'\x02342Q1300\x00\x00\x00\x00\x00\x00\x00\x0054212000\x00\x00\x00\x00\x00\x00\x00\x00',
      b'\x02342Q2000\x00\x00\x00\x00\x00\x00\x00\x0054213000\x00\x00\x00\x00\x00\x00\x00\x00',
      b'\x02342Q2100\x00\x00\x00\x00\x00\x00\x00\x0054213000\x00\x00\x00\x00\x00\x00\x00\x00',
      b'\x02342Q2200\x00\x00\x00\x00\x00\x00\x00\x0054213000\x00\x00\x00\x00\x00\x00\x00\x00',
      b'\x02342Q4000\x00\x00\x00\x00\x00\x00\x00\x0054215000\x00\x00\x00\x00\x00\x00\x00\x00',
    ],
    (Ecu.eps, 0x7a1, None): [
      b'8965B42063\x00\x00\x00\x00\x00\x00',
      b'8965B42073\x00\x00\x00\x00\x00\x00',
      b'8965B42082\x00\x00\x00\x00\x00\x00',
      b'8965B42083\x00\x00\x00\x00\x00\x00',
    ],
    (Ecu.esp, 0x7b0, None): [
      b'F15260R102\x00\x00\x00\x00\x00\x00',
      b'F15260R103\x00\x00\x00\x00\x00\x00',
      b'F152642493\x00\x00\x00\x00\x00\x00',
      b'F152642492\x00\x00\x00\x00\x00\x00',
    ],
    (Ecu.dsu, 0x791, None): [
      b'881514201200\x00\x00\x00\x00',
      b'881514201300\x00\x00\x00\x00',
      b'881514201400\x00\x00\x00\x00',
    ],
    (Ecu.fwdRadar, 0x750, 0xf): [
      b'8821F4702000\x00\x00\x00\x00',
      b'8821F4702100\x00\x00\x00\x00',
      b'8821F4702300\x00\x00\x00\x00',
    ],
    (Ecu.fwdCamera, 0x750, 0x6d): [
      b'8646F4201100\x00\x00\x00\x00',
      b'8646F4201200\x00\x00\x00\x00',
      b'8646F4202001\x00\x00\x00\x00',
      b'8646F4202100\x00\x00\x00\x00',
      b'8646F4204000\x00\x00\x00\x00',
    ],
  },
  CAR.RAV4H: {
    (Ecu.engine, 0x7e0, None): [
      b'\x02342N9000\x00\x00\x00\x00\x00\x00\x00\x00A4701000\x00\x00\x00\x00\x00\x00\x00\x00',
      b'\x02342N9100\x00\x00\x00\x00\x00\x00\x00\x00A4701000\x00\x00\x00\x00\x00\x00\x00\x00',
      b'\x02342P0000\x00\x00\x00\x00\x00\x00\x00\x00A4701000\x00\x00\x00\x00\x00\x00\x00\x00',
    ],
    (Ecu.eps, 0x7a1, None): [
      b'8965B42102\x00\x00\x00\x00\x00\x00',
      b'8965B42103\x00\x00\x00\x00\x00\x00',
      b'8965B42112\x00\x00\x00\x00\x00\x00',
      b'8965B42162\x00\x00\x00\x00\x00\x00',
      b'8965B42163\x00\x00\x00\x00\x00\x00',
    ],
    (Ecu.esp, 0x7b0, None): [
      b'F152642090\x00\x00\x00\x00\x00\x00',
      b'F152642110\x00\x00\x00\x00\x00\x00',
      b'F152642120\x00\x00\x00\x00\x00\x00',
      b'F152642400\x00\x00\x00\x00\x00\x00',
    ],
    (Ecu.dsu, 0x791, None): [
      b'881514202200\x00\x00\x00\x00',
      b'881514202300\x00\x00\x00\x00',
      b'881514202400\x00\x00\x00\x00',
    ],
    (Ecu.fwdRadar, 0x750, 0xf): [
      b'8821F4702000\x00\x00\x00\x00',
      b'8821F4702100\x00\x00\x00\x00',
      b'8821F4702300\x00\x00\x00\x00',
    ],
    (Ecu.fwdCamera, 0x750, 0x6d): [
      b'8646F4201100\x00\x00\x00\x00',
      b'8646F4201200\x00\x00\x00\x00',
      b'8646F4202001\x00\x00\x00\x00',
      b'8646F4202100\x00\x00\x00\x00',
      b'8646F4204000\x00\x00\x00\x00',
    ],
  },
  CAR.RAV4_TSS2: {
    (Ecu.engine, 0x700, None): [
      b'\x01896630R58000\x00\x00\x00\x00',
      b'\x01896630R58100\x00\x00\x00\x00',
      b'\x018966342E2000\x00\x00\x00\x00',
      b'\x018966342M8000\x00\x00\x00\x00',
      b'\x018966342S9000\x00\x00\x00\x00',
      b'\x018966342T1000\x00\x00\x00\x00',
      b'\x018966342T6000\x00\x00\x00\x00',
      b'\x018966342T9000\x00\x00\x00\x00',
      b'\x018966342U4000\x00\x00\x00\x00',
      b'\x018966342U4100\x00\x00\x00\x00',
      b'\x018966342U5100\x00\x00\x00\x00',
      b'\x018966342V0000\x00\x00\x00\x00',
      b'\x018966342V3000\x00\x00\x00\x00',
      b'\x018966342V3100\x00\x00\x00\x00',
      b'\x018966342V3200\x00\x00\x00\x00',
      b'\x01896634A05000\x00\x00\x00\x00',
      b'\x01896634A19000\x00\x00\x00\x00',
      b'\x01896634A19100\x00\x00\x00\x00',
      b'\x01896634A20000\x00\x00\x00\x00',
      b'\x01896634A20100\x00\x00\x00\x00',
      b'\x01896634A22000\x00\x00\x00\x00',
      b'\x01896634A22100\x00\x00\x00\x00',
      b'\x01896634A30000\x00\x00\x00\x00',
      b'\x01896634A44000\x00\x00\x00\x00',
      b'\x01896634A45000\x00\x00\x00\x00',
      b'\x01896634A46000\x00\x00\x00\x00',
      b'\x028966342M7000\x00\x00\x00\x00897CF1201001\x00\x00\x00\x00',
      b'\x028966342T0000\x00\x00\x00\x00897CF1201001\x00\x00\x00\x00',
      b'\x028966342V1000\x00\x00\x00\x00897CF1202001\x00\x00\x00\x00',
      b'\x028966342Y8000\x00\x00\x00\x00897CF1201001\x00\x00\x00\x00',
      b'\x02896634A18000\x00\x00\x00\x00897CF1201001\x00\x00\x00\x00',
      b'\x02896634A18100\x00\x00\x00\x00897CF1201001\x00\x00\x00\x00',
      b'\x02896634A43000\x00\x00\x00\x00897CF4201001\x00\x00\x00\x00',
      b'\x02896634A47000\x00\x00\x00\x00897CF4201001\x00\x00\x00\x00',
    ],
    (Ecu.esp, 0x7b0, None): [
      b'\x01F15260R210\x00\x00\x00\x00\x00\x00',
      b'\x01F15260R220\x00\x00\x00\x00\x00\x00',
      b'\x01F15260R290\x00\x00\x00\x00\x00\x00',
      b'\x01F15260R300\x00\x00\x00\x00\x00\x00',
      b'\x01F152642551\x00\x00\x00\x00\x00\x00',
      b'\x01F152642561\x00\x00\x00\x00\x00\x00',
      b'\x01F152642700\x00\x00\x00\x00\x00\x00',
      b'\x01F152642701\x00\x00\x00\x00\x00\x00',
      b'\x01F152642710\x00\x00\x00\x00\x00\x00',
      b'\x01F152642711\x00\x00\x00\x00\x00\x00',
      b'\x01F152642750\x00\x00\x00\x00\x00\x00',
      b'\x01F152642751\x00\x00\x00\x00\x00\x00',
    ],
    (Ecu.eps, 0x7a1, None): [
      b'8965B42170\x00\x00\x00\x00\x00\x00',
      b'8965B42171\x00\x00\x00\x00\x00\x00',
      b'8965B42180\x00\x00\x00\x00\x00\x00',
      b'8965B42181\x00\x00\x00\x00\x00\x00',
      b'\x028965B0R01200\x00\x00\x00\x008965B0R02200\x00\x00\x00\x00',
      b'\x028965B0R01300\x00\x00\x00\x008965B0R02300\x00\x00\x00\x00',
      b'\x028965B0R01400\x00\x00\x00\x008965B0R02400\x00\x00\x00\x00',
    ],
    (Ecu.fwdRadar, 0x750, 0xf): [
      b'\x018821F3301100\x00\x00\x00\x00',
      b'\x018821F3301200\x00\x00\x00\x00',
      b'\x018821F3301300\x00\x00\x00\x00',
      b'\x018821F3301400\x00\x00\x00\x00',
    ],
    (Ecu.fwdCamera, 0x750, 0x6d): [
      b'\x028646F4203200\x00\x00\x00\x008646G26011A0\x00\x00\x00\x00',
      b'\x028646F4203300\x00\x00\x00\x008646G26011A0\x00\x00\x00\x00',
      b'\x028646F4203400\x00\x00\x00\x008646G2601200\x00\x00\x00\x00',
      b'\x028646F4203500\x00\x00\x00\x008646G2601200\x00\x00\x00\x00',
      b'\x028646F4203700\x00\x00\x00\x008646G2601400\x00\x00\x00\x00',
      b'\x028646F4203800\x00\x00\x00\x008646G2601500\x00\x00\x00\x00',
    ],
  },
  CAR.RAV4H_TSS2: {
    (Ecu.engine, 0x700, None): [
      b'\x01896634A15000\x00\x00\x00\x00',
      b'\x018966342M5000\x00\x00\x00\x00',
      b'\x018966342W8000\x00\x00\x00\x00',
      b'\x018966342X5000\x00\x00\x00\x00',
      b'\x018966342X6000\x00\x00\x00\x00',
      b'\x01896634A25000\x00\x00\x00\x00',
      b'\x018966342W5000\x00\x00\x00\x00',
      b'\x028966342W4001\x00\x00\x00\x00897CF1203001\x00\x00\x00\x00',
      b'\x02896634A13000\x00\x00\x00\x00\x00\x00\x00\x00\x00\x00\x00\x00\x00\x00\x00\x00\x00\x00\x00\x00',
      b'\x02896634A13001\x00\x00\x00\x00897CF4801001\x00\x00\x00\x00',
      b'\x02896634A13101\x00\x00\x00\x00897CF4801001\x00\x00\x00\x00',
      b'\x02896634A14001\x00\x00\x00\x00897CF1203001\x00\x00\x00\x00',
      b'\x02896634A23000\x00\x00\x00\x00\x00\x00\x00\x00\x00\x00\x00\x00\x00\x00\x00\x00\x00\x00\x00\x00',
      b'\x02896634A23001\x00\x00\x00\x00897CF1203001\x00\x00\x00\x00',
      b'\x02896634A14001\x00\x00\x00\x00897CF4801001\x00\x00\x00\x00',
      b'\x02896634A14101\x00\x00\x00\x00897CF4801001\x00\x00\x00\x00',
    ],
    (Ecu.esp, 0x7b0, None): [
      b'F152642291\x00\x00\x00\x00\x00\x00',
      b'F152642290\x00\x00\x00\x00\x00\x00',
      b'F152642322\x00\x00\x00\x00\x00\x00',
      b'F152642330\x00\x00\x00\x00\x00\x00',
      b'F152642331\x00\x00\x00\x00\x00\x00',
      b'F152642531\x00\x00\x00\x00\x00\x00',
      b'F152642532\x00\x00\x00\x00\x00\x00',
      b'F152642520\x00\x00\x00\x00\x00\x00',
      b'F152642521\x00\x00\x00\x00\x00\x00',
      b'F152642540\x00\x00\x00\x00\x00\x00',
      b'F152642541\x00\x00\x00\x00\x00\x00',
      b'F152642542\x00\x00\x00\x00\x00\x00',
    ],
    (Ecu.eps, 0x7a1, None): [
      b'8965B42170\x00\x00\x00\x00\x00\x00',
      b'8965B42171\x00\x00\x00\x00\x00\x00',
      b'8965B42180\x00\x00\x00\x00\x00\x00',
      b'8965B42181\x00\x00\x00\x00\x00\x00',
      b'\x028965B0R01200\x00\x00\x00\x008965B0R02200\x00\x00\x00\x00',
      b'\x028965B0R01300\x00\x00\x00\x008965B0R02300\x00\x00\x00\x00',
      b'\x028965B0R01400\x00\x00\x00\x008965B0R02400\x00\x00\x00\x00',
    ],
    (Ecu.fwdRadar, 0x750, 0xf): [
      b'\x018821F3301100\x00\x00\x00\x00',
      b'\x018821F3301200\x00\x00\x00\x00',
      b'\x018821F3301300\x00\x00\x00\x00',
      b'\x018821F3301400\x00\x00\x00\x00',
    ],
    (Ecu.fwdCamera, 0x750, 0x6d): [
      b'\x028646F4203200\x00\x00\x00\x008646G26011A0\x00\x00\x00\x00',
      b'\x028646F4203300\x00\x00\x00\x008646G26011A0\x00\x00\x00\x00',
      b'\x028646F4203400\x00\x00\x00\x008646G2601200\x00\x00\x00\x00',
      b'\x028646F4203500\x00\x00\x00\x008646G2601200\x00\x00\x00\x00',
      b'\x028646F4203700\x00\x00\x00\x008646G2601400\x00\x00\x00\x00',
      b'\x028646F4203800\x00\x00\x00\x008646G2601500\x00\x00\x00\x00',
    ],
  },
  CAR.SIENNA: {
    (Ecu.engine, 0x700, None): [
      b'\x01896630832100\x00\x00\x00\x00',
      b'\x01896630832200\x00\x00\x00\x00',
      b'\x01896630838000\x00\x00\x00\x00',
      b'\x01896630838100\x00\x00\x00\x00',
      b'\x01896630842000\x00\x00\x00\x00',
      b'\x01896630843000\x00\x00\x00\x00',
      b'\x01896630851000\x00\x00\x00\x00',
      b'\x01896630851100\x00\x00\x00\x00',
      b'\x01896630851200\x00\x00\x00\x00',
      b'\x01896630852000\x00\x00\x00\x00',
      b'\x01896630852100\x00\x00\x00\x00',
      b'\x01896630859000\x00\x00\x00\x00',
      b'\x01896630860000\x00\x00\x00\x00',
    ],
    (Ecu.eps, 0x7a1, None): [
      b'8965B45070\x00\x00\x00\x00\x00\x00',
      b'8965B45080\x00\x00\x00\x00\x00\x00',
      b'8965B45082\x00\x00\x00\x00\x00\x00',
    ],
    (Ecu.esp, 0x7b0, None): [
      b'F152608130\x00\x00\x00\x00\x00\x00',
    ],
    (Ecu.dsu, 0x791, None): [
      b'881510801100\x00\x00\x00\x00',
    ],
    (Ecu.fwdRadar, 0x750, 0xf): [
      b'8821F4702100\x00\x00\x00\x00',
      b'8821F4702200\x00\x00\x00\x00',
      b'8821F4702300\x00\x00\x00\x00',
    ],
    (Ecu.fwdCamera, 0x750, 0x6d): [
      b'8646F0801100\x00\x00\x00\x00',
    ],
  },
  CAR.LEXUS_CTH: {
    (Ecu.dsu, 0x791, None): [
      b'881517601100\x00\x00\x00\x00',
    ],
    (Ecu.esp, 0x7b0, None): [
      b'F152676144\x00\x00\x00\x00\x00\x00',
    ],
    (Ecu.engine, 0x7e0, None): [
      b'\x0237635000\x00\x00\x00\x00\x00\x00\x00\x00A4701000\x00\x00\x00\x00\x00\x00\x00\x00',
    ],
    (Ecu.fwdRadar, 0x750, 0xf): [
      b'8821F4702300\x00\x00\x00\x00',
    ],
    (Ecu.fwdCamera, 0x750, 0x6d): [
      b'8646F7601100\x00\x00\x00\x00',
    ],
  },
  CAR.LEXUS_ES_TSS2: {
    (Ecu.engine, 0x700, None): [
      b'\x01896630EC9100\x00\x00\x00\x00',
      b'\x018966333T5000\x00\x00\x00\x00',
      b'\x018966333T5100\x00\x00\x00\x00',
      b'\x018966333X6000\x00\x00\x00\x00',
      b'\x01896633T07000\x00\x00\x00\x00',
    ],
    (Ecu.esp, 0x7b0, None): [
      b'\x01F152606281\x00\x00\x00\x00\x00\x00',
      b'\x01F152606340\x00\x00\x00\x00\x00\x00',
      b'\x01F152606461\x00\x00\x00\x00\x00\x00',
      b'\x01F15260E031\x00\x00\x00\x00\x00\x00',
    ],
    (Ecu.eps, 0x7a1, None): [
      b'8965B33252\x00\x00\x00\x00\x00\x00',
      b'8965B33590\x00\x00\x00\x00\x00\x00',
      b'8965B33690\x00\x00\x00\x00\x00\x00',
      b'8965B48271\x00\x00\x00\x00\x00\x00',
    ],
    (Ecu.fwdRadar, 0x750, 0xf): [
      b'\x018821F3301100\x00\x00\x00\x00',
      b'\x018821F3301200\x00\x00\x00\x00',
      b'\x018821F3301400\x00\x00\x00\x00',
    ],
    (Ecu.fwdCamera, 0x750, 0x6d): [
      b'\x028646F33030D0\x00\x00\x00\x008646G26011A0\x00\x00\x00\x00',
      b'\x028646F3303200\x00\x00\x00\x008646G26011A0\x00\x00\x00\x00',
      b'\x028646F3304100\x00\x00\x00\x008646G2601200\x00\x00\x00\x00',
      b'\x028646F3304300\x00\x00\x00\x008646G2601500\x00\x00\x00\x00',
      b'\x028646F4810200\x00\x00\x00\x008646G2601400\x00\x00\x00\x00',
    ],
  },
  CAR.LEXUS_ESH_TSS2: {
    (Ecu.engine, 0x700, None): [
      b'\x028966333S8000\x00\x00\x00\x00897CF3302002\x00\x00\x00\x00',
      b'\x028966333S8000\x00\x00\x00\x00897CF3305001\x00\x00\x00\x00',
      b'\x028966333T0100\x00\x00\x00\x00897CF3305001\x00\x00\x00\x00',
      b'\x028966333V4000\x00\x00\x00\x00897CF3305001\x00\x00\x00\x00',
      b'\x02896633T09000\x00\x00\x00\x00897CF3307001\x00\x00\x00\x00',
    ],
    (Ecu.esp, 0x7b0, None): [
      b'F152633423\x00\x00\x00\x00\x00\x00',
      b'F152633680\x00\x00\x00\x00\x00\x00',
      b'F152633681\x00\x00\x00\x00\x00\x00',
    ],
    (Ecu.eps, 0x7a1, None): [
      b'8965B33252\x00\x00\x00\x00\x00\x00',
      b'8965B33590\x00\x00\x00\x00\x00\x00',
      b'8965B33690\x00\x00\x00\x00\x00\x00',
    ],
    (Ecu.fwdRadar, 0x750, 0xf): [
      b'\x018821F3301100\x00\x00\x00\x00',
      b'\x018821F3301200\x00\x00\x00\x00',
      b'\x018821F3301300\x00\x00\x00\x00',
      b'\x018821F3301400\x00\x00\x00\x00',
    ],
    (Ecu.fwdCamera, 0x750, 0x6d): [
      b'\x028646F33030D0\x00\x00\x00\x008646G26011A0\x00\x00\x00\x00',
      b'\x028646F3303100\x00\x00\x00\x008646G26011A0\x00\x00\x00\x00',
      b'\x028646F3303200\x00\x00\x00\x008646G26011A0\x00\x00\x00\x00',
      b'\x028646F3304100\x00\x00\x00\x008646G2601200\x00\x00\x00\x00',
      b'\x028646F3304200\x00\x00\x00\x008646G2601400\x00\x00\x00\x00',
      b'\x028646F3304300\x00\x00\x00\x008646G2601500\x00\x00\x00\x00',
    ],
  },
  CAR.LEXUS_ESH: {
      (Ecu.engine, 0x7e0, None): [
        b'\x02333M4200\x00\x00\x00\x00\x00\x00\x00\x00A4701000\x00\x00\x00\x00\x00\x00\x00\x00',
      ],
      (Ecu.esp, 0x7b0, None): [
        b'F152633171\x00\x00\x00\x00\x00\x00',
      ],
      (Ecu.dsu, 0x791, None): [
        b'881513310400\x00\x00\x00\x00',
      ],
      (Ecu.eps, 0x7a1, None): [
        b'8965B33512\x00\x00\x00\x00\x00\x00',
      ],
      (Ecu.fwdRadar, 0x750, 0xf): [
        b'8821F4701100\x00\x00\x00\x00',
        b'8821F4701300\x00\x00\x00\x00',
      ],
      (Ecu.fwdCamera, 0x750, 0x6d): [
        b'8646F3302001\x00\x00\x00\x00',
        b'8646F3302200\x00\x00\x00\x00',
      ],
  },
  CAR.LEXUS_NX: {
    (Ecu.engine, 0x700, None): [
      b'\x01896637850000\x00\x00\x00\x00',
      b'\x01896637851000\x00\x00\x00\x00',
      b'\x01896637852000\x00\x00\x00\x00',
      b'\x01896637854000\x00\x00\x00\x00',
      b'\x01896637878000\x00\x00\x00\x00',
    ],
    (Ecu.esp, 0x7b0, None): [
      b'F152678130\x00\x00\x00\x00\x00\x00',
      b'F152678140\x00\x00\x00\x00\x00\x00',
    ],
    (Ecu.dsu, 0x791, None): [
      b'881517803100\x00\x00\x00\x00',
      b'881517803300\x00\x00\x00\x00',
    ],
    (Ecu.eps, 0x7a1, None): [
      b'8965B78060\x00\x00\x00\x00\x00\x00',
      b'8965B78080\x00\x00\x00\x00\x00\x00',
    ],
    (Ecu.fwdRadar, 0x750, 0xf): [
      b'8821F4702100\x00\x00\x00\x00',
      b'8821F4702300\x00\x00\x00\x00',
    ],
    (Ecu.fwdCamera, 0x750, 0x6d): [
      b'8646F7801100\x00\x00\x00\x00',
      b'8646F7801300\x00\x00\x00\x00',
    ],
  },
  CAR.LEXUS_NX_TSS2: {
    (Ecu.engine, 0x700, None): [
      b'\x018966378B2100\x00\x00\x00\x00',
      b'\x018966378G3000\x00\x00\x00\x00',
      b'\x018966378B3000\x00\x00\x00\x00'
    ],
    (Ecu.esp, 0x7b0, None): [
      b'\x01F152678221\x00\x00\x00\x00\x00\x00',
    ],
    (Ecu.eps, 0x7a1, None): [
      b'8965B78120\x00\x00\x00\x00\x00\x00',
    ],
    (Ecu.fwdRadar, 0x750, 0xf): [
      b"\x018821F3301400\x00\x00\x00\x00",
      b'\x018821F3301200\x00\x00\x00\x00',
    ],
    (Ecu.fwdCamera, 0x750, 0x6d): [
      b'\x028646F78030A0\x00\x00\x00\x008646G2601200\x00\x00\x00\x00',
      b'\x028646F7803100\x00\x00\x00\x008646G2601400\x00\x00\x00\x00',
    ],
  },
  CAR.LEXUS_NXH: {
    (Ecu.engine, 0x7e0, None): [
      b'\x0237841000\x00\x00\x00\x00\x00\x00\x00\x00A4701000\x00\x00\x00\x00\x00\x00\x00\x00',
      b'\x0237842000\x00\x00\x00\x00\x00\x00\x00\x00A4701000\x00\x00\x00\x00\x00\x00\x00\x00',
      b'\x0237880000\x00\x00\x00\x00\x00\x00\x00\x00A4701000\x00\x00\x00\x00\x00\x00\x00\x00',
      b'\x0237882000\x00\x00\x00\x00\x00\x00\x00\x00A4701000\x00\x00\x00\x00\x00\x00\x00\x00',
      b'\x0237886000\x00\x00\x00\x00\x00\x00\x00\x00A4701000\x00\x00\x00\x00\x00\x00\x00\x00',
    ],
    (Ecu.esp, 0x7b0, None): [
      b'F152678160\x00\x00\x00\x00\x00\x00',
      b'F152678170\x00\x00\x00\x00\x00\x00',
      b'F152678171\x00\x00\x00\x00\x00\x00',
    ],
    (Ecu.dsu, 0x791, None): [
      b'881517804300\x00\x00\x00\x00',
      b'881517804100\x00\x00\x00\x00',
    ],
    (Ecu.eps, 0x7a1, None): [
      b'8965B78060\x00\x00\x00\x00\x00\x00',
      b'8965B78080\x00\x00\x00\x00\x00\x00',
      b'8965B78100\x00\x00\x00\x00\x00\x00',
    ],
    (Ecu.fwdRadar, 0x750, 0xf): [
      b'8821F4702300\x00\x00\x00\x00',
      b'8821F4702100\x00\x00\x00\x00',
    ],
    (Ecu.fwdCamera, 0x750, 0x6d): [
      b'8646F7801300\x00\x00\x00\x00',
      b'8646F7801100\x00\x00\x00\x00',
    ],
  },
  CAR.LEXUS_RC: {
    (Ecu.engine, 0x7e0, None): [
      b'\x0232484000\x00\x00\x00\x00\x00\x00\x00\x0052422000\x00\x00\x00\x00\x00\x00\x00\x00',
    ],
    (Ecu.esp, 0x7b0, None): [
      b'F152624221\x00\x00\x00\x00\x00\x00',
    ],
    (Ecu.dsu, 0x791, None): [
      b'881512409100\x00\x00\x00\x00',
    ],
    (Ecu.eps, 0x7a1, None): [
      b'8965B24081\x00\x00\x00\x00\x00\x00',
    ],
    (Ecu.fwdRadar, 0x750, 0xf): [
      b'8821F4702300\x00\x00\x00\x00',
    ],
    (Ecu.fwdCamera, 0x750, 0x6d): [
      b'8646F2402200\x00\x00\x00\x00',
    ],
  },
  CAR.LEXUS_RX: {
    (Ecu.engine, 0x700, None): [
      b'\x01896630E36200\x00\x00\x00\x00',
      b'\x01896630E36300\x00\x00\x00\x00',
      b'\x01896630E37200\x00\x00\x00\x00',
      b'\x01896630E37300\x00\x00\x00\x00',
      b'\x01896630E41000\x00\x00\x00\x00',
      b'\x01896630E41100\x00\x00\x00\x00',
      b'\x01896630E41200\x00\x00\x00\x00',
      b'\x01896630E41500\x00\x00\x00\x00',
      b'\x01896630EA3100\x00\x00\x00\x00',
      b'\x01896630EA3400\x00\x00\x00\x00',
      b'\x01896630EA4100\x00\x00\x00\x00',
      b'\x01896630EA4300\x00\x00\x00\x00',
      b'\x01896630EA4400\x00\x00\x00\x00',
      b'\x01896630EA6300\x00\x00\x00\x00',
      b'\x018966348R1300\x00\x00\x00\x00',
      b'\x018966348R8500\x00\x00\x00\x00',
      b'\x018966348W1300\x00\x00\x00\x00',
    ],
    (Ecu.esp, 0x7b0, None): [
      b'F152648472\x00\x00\x00\x00\x00\x00',
      b'F152648473\x00\x00\x00\x00\x00\x00',
      b'F152648492\x00\x00\x00\x00\x00\x00',
      b'F152648493\x00\x00\x00\x00\x00\x00',
      b'F152648474\x00\x00\x00\x00\x00\x00',
      b'F152648630\x00\x00\x00\x00\x00\x00',
      b'F152648494\x00\x00\x00\x00\x00\x00',
    ],
    (Ecu.dsu, 0x791, None): [
      b'881514810300\x00\x00\x00\x00',
      b'881514810500\x00\x00\x00\x00',
      b'881514810700\x00\x00\x00\x00',
    ],
    (Ecu.eps, 0x7a1, None): [
      b'8965B0E011\x00\x00\x00\x00\x00\x00',
      b'8965B0E012\x00\x00\x00\x00\x00\x00',
      b'8965B48102\x00\x00\x00\x00\x00\x00',
      b'8965B48111\x00\x00\x00\x00\x00\x00',
      b'8965B48112\x00\x00\x00\x00\x00\x00',
    ],
    (Ecu.fwdRadar, 0x750, 0xf): [
      b'8821F4701000\x00\x00\x00\x00',
      b'8821F4701100\x00\x00\x00\x00',
      b'8821F4701200\x00\x00\x00\x00',
      b'8821F4701300\x00\x00\x00\x00',
    ],
    (Ecu.fwdCamera, 0x750, 0x6d): [
      b'8646F4801100\x00\x00\x00\x00',
      b'8646F4801200\x00\x00\x00\x00',
      b'8646F4802001\x00\x00\x00\x00',
      b'8646F4802100\x00\x00\x00\x00',
      b'8646F4802200\x00\x00\x00\x00',
      b'8646F4809000\x00\x00\x00\x00',
    ],
  },
  CAR.LEXUS_RXH: {
    (Ecu.engine, 0x7e0, None): [
      b'\x02348J7000\x00\x00\x00\x00\x00\x00\x00\x00A4802000\x00\x00\x00\x00\x00\x00\x00\x00',
      b'\x02348N0000\x00\x00\x00\x00\x00\x00\x00\x00A4802000\x00\x00\x00\x00\x00\x00\x00\x00',
      b'\x02348Q4000\x00\x00\x00\x00\x00\x00\x00\x00A4802000\x00\x00\x00\x00\x00\x00\x00\x00',
      b'\x02348Q4100\x00\x00\x00\x00\x00\x00\x00\x00A4802000\x00\x00\x00\x00\x00\x00\x00\x00',
      b'\x02348T1100\x00\x00\x00\x00\x00\x00\x00\x00A4802000\x00\x00\x00\x00\x00\x00\x00\x00',
      b'\x02348T3000\x00\x00\x00\x00\x00\x00\x00\x00A4802000\x00\x00\x00\x00\x00\x00\x00\x00',
      b'\x02348V6000\x00\x00\x00\x00\x00\x00\x00\x00A4802000\x00\x00\x00\x00\x00\x00\x00\x00',
      b'\x02348Z3000\x00\x00\x00\x00\x00\x00\x00\x00A4802000\x00\x00\x00\x00\x00\x00\x00\x00',
    ],
    (Ecu.esp, 0x7b0, None): [
      b'F152648361\x00\x00\x00\x00\x00\x00',
      b'F152648501\x00\x00\x00\x00\x00\x00',
      b'F152648502\x00\x00\x00\x00\x00\x00',
      b'F152648504\x00\x00\x00\x00\x00\x00',
      b'F152648740\x00\x00\x00\x00\x00\x00',
      b'F152648A30\x00\x00\x00\x00\x00\x00',
    ],
    (Ecu.dsu, 0x791, None): [
      b'881514811300\x00\x00\x00\x00',
      b'881514811500\x00\x00\x00\x00',
      b'881514811700\x00\x00\x00\x00',
    ],
    (Ecu.eps, 0x7a1, None): [
      b'8965B0E011\x00\x00\x00\x00\x00\x00',
      b'8965B0E012\x00\x00\x00\x00\x00\x00',
      b'8965B48111\x00\x00\x00\x00\x00\x00',
      b'8965B48112\x00\x00\x00\x00\x00\x00',
    ],
    (Ecu.fwdRadar, 0x750, 0xf): [
      b'8821F4701000\x00\x00\x00\x00',
      b'8821F4701100\x00\x00\x00\x00',
      b'8821F4701200\x00\x00\x00\x00',
      b'8821F4701300\x00\x00\x00\x00',
    ],
    (Ecu.fwdCamera, 0x750, 0x6d): [
      b'8646F4801200\x00\x00\x00\x00',
      b'8646F4802001\x00\x00\x00\x00',
      b'8646F4802100\x00\x00\x00\x00',
      b'8646F4802200\x00\x00\x00\x00',
      b'8646F4809000\x00\x00\x00\x00',
    ],
  },
  CAR.LEXUS_RX_TSS2: {
    (Ecu.engine, 0x700, None): [
      b'\x01896630EA9000\x00\x00\x00\x00',
      b'\x01896630EB0000\x00\x00\x00\x00',
      b'\x01896630EC9000\x00\x00\x00\x00',
      b'\x01896630ED0000\x00\x00\x00\x00',
      b'\x01896630ED6000\x00\x00\x00\x00',
      b'\x018966348W5100\x00\x00\x00\x00',
      b'\x018966348W9000\x00\x00\x00\x00',
      b'\x01896634D12000\x00\x00\x00\x00',
      b'\x01896634D12100\x00\x00\x00\x00',
    ],
    (Ecu.esp, 0x7b0, None): [
      b'\x01F15260E031\x00\x00\x00\x00\x00\x00',
      b'\x01F15260E041\x00\x00\x00\x00\x00\x00',
      b'\x01F152648781\x00\x00\x00\x00\x00\x00',
      b'\x01F152648801\x00\x00\x00\x00\x00\x00',
    ],
    (Ecu.eps, 0x7a1, None): [
      b'8965B48261\x00\x00\x00\x00\x00\x00',
      b'8965B48271\x00\x00\x00\x00\x00\x00',
    ],
    (Ecu.fwdRadar, 0x750, 0xf): [
      b'\x018821F3301100\x00\x00\x00\x00',
      b'\x018821F3301300\x00\x00\x00\x00',
      b'\x018821F3301400\x00\x00\x00\x00',
    ],
    (Ecu.fwdCamera, 0x750, 0x6d): [
      b'\x028646F4810100\x00\x00\x00\x008646G2601200\x00\x00\x00\x00',
      b'\x028646F4810200\x00\x00\x00\x008646G2601400\x00\x00\x00\x00',
      b'\x028646F4810300\x00\x00\x00\x008646G2601400\x00\x00\x00\x00',
    ],
  },
  CAR.LEXUS_RXH_TSS2: {
    (Ecu.engine, 0x7e0, None): [
      b'\x02348X8000\x00\x00\x00\x00\x00\x00\x00\x00A4802000\x00\x00\x00\x00\x00\x00\x00\x00',
      b'\x0234D14000\x00\x00\x00\x00\x00\x00\x00\x00A4802000\x00\x00\x00\x00\x00\x00\x00\x00',
      b'\x0234D16000\x00\x00\x00\x00\x00\x00\x00\x00A4802000\x00\x00\x00\x00\x00\x00\x00\x00',
    ],
    (Ecu.esp, 0x7b0, None): [
      b'F152648831\x00\x00\x00\x00\x00\x00',
      b'F152648D00\x00\x00\x00\x00\x00\x00',
      b'F152648D60\x00\x00\x00\x00\x00\x00',
    ],
    (Ecu.eps, 0x7a1, None): [
      b'8965B48271\x00\x00\x00\x00\x00\x00',
    ],
    (Ecu.fwdRadar, 0x750, 0xf): [
      b'\x018821F3301400\x00\x00\x00\x00',
    ],
    (Ecu.fwdCamera, 0x750, 0x6d): [
      b'\x028646F4810200\x00\x00\x00\x008646G2601400\x00\x00\x00\x00',
      b'\x028646F4810100\x00\x00\x00\x008646G2601200\x00\x00\x00\x00',
    ],
  },
  CAR.PRIUS_TSS2: {
    (Ecu.engine, 0x700, None): [
      b'\x028966347B1000\x00\x00\x00\x008966A4703000\x00\x00\x00\x00',
      b'\x028966347C6000\x00\x00\x00\x008966A4703000\x00\x00\x00\x00',
      b'\x028966347C8000\x00\x00\x00\x008966A4703000\x00\x00\x00\x00',
      b'\x038966347C0000\x00\x00\x00\x008966A4703000\x00\x00\x00\x00897CF4710101\x00\x00\x00\x00',
      b'\x038966347C1000\x00\x00\x00\x008966A4703000\x00\x00\x00\x00897CF4710101\x00\x00\x00\x00',
      b'\x038966347C5000\x00\x00\x00\x008966A4703000\x00\x00\x00\x00897CF4707101\x00\x00\x00\x00',
      b'\x038966347C5100\x00\x00\x00\x008966A4703000\x00\x00\x00\x00897CF4707101\x00\x00\x00\x00',
    ],
    (Ecu.esp, 0x7b0, None): [
      b'F152647500\x00\x00\x00\x00\x00\x00',
      b'F152647510\x00\x00\x00\x00\x00\x00',
      b'F152647520\x00\x00\x00\x00\x00\x00',
      b'F152647521\x00\x00\x00\x00\x00\x00',
      b'F152647531\x00\x00\x00\x00\x00\x00',
    ],
    (Ecu.eps, 0x7a1, None): [
      b'8965B47070\x00\x00\x00\x00\x00\x00',
    ],
    (Ecu.fwdRadar, 0x750, 0xf): [
      b'\x018821F3301400\x00\x00\x00\x00',
    ],
    (Ecu.fwdCamera, 0x750, 0x6d): [
      b'\x028646F4707000\x00\x00\x00\x008646G2601400\x00\x00\x00\x00',
      b'\x028646F4710000\x00\x00\x00\x008646G2601500\x00\x00\x00\x00',
    ],
  },
  CAR.MIRAI: {
    (Ecu.esp, 0x7D1, None): [b'\x01898A36203000\x00\x00\x00\x00',],
    (Ecu.esp, 0x7B0, None): [b'\x01F15266203200\x00\x00\x00\x00',], # a second ESP ECU
    (Ecu.eps, 0x7A1, None): [b'\x028965B6204100\x00\x00\x00\x008965B6203100\x00\x00\x00\x00',],
    (Ecu.fwdRadar, 0x750, 0xf): [b'\x018821F6201200\x00\x00\x00\x00',],
    (Ecu.fwdCamera, 0x750, 0x6d): [b'\x028646F6201400\x00\x00\x00\x008646G5301200\x00\x00\x00\x00',],
  },
  CAR.ALPHARD_TSS2: {
    (Ecu.engine, 0x7e0, None): [
      b'\x0235870000\x00\x00\x00\x00\x00\x00\x00\x00A0202000\x00\x00\x00\x00\x00\x00\x00\x00',
      b'\x0235883000\x00\x00\x00\x00\x00\x00\x00\x00A0202000\x00\x00\x00\x00\x00\x00\x00\x00',
    ],
    (Ecu.eps, 0x7a1, None): [
      b'8965B58040\x00\x00\x00\x00\x00\x00',
      b'8965B58052\x00\x00\x00\x00\x00\x00',
    ],
    (Ecu.fwdRadar, 0x750, 0xf): [
      b'\x018821F3301200\x00\x00\x00\x00',
      b'\x018821F3301400\x00\x00\x00\x00',
    ],
    (Ecu.fwdCamera, 0x750, 0x6d): [
      b'\x028646F58010C0\x00\x00\x00\x008646G26011A0\x00\x00\x00\x00',
      b'\x028646F5803200\x00\x00\x00\x008646G2601400\x00\x00\x00\x00',
    ],
  },
}

STEER_THRESHOLD = 100

DBC = {
  CAR.RAV4H: dbc_dict('toyota_tnga_k_pt_generated', 'toyota_adas'),
  CAR.RAV4: dbc_dict('toyota_new_mc_pt_generated', 'toyota_adas'),
  CAR.PRIUS: dbc_dict('toyota_nodsu_pt_generated', 'toyota_adas'),
  CAR.PRIUS_V: dbc_dict('toyota_new_mc_pt_generated', 'toyota_adas'),
  CAR.COROLLA: dbc_dict('toyota_new_mc_pt_generated', 'toyota_adas'),
  CAR.LEXUS_RC: dbc_dict('toyota_tnga_k_pt_generated', 'toyota_adas'),
  CAR.LEXUS_RX: dbc_dict('toyota_tnga_k_pt_generated', 'toyota_adas'),
  CAR.LEXUS_RXH: dbc_dict('toyota_tnga_k_pt_generated', 'toyota_adas'),
  CAR.LEXUS_RX_TSS2: dbc_dict('toyota_nodsu_pt_generated', 'toyota_tss2_adas'),
  CAR.LEXUS_RXH_TSS2: dbc_dict('toyota_nodsu_pt_generated', 'toyota_tss2_adas'),
  CAR.CHR: dbc_dict('toyota_nodsu_pt_generated', 'toyota_adas'),
  CAR.CHRH: dbc_dict('toyota_nodsu_pt_generated', 'toyota_adas'),
  CAR.CAMRY: dbc_dict('toyota_nodsu_pt_generated', 'toyota_adas'),
  CAR.CAMRYH: dbc_dict('toyota_nodsu_pt_generated', 'toyota_adas'),
  CAR.CAMRY_TSS2: dbc_dict('toyota_nodsu_pt_generated', 'toyota_tss2_adas'),
  CAR.CAMRYH_TSS2: dbc_dict('toyota_nodsu_pt_generated', 'toyota_tss2_adas'),
  CAR.HIGHLANDER: dbc_dict('toyota_tnga_k_pt_generated', 'toyota_adas'),
  CAR.HIGHLANDER_TSS2: dbc_dict('toyota_nodsu_pt_generated', 'toyota_tss2_adas'),
  CAR.HIGHLANDERH: dbc_dict('toyota_tnga_k_pt_generated', 'toyota_adas'),
  CAR.HIGHLANDERH_TSS2: dbc_dict('toyota_nodsu_pt_generated', 'toyota_tss2_adas'),
  CAR.AVALON: dbc_dict('toyota_tnga_k_pt_generated', 'toyota_adas'),
  CAR.AVALON_2019: dbc_dict('toyota_nodsu_pt_generated', 'toyota_adas'),
  CAR.AVALONH_2019: dbc_dict('toyota_nodsu_pt_generated', 'toyota_adas'),
  CAR.AVALON_TSS2: dbc_dict('toyota_nodsu_pt_generated', 'toyota_tss2_adas'),
  CAR.AVALONH_TSS2: dbc_dict('toyota_nodsu_pt_generated', 'toyota_tss2_adas'),
  CAR.RAV4_TSS2: dbc_dict('toyota_nodsu_pt_generated', 'toyota_tss2_adas'),
  CAR.COROLLA_TSS2: dbc_dict('toyota_nodsu_pt_generated', 'toyota_tss2_adas'),
  CAR.COROLLAH_TSS2: dbc_dict('toyota_nodsu_pt_generated', 'toyota_tss2_adas'),
  CAR.LEXUS_ES_TSS2: dbc_dict('toyota_nodsu_pt_generated', 'toyota_tss2_adas'),
  CAR.LEXUS_ESH_TSS2: dbc_dict('toyota_nodsu_pt_generated', 'toyota_tss2_adas'),
  CAR.LEXUS_ESH: dbc_dict('toyota_new_mc_pt_generated', 'toyota_adas'),
  CAR.SIENNA: dbc_dict('toyota_tnga_k_pt_generated', 'toyota_adas'),
  CAR.LEXUS_IS: dbc_dict('toyota_tnga_k_pt_generated', 'toyota_adas'),
  CAR.LEXUS_CTH: dbc_dict('toyota_new_mc_pt_generated', 'toyota_adas'),
  CAR.RAV4H_TSS2: dbc_dict('toyota_nodsu_pt_generated', 'toyota_tss2_adas'),
  CAR.LEXUS_NXH: dbc_dict('toyota_tnga_k_pt_generated', 'toyota_adas'),
  CAR.LEXUS_NX: dbc_dict('toyota_tnga_k_pt_generated', 'toyota_adas'),
  CAR.LEXUS_NX_TSS2: dbc_dict('toyota_nodsu_pt_generated', 'toyota_tss2_adas'),
  CAR.PRIUS_TSS2: dbc_dict('toyota_nodsu_pt_generated', 'toyota_tss2_adas'),
  CAR.MIRAI: dbc_dict('toyota_nodsu_pt_generated', 'toyota_tss2_adas'),
  CAR.ALPHARD_TSS2: dbc_dict('toyota_nodsu_pt_generated', 'toyota_tss2_adas'),
}

# These cars have non-standard EPS torque scale factors. All others are 73
EPS_SCALE = defaultdict(lambda: 73, {CAR.PRIUS: 66, CAR.COROLLA: 88, CAR.LEXUS_IS: 77, CAR.LEXUS_RC: 77, CAR.LEXUS_CTH: 100, CAR.PRIUS_V: 100})

# Toyota/Lexus Safety Sense 2.0 and 2.5
TSS2_CAR = {CAR.RAV4_TSS2, CAR.COROLLA_TSS2, CAR.COROLLAH_TSS2, CAR.LEXUS_ES_TSS2, CAR.LEXUS_ESH_TSS2, CAR.RAV4H_TSS2,
            CAR.LEXUS_RX_TSS2, CAR.LEXUS_RXH_TSS2, CAR.HIGHLANDER_TSS2, CAR.HIGHLANDERH_TSS2, CAR.PRIUS_TSS2, CAR.CAMRY_TSS2, CAR.CAMRYH_TSS2,
            CAR.MIRAI, CAR.LEXUS_NX_TSS2, CAR.ALPHARD_TSS2, CAR.AVALON_TSS2, CAR.AVALONH_TSS2}

NO_DSU_CAR = TSS2_CAR | {CAR.CHR, CAR.CHRH, CAR.CAMRY, CAR.CAMRYH}

EV_HYBRID_CAR = {CAR.AVALONH_2019, CAR.AVALONH_TSS2, CAR.CAMRYH, CAR.CAMRYH_TSS2, CAR.CHRH, CAR.COROLLAH_TSS2, CAR.HIGHLANDERH, CAR.HIGHLANDERH_TSS2, CAR.PRIUS,
                 CAR.PRIUS_V, CAR.RAV4H, CAR.RAV4H_TSS2, CAR.LEXUS_CTH, CAR.MIRAI, CAR.LEXUS_ESH, CAR.LEXUS_ESH_TSS2, CAR.LEXUS_NXH, CAR.LEXUS_RXH,
                 CAR.LEXUS_RXH_TSS2, CAR.PRIUS_TSS2}

# no resume button press required
NO_STOP_TIMER_CAR = TSS2_CAR | {CAR.PRIUS_V, CAR.RAV4H, CAR.HIGHLANDERH, CAR.HIGHLANDER, CAR.SIENNA, CAR.LEXUS_ESH}<|MERGE_RESOLUTION|>--- conflicted
+++ resolved
@@ -34,10 +34,7 @@
   AVALON_2019 = "TOYOTA AVALON 2019"
   AVALONH_2019 = "TOYOTA AVALON HYBRID 2019"
   AVALON_TSS2 = "TOYOTA AVALON 2022"  # TSS 2.5
-<<<<<<< HEAD
   AVALONH_TSS2 = "TOYOTA AVALON HYBRID 2022"
-=======
->>>>>>> 7eb9416f
   CAMRY = "TOYOTA CAMRY 2018"
   CAMRYH = "TOYOTA CAMRY HYBRID 2018"
   CAMRY_TSS2 = "TOYOTA CAMRY 2021"  # TSS 2.5
