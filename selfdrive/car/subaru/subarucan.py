--- conflicted
+++ resolved
@@ -4,10 +4,7 @@
 VisualAlert = car.CarControl.HUDControl.VisualAlert
 
 def create_steering_control(packer, apply_steer, frame, steer_step):
-<<<<<<< HEAD
-=======
 
->>>>>>> f571b7c7
   idx = (frame / steer_step) % 16
 
   values = {
