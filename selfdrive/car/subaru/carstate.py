import copy
from cereal import car
from opendbc.can.can_define import CANDefine
from openpilot.common.conversions import Conversions as CV
from openpilot.selfdrive.car.interfaces import CarStateBase
from opendbc.can.parser import CANParser
from openpilot.selfdrive.car.subaru.values import DBC, CAR, GLOBAL_GEN2, PREGLOBAL_CARS, CanBus, SubaruFlags
from openpilot.selfdrive.car import CanSignalRateCalculator
from selfdrive.car.subaru.values import HYBRID_CARS


class CarState(CarStateBase):
  def __init__(self, CP):
    super().__init__(CP)
    can_define = CANDefine(DBC[CP.carFingerprint]["pt"])
    self.shifter_values = can_define.dv["Transmission"]["Gear"]

    self.angle_rate_calulator = CanSignalRateCalculator(50)

  def update(self, cp, cp_cam, cp_body):
    ret = car.CarState.new_message()

    throttle_msg = cp.vl["Throttle"] if self.car_fingerprint not in HYBRID_CARS else cp_body.vl["Throttle_Hybrid"]
    ret.gas = throttle_msg["Throttle_Pedal"] / 255.

    ret.gasPressed = ret.gas > 1e-5
    if self.car_fingerprint in PREGLOBAL_CARS:
      ret.brakePressed = cp.vl["Brake_Pedal"]["Brake_Pedal"] > 2
    else:
      cp_brakes = cp_body if self.car_fingerprint in GLOBAL_GEN2 else cp
      ret.brakePressed = cp_brakes.vl["Brake_Status"]["Brake"] == 1

    cp_wheels = cp_body if self.car_fingerprint in GLOBAL_GEN2 else cp
    ret.wheelSpeeds = self.get_wheel_speeds(
      cp_wheels.vl["Wheel_Speeds"]["FL"],
      cp_wheels.vl["Wheel_Speeds"]["FR"],
      cp_wheels.vl["Wheel_Speeds"]["RL"],
      cp_wheels.vl["Wheel_Speeds"]["RR"],
    )
    ret.vEgoRaw = (ret.wheelSpeeds.fl + ret.wheelSpeeds.fr + ret.wheelSpeeds.rl + ret.wheelSpeeds.rr) / 4.
    ret.vEgo, ret.aEgo = self.update_speed_kf(ret.vEgoRaw)
    ret.standstill = ret.vEgoRaw == 0

    # continuous blinker signals for assisted lane change
    ret.leftBlinker, ret.rightBlinker = self.update_blinker_from_lamp(50, cp.vl["Dashlights"]["LEFT_BLINKER"],
                                                                          cp.vl["Dashlights"]["RIGHT_BLINKER"])

    if self.CP.enableBsm:
      ret.leftBlindspot = (cp.vl["BSD_RCTA"]["L_ADJACENT"] == 1) or (cp.vl["BSD_RCTA"]["L_APPROACHING"] == 1)
      ret.rightBlindspot = (cp.vl["BSD_RCTA"]["R_ADJACENT"] == 1) or (cp.vl["BSD_RCTA"]["R_APPROACHING"] == 1)

    cp_transmission = cp_body if self.car_fingerprint in HYBRID_CARS else cp
    can_gear = int(cp_transmission.vl["Transmission"]["Gear"])
    ret.gearShifter = self.parse_gear_shifter(self.shifter_values.get(can_gear, None))

    ret.steeringAngleDeg = cp.vl["Steering_Torque"]["Steering_Angle"]

    if self.car_fingerprint not in PREGLOBAL_CARS:
      # ideally we get this from the car, but unclear if it exists. diagnostic software doesn't even have it
      ret.steeringRateDeg = self.angle_rate_calulator.update(ret.steeringAngleDeg, cp.vl["Steering_Torque"]["COUNTER"])

    ret.steeringTorque = cp.vl["Steering_Torque"]["Steer_Torque_Sensor"]
    ret.steeringTorqueEps = cp.vl["Steering_Torque"]["Steer_Torque_Output"]

    steer_threshold = 75 if self.CP.carFingerprint in PREGLOBAL_CARS else 80
    ret.steeringPressed = abs(ret.steeringTorque) > steer_threshold

<<<<<<< HEAD
    if self.car_fingerprint == CAR.FORESTER_2020H:
       ret.cruiseState.enabled = cp_cam.vl["ES_DashStatus"]['Cruise_Activated'] != 0
       ret.cruiseState.available = cp_cam.vl["ES_DashStatus"]['Cruise_On'] != 0
    else:
      ret.cruiseState.enabled = cp.vl["CruiseControl"]["Cruise_Activated"] != 0
      ret.cruiseState.available = cp.vl["CruiseControl"]["Cruise_On"] != 0
=======
    cp_cruise = cp_body if self.car_fingerprint in GLOBAL_GEN2 else cp
    if self.car_fingerprint in HYBRID_CARS:
      ret.cruiseState.enabled = cp_cam.vl["ES_DashStatus"]['Cruise_Activated'] != 0
      ret.cruiseState.available = cp_cam.vl["ES_DashStatus"]['Cruise_On'] != 0
    else:
      ret.cruiseState.enabled = cp_cruise.vl["CruiseControl"]["Cruise_Activated"] != 0
      ret.cruiseState.available = cp_cruise.vl["CruiseControl"]["Cruise_On"] != 0
>>>>>>> 973d90be
    ret.cruiseState.speed = cp_cam.vl["ES_DashStatus"]["Cruise_Set_Speed"] * CV.KPH_TO_MS

    if (self.car_fingerprint in PREGLOBAL_CARS and cp.vl["Dash_State2"]["UNITS"] == 1) or \
       (self.car_fingerprint not in PREGLOBAL_CARS and cp.vl["Dashlights"]["UNITS"] == 1):
      ret.cruiseState.speed *= CV.MPH_TO_KPH

    ret.seatbeltUnlatched = cp.vl["Dashlights"]["SEATBELT_FL"] == 1
    ret.doorOpen = any([cp.vl["BodyInfo"]["DOOR_OPEN_RR"],
                        cp.vl["BodyInfo"]["DOOR_OPEN_RL"],
                        cp.vl["BodyInfo"]["DOOR_OPEN_FR"],
                        cp.vl["BodyInfo"]["DOOR_OPEN_FL"]])
    ret.steerFaultPermanent = cp.vl["Steering_Torque"]["Steer_Error_1"] == 1

    cp_es_distance = cp_body if self.car_fingerprint in (GLOBAL_GEN2 | HYBRID_CARS) else cp_cam
    if self.car_fingerprint in PREGLOBAL_CARS:
      self.cruise_button = cp_cam.vl["ES_Distance"]["Cruise_Button"]
      self.ready = not cp_cam.vl["ES_DashStatus"]["Not_Ready_Startup"]
    else:
      ret.steerFaultTemporary = cp.vl["Steering_Torque"]["Steer_Warning"] == 1
      ret.cruiseState.nonAdaptive = cp_cam.vl["ES_DashStatus"]["Conventional_Cruise"] == 1
      ret.cruiseState.standstill = cp_cam.vl["ES_DashStatus"]["Cruise_State"] == 3
      ret.stockFcw = (cp_cam.vl["ES_LKAS_State"]["LKAS_Alert"] == 1) or \
                     (cp_cam.vl["ES_LKAS_State"]["LKAS_Alert"] == 2)

      self.es_lkas_state_msg = copy.copy(cp_cam.vl["ES_LKAS_State"])
      cp_es_brake = cp_body if self.car_fingerprint in GLOBAL_GEN2 else cp_cam
      self.es_brake_msg = copy.copy(cp_es_brake.vl["ES_Brake"])
      cp_es_status = cp_body if self.car_fingerprint in GLOBAL_GEN2 else cp_cam

      if self.car_fingerprint not in HYBRID_CARS: # Hybrid cars don't have es_distance, need a replacement
        # 8 is known AEB, there are a few other values related to AEB we ignore
        ret.stockAeb = (cp_es_distance.vl["ES_Brake"]["AEB_Status"] == 8) and \
                      (cp_es_distance.vl["ES_Brake"]["Brake_Pressure"] != 0)
        self.es_distance_msg = copy.copy(cp_es_distance.vl["ES_Distance"])

        self.es_status_msg = copy.copy(cp_es_status.vl["ES_Status"])
        self.cruise_control_msg = copy.copy(cp_cruise.vl["CruiseControl"])

    if self.car_fingerprint not in HYBRID_CARS:
      self.es_distance_msg = copy.copy(cp_es_distance.vl["ES_Distance"])
    self.es_dashstatus_msg = copy.copy(cp_cam.vl["ES_DashStatus"])
    if self.CP.flags & SubaruFlags.SEND_INFOTAINMENT:
      self.es_infotainment_msg = copy.copy(cp_cam.vl["ES_Infotainment"])

    return ret

  @staticmethod
  def get_common_global_body_messages(CP):
    messages = [
      ("Wheel_Speeds", 50),
      ("Brake_Status", 50),
    ]

    if CP.carFingerprint not in HYBRID_CARS:
      messages.append(("CruiseControl", 20))

    return messages

  @staticmethod
  def get_common_global_es_messages(CP):
    messages = [
      ("ES_Brake", 20),
    ]

    if CP.carFingerprint not in HYBRID_CARS:
      messages += [
        ("ES_Distance", 20),
        ("ES_Status", 20)
      ]

    return messages

  @staticmethod
  def get_can_parser(CP):
    messages = [
      # sig_address, frequency
      ("Dashlights", 10),
      ("Steering_Torque", 50),
      ("BodyInfo", 1),
      ("Brake_Pedal", 50),
    ]

    if CP.carFingerprint not in HYBRID_CARS:
      messages += [
        ("Throttle", 100),
        ("Transmission", 100)
      ]

    if CP.enableBsm:
      messages.append(("BSD_RCTA", 17))

    if CP.carFingerprint not in PREGLOBAL_CARS:
      if CP.carFingerprint not in GLOBAL_GEN2:
        messages += CarState.get_common_global_body_messages(CP)

      messages += [
        ("Dashlights", 10),
        ("BodyInfo", 10),
      ]
    else:
      messages += [
        ("Wheel_Speeds", 50),
        ("Dash_State2", 1),
      ]

      if CP.carFingerprint == CAR.FORESTER_PREGLOBAL:
        messages += [
          ("Dashlights", 20),
          ("BodyInfo", 1),
          ("CruiseControl", 50),
        ]

      if CP.carFingerprint in (CAR.LEGACY_PREGLOBAL, CAR.OUTBACK_PREGLOBAL, CAR.OUTBACK_PREGLOBAL_2018):
        messages += [
          ("Dashlights", 10),
          ("CruiseControl", 50),
        ]

    return CANParser(DBC[CP.carFingerprint]["pt"], messages, CanBus.main)

  @staticmethod
  def get_cam_can_parser(CP):
    if CP.carFingerprint in PREGLOBAL_CARS:
      messages = [
        ("ES_DashStatus", 20),
        ("ES_Distance", 20),
      ]
    else:
<<<<<<< HEAD
      signals = [
        ("Cruise_Set_Speed", "ES_DashStatus"),
        ("Conventional_Cruise", "ES_DashStatus"),
        ("Cruise_Activated", "ES_DashStatus"),
        ("Cruise_On", "ES_DashStatus"),

        ("Counter", "ES_Distance"),
        ("Signal1", "ES_Distance"),
        ("Cruise_Fault", "ES_Distance"),
        ("Cruise_Throttle", "ES_Distance"),
        ("Signal2", "ES_Distance"),
        ("Car_Follow", "ES_Distance"),
        ("Signal3", "ES_Distance"),
        ("Cruise_Brake_Active", "ES_Distance"),
        ("Distance_Swap", "ES_Distance"),
        ("Cruise_EPB", "ES_Distance"),
        ("Signal4", "ES_Distance"),
        ("Close_Distance", "ES_Distance"),
        ("Signal5", "ES_Distance"),
        ("Cruise_Cancel", "ES_Distance"),
        ("Cruise_Set", "ES_Distance"),
        ("Cruise_Resume", "ES_Distance"),
        ("Signal6", "ES_Distance"),

        ("Counter", "ES_LKAS_State"),
        ("LKAS_Alert_Msg", "ES_LKAS_State"),
        ("Signal1", "ES_LKAS_State"),
        ("LKAS_ACTIVE", "ES_LKAS_State"),
        ("LKAS_Dash_State", "ES_LKAS_State"),
        ("Signal2", "ES_LKAS_State"),
        ("Backward_Speed_Limit_Menu", "ES_LKAS_State"),
        ("LKAS_Left_Line_Enable", "ES_LKAS_State"),
        ("LKAS_Left_Line_Light_Blink", "ES_LKAS_State"),
        ("LKAS_Right_Line_Enable", "ES_LKAS_State"),
        ("LKAS_Right_Line_Light_Blink", "ES_LKAS_State"),
        ("LKAS_Left_Line_Visible", "ES_LKAS_State"),
        ("LKAS_Right_Line_Visible", "ES_LKAS_State"),
        ("LKAS_Alert", "ES_LKAS_State"),
        ("Signal3", "ES_LKAS_State"),
      ]

      checks = [
=======
      messages = [
>>>>>>> 973d90be
        ("ES_DashStatus", 10),
        ("ES_LKAS_State", 10),
      ]

      if CP.carFingerprint not in GLOBAL_GEN2:
        messages += CarState.get_common_global_es_messages(CP)

      if CP.flags & SubaruFlags.SEND_INFOTAINMENT:
        messages.append(("ES_Infotainment", 10))

    return CANParser(DBC[CP.carFingerprint]["pt"], messages, CanBus.camera)

  @staticmethod
  def get_body_can_parser(CP):
    messages = []

    if CP.carFingerprint in GLOBAL_GEN2:
      messages += CarState.get_common_global_body_messages(CP)
      messages += CarState.get_common_global_es_messages(CP)

    if CP.carFingerprint in HYBRID_CARS:
      messages += [
        ("Throttle_Hybrid", 40),
        ("Transmission", 100)
      ]

    return CANParser(DBC[CP.carFingerprint]["pt"], messages, CanBus.alt)
<|MERGE_RESOLUTION|>--- conflicted
+++ resolved
@@ -65,14 +65,6 @@
     steer_threshold = 75 if self.CP.carFingerprint in PREGLOBAL_CARS else 80
     ret.steeringPressed = abs(ret.steeringTorque) > steer_threshold
 
-<<<<<<< HEAD
-    if self.car_fingerprint == CAR.FORESTER_2020H:
-       ret.cruiseState.enabled = cp_cam.vl["ES_DashStatus"]['Cruise_Activated'] != 0
-       ret.cruiseState.available = cp_cam.vl["ES_DashStatus"]['Cruise_On'] != 0
-    else:
-      ret.cruiseState.enabled = cp.vl["CruiseControl"]["Cruise_Activated"] != 0
-      ret.cruiseState.available = cp.vl["CruiseControl"]["Cruise_On"] != 0
-=======
     cp_cruise = cp_body if self.car_fingerprint in GLOBAL_GEN2 else cp
     if self.car_fingerprint in HYBRID_CARS:
       ret.cruiseState.enabled = cp_cam.vl["ES_DashStatus"]['Cruise_Activated'] != 0
@@ -80,7 +72,6 @@
     else:
       ret.cruiseState.enabled = cp_cruise.vl["CruiseControl"]["Cruise_Activated"] != 0
       ret.cruiseState.available = cp_cruise.vl["CruiseControl"]["Cruise_On"] != 0
->>>>>>> 973d90be
     ret.cruiseState.speed = cp_cam.vl["ES_DashStatus"]["Cruise_Set_Speed"] * CV.KPH_TO_MS
 
     if (self.car_fingerprint in PREGLOBAL_CARS and cp.vl["Dash_State2"]["UNITS"] == 1) or \
@@ -209,52 +200,7 @@
         ("ES_Distance", 20),
       ]
     else:
-<<<<<<< HEAD
-      signals = [
-        ("Cruise_Set_Speed", "ES_DashStatus"),
-        ("Conventional_Cruise", "ES_DashStatus"),
-        ("Cruise_Activated", "ES_DashStatus"),
-        ("Cruise_On", "ES_DashStatus"),
-
-        ("Counter", "ES_Distance"),
-        ("Signal1", "ES_Distance"),
-        ("Cruise_Fault", "ES_Distance"),
-        ("Cruise_Throttle", "ES_Distance"),
-        ("Signal2", "ES_Distance"),
-        ("Car_Follow", "ES_Distance"),
-        ("Signal3", "ES_Distance"),
-        ("Cruise_Brake_Active", "ES_Distance"),
-        ("Distance_Swap", "ES_Distance"),
-        ("Cruise_EPB", "ES_Distance"),
-        ("Signal4", "ES_Distance"),
-        ("Close_Distance", "ES_Distance"),
-        ("Signal5", "ES_Distance"),
-        ("Cruise_Cancel", "ES_Distance"),
-        ("Cruise_Set", "ES_Distance"),
-        ("Cruise_Resume", "ES_Distance"),
-        ("Signal6", "ES_Distance"),
-
-        ("Counter", "ES_LKAS_State"),
-        ("LKAS_Alert_Msg", "ES_LKAS_State"),
-        ("Signal1", "ES_LKAS_State"),
-        ("LKAS_ACTIVE", "ES_LKAS_State"),
-        ("LKAS_Dash_State", "ES_LKAS_State"),
-        ("Signal2", "ES_LKAS_State"),
-        ("Backward_Speed_Limit_Menu", "ES_LKAS_State"),
-        ("LKAS_Left_Line_Enable", "ES_LKAS_State"),
-        ("LKAS_Left_Line_Light_Blink", "ES_LKAS_State"),
-        ("LKAS_Right_Line_Enable", "ES_LKAS_State"),
-        ("LKAS_Right_Line_Light_Blink", "ES_LKAS_State"),
-        ("LKAS_Left_Line_Visible", "ES_LKAS_State"),
-        ("LKAS_Right_Line_Visible", "ES_LKAS_State"),
-        ("LKAS_Alert", "ES_LKAS_State"),
-        ("Signal3", "ES_LKAS_State"),
-      ]
-
-      checks = [
-=======
       messages = [
->>>>>>> 973d90be
         ("ES_DashStatus", 10),
         ("ES_LKAS_State", 10),
       ]
