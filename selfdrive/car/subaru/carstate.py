--- conflicted
+++ resolved
@@ -16,13 +16,8 @@
 
     self.angle_rate_calulator = CanSignalRateCalculator(50)
 
-<<<<<<< HEAD
-  def update(self, cp, cp_cam, cp_body) -> structs.CarState:
+  def update(self, cp, cp_cam, _, cp_body, __) -> structs.CarState:
     ret = structs.CarState()
-=======
-  def update(self, cp, cp_cam, _, cp_body, __):
-    ret = car.CarState.new_message()
->>>>>>> 7248b000
 
     throttle_msg = cp.vl["Throttle"] if not (self.CP.flags & SubaruFlags.HYBRID) else cp_body.vl["Throttle_Hybrid"]
     ret.gas = throttle_msg["Throttle_Pedal"] / 255.
