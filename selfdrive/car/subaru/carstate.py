import copy
from collections import deque
from cereal import car
from opendbc.can.can_define import CANDefine
from common.conversions import Conversions as CV
from selfdrive.car.interfaces import CarStateBase
from opendbc.can.parser import CANParser
from selfdrive.car.subaru.values import DBC, CAR, GEN2_ES_BUTTONS_DID, GLOBAL_GEN2, PREGLOBAL_CARS, SubaruFlags, Buttons


PREV_BUTTON_SAMPLES = 8

def cruise_buttons_conversion(cruise_buttons):
  if "Main" in cruise_buttons:
    if cruise_buttons["Main"]:
      return Buttons.ACC_TOGGLE
    if cruise_buttons["Resume"]:
      return Buttons.RES_INC
    if cruise_buttons["Set"]:
      return Buttons.SET_DEC

  return Buttons.NONE

def cruise_buttons_conversion_gen2_uds(eyesight_uds):
  if "PCI" in eyesight_uds and eyesight_uds["SID"] == 0x62 and eyesight_uds["DID"] == 0x00f3:
    data = eyesight_uds["DATA"]

    if data == 4:
      return Buttons.RES_INC
    elif data == 2:
      return Buttons.SET_DEC
    elif data == 1:
      return Buttons.ACC_TOGGLE
    
    return Buttons.NONE

  return None

class CarState(CarStateBase):
  def __init__(self, CP):
    super().__init__(CP)
    can_define = CANDefine(DBC[CP.carFingerprint]["pt"])
    self.shifter_values = can_define.dv["Transmission"]["Gear"]
    self.cruise_buttons = deque([Buttons.NONE] * PREV_BUTTON_SAMPLES, maxlen=PREV_BUTTON_SAMPLES)

  def update(self, cp, cp_cam, cp_body):
    ret = car.CarState.new_message()

    ret.gas = cp.vl["Throttle"]["Throttle_Pedal"] / 255.
    ret.gasPressed = ret.gas > 1e-5
    if self.car_fingerprint in PREGLOBAL_CARS:
      ret.brakePressed = cp.vl["Brake_Pedal"]["Brake_Pedal"] > 2
    else:
      cp_brakes = cp_body if self.car_fingerprint in GLOBAL_GEN2 else cp
      ret.brakePressed = cp_brakes.vl["Brake_Status"]["Brake"] == 1

    cp_wheels = cp_body if self.car_fingerprint in GLOBAL_GEN2 else cp
    ret.wheelSpeeds = self.get_wheel_speeds(
      cp_wheels.vl["Wheel_Speeds"]["FL"],
      cp_wheels.vl["Wheel_Speeds"]["FR"],
      cp_wheels.vl["Wheel_Speeds"]["RL"],
      cp_wheels.vl["Wheel_Speeds"]["RR"],
    )
    ret.vEgoRaw = (ret.wheelSpeeds.fl + ret.wheelSpeeds.fr + ret.wheelSpeeds.rl + ret.wheelSpeeds.rr) / 4.
    ret.vEgo, ret.aEgo = self.update_speed_kf(ret.vEgoRaw)
    ret.standstill = ret.vEgoRaw == 0

    # continuous blinker signals for assisted lane change
    ret.leftBlinker, ret.rightBlinker = self.update_blinker_from_lamp(50, cp.vl["Dashlights"]["LEFT_BLINKER"],
                                                                          cp.vl["Dashlights"]["RIGHT_BLINKER"])

    if self.CP.enableBsm:
      ret.leftBlindspot = (cp.vl["BSD_RCTA"]["L_ADJACENT"] == 1) or (cp.vl["BSD_RCTA"]["L_APPROACHING"] == 1)
      ret.rightBlindspot = (cp.vl["BSD_RCTA"]["R_ADJACENT"] == 1) or (cp.vl["BSD_RCTA"]["R_APPROACHING"] == 1)

    can_gear = int(cp.vl["Transmission"]["Gear"])
    ret.gearShifter = self.parse_gear_shifter(self.shifter_values.get(can_gear, None))

    ret.steeringAngleDeg = cp.vl["Steering_Torque"]["Steering_Angle"]
    ret.steeringTorque = cp.vl["Steering_Torque"]["Steer_Torque_Sensor"]
    ret.steeringTorqueEps = cp.vl["Steering_Torque"]["Steer_Torque_Output"]

    steer_threshold = 75 if self.CP.carFingerprint in PREGLOBAL_CARS else 80
    ret.steeringPressed = abs(ret.steeringTorque) > steer_threshold

    cp_cruise = cp_body if self.car_fingerprint in GLOBAL_GEN2 else cp

    ret.cruiseState.enabled = cp_cruise.vl["CruiseControl"]["Cruise_Activated"] != 0
    ret.cruiseState.available = cp_cruise.vl["CruiseControl"]["Cruise_On"] != 0
    ret.cruiseState.speed = cp_cruise.vl["Cruise_Status"]["Cruise_Set_Speed"] * CV.KPH_TO_MS

    if (self.car_fingerprint in PREGLOBAL_CARS and cp.vl["Dash_State2"]["UNITS"] == 1) or \
      (self.car_fingerprint not in PREGLOBAL_CARS and cp.vl["Dashlights"]["UNITS"] == 1):
      ret.cruiseState.speed *= CV.MPH_TO_KPH
    
    ret.seatbeltUnlatched = cp.vl["Dashlights"]["SEATBELT_FL"] == 1
    ret.doorOpen = any([cp.vl["BodyInfo"]["DOOR_OPEN_RR"],
                        cp.vl["BodyInfo"]["DOOR_OPEN_RL"],
                        cp.vl["BodyInfo"]["DOOR_OPEN_FR"],
                        cp.vl["BodyInfo"]["DOOR_OPEN_FL"]])
    ret.steerFaultPermanent = cp.vl["Steering_Torque"]["Steer_Error_1"] == 1

    if self.car_fingerprint in PREGLOBAL_CARS:
      self.cruise_button = cp_cam.vl["ES_Distance"]["Cruise_Button"]
      self.ready = not cp_cam.vl["ES_DashStatus"]["Not_Ready_Startup"]
    else:
      ret.steerFaultTemporary = cp.vl["Steering_Torque"]["Steer_Warning"] == 1
      if not (self.CP.flags & SubaruFlags.GEN2_DISABLE_FWD_CAMERA.value):
        ret.cruiseState.nonAdaptive = cp_cam.vl["ES_DashStatus"]["Conventional_Cruise"] == 1
        ret.cruiseState.standstill = cp_cam.vl["ES_DashStatus"]["Cruise_State"] == 3
      else:
        ret.cruiseState.nonAdaptive = False
        ret.cruiseState.standstill = False
      
      if not (self.CP.flags & SubaruFlags.GEN2_DISABLE_FWD_CAMERA.value):
        ret.stockFcw = (cp_cam.vl["ES_LKAS_State"]["LKAS_Alert"] == 1) or \
                      (cp_cam.vl["ES_LKAS_State"]["LKAS_Alert"] == 2)
        ret.stockAeb = (cp_cam.vl["ES_LKAS_State"]["LKAS_Alert"] == 5) or \
                      (cp_cam.vl["ES_LKAS_State"]["LKAS_Alert_Msg"] == 6)

        self.es_lkas_state_msg = copy.copy(cp_cam.vl["ES_LKAS_State"])

        cp_es_brake = cp_body if self.car_fingerprint in GLOBAL_GEN2 else cp_cam
        self.es_brake_msg = copy.copy(cp_es_brake.vl["ES_Brake"])
        cp_es_status = cp_body if self.car_fingerprint in GLOBAL_GEN2 else cp_cam
        self.es_status_msg = copy.copy(cp_es_status.vl["ES_Status"])

      else:
        ret.stockFcw = False
        ret.stockAeb = False
        self.es_lkas_state_msg = None
        self.es_brake_msg = None
        self.es_status_msg = None
      
      self.cruise_control_msg = copy.copy(cp_cruise.vl["CruiseControl"])
      self.brake_status_msg = copy.copy(cp_brakes.vl["Brake_Status"])
    
    cp_es_distance = cp_body if self.car_fingerprint in GLOBAL_GEN2 else cp_cam
    cp_buttons = cp_cam if self.car_fingerprint in GLOBAL_GEN2 else cp_cam

    self.prev_cruise_buttons = self.cruise_buttons[-1]

    if not (self.CP.flags & SubaruFlags.GEN2_DISABLE_FWD_CAMERA.value):
      self.es_distance_msg = copy.copy(cp_es_distance.vl["ES_Distance"])
      self.es_dashstatus_msg = copy.copy(cp_cam.vl["ES_DashStatus"])

      if self.CP.flags & SubaruFlags.SEND_INFOTAINMENT:
        self.es_infotainmentstatus_msg = copy.copy(cp_cam.vl["INFOTAINMENT_STATUS"])
      
      self.cruise_buttons.append(cruise_buttons_conversion(cp_buttons.vl["Cruise_Buttons"]))

    else:
      self.es_distance_msg = None
      self.es_dashstatus_msg = None
      self.es_infotainmentstatus_msg = None

      button_data = cruise_buttons_conversion_gen2_uds(cp_buttons.vl["EYESIGHT_UDS_RESPONSE"])
      if button_data is not None:
        self.cruise_buttons.append(button_data)

    return ret

  @staticmethod
  def get_common_global_signals():
    signals = [
      ("COUNTER", "CruiseControl"),
      ("Signal1", "CruiseControl"),
      ("Cruise_On", "CruiseControl"),
      ("Cruise_Activated", "CruiseControl"),
      ("Signal2", "CruiseControl"),
      ("Main", "Cruise_Buttons"),
      ("Set", "Cruise_Buttons"),
      ("Resume", "Cruise_Buttons"),
      ("FL", "Wheel_Speeds"),
      ("FR", "Wheel_Speeds"),
      ("RL", "Wheel_Speeds"),
      ("RR", "Wheel_Speeds"),
      ("COUNTER", "Brake_Status"),
      ("Signal1", "Brake_Status"),
      ("ES_Brake", "Brake_Status"),
      ("Signal2", "Brake_Status"),
      ("Brake", "Brake_Status"),
      ("Signal3", "Brake_Status"),
      ("Cruise_Set_Speed", "Cruise_Status"),
    ]
    checks = [
      ("Cruise_Buttons", 50),
      ("Cruise_Status", 20),
      ("CruiseControl", 20),
      ("Wheel_Speeds", 50),
      ("Brake_Status", 50),
    ]

    return signals, checks

  @staticmethod
  def get_global_es_signals():
    signals = [
      ("COUNTER", "ES_Distance"),
      ("CHECKSUM", "ES_Distance"),
      ("Signal1", "ES_Distance"),
      ("Cruise_Fault", "ES_Distance"),
      ("Cruise_Throttle", "ES_Distance"),
      ("Signal2", "ES_Distance"),
      ("Car_Follow", "ES_Distance"),
      ("Signal3", "ES_Distance"),
      ("Cruise_Soft_Disable", "ES_Distance"),
      ("Signal7", "ES_Distance"),
      ("Cruise_Brake_Active", "ES_Distance"),
      ("Distance_Swap", "ES_Distance"),
      ("Cruise_EPB", "ES_Distance"),
      ("Signal4", "ES_Distance"),
      ("Close_Distance", "ES_Distance"),
      ("Signal5", "ES_Distance"),
      ("Cruise_Cancel", "ES_Distance"),
      ("Cruise_Set", "ES_Distance"),
      ("Cruise_Resume", "ES_Distance"),
      ("Signal6", "ES_Distance"),

      ("COUNTER", "ES_Status"),
      ("Signal1", "ES_Status"),
      ("Cruise_Fault", "ES_Status"),
      ("Cruise_RPM", "ES_Status"),
      ("Signal2", "ES_Status"),
      ("Cruise_Activated", "ES_Status"),
      ("Brake_Lights", "ES_Status"),
      ("Cruise_Hold", "ES_Status"),
      ("Signal3", "ES_Status"),

      ("COUNTER", "ES_Brake"),
      ("Signal1", "ES_Brake"),
      ("Brake_Pressure", "ES_Brake"),
      ("Signal2", "ES_Brake"),
      ("Cruise_Brake_Lights", "ES_Brake"),
      ("Cruise_Brake_Fault", "ES_Brake"),
      ("Cruise_Brake_Active", "ES_Brake"),
      ("Cruise_Activated", "ES_Brake"),
      ("Signal3", "ES_Brake"),

    ]
    checks = [
      ("ES_Distance", 20),
      ("ES_Status", 20),
      ("ES_Brake", 20),
    ]

    return signals, checks

  @staticmethod
  def get_can_parser(CP):
    signals = [
      # sig_name, sig_address
      ("Steer_Torque_Sensor", "Steering_Torque"),
      ("Steer_Torque_Output", "Steering_Torque"),
      ("Steering_Angle", "Steering_Torque"),
      ("Steer_Error_1", "Steering_Torque"),
      ("Brake_Pedal", "Brake_Pedal"),
      ("Throttle_Pedal", "Throttle"),
      ("Throttle_Cruise", "Throttle"),
      ("LEFT_BLINKER", "Dashlights"),
      ("RIGHT_BLINKER", "Dashlights"),
      ("SEATBELT_FL", "Dashlights"),
      ("DOOR_OPEN_FR", "BodyInfo"),
      ("DOOR_OPEN_FL", "BodyInfo"),
      ("DOOR_OPEN_RR", "BodyInfo"),
      ("DOOR_OPEN_RL", "BodyInfo"),
      ("Gear", "Transmission"),
    ]

    checks = [
      # sig_address, frequency
      ("Throttle", 100),
      ("Dashlights", 10),
      ("Brake_Pedal", 50),
      ("Transmission", 100),
      ("Steering_Torque", 50),
      ("BodyInfo", 1),
    ]

    if CP.enableBsm:
      signals += [
        ("L_ADJACENT", "BSD_RCTA"),
        ("R_ADJACENT", "BSD_RCTA"),
        ("L_APPROACHING", "BSD_RCTA"),
        ("R_APPROACHING", "BSD_RCTA"),
      ]
      checks.append(("BSD_RCTA", 17))

    if CP.carFingerprint not in PREGLOBAL_CARS:
      if CP.carFingerprint not in GLOBAL_GEN2:
        signals += CarState.get_common_global_signals()[0]
        checks += CarState.get_common_global_signals()[1]

      signals += [
        ("Steer_Warning", "Steering_Torque"),
        ("RPM", "Transmission"),
        ("UNITS", "Dashlights"),
      ]

      checks += [
        ("Dashlights", 10),
        ("BodyInfo", 10),
      ]
    else:
      signals += [
        ("FL", "Wheel_Speeds"),
        ("FR", "Wheel_Speeds"),
        ("RL", "Wheel_Speeds"),
        ("RR", "Wheel_Speeds"),
        ("UNITS", "Dash_State2"),
        ("Cruise_On", "CruiseControl"),
        ("Cruise_Activated", "CruiseControl"),
      ]
      checks += [
        ("Wheel_Speeds", 50),
        ("Dash_State2", 1),
      ]

      if CP.carFingerprint == CAR.FORESTER_PREGLOBAL:
        checks += [
          ("Dashlights", 20),
          ("BodyInfo", 1),
          ("CruiseControl", 50),
        ]

      if CP.carFingerprint in (CAR.LEGACY_PREGLOBAL, CAR.OUTBACK_PREGLOBAL, CAR.OUTBACK_PREGLOBAL_2018):
        checks += [
          ("Dashlights", 10),
          ("CruiseControl", 50),
        ]

    return CANParser(DBC[CP.carFingerprint]["pt"], signals, checks, 0)

  @staticmethod
  def get_global_cam_es_signals(CP):
    if CP.carFingerprint in PREGLOBAL_CARS:
      signals = [
        ("Cruise_Set_Speed", "ES_DashStatus"),
        ("Not_Ready_Startup", "ES_DashStatus"),

        ("Cruise_Throttle", "ES_Distance"),
        ("Signal1", "ES_Distance"),
        ("Car_Follow", "ES_Distance"),
        ("Signal2", "ES_Distance"),
        ("Brake_On", "ES_Distance"),
        ("Distance_Swap", "ES_Distance"),
        ("Standstill", "ES_Distance"),
        ("Signal3", "ES_Distance"),
        ("Close_Distance", "ES_Distance"),
        ("Signal4", "ES_Distance"),
        ("Standstill_2", "ES_Distance"),
        ("Cruise_Fault", "ES_Distance"),
        ("Signal5", "ES_Distance"),
        ("COUNTER", "ES_Distance"),
        ("Signal6", "ES_Distance"),
        ("Cruise_Button", "ES_Distance"),
        ("Signal7", "ES_Distance"),
      ]

      checks = [
        ("ES_DashStatus", 20),
        ("ES_Distance", 20),
      ]
    else:
      signals = [
        ("COUNTER", "ES_DashStatus"),
        ("CHECKSUM", "ES_DashStatus"),
        ("PCB_Off", "ES_DashStatus"),
        ("LDW_Off", "ES_DashStatus"),
        ("Signal1", "ES_DashStatus"),
        ("Cruise_State_Msg", "ES_DashStatus"),
        ("LKAS_State_Msg", "ES_DashStatus"),
        ("Signal2", "ES_DashStatus"),
        ("Cruise_Soft_Disable", "ES_DashStatus"),
        ("Cruise_Status_Msg", "ES_DashStatus"),
        ("Signal3", "ES_DashStatus"),
        ("Cruise_Distance", "ES_DashStatus"),
        ("Signal4", "ES_DashStatus"),
        ("Conventional_Cruise", "ES_DashStatus"),
        ("Signal5", "ES_DashStatus"),
        ("Cruise_Disengaged", "ES_DashStatus"),
        ("Cruise_Activated", "ES_DashStatus"),
        ("Signal6", "ES_DashStatus"),
        ("Cruise_Set_Speed", "ES_DashStatus"),
        ("Cruise_Fault", "ES_DashStatus"),
        ("Cruise_On", "ES_DashStatus"),
        ("Display_Own_Car", "ES_DashStatus"),
        ("Brake_Lights", "ES_DashStatus"),
        ("Car_Follow", "ES_DashStatus"),
        ("Signal7", "ES_DashStatus"),
        ("Far_Distance", "ES_DashStatus"),
        ("Cruise_State", "ES_DashStatus"),

        ("COUNTER", "ES_LKAS_State"),
        ("CHECKSUM", "ES_LKAS_State"),
        ("LKAS_Alert_Msg", "ES_LKAS_State"),
        ("Signal1", "ES_LKAS_State"),
        ("LKAS_ACTIVE", "ES_LKAS_State"),
        ("LKAS_Dash_State", "ES_LKAS_State"),
        ("Signal2", "ES_LKAS_State"),
        ("Backward_Speed_Limit_Menu", "ES_LKAS_State"),
        ("LKAS_Left_Line_Enable", "ES_LKAS_State"),
        ("LKAS_Left_Line_Light_Blink", "ES_LKAS_State"),
        ("LKAS_Right_Line_Enable", "ES_LKAS_State"),
        ("LKAS_Right_Line_Light_Blink", "ES_LKAS_State"),
        ("LKAS_Left_Line_Visible", "ES_LKAS_State"),
        ("LKAS_Right_Line_Visible", "ES_LKAS_State"),
        ("LKAS_Alert", "ES_LKAS_State"),
        ("Signal3", "ES_LKAS_State"),
      ]
    
      checks = [
        ("ES_DashStatus", 10),
        ("ES_LKAS_State", 10),
      ]

<<<<<<< HEAD
    return signals, checks

  @staticmethod
  def get_cam_can_parser(CP):
    if not (CP.flags & SubaruFlags.GEN2_DISABLE_FWD_CAMERA.value):
      signals, checks = CarState.get_global_cam_es_signals(CP)
    else:
      signals, checks = [], []
    
    if CP.carFingerprint not in GLOBAL_GEN2:
      signals += CarState.get_global_es_signals()[0]
      checks += CarState.get_global_es_signals()[1]
=======
      if CP.carFingerprint not in GLOBAL_GEN2:
        signals += CarState.get_global_es_distance_signals()[0]
        checks += CarState.get_global_es_distance_signals()[1]

      if CP.flags & SubaruFlags.SEND_INFOTAINMENT:
        signals += [
          ("COUNTER", "INFOTAINMENT_STATUS"),
          ("CHECKSUM", "INFOTAINMENT_STATUS"),
          ("LKAS_State_Infotainment", "INFOTAINMENT_STATUS"),
          ("LKAS_Blue_Lines", "INFOTAINMENT_STATUS"),
          ("Signal1", "INFOTAINMENT_STATUS"),
          ("Signal2", "INFOTAINMENT_STATUS"),
        ]
        checks.append(("INFOTAINMENT_STATUS", 10))
>>>>>>> b792485d

    if CP.flags & SubaruFlags.SEND_INFOTAINMENT and not (CP.flags & SubaruFlags.GEN2_DISABLE_FWD_CAMERA.value):
      signals += [
        ("LKAS_State_Infotainment", "INFOTAINMENT_STATUS"),
        ("LKAS_Blue_Lines", "INFOTAINMENT_STATUS"),
        ("Signal1", "INFOTAINMENT_STATUS"),
        ("Signal2", "INFOTAINMENT_STATUS"),
      ]
      checks.append(("INFOTAINMENT_STATUS", 10))
  
    if (CP.flags & SubaruFlags.GEN2_DISABLE_FWD_CAMERA.value):
      signals += [
        ("PCI", "EYESIGHT_UDS_RESPONSE"),
        ("SID", "EYESIGHT_UDS_RESPONSE"),
        ("DID", "EYESIGHT_UDS_RESPONSE"),
        ("DATA", "EYESIGHT_UDS_RESPONSE")
      ]

      checks += [
        ("EYESIGHT_UDS_RESPONSE", 5) # just because eyesight is sending UDS messages doesn't mean its the correct messages, need dbc multiplexing
      ]
    
    return CANParser(DBC[CP.carFingerprint]["pt"], signals, checks, 2)

  @staticmethod
  def get_body_can_parser(CP):
    if CP.carFingerprint in GLOBAL_GEN2:
      signals, checks = CarState.get_common_global_signals()

      if not (CP.flags & SubaruFlags.GEN2_DISABLE_FWD_CAMERA.value):
        signals += CarState.get_global_es_signals()[0]
        checks += CarState.get_global_es_signals()[1]
      
      return CANParser(DBC[CP.carFingerprint]["pt"], signals, checks, 1)

    return None<|MERGE_RESOLUTION|>--- conflicted
+++ resolved
@@ -414,7 +414,6 @@
         ("ES_LKAS_State", 10),
       ]
 
-<<<<<<< HEAD
     return signals, checks
 
   @staticmethod
@@ -427,22 +426,6 @@
     if CP.carFingerprint not in GLOBAL_GEN2:
       signals += CarState.get_global_es_signals()[0]
       checks += CarState.get_global_es_signals()[1]
-=======
-      if CP.carFingerprint not in GLOBAL_GEN2:
-        signals += CarState.get_global_es_distance_signals()[0]
-        checks += CarState.get_global_es_distance_signals()[1]
-
-      if CP.flags & SubaruFlags.SEND_INFOTAINMENT:
-        signals += [
-          ("COUNTER", "INFOTAINMENT_STATUS"),
-          ("CHECKSUM", "INFOTAINMENT_STATUS"),
-          ("LKAS_State_Infotainment", "INFOTAINMENT_STATUS"),
-          ("LKAS_Blue_Lines", "INFOTAINMENT_STATUS"),
-          ("Signal1", "INFOTAINMENT_STATUS"),
-          ("Signal2", "INFOTAINMENT_STATUS"),
-        ]
-        checks.append(("INFOTAINMENT_STATUS", 10))
->>>>>>> b792485d
 
     if CP.flags & SubaruFlags.SEND_INFOTAINMENT and not (CP.flags & SubaruFlags.GEN2_DISABLE_FWD_CAMERA.value):
       signals += [
