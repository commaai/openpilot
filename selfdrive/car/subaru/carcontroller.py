from opendbc.can.packer import CANPacker
from selfdrive.car import apply_driver_steer_torque_limits
from selfdrive.car.subaru import subarucan
<<<<<<< HEAD
from selfdrive.car.subaru.values import DBC, GLOBAL_GEN2, PREGLOBAL_CARS, STEER_LIMITED, CarControllerParams, SubaruFlags
=======
from selfdrive.car.subaru.values import DBC, GLOBAL_GEN2, PREGLOBAL_CARS, CanBus, CarControllerParams, SubaruFlags
>>>>>>> 12ed8943

MAX_STEER_RATE = 100  # deg/s
MAX_STEER_RATE_FRAMES = 9  # tx control frames needed before torque can be cut

MAX_STEER_ANGLE = 88

class CarController:
  def __init__(self, dbc_name, CP, VM):
    self.CP = CP
    self.apply_steer_last = 0
    self.frame = 0

    self.cruise_button_prev = 0
    self.last_cancel_frame = 0
    self.steer_rate_counter = 0

    self.p = CarControllerParams(CP)
    self.packer = CANPacker(DBC[CP.carFingerprint]['pt'])

  def update(self, CC, CS, now_nanos):
    actuators = CC.actuators
    hud_control = CC.hudControl
    pcm_cancel_cmd = CC.cruiseControl.cancel

    can_sends = []

    # *** steering ***
    if (self.frame % self.p.STEER_STEP) == 0:
      apply_steer = int(round(actuators.steer * self.p.STEER_MAX))

      # limits due to driver torque

      new_steer = int(round(apply_steer))
      apply_steer = apply_driver_steer_torque_limits(new_steer, self.apply_steer_last, CS.out.steeringTorque, self.p)

      print(actuators.steer, self.steer_rate_counter, CC.latActive, CS.out.steerFaultTemporary, CS.out.steerFaultPermanent, f"{CS.out.steeringRateDeg:6.1f}")

      apply_steer_req = 1

      if not CC.latActive:
        apply_steer = 0
        apply_steer_req = 0

      if self.CP.carFingerprint in STEER_LIMITED:
        # Count up to MAX_STEER_RATE_FRAMES, at which point we need to cut torque to avoid a steering fault
        if CC.latActive and abs(CS.out.steeringRateDeg) >= MAX_STEER_RATE:
          self.steer_rate_counter += 1
        else:
          self.steer_rate_counter = 0

        if abs(CS.out.steeringAngleDeg) > MAX_STEER_ANGLE:
          apply_steer_req = 0

        if self.steer_rate_counter > MAX_STEER_RATE_FRAMES:
          apply_steer_req = 0
          self.steer_rate_counter = 0
        
      if self.CP.carFingerprint in PREGLOBAL_CARS:
        can_sends.append(subarucan.create_preglobal_steering_control(self.packer, apply_steer, CC.latActive))
      else:
<<<<<<< HEAD
        can_sends.append(subarucan.create_steering_control(self.packer, apply_steer, apply_steer_req, set_1=1))
=======
        can_sends.append(subarucan.create_steering_control(self.packer, apply_steer, CC.latActive))
>>>>>>> 12ed8943

      self.apply_steer_last = apply_steer


    # *** alerts and pcm cancel ***
    if self.CP.carFingerprint in PREGLOBAL_CARS:
      if self.frame % 5 == 0:
        # 1 = main, 2 = set shallow, 3 = set deep, 4 = resume shallow, 5 = resume deep
        # disengage ACC when OP is disengaged
        if pcm_cancel_cmd:
          cruise_button = 1
        # turn main on if off and past start-up state
        elif not CS.out.cruiseState.available and CS.ready:
          cruise_button = 1
        else:
          cruise_button = CS.cruise_button

        # unstick previous mocked button press
        if cruise_button == 1 and self.cruise_button_prev == 1:
          cruise_button = 0
        self.cruise_button_prev = cruise_button

        can_sends.append(subarucan.create_preglobal_es_distance(self.packer, cruise_button, CS.es_distance_msg))

    else:
      if pcm_cancel_cmd and (self.frame - self.last_cancel_frame) > 0.2:
        bus = CanBus.alt if self.CP.carFingerprint in GLOBAL_GEN2 else CanBus.main
        can_sends.append(subarucan.create_es_distance(self.packer, CS.es_distance_msg, bus, pcm_cancel_cmd))
        self.last_cancel_frame = self.frame

      if self.frame % 10 == 0:
        can_sends.append(subarucan.create_es_dashstatus(self.packer, CS.es_dashstatus_msg))

        can_sends.append(subarucan.create_es_lkas_state(self.packer, CS.es_lkas_state_msg, CC.enabled, hud_control.visualAlert,
                                                        hud_control.leftLaneVisible, hud_control.rightLaneVisible,
                                                        hud_control.leftLaneDepart, hud_control.rightLaneDepart))

        if self.CP.flags & SubaruFlags.SEND_INFOTAINMENT:
          can_sends.append(subarucan.create_es_infotainment(self.packer, CS.es_infotainment_msg, hud_control.visualAlert))

    new_actuators = actuators.copy()
    new_actuators.steer = self.apply_steer_last / self.p.STEER_MAX
    new_actuators.steerOutputCan = self.apply_steer_last

    self.frame += 1
    return new_actuators, can_sends<|MERGE_RESOLUTION|>--- conflicted
+++ resolved
@@ -1,11 +1,7 @@
 from opendbc.can.packer import CANPacker
 from selfdrive.car import apply_driver_steer_torque_limits
 from selfdrive.car.subaru import subarucan
-<<<<<<< HEAD
-from selfdrive.car.subaru.values import DBC, GLOBAL_GEN2, PREGLOBAL_CARS, STEER_LIMITED, CarControllerParams, SubaruFlags
-=======
-from selfdrive.car.subaru.values import DBC, GLOBAL_GEN2, PREGLOBAL_CARS, CanBus, CarControllerParams, SubaruFlags
->>>>>>> 12ed8943
+from selfdrive.car.subaru.values import DBC, GLOBAL_GEN2, PREGLOBAL_CARS, CanBus, STEER_LIMITED, CarControllerParams, SubaruFlags
 
 MAX_STEER_RATE = 100  # deg/s
 MAX_STEER_RATE_FRAMES = 9  # tx control frames needed before torque can be cut
@@ -66,11 +62,7 @@
       if self.CP.carFingerprint in PREGLOBAL_CARS:
         can_sends.append(subarucan.create_preglobal_steering_control(self.packer, apply_steer, CC.latActive))
       else:
-<<<<<<< HEAD
-        can_sends.append(subarucan.create_steering_control(self.packer, apply_steer, apply_steer_req, set_1=1))
-=======
-        can_sends.append(subarucan.create_steering_control(self.packer, apply_steer, CC.latActive))
->>>>>>> 12ed8943
+        can_sends.append(subarucan.create_steering_control(self.packer, apply_steer, apply_steer_req))
 
       self.apply_steer_last = apply_steer
 
