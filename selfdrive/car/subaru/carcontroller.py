--- conflicted
+++ resolved
@@ -29,14 +29,11 @@
     self.es_lkas_state_cnt = -1
     self.es_distance_cnt = -1
     self.es_dashstatus_cnt = -1
-<<<<<<< HEAD
     self.cruise_control_cnt = -1
     self.brake_status_cnt = -1
     self.es_status_cnt = -1
     self.es_brake_cnt = -1
-=======
     self.infotainmentstatus_cnt = -1
->>>>>>> aabbe9ff
     self.cruise_button_prev = 0
     self.steer_rate_limited = False
     self.cruise_rpm_last = 0
@@ -140,9 +137,8 @@
 
       if self.es_lkas_state_cnt != CS.es_lkas_state_msg["COUNTER"]:
         can_sends.append(subarucan.create_es_lkas_state(self.packer, CS.es_lkas_state_msg, CC.enabled, hud_control.visualAlert,
-<<<<<<< HEAD
-                                                  hud_control.leftLaneVisible, hud_control.rightLaneVisible,
-                                                  hud_control.leftLaneDepart, hud_control.rightLaneDepart))
+                                                        hud_control.leftLaneVisible, hud_control.rightLaneVisible,
+                                                        hud_control.leftLaneDepart, hud_control.rightLaneDepart))
         self.es_lkas_state_cnt = CS.es_lkas_state_msg["COUNTER"]
 
       if self.CP.openpilotLongitudinalControl:
@@ -171,15 +167,10 @@
           bus = 1 if self.CP.carFingerprint in GLOBAL_GEN2 else 0
           can_sends.append(subarucan.create_es_distance(self.packer, CS.es_distance_msg, bus, pcm_cancel_cmd, CC.longActive, brake_cmd, brake_value, cruise_throttle))
           self.last_cancel_frame = self.frame
-=======
-                                                        hud_control.leftLaneVisible, hud_control.rightLaneVisible,
-                                                        hud_control.leftLaneDepart, hud_control.rightLaneDepart))
-        self.es_lkas_state_cnt = CS.es_lkas_state_msg["COUNTER"]
 
       if self.CP.flags & SubaruFlags.SEND_INFOTAINMENT and self.infotainmentstatus_cnt != CS.es_infotainmentstatus_msg["COUNTER"]:
         can_sends.append(subarucan.create_infotainmentstatus(self.packer, CS.es_infotainmentstatus_msg, hud_control.visualAlert))
         self.infotainmentstatus_cnt = CS.es_infotainmentstatus_msg["COUNTER"]
->>>>>>> aabbe9ff
 
     new_actuators = actuators.copy()
     new_actuators.steer = self.apply_steer_last / self.p.STEER_MAX
