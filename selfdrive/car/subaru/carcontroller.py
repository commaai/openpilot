--- conflicted
+++ resolved
@@ -1,7 +1,7 @@
 from opendbc.can.packer import CANPacker
 from selfdrive.car import apply_driver_steer_torque_limits, apply_std_steer_angle_limits
 from selfdrive.car.subaru import subarucan
-from selfdrive.car.subaru.values import DBC, GLOBAL_GEN2, ALT_LKAS_MSG, PREGLOBAL_CARS, CanBus, CarControllerParams, SubaruFlags
+from selfdrive.car.subaru.values import DBC, GLOBAL_GEN2, LKAS_ANGLE, PREGLOBAL_CARS, CanBus, CarControllerParams, SubaruFlags
 
 
 class CarController:
@@ -25,7 +25,7 @@
 
     # *** steering ***
     if (self.frame % self.p.STEER_STEP) == 0:
-      if self.CP.carFingerprint in ALT_LKAS_MSG:
+      if self.CP.carFingerprint in LKAS_ANGLE:
         if CC.latActive:
           apply_steer = apply_std_steer_angle_limits(actuators.steeringAngleDeg, self.apply_steer_last, CS.out.vEgoRaw, CarControllerParams)
         else:
@@ -40,18 +40,8 @@
         new_steer = int(round(apply_steer))
         apply_steer = apply_driver_steer_torque_limits(new_steer, self.apply_steer_last, CS.out.steeringTorque, self.p)
 
-<<<<<<< HEAD
         if not CC.latActive:
           apply_steer = 0
-=======
-      if self.CP.carFingerprint in PREGLOBAL_CARS:
-        can_sends.append(subarucan.create_preglobal_steering_control(self.packer, apply_steer, CC.latActive))
-      else:
-        can_sends.append(subarucan.create_steering_control(self.packer, apply_steer, CC.latActive))
-      
-      if self.CP.carFingerprint in ALT_LKAS_MSG:
-        can_sends.append(subarucan.create_steering_control_alt(self.packer, 0, 0))
->>>>>>> 12d74b60
 
         if self.CP.carFingerprint in PREGLOBAL_CARS:
           can_sends.append(subarucan.create_preglobal_steering_control(self.packer, apply_steer, CC.latActive))
