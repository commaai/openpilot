from common.numpy_fast import clip, interp
from opendbc.can.packer import CANPacker
from selfdrive.car import apply_driver_steer_torque_limits
from selfdrive.car.subaru import subarucan
from selfdrive.car.subaru.values import DBC, GLOBAL_GEN2, PREGLOBAL_CARS, CanBus, CarControllerParams, SubaruFlags


class CarController:
  def __init__(self, dbc_name, CP, VM):
    self.CP = CP
    self.apply_steer_last = 0
    self.frame = 0

    self.cruise_button_prev = 0
    self.last_cancel_frame = 0

    self.p = CarControllerParams(CP)
    self.packer = CANPacker(DBC[CP.carFingerprint]['pt'])

  def update(self, CC, CS, now_nanos):
    actuators = CC.actuators
    hud_control = CC.hudControl
    pcm_cancel_cmd = CC.cruiseControl.cancel

    can_sends = []

    # *** steering ***
    if (self.frame % self.p.STEER_STEP) == 0:
      apply_steer = int(round(actuators.steer * self.p.STEER_MAX))

      # limits due to driver torque

      new_steer = int(round(apply_steer))
      apply_steer = apply_driver_steer_torque_limits(new_steer, self.apply_steer_last, CS.out.steeringTorque, self.p)

      if not CC.latActive:
        apply_steer = 0

      if self.CP.carFingerprint in PREGLOBAL_CARS:
        can_sends.append(subarucan.create_preglobal_steering_control(self.packer, apply_steer, CC.latActive))
      else:
        can_sends.append(subarucan.create_steering_control(self.packer, apply_steer, CC.latActive))

      self.apply_steer_last = apply_steer

    # *** longitudinal ***

    if CC.longActive:
      apply_throttle = int(round(interp(actuators.accel, CarControllerParams.THROTTLE_LOOKUP_BP, CarControllerParams.THROTTLE_LOOKUP_V)))
      apply_rpm = int(round(interp(actuators.accel, CarControllerParams.RPM_LOOKUP_BP, CarControllerParams.RPM_LOOKUP_V)))
      apply_brake = int(round(interp(actuators.accel, CarControllerParams.BRAKE_LOOKUP_BP, CarControllerParams.BRAKE_LOOKUP_V)))

      # limit min and max values
      cruise_throttle = clip(apply_throttle, CarControllerParams.THROTTLE_MIN, CarControllerParams.THROTTLE_MAX)
      cruise_rpm = clip(apply_rpm, CarControllerParams.RPM_MIN, CarControllerParams.RPM_MAX)
      cruise_brake = clip(apply_brake, CarControllerParams.BRAKE_MIN, CarControllerParams.BRAKE_MAX)
    else:
      cruise_throttle = CarControllerParams.THROTTLE_INACTIVE
      cruise_rpm = CarControllerParams.RPM_INACTIVE
      cruise_brake = CarControllerParams.BRAKE_MIN

    # *** alerts and pcm cancel ***
    if self.CP.carFingerprint in PREGLOBAL_CARS:
      if self.frame % 5 == 0:
        # 1 = main, 2 = set shallow, 3 = set deep, 4 = resume shallow, 5 = resume deep
        # disengage ACC when OP is disengaged
        if pcm_cancel_cmd:
          cruise_button = 1
        # turn main on if off and past start-up state
        elif not CS.out.cruiseState.available and CS.ready:
          cruise_button = 1
        else:
          cruise_button = CS.cruise_button

        # unstick previous mocked button press
        if cruise_button == 1 and self.cruise_button_prev == 1:
          cruise_button = 0
        self.cruise_button_prev = cruise_button

        can_sends.append(subarucan.create_preglobal_es_distance(self.packer, cruise_button, CS.es_distance_msg))

    else:
<<<<<<< HEAD
      if pcm_cancel_cmd:
        bus = CanBus.alt if self.CP.carFingerprint in GLOBAL_GEN2 else CanBus.main
        can_sends.append(subarucan.create_es_distance(self.packer, CS.es_distance_msg, bus, pcm_cancel_cmd))
        self.last_cancel_frame = self.frame

=======
>>>>>>> 59abb469
      if self.frame % 10 == 0:
        can_sends.append(subarucan.create_es_dashstatus(self.packer, CS.es_dashstatus_msg, CC.enabled, self.CP.openpilotLongitudinalControl,
                                                        CC.longActive, hud_control.leadVisible))

        can_sends.append(subarucan.create_es_lkas_state(self.packer, CS.es_lkas_state_msg, CC.enabled, hud_control.visualAlert,
                                                        hud_control.leftLaneVisible, hud_control.rightLaneVisible,
                                                        hud_control.leftLaneDepart, hud_control.rightLaneDepart))

        if self.CP.flags & SubaruFlags.SEND_INFOTAINMENT:
          can_sends.append(subarucan.create_es_infotainment(self.packer, CS.es_infotainment_msg, hud_control.visualAlert))

      if self.CP.openpilotLongitudinalControl:
        if self.frame % 5 == 0:
          can_sends.append(subarucan.create_es_status(self.packer, CS.es_status_msg, self.CP.openpilotLongitudinalControl, CC.longActive, cruise_rpm))

          can_sends.append(subarucan.create_es_brake(self.packer, CS.es_brake_msg, CC.enabled, cruise_brake))

          can_sends.append(subarucan.create_es_distance(self.packer, CS.es_distance_msg, 0, pcm_cancel_cmd,
                                                        self.CP.openpilotLongitudinalControl, cruise_brake > 0, cruise_throttle))
      else:
        if pcm_cancel_cmd and (self.frame - self.last_cancel_frame) > 0.2:
          bus = CanBus.alt if self.CP.carFingerprint in GLOBAL_GEN2 else CanBus.main
          can_sends.append(subarucan.create_es_distance(self.packer, CS.es_distance_msg, bus, pcm_cancel_cmd))
          self.last_cancel_frame = self.frame

    new_actuators = actuators.copy()
    new_actuators.steer = self.apply_steer_last / self.p.STEER_MAX
    new_actuators.steerOutputCan = self.apply_steer_last

    self.frame += 1
    return new_actuators, can_sends<|MERGE_RESOLUTION|>--- conflicted
+++ resolved
@@ -80,14 +80,6 @@
         can_sends.append(subarucan.create_preglobal_es_distance(self.packer, cruise_button, CS.es_distance_msg))
 
     else:
-<<<<<<< HEAD
-      if pcm_cancel_cmd:
-        bus = CanBus.alt if self.CP.carFingerprint in GLOBAL_GEN2 else CanBus.main
-        can_sends.append(subarucan.create_es_distance(self.packer, CS.es_distance_msg, bus, pcm_cancel_cmd))
-        self.last_cancel_frame = self.frame
-
-=======
->>>>>>> 59abb469
       if self.frame % 10 == 0:
         can_sends.append(subarucan.create_es_dashstatus(self.packer, CS.es_dashstatus_msg, CC.enabled, self.CP.openpilotLongitudinalControl,
                                                         CC.longActive, hud_control.leadVisible))
@@ -108,7 +100,7 @@
           can_sends.append(subarucan.create_es_distance(self.packer, CS.es_distance_msg, 0, pcm_cancel_cmd,
                                                         self.CP.openpilotLongitudinalControl, cruise_brake > 0, cruise_throttle))
       else:
-        if pcm_cancel_cmd and (self.frame - self.last_cancel_frame) > 0.2:
+        if pcm_cancel_cmd:
           bus = CanBus.alt if self.CP.carFingerprint in GLOBAL_GEN2 else CanBus.main
           can_sends.append(subarucan.create_es_distance(self.packer, CS.es_distance_msg, bus, pcm_cancel_cmd))
           self.last_cancel_frame = self.frame
