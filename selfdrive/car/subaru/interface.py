--- conflicted
+++ resolved
@@ -109,20 +109,7 @@
     ret.longitudinalTuning.kiBP = [0.]
     ret.longitudinalTuning.kiV = [0.]
 
-<<<<<<< HEAD
-    # hardcoding honda civic 2016 touring params so they can be used to
-    # scale unknown params for other cars
-    mass_civic = 2923./2.205 + std_cargo
-    wheelbase_civic = 2.70
-    centerToFront_civic = wheelbase_civic * 0.4
-    centerToRear_civic = wheelbase_civic - centerToFront_civic
-    rotationalInertia_civic = 2500
-    tireStiffnessFront_civic = 192150
-    tireStiffnessRear_civic = 202500
-    centerToRear = ret.wheelbase - ret.centerToFront
-=======
     # end from gm
->>>>>>> 61229779
 
     # TODO: get actual value, for now starting with reasonable value for
     # civic and scaling by mass and wheelbase
@@ -200,20 +187,9 @@
 
 
     events = []
-<<<<<<< HEAD
-    if not self.CS.can_valid:
-      self.can_invalid_count += 1
-    else:
-      self.can_invalid_count = 0
-
     if self.CS.steer_not_allowed:
       events.append(create_event('steerUnavailable', [ET.NO_ENTRY, ET.IMMEDIATE_DISABLE, ET.PERMANENT]))
 
-    if can_rcv_error or self.can_invalid_count >= 5:
-      events.append(create_event('commIssue', [ET.NO_ENTRY, ET.IMMEDIATE_DISABLE]))
-
-=======
->>>>>>> 61229779
     if ret.seatbeltUnlatched:
       events.append(create_event('seatbeltNotLatched', [ET.NO_ENTRY, ET.SOFT_DISABLE]))
 
