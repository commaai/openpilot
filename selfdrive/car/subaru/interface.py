--- conflicted
+++ resolved
@@ -3,13 +3,9 @@
 from selfdrive.config import Conversions as CV
 from selfdrive.controls.lib.drive_helpers import create_event, EventTypes as ET
 from selfdrive.controls.lib.vehicle_model import VehicleModel
-from selfdrive.car.subaru.values import CAR, FINGERPRINTS, ECU_FINGERPRINT, ECU
+from selfdrive.car.subaru.values import CAR
 from selfdrive.car.subaru.carstate import CarState, get_powertrain_can_parser, get_camera_can_parser
-<<<<<<< HEAD
-from selfdrive.car import STD_CARGO_KG, scale_rot_inertia, scale_tire_stiffness, gen_empty_fingerprint, is_ecu_disconnected
-=======
 from selfdrive.car import STD_CARGO_KG, scale_rot_inertia, scale_tire_stiffness, gen_empty_fingerprint
->>>>>>> 11990250
 from selfdrive.car.interfaces import CarInterfaceBase
 
 ButtonType = car.CarState.ButtonEvent.Type
@@ -52,13 +48,9 @@
     ret.enableCruise = True
     ret.steerLimitAlert = True
 
-<<<<<<< HEAD
-    ret.enableCamera = is_ecu_disconnected(fingerprint[0], FINGERPRINTS, ECU_FINGERPRINT, candidate, ECU.CAM) or has_relay
-=======
     # force openpilot to fake the stock camera, since car harness is not supported yet and old style giraffe (with switches)
     # was never released
     ret.enableCamera = True
->>>>>>> 11990250
 
     ret.steerRateCost = 0.7
 
