--- conflicted
+++ resolved
@@ -1,16 +1,10 @@
 #!/usr/bin/env python3
 from cereal import car
 from panda import Panda
-<<<<<<< HEAD
-from selfdrive.car.subaru.values import CAR, PREGLOBAL_CARS
-from selfdrive.car import STD_CARGO_KG, scale_rot_inertia, scale_tire_stiffness, gen_empty_fingerprint, get_safety_config
-from selfdrive.car.interfaces import CarInterfaceBase
-=======
 from openpilot.selfdrive.car import get_safety_config
 from openpilot.selfdrive.car.interfaces import CarInterfaceBase
 from openpilot.selfdrive.car.subaru.values import CAR, LKAS_ANGLE, GLOBAL_GEN2, PREGLOBAL_CARS, HYBRID_CARS, SubaruFlags
 
->>>>>>> 973d90be
 
 class CarInterface(CarInterfaceBase):
 
@@ -34,14 +28,9 @@
       ret.safetyConfigs = [get_safety_config(car.CarParams.SafetyModel.subaruPreglobal)]
     else:
       ret.enableBsm = 0x228 in fingerprint[0]
-<<<<<<< HEAD
-      if candidate == CAR.FORESTER_2020H:
-        ret.safetyConfigs[0].safetyParam = Panda.FLAG_SUBARU_FORESTER_HYBRID
-=======
       ret.safetyConfigs = [get_safety_config(car.CarParams.SafetyModel.subaru)]
       if candidate in GLOBAL_GEN2:
         ret.safetyConfigs[0].safetyParam |= Panda.FLAG_SUBARU_GEN2
->>>>>>> 973d90be
 
     ret.steerLimitTimer = 0.4
     ret.steerActuatorDelay = 0.1
@@ -83,19 +72,14 @@
       ret.lateralTuning.pid.kiBP, ret.lateralTuning.pid.kpBP = [[0., 14., 23.], [0., 14., 23.]]
       ret.lateralTuning.pid.kpV, ret.lateralTuning.pid.kiV = [[0.045, 0.042, 0.20], [0.04, 0.035, 0.045]]
 
-<<<<<<< HEAD
-    if candidate in [CAR.FORESTER, CAR.FORESTER_2020H]:
-      ret.mass = 1568. + STD_CARGO_KG
-=======
     elif candidate == CAR.CROSSTREK_HYBRID:
       ret.mass = 1668.
->>>>>>> 973d90be
       ret.wheelbase = 2.67
       ret.centerToFront = ret.wheelbase * 0.5
       ret.steerRatio = 17
       ret.steerActuatorDelay = 0.1
 
-    elif candidate in (CAR.FORESTER, CAR.FORESTER_2022):
+    elif candidate in (CAR.FORESTER, CAR.FORESTER_2022, CAR.CROSSTREK_HYBRID):
       ret.mass = 1568.
       ret.wheelbase = 2.67
       ret.centerToFront = ret.wheelbase * 0.5
