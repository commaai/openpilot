--- conflicted
+++ resolved
@@ -1,19 +1,11 @@
 from dataclasses import dataclass, field
-<<<<<<< HEAD
-from enum import Enum
-=======
-from enum import IntFlag
->>>>>>> 221bbfe9
+from enum import Enum, IntFlag
 from typing import Dict, List, Union
 
 from cereal import car
 from panda.python import uds
 from selfdrive.car import dbc_dict
-<<<<<<< HEAD
-from selfdrive.car.docs_definitions import CarFootnote, CarInfo, Column, Harness
-=======
-from selfdrive.car.docs_definitions import CarHarness, CarInfo, CarParts
->>>>>>> 221bbfe9
+from selfdrive.car.docs_definitions import CarFootnote, CarHarness, CarInfo, CarParts, Column
 from selfdrive.car.fw_query_definitions import FwQueryConfig, Request, StdQueries, p16
 
 Ecu = car.CarParams.Ecu
@@ -62,8 +54,8 @@
   LEGACY_PREGLOBAL = "SUBARU LEGACY 2015 - 2018"
   OUTBACK_PREGLOBAL = "SUBARU OUTBACK 2015 - 2017"
   OUTBACK_PREGLOBAL_2018 = "SUBARU OUTBACK 2018 - 2019"
- 
- 
+
+
 class Footnote(Enum):
   GLOBAL = CarFootnote(
     "In the non-US market, openpilot requires the car to come equipped with EyeSight with Lane Keep Assistance.",
@@ -73,12 +65,8 @@
 @dataclass
 class SubaruCarInfo(CarInfo):
   package: str = "EyeSight Driver Assistance"
-<<<<<<< HEAD
-  harness: Enum = Harness.subaru_a
+  car_parts: CarParts = field(default_factory=CarParts.common([CarHarness.subaru_a]))
   footnotes: List[Enum] = field(default_factory=lambda: [Footnote.GLOBAL])
-=======
-  car_parts: CarParts = field(default_factory=CarParts.common([CarHarness.subaru_a]))
->>>>>>> 221bbfe9
 
 
 CAR_INFO: Dict[str, Union[SubaruCarInfo, List[SubaruCarInfo]]] = {
