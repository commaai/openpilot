--- conflicted
+++ resolved
@@ -245,7 +245,6 @@
       whitelist_ecus=[Ecu.fwdCamera],
       bus=0,
     ),
-<<<<<<< HEAD
     Request(
       [StdQueries.DEFAULT_DIAGNOSTIC_REQUEST, StdQueries.TESTER_PRESENT_REQUEST, SUBARU_VERSION_REQUEST],
       [StdQueries.DEFAULT_DIAGNOSTIC_RESPONSE, StdQueries.TESTER_PRESENT_RESPONSE, SUBARU_VERSION_RESPONSE],
@@ -253,9 +252,6 @@
       bus=0,
       logging=True,
     ),
-    # Non-OBD requests
-=======
->>>>>>> fd51bfb2
     Request(
       [StdQueries.TESTER_PRESENT_REQUEST, SUBARU_VERSION_REQUEST],
       [StdQueries.TESTER_PRESENT_RESPONSE, SUBARU_VERSION_RESPONSE],
