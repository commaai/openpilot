--- conflicted
+++ resolved
@@ -69,17 +69,14 @@
   IMPREZA = "SUBARU IMPREZA LIMITED 2019"
   IMPREZA_2020 = "SUBARU IMPREZA SPORT 2020"
   FORESTER = "SUBARU FORESTER 2019"
-<<<<<<< HEAD
-  FORESTER_2020H = "SUBARU FORESTER 2020 HYBRID"
-=======
   OUTBACK = "SUBARU OUTBACK 6TH GEN"
   CROSSTREK_HYBRID = "SUBARU CROSSTREK HYBRID 2020"
+  FORESTER_HYBRID = "SUBARU FORESTER 2020 HYBRID"
   LEGACY = "SUBARU LEGACY 7TH GEN"
   FORESTER_2022 = "SUBARU FORESTER 2022"
   OUTBACK_2023 = "SUBARU OUTBACK 7TH GEN"
 
   # Pre-global
->>>>>>> 973d90be
   FORESTER_PREGLOBAL = "SUBARU FORESTER 2017 - 2018"
   LEGACY_PREGLOBAL = "SUBARU LEGACY 2015 - 2018"
   OUTBACK_PREGLOBAL = "SUBARU OUTBACK 2015 - 2017"
@@ -350,6 +347,23 @@
       b'\xf4!`0\x07',
     ],
   },
+  CAR.FORESTER_HYBRID: {
+    (Ecu.esp, 0x7b0, None): [
+      b'\xa3 \x19T\x00',
+    ],
+    (Ecu.eps, 0x746, None): [
+      b'\x8d\xc2\x00\x00',
+    ],
+    (Ecu.fwdCamera, 0x787, None): [
+      b'\x00\x00eY\x1f@ !',
+    ],
+    (Ecu.engine, 0x7e0, None): [
+      b'\xd2\xa1`r\x07',
+    ],
+    (Ecu.transmission, 0x7e1, None): [
+       b'\x1b\xa7@a\x00',
+    ],
+  },
   CAR.FORESTER: {
     (Ecu.abs, 0x7b0, None): [
       b'\xa3 \x18\x14\x00',
@@ -393,7 +407,7 @@
       b'\x1a\xe6F1\x00',
     ],
   },
-  CAR.FORESTER_2020H: {
+  CAR.FORESTER_HYBRID: {
     (Ecu.esp, 0x7b0, None): [
       b'\xa3 \x19T\x00',
     ],
@@ -566,20 +580,6 @@
       b'\xbb\xfb\xe0`\000',
     ],
   },
-<<<<<<< HEAD
-}
-
-STEER_THRESHOLD = {
-  CAR.ASCENT: 80,
-  CAR.IMPREZA: 80,
-  CAR.IMPREZA_2020: 80,
-  CAR.FORESTER: 80,
-  CAR.FORESTER_2020H: 80,
-  CAR.FORESTER_PREGLOBAL: 75,
-  CAR.LEGACY_PREGLOBAL: 75,
-  CAR.OUTBACK_PREGLOBAL: 75,
-  CAR.OUTBACK_PREGLOBAL_2018: 75,
-=======
   CAR.OUTBACK: {
     (Ecu.abs, 0x7b0, None): [
       b'\xa1  \x06\x01',
@@ -675,7 +675,6 @@
       b'\xa8\x8e\xf41\x00',
     ]
   }
->>>>>>> 973d90be
 }
 
 DBC = {
@@ -683,15 +682,12 @@
   CAR.IMPREZA: dbc_dict('subaru_global_2017_generated', None),
   CAR.IMPREZA_2020: dbc_dict('subaru_global_2017_generated', None),
   CAR.FORESTER: dbc_dict('subaru_global_2017_generated', None),
-<<<<<<< HEAD
-  CAR.FORESTER_2020H: dbc_dict('subaru_global_2017_generated', None),
-=======
   CAR.FORESTER_2022: dbc_dict('subaru_global_2017_generated', None),
   CAR.OUTBACK: dbc_dict('subaru_global_2017_generated', None),
+  CAR.FORESTER_HYBRID: dbc_dict('subaru_global_2020_hybrid_generated', None),
   CAR.CROSSTREK_HYBRID: dbc_dict('subaru_global_2020_hybrid_generated', None),
   CAR.OUTBACK_2023: dbc_dict('subaru_global_2017_generated', None),
   CAR.LEGACY: dbc_dict('subaru_global_2017_generated', None),
->>>>>>> 973d90be
   CAR.FORESTER_PREGLOBAL: dbc_dict('subaru_forester_2017_generated', None),
   CAR.LEGACY_PREGLOBAL: dbc_dict('subaru_outback_2015_generated', None),
   CAR.OUTBACK_PREGLOBAL: dbc_dict('subaru_outback_2015_generated', None),
