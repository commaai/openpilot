--- conflicted
+++ resolved
@@ -173,12 +173,6 @@
 
 STAR_DESCRIPTIONS = {
   "Gas & Brakes": {  # icon and row name
-<<<<<<< HEAD
-    Column.LONGITUDINAL: {  # star column
-      Star.FULL: "openpilot is able to control the gas and brakes.",
-      Star.HALF: "openpilot is able to control the gas and brakes with some restrictions.",
-      Star.EMPTY: "The gas and brakes are controlled by the car's stock Adaptive Cruise Control (ACC) system.",
-    },
     Column.FSR_LONGITUDINAL: {
       Star.FULL: "Adaptive Cruise Control (ACC) operates down to 0 mph.",
       Star.EMPTY: "Adaptive Cruise Control (ACC) available only above certain speeds. See your car's manual for the minimum speed.",
@@ -195,26 +189,4 @@
       Star.EMPTY: "Limited ability to make turns.",
     },
   },
-  "Support": {
-    Column.MAINTAINED: {
-      Star.FULL: "Mainline software support, harness hardware sold by comma, lots of users, primary development target.",
-      Star.EMPTY: "Low user count, community maintained, harness hardware not sold by comma.",
-    },
-=======
-    Column.FSR_LONGITUDINAL.value: [
-      [Star.FULL.value, "openpilot operates down to 0 mph."],
-      [Star.EMPTY.value, "openpilot operates only above a minimum speed. See your car's manual for the minimum speed."],
-    ],
-  },
-  "Steering": {
-    Column.FSR_STEERING.value: [
-      [Star.FULL.value, "openpilot can control the steering wheel down to 0 mph."],
-      [Star.EMPTY.value, "No steering control below certain speeds. See your car's manual for the minimum speed."],
-    ],
-    Column.STEERING_TORQUE.value: [
-      [Star.FULL.value, "Car has enough steering torque to comfortably take most highway turns."],
-      [Star.EMPTY.value, "Limited ability to make tighter turns."],
-    ],
->>>>>>> 5d4d2c3b
-  },
 }