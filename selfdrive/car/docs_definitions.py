import math

from cereal import car
from collections import namedtuple
from dataclasses import dataclass
from enum import Enum
from typing import Dict, List, Optional, Union, no_type_check

STEERING_TORQUE_THRESHOLD = 2.0  # m/s^2


class Tier(Enum):
  GOLD = "The best openpilot experience. Great highway driving and beyond."
  SILVER = "A solid highway driving experience, but is limited by stock longitudinal. May be upgraded in the future."
  BRONZE = "A good highway experience, but may have limited performance in traffic and on sharp turns."


class Column(Enum):
  MAKE = "Make"
  MODEL = "Model"
  PACKAGE = "Supported Package"
  LONGITUDINAL = "openpilot ACC"
  FSR_LONGITUDINAL = "Stop and Go"
  FSR_STEERING = "Steer to 0"
  STEERING_TORQUE = "Steering Torque"
  MAINTAINED = "Actively Maintained"


class Star(Enum):
  FULL = "full"
  HALF = "half"
  EMPTY = "empty"


StarColumns = list(Column)[3:]
CarFootnote = namedtuple("CarFootnote", ["text", "column", "star"], defaults=[None])


def get_footnote(footnotes: Optional[List[Enum]], column: Column) -> Optional[Enum]:
  # Returns applicable footnote given current column
  if footnotes is not None:
    for fn in footnotes:
      if fn.value.column == column:
        return fn
  return None


@dataclass
class CarInfo:
  name: str
  package: str
  video_link: Optional[str] = None
  footnotes: Optional[List[Enum]] = None
  min_steer_speed: Optional[float] = None
  min_enable_speed: Optional[float] = None
  good_torque: bool = False
  harness: Optional[Enum] = None

  def init(self, CP: car.CarParams, non_tested_cars: List[str], all_footnotes: Dict[Enum, int]):
    # TODO: set all the min steer speeds in carParams and remove this
    min_steer_speed = CP.minSteerSpeed
    if self.min_steer_speed is not None:
      min_steer_speed = self.min_steer_speed
      assert CP.minSteerSpeed == 0, f"{CP.carFingerprint}: Minimum steer speed set in both CarInfo and CarParams"

    assert self.harness is not None, f"{CP.carFingerprint}: Need to specify car harness"

    # TODO: set all the min enable speeds in carParams correctly and remove this
    min_enable_speed = CP.minEnableSpeed
    if self.min_enable_speed is not None:
      min_enable_speed = self.min_enable_speed

    # TODO: remove hardcoded good torque and just use maxLateralAccel
    good_torque = self.good_torque
    if not math.isnan(CP.maxLateralAccel):
      good_torque = CP.maxLateralAccel >= STEERING_TORQUE_THRESHOLD

    self.car_name = CP.carName
    self.make, self.model = self.name.split(' ', 1)
    self.row = {
      Column.MAKE: self.make,
      Column.MODEL: self.model,
      Column.PACKAGE: self.package,
      # StarColumns
      Column.LONGITUDINAL: CP.openpilotLongitudinalControl and not CP.radarOffCan,
      Column.FSR_LONGITUDINAL: min_enable_speed <= 0.,
      Column.FSR_STEERING: min_steer_speed <= 0.,
      Column.STEERING_TORQUE: good_torque,
      Column.MAINTAINED: CP.carFingerprint not in non_tested_cars and self.harness is not Harness.none,
    }

    if CP.notCar:
      for col in StarColumns:
        self.row[col] = True

    self.all_footnotes = all_footnotes
    for column in StarColumns:
      self.row[column] = Star.FULL if self.row[column] else Star.EMPTY

      # Demote if footnote specifies a star
      footnote = get_footnote(self.footnotes, column)
      if footnote is not None and footnote.value.star is not None:
        self.row[column] = footnote.value.star

    self.tier = {5: Tier.GOLD, 4: Tier.SILVER}.get(list(self.row.values()).count(Star.FULL), Tier.BRONZE)
    return self

  @no_type_check
  def get_column(self, column: Column, star_icon: str, footnote_tag: str) -> str:
    item: Union[str, Star] = self.row[column]
    if column in StarColumns:
      item = star_icon.format(item.value)

    footnote = get_footnote(self.footnotes, column)
    if footnote is not None:
      item += footnote_tag.format(self.all_footnotes[footnote])

    return item


class Harness(Enum):
  nidec = "Honda Nidec"
<<<<<<< HEAD
  bosch = "Honda Bosch"
  bosch_2022 = "Honda Bosch 2022"
=======
  bosch = "Honda Bosch A"
>>>>>>> b95c4498
  toyota = "Toyota"
  subaru = "Subaru"
  fca = "FCA"
  vw = "VW"
  j533 = "J533"
  hyundai_a = "Hyundai A"
  hyundai_b = "Hyundai B"
  hyundai_c = "Hyundai C"
  hyundai_d = "Hyundai D"
  hyundai_e = "Hyundai E"
  hyundai_f = "Hyundai F"
  hyundai_g = "Hyundai G"
  hyundai_h = "Hyundai H"
  hyundai_i = "Hyundai I"
  hyundai_j = "Hyundai J"
  hyundai_k = "Hyundai K"
  hyundai_l = "Hyundai L"
  hyundai_m = "Hyundai M"
  hyundai_n = "Hyundai N"
  hyundai_o = "Hyundai O"
  custom = "Developer"
  obd_ii = "OBD-II"
  nissan_a = "Nissan A"
  nissan_b = "Nissan B"
  mazda = "Mazda"
  none = "None"<|MERGE_RESOLUTION|>--- conflicted
+++ resolved
@@ -120,12 +120,8 @@
 
 class Harness(Enum):
   nidec = "Honda Nidec"
-<<<<<<< HEAD
-  bosch = "Honda Bosch"
-  bosch_2022 = "Honda Bosch 2022"
-=======
-  bosch = "Honda Bosch A"
->>>>>>> b95c4498
+  bosch_a = "Honda Bosch A"
+  bosch_b = "Honda Bosch B"
   toyota = "Toyota"
   subaru = "Subaru"
   fca = "FCA"
