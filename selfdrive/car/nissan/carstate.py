import copy
from collections import deque
from opendbc.can.can_define import CANDefine
from opendbc.can.parser import CANParser
<<<<<<< HEAD
from openpilot.selfdrive.car import structs
=======
from openpilot.selfdrive.car import create_button_events
>>>>>>> 7248b000
from openpilot.selfdrive.car.conversions import Conversions as CV
from openpilot.selfdrive.car.interfaces import CarStateBase
from openpilot.selfdrive.car.nissan.values import CAR, DBC, CarControllerParams

ButtonType = car.CarState.ButtonEvent.Type

TORQUE_SAMPLES = 12


class CarState(CarStateBase):
  def __init__(self, CP):
    super().__init__(CP)
    can_define = CANDefine(DBC[CP.carFingerprint]["pt"])

    self.lkas_hud_msg = {}
    self.lkas_hud_info_msg = {}

    self.steeringTorqueSamples = deque(TORQUE_SAMPLES*[0], TORQUE_SAMPLES)
    self.shifter_values = can_define.dv["GEARBOX"]["GEAR_SHIFTER"]

    self.distance_button = 0

<<<<<<< HEAD
  def update(self, cp, cp_adas, cp_cam) -> structs.CarState:
    ret = structs.CarState()
=======
  def update(self, cp, cp_cam, cp_adas, *_):
    ret = car.CarState.new_message()
>>>>>>> 7248b000

    prev_distance_button = self.distance_button
    self.distance_button = cp.vl["CRUISE_THROTTLE"]["FOLLOW_DISTANCE_BUTTON"]

    if self.CP.carFingerprint in (CAR.NISSAN_ROGUE, CAR.NISSAN_XTRAIL, CAR.NISSAN_ALTIMA):
      ret.gas = cp.vl["GAS_PEDAL"]["GAS_PEDAL"]
    elif self.CP.carFingerprint in (CAR.NISSAN_LEAF, CAR.NISSAN_LEAF_IC):
      ret.gas = cp.vl["CRUISE_THROTTLE"]["GAS_PEDAL"]

    ret.gasPressed = bool(ret.gas > 3)

    if self.CP.carFingerprint in (CAR.NISSAN_ROGUE, CAR.NISSAN_XTRAIL, CAR.NISSAN_ALTIMA):
      ret.brakePressed = bool(cp.vl["DOORS_LIGHTS"]["USER_BRAKE_PRESSED"])
    elif self.CP.carFingerprint in (CAR.NISSAN_LEAF, CAR.NISSAN_LEAF_IC):
      ret.brakePressed = bool(cp.vl["CRUISE_THROTTLE"]["USER_BRAKE_PRESSED"])

    ret.wheelSpeeds = self.get_wheel_speeds(
      cp.vl["WHEEL_SPEEDS_FRONT"]["WHEEL_SPEED_FL"],
      cp.vl["WHEEL_SPEEDS_FRONT"]["WHEEL_SPEED_FR"],
      cp.vl["WHEEL_SPEEDS_REAR"]["WHEEL_SPEED_RL"],
      cp.vl["WHEEL_SPEEDS_REAR"]["WHEEL_SPEED_RR"],
    )
    ret.vEgoRaw = (ret.wheelSpeeds.fl + ret.wheelSpeeds.fr + ret.wheelSpeeds.rl + ret.wheelSpeeds.rr) / 4.

    ret.vEgo, ret.aEgo = self.update_speed_kf(ret.vEgoRaw)
    ret.standstill = cp.vl["WHEEL_SPEEDS_REAR"]["WHEEL_SPEED_RL"] == 0.0 and cp.vl["WHEEL_SPEEDS_REAR"]["WHEEL_SPEED_RR"] == 0.0

    if self.CP.carFingerprint == CAR.NISSAN_ALTIMA:
      ret.cruiseState.enabled = bool(cp.vl["CRUISE_STATE"]["CRUISE_ENABLED"])
    else:
      ret.cruiseState.enabled = bool(cp_adas.vl["CRUISE_STATE"]["CRUISE_ENABLED"])

    if self.CP.carFingerprint in (CAR.NISSAN_ROGUE, CAR.NISSAN_XTRAIL):
      ret.seatbeltUnlatched = cp.vl["HUD"]["SEATBELT_DRIVER_LATCHED"] == 0
      ret.cruiseState.available = bool(cp_cam.vl["PRO_PILOT"]["CRUISE_ON"])
    elif self.CP.carFingerprint in (CAR.NISSAN_LEAF, CAR.NISSAN_LEAF_IC):
      if self.CP.carFingerprint == CAR.NISSAN_LEAF:
        ret.seatbeltUnlatched = cp.vl["SEATBELT"]["SEATBELT_DRIVER_LATCHED"] == 0
      elif self.CP.carFingerprint == CAR.NISSAN_LEAF_IC:
        ret.seatbeltUnlatched = cp.vl["CANCEL_MSG"]["CANCEL_SEATBELT"] == 1
      ret.cruiseState.available = bool(cp.vl["CRUISE_THROTTLE"]["CRUISE_AVAILABLE"])
    elif self.CP.carFingerprint == CAR.NISSAN_ALTIMA:
      ret.seatbeltUnlatched = cp.vl["HUD"]["SEATBELT_DRIVER_LATCHED"] == 0
      ret.cruiseState.available = bool(cp_adas.vl["PRO_PILOT"]["CRUISE_ON"])

    if self.CP.carFingerprint == CAR.NISSAN_ALTIMA:
      speed = cp.vl["PROPILOT_HUD"]["SET_SPEED"]
    else:
      speed = cp_adas.vl["PROPILOT_HUD"]["SET_SPEED"]

    if speed != 255:
      if self.CP.carFingerprint in (CAR.NISSAN_LEAF, CAR.NISSAN_LEAF_IC):
        conversion = CV.MPH_TO_MS if cp.vl["HUD_SETTINGS"]["SPEED_MPH"] else CV.KPH_TO_MS
      else:
        conversion = CV.MPH_TO_MS if cp.vl["HUD"]["SPEED_MPH"] else CV.KPH_TO_MS
      ret.cruiseState.speed = speed * conversion
      ret.cruiseState.speedCluster = (speed - 1) * conversion  # Speed on HUD is always 1 lower than actually sent on can bus

    if self.CP.carFingerprint == CAR.NISSAN_ALTIMA:
      ret.steeringTorque = cp_cam.vl["STEER_TORQUE_SENSOR"]["STEER_TORQUE_DRIVER"]
    else:
      ret.steeringTorque = cp.vl["STEER_TORQUE_SENSOR"]["STEER_TORQUE_DRIVER"]

    self.steeringTorqueSamples.append(ret.steeringTorque)
    # Filtering driver torque to prevent steeringPressed false positives
    ret.steeringPressed = bool(abs(sum(self.steeringTorqueSamples) / TORQUE_SAMPLES) > CarControllerParams.STEER_THRESHOLD)

    ret.steeringAngleDeg = cp.vl["STEER_ANGLE_SENSOR"]["STEER_ANGLE"]

    ret.leftBlinker = bool(cp.vl["LIGHTS"]["LEFT_BLINKER"])
    ret.rightBlinker = bool(cp.vl["LIGHTS"]["RIGHT_BLINKER"])

    ret.doorOpen = any([cp.vl["DOORS_LIGHTS"]["DOOR_OPEN_RR"],
                        cp.vl["DOORS_LIGHTS"]["DOOR_OPEN_RL"],
                        cp.vl["DOORS_LIGHTS"]["DOOR_OPEN_FR"],
                        cp.vl["DOORS_LIGHTS"]["DOOR_OPEN_FL"]])

    ret.espDisabled = bool(cp.vl["ESP"]["ESP_DISABLED"])

    can_gear = int(cp.vl["GEARBOX"]["GEAR_SHIFTER"])
    ret.gearShifter = self.parse_gear_shifter(self.shifter_values.get(can_gear, None))

    if self.CP.carFingerprint == CAR.NISSAN_ALTIMA:
      self.lkas_enabled = bool(cp.vl["LKAS_SETTINGS"]["LKAS_ENABLED"])
    else:
      self.lkas_enabled = bool(cp_adas.vl["LKAS_SETTINGS"]["LKAS_ENABLED"])

    self.cruise_throttle_msg = copy.copy(cp.vl["CRUISE_THROTTLE"])

    if self.CP.carFingerprint in (CAR.NISSAN_LEAF, CAR.NISSAN_LEAF_IC):
      self.cancel_msg = copy.copy(cp.vl["CANCEL_MSG"])

    if self.CP.carFingerprint != CAR.NISSAN_ALTIMA:
      self.lkas_hud_msg = copy.copy(cp_adas.vl["PROPILOT_HUD"])
      self.lkas_hud_info_msg = copy.copy(cp_adas.vl["PROPILOT_HUD_INFO_MSG"])

    ret.buttonEvents = create_button_events(self.distance_button, prev_distance_button, {1: ButtonType.gapAdjustCruise})

    return ret

  @staticmethod
  def get_can_parser(CP):
    messages = [
      # sig_address, frequency
      ("STEER_ANGLE_SENSOR", 100),
      ("WHEEL_SPEEDS_REAR", 50),
      ("WHEEL_SPEEDS_FRONT", 50),
      ("ESP", 25),
      ("GEARBOX", 25),
      ("DOORS_LIGHTS", 10),
      ("LIGHTS", 10),
    ]

    if CP.carFingerprint in (CAR.NISSAN_ROGUE, CAR.NISSAN_XTRAIL, CAR.NISSAN_ALTIMA):
      messages += [
        ("GAS_PEDAL", 100),
        ("CRUISE_THROTTLE", 50),
        ("HUD", 25),
      ]

    elif CP.carFingerprint in (CAR.NISSAN_LEAF, CAR.NISSAN_LEAF_IC):
      messages += [
        ("BRAKE_PEDAL", 100),
        ("CRUISE_THROTTLE", 50),
        ("CANCEL_MSG", 50),
        ("HUD_SETTINGS", 25),
        ("SEATBELT", 10),
      ]

    if CP.carFingerprint == CAR.NISSAN_ALTIMA:
      messages += [
        ("CRUISE_STATE", 10),
        ("LKAS_SETTINGS", 10),
        ("PROPILOT_HUD", 50),
      ]
      return CANParser(DBC[CP.carFingerprint]["pt"], messages, 1)

    messages.append(("STEER_TORQUE_SENSOR", 100))

    return CANParser(DBC[CP.carFingerprint]["pt"], messages, 0)

  @staticmethod
  def get_adas_can_parser(CP):
    # this function generates lists for signal, messages and initial values

    if CP.carFingerprint == CAR.NISSAN_ALTIMA:
      messages = [
        ("LKAS", 100),
        ("PRO_PILOT", 100),
      ]
    else:
      messages = [
        ("PROPILOT_HUD_INFO_MSG", 2),
        ("LKAS_SETTINGS", 10),
        ("CRUISE_STATE", 50),
        ("PROPILOT_HUD", 50),
        ("LKAS", 100),
      ]

    return CANParser(DBC[CP.carFingerprint]["pt"], messages, 2)

  @staticmethod
  def get_cam_can_parser(CP):
    messages = []

    if CP.carFingerprint in (CAR.NISSAN_ROGUE, CAR.NISSAN_XTRAIL):
      messages.append(("PRO_PILOT", 100))
    elif CP.carFingerprint == CAR.NISSAN_ALTIMA:
      messages.append(("STEER_TORQUE_SENSOR", 100))
      return CANParser(DBC[CP.carFingerprint]["pt"], messages, 0)

    return CANParser(DBC[CP.carFingerprint]["pt"], messages, 1)<|MERGE_RESOLUTION|>--- conflicted
+++ resolved
@@ -2,11 +2,7 @@
 from collections import deque
 from opendbc.can.can_define import CANDefine
 from opendbc.can.parser import CANParser
-<<<<<<< HEAD
-from openpilot.selfdrive.car import structs
-=======
-from openpilot.selfdrive.car import create_button_events
->>>>>>> 7248b000
+from openpilot.selfdrive.car import create_button_events, structs
 from openpilot.selfdrive.car.conversions import Conversions as CV
 from openpilot.selfdrive.car.interfaces import CarStateBase
 from openpilot.selfdrive.car.nissan.values import CAR, DBC, CarControllerParams
@@ -29,13 +25,8 @@
 
     self.distance_button = 0
 
-<<<<<<< HEAD
-  def update(self, cp, cp_adas, cp_cam) -> structs.CarState:
+  def update(self, cp, cp_cam, cp_adas, *_) -> structs.CarState:
     ret = structs.CarState()
-=======
-  def update(self, cp, cp_cam, cp_adas, *_):
-    ret = car.CarState.new_message()
->>>>>>> 7248b000
 
     prev_distance_button = self.distance_button
     self.distance_button = cp.vl["CRUISE_THROTTLE"]["FOLLOW_DISTANCE_BUTTON"]
