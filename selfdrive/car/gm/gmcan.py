from selfdrive.car import make_can_msg
from selfdrive.car.gm.values import CAR


def create_buttons(packer, bus, idx, button):
  values = {
    "ACCButtons": button,
    "RollingCounter": idx,
    "ACCAlwaysOne": 1,
    "DistanceButton": 0,
  }

  checksum = 240 + int(values["ACCAlwaysOne"] * 0xf)
  checksum += values["RollingCounter"] * (0x4ef if values["ACCAlwaysOne"] != 0 else 0x3f0)
  checksum -= int(values["ACCButtons"] - 1) << 4  # not correct if value is 0
  checksum -= 2 * values["DistanceButton"]

  values["SteeringButtonChecksum"] = checksum
  return packer.make_can_msg("ASCMSteeringButton", bus, values)


def create_pscm_status(packer, bus, pscm_status):
  values = {s: pscm_status[s] for s in [
<<<<<<< HEAD
    "LKADriverAppldTrq",
    "LKATorqueDelivered",
    "LKATorqueDeliveredStatus",
    "HandsOffSWlDetectionStatus",
    "HandsOffSWDetectionMode",
    "LKATotalTorqueDelivered",
    "PSCMStatusChecksum",
    "RollingCounter",
=======
    "HandsOffSWDetectionMode",
    "HandsOffSWlDetectionStatus",
    "LKATorqueDeliveredStatus",
    "LKADriverAppldTrq",
    "LKATorqueDelivered",
    "LKATotalTorqueDelivered",
    "RollingCounter",
    "PSCMStatusChecksum",
>>>>>>> 3d944231
  ]}
  checksum_mod = int(1 - values["HandsOffSWlDetectionStatus"]) << 5
  values["HandsOffSWlDetectionStatus"] = 1
  values["PSCMStatusChecksum"] += checksum_mod
  return packer.make_can_msg("PSCMStatus", bus, values)


def create_steering_control(packer, bus, apply_steer, idx, lkas_active):
  values = {
    "LKASteeringCmdActive": lkas_active,
    "LKASteeringCmd": apply_steer,
    "RollingCounter": idx,
    "LKASteeringCmdChecksum": 0x1000 - (lkas_active << 11) - (apply_steer & 0x7ff) - idx
  }

  return packer.make_can_msg("ASCMLKASteeringCmd", bus, values)


def create_adas_keepalive(bus):
  dat = b"\x00\x00\x00\x00\x00\x00\x00"
  return [make_can_msg(0x409, dat, bus), make_can_msg(0x40a, dat, bus)]


def create_gas_regen_command(packer, bus, throttle, idx, enabled, at_full_stop):
  values = {
    "GasRegenCmdActive": enabled,
    "RollingCounter": idx,
    "GasRegenCmdActiveInv": 1 - enabled,
    "GasRegenCmd": throttle,
    "GasRegenFullStopActive": at_full_stop,
    "GasRegenAlwaysOne": 1,
    "GasRegenAlwaysOne2": 1,
    "GasRegenAlwaysOne3": 1,
  }

  dat = packer.make_can_msg("ASCMGasRegenCmd", bus, values)[2]
  values["GasRegenChecksum"] = (((0xff - dat[1]) & 0xff) << 16) | \
                               (((0xff - dat[2]) & 0xff) << 8) | \
                               ((0x100 - dat[3] - idx) & 0xff)

  return packer.make_can_msg("ASCMGasRegenCmd", bus, values)


def create_friction_brake_command(packer, bus, apply_brake, idx, enabled, near_stop, at_full_stop, CP):
  mode = 0x1

  # TODO: Understand this better. Volts and ICE Camera ACC cars are 0x1 when enabled with no brake
  if enabled and CP.carFingerprint in (CAR.BOLT_EUV,):
    mode = 0x9

  if apply_brake > 0:
    mode = 0xa
    if at_full_stop:
      mode = 0xd

    # TODO: this is to have GM bringing the car to complete stop,
    # but currently it conflicts with OP controls, so turned off. Not set by all cars
    #elif near_stop:
    #  mode = 0xb

  brake = (0x1000 - apply_brake) & 0xfff
  checksum = (0x10000 - (mode << 12) - brake - idx) & 0xffff

  values = {
    "RollingCounter": idx,
    "FrictionBrakeMode": mode,
    "FrictionBrakeChecksum": checksum,
    "FrictionBrakeCmd": -apply_brake
  }

  return packer.make_can_msg("EBCMFrictionBrakeCmd", bus, values)


def create_acc_dashboard_command(packer, bus, enabled, target_speed_kph, lead_car_in_sight, fcw):
  target_speed = min(target_speed_kph, 255)

  values = {
    "ACCAlwaysOne": 1,
    "ACCResumeButton": 0,
    "ACCSpeedSetpoint": target_speed,
    "ACCGapLevel": 3 * enabled,  # 3 "far", 0 "inactive"
    "ACCCmdActive": enabled,
    "ACCAlwaysOne2": 1,
    "ACCLeadCar": lead_car_in_sight,
    "FCWAlert": 0x3 if fcw else 0
  }

  return packer.make_can_msg("ASCMActiveCruiseControlStatus", bus, values)


def create_adas_time_status(bus, tt, idx):
  dat = [(tt >> 20) & 0xff, (tt >> 12) & 0xff, (tt >> 4) & 0xff,
         ((tt & 0xf) << 4) + (idx << 2)]
  chksum = 0x1000 - dat[0] - dat[1] - dat[2] - dat[3]
  chksum = chksum & 0xfff
  dat += [0x40 + (chksum >> 8), chksum & 0xff, 0x12]
  return make_can_msg(0xa1, bytes(dat), bus)


def create_adas_steering_status(bus, idx):
  dat = [idx << 6, 0xf0, 0x20, 0, 0, 0]
  chksum = 0x60 + sum(dat)
  dat += [chksum >> 8, chksum & 0xff]
  return make_can_msg(0x306, bytes(dat), bus)


def create_adas_accelerometer_speed_status(bus, speed_ms, idx):
  spd = int(speed_ms * 16) & 0xfff
  accel = 0 & 0xfff
  # 0 if in park/neutral, 0x10 if in reverse, 0x08 for D/L
  #stick = 0x08
  near_range_cutoff = 0x27
  near_range_mode = 1 if spd <= near_range_cutoff else 0
  far_range_mode = 1 - near_range_mode
  dat = [0x08, spd >> 4, ((spd & 0xf) << 4) | (accel >> 8), accel & 0xff, 0]
  chksum = 0x62 + far_range_mode + (idx << 2) + dat[0] + dat[1] + dat[2] + dat[3] + dat[4]
  dat += [(idx << 5) + (far_range_mode << 4) + (near_range_mode << 3) + (chksum >> 8), chksum & 0xff]
  return make_can_msg(0x308, bytes(dat), bus)


def create_adas_headlights_status(packer, bus):
  values = {
    "Always42": 0x42,
    "Always4": 0x4,
  }
  return packer.make_can_msg("ASCMHeadlight", bus, values)


def create_lka_icon_command(bus, active, critical, steer):
  if active and steer == 1:
    if critical:
      dat = b"\x50\xc0\x14"
    else:
      dat = b"\x50\x40\x18"
  elif active:
    if critical:
      dat = b"\x40\xc0\x14"
    else:
      dat = b"\x40\x40\x18"
  else:
    dat = b"\x00\x00\x00"
  return make_can_msg(0x104c006c, dat, bus)<|MERGE_RESOLUTION|>--- conflicted
+++ resolved
@@ -21,16 +21,6 @@
 
 def create_pscm_status(packer, bus, pscm_status):
   values = {s: pscm_status[s] for s in [
-<<<<<<< HEAD
-    "LKADriverAppldTrq",
-    "LKATorqueDelivered",
-    "LKATorqueDeliveredStatus",
-    "HandsOffSWlDetectionStatus",
-    "HandsOffSWDetectionMode",
-    "LKATotalTorqueDelivered",
-    "PSCMStatusChecksum",
-    "RollingCounter",
-=======
     "HandsOffSWDetectionMode",
     "HandsOffSWlDetectionStatus",
     "LKATorqueDeliveredStatus",
@@ -39,7 +29,6 @@
     "LKATotalTorqueDelivered",
     "RollingCounter",
     "PSCMStatusChecksum",
->>>>>>> 3d944231
   ]}
   checksum_mod = int(1 - values["HandsOffSWlDetectionStatus"]) << 5
   values["HandsOffSWlDetectionStatus"] = 1
