from cereal import car
from common.conversions import Conversions as CV
from common.numpy_fast import interp
from common.realtime import DT_CTRL
from opendbc.can.packer import CANPacker
from selfdrive.car import apply_std_steer_torque_limits
from selfdrive.car.gm import gmcan
from selfdrive.car.gm.values import DBC, CanBus, CarControllerParams

VisualAlert = car.CarControl.HUDControl.VisualAlert
<<<<<<< HEAD
GearShifter = car.CarState.GearShifter
TransmissionType = car.CarParams.TransmissionType
=======
>>>>>>> 4bfbd7ce
NetworkLocation = car.CarParams.NetworkLocation


class CarController:
  def __init__(self, dbc_name, CP, VM):
    self.CP = CP
    self.start_time = 0.
    self.apply_steer_last = 0
    self.apply_gas = 0
    self.apply_brake = 0
    self.frame = 0

    self.lka_last_rc_val = -1
    self.lka_same_rc_cnt = 0
    
    self.lka_steering_cmd_counter_last = -1
    self.lka_icon_status_last = (False, False)

    self.params = CarControllerParams()

    self.packer_pt = CANPacker(DBC[self.CP.carFingerprint]['pt'])
    self.packer_obj = CANPacker(DBC[self.CP.carFingerprint]['radar'])
    self.packer_ch = CANPacker(DBC[self.CP.carFingerprint]['chassis'])

  def update(self, CC, CS):
    actuators = CC.actuators
    hud_control = CC.hudControl
    hud_alert = hud_control.visualAlert
    hud_v_cruise = hud_control.setSpeed
    if hud_v_cruise > 70:
      hud_v_cruise = 0

    # Send CAN commands.
    can_sends = []

    # Steering (50Hz)
    # Avoid GM EPS faults when transmitting messages too close together: skip this transmit if we just received the
    # next Panda loopback confirmation in the current CS frame.
    if CS.lka_steering_cmd_counter != self.lka_steering_cmd_counter_last:
      self.lka_steering_cmd_counter_last = CS.lka_steering_cmd_counter
    elif (self.frame % self.params.STEER_STEP) == 0:
      # GM EPS faults on any gap in received message counters. To handle transient OP/Panda safety sync issues at the
      # moment of disengaging, increment the counter based on the last message known to pass Panda safety checks.
      idx = (CS.lka_steering_cmd_counter + 1) % 4
      # Start counting number of resubmits - this should only happen when the panda drops an LKA frame
      # If we reach 3 attempts to send the same frame, it's time to switch to inactive
      # 
      if idx == self.lka_last_rc_val:
        self.lka_same_rc_cnt += 1
      else:
        self.lka_same_rc_cnt = 0
      self.lka_last_rc_val = idx
      
      lkas_enabled = CC.latActive and CS.out.vEgo > self.params.MIN_STEER_SPEED and self.lka_same_rc_cnt < 3
      if lkas_enabled:
        new_steer = int(round(actuators.steer * self.params.STEER_MAX))
        apply_steer = apply_std_steer_torque_limits(new_steer, self.apply_steer_last, CS.out.steeringTorque, self.params)
      else:
        apply_steer = 0

      self.apply_steer_last = apply_steer
      can_sends.append(gmcan.create_steering_control(self.packer_pt, CanBus.POWERTRAIN, apply_steer, idx, lkas_enabled))

<<<<<<< HEAD
    # Gas/regen and brakes - all at 25Hz
    if CS.CP.openpilotLongitudinalControl and (self.frame % 4) == 0:
      if not CC.longActive:
        # Stock ECU sends max regen when not enabled
        self.apply_gas = self.params.MAX_ACC_REGEN
        self.apply_brake = 0
      else:
        self.apply_gas = int(round(interp(actuators.accel, self.params.GAS_LOOKUP_BP, self.params.GAS_LOOKUP_V)))
        self.apply_brake = int(round(interp(actuators.accel, self.params.BRAKE_LOOKUP_BP, self.params.BRAKE_LOOKUP_V)))

      idx = (self.frame // 4) % 4

      at_full_stop = CC.longActive and CS.out.standstill
      near_stop = CC.longActive and (CS.out.vEgo < self.params.NEAR_STOP_BRAKE_PHASE)
      # GasRegenCmdActive needs to be 1 to avoid cruise faults. It describes the ACC state, not actuation
      can_sends.append(gmcan.create_gas_regen_command(self.packer_pt, CanBus.POWERTRAIN, self.apply_gas, idx, CC.enabled, at_full_stop))
      # Vehicles with factory camera-based ACC expect friction brake on PT
      can_sends.append(gmcan.create_friction_brake_command(self.packer_ch, CanBus.CHASSIS, self.apply_brake, idx, near_stop, at_full_stop))

    # Send dashboard UI commands (ACC status), 25hz
    if CS.CP.openpilotLongitudinalControl and (self.frame % 4) == 0:
      send_fcw = hud_alert == VisualAlert.fcw
      can_sends.append(gmcan.create_acc_dashboard_command(self.packer_pt, CanBus.POWERTRAIN, CC.enabled,
                                                          hud_v_cruise * CV.MS_TO_KPH, hud_control.leadVisible, send_fcw))

    # Radar needs to know current speed and yaw rate (50hz),
    # and that ADAS is alive (10hz)
    time_and_headlights_step = 10
    tt = self.frame * DT_CTRL

    if CS.CP.openpilotLongitudinalControl and (not CS.CP.radarOffCan) and (self.frame % time_and_headlights_step) == 0:
      idx = (self.frame // time_and_headlights_step) % 4
      can_sends.append(gmcan.create_adas_time_status(CanBus.OBSTACLE, int((tt - self.start_time) * 60), idx))
      can_sends.append(gmcan.create_adas_headlights_status(self.packer_obj, CanBus.OBSTACLE))

    speed_and_accelerometer_step = 2
    if CS.CP.openpilotLongitudinalControl and (not CS.CP.radarOffCan) and self.frame % speed_and_accelerometer_step == 0:
      idx = (self.frame // speed_and_accelerometer_step) % 4
      can_sends.append(gmcan.create_adas_steering_status(CanBus.OBSTACLE, idx))
      can_sends.append(gmcan.create_adas_accelerometer_speed_status(CanBus.OBSTACLE, CS.out.vEgo, idx))

    if CS.CP.openpilotLongitudinalControl and CS.CP.networkLocation == NetworkLocation.gateway and (self.frame % self.params.ADAS_KEEPALIVE_STEP) == 0:
      can_sends += gmcan.create_adas_keepalive(CanBus.POWERTRAIN)
=======
    if self.CP.openpilotLongitudinalControl:
      # Gas/regen, brakes, and UI commands - all at 25Hz
      if self.frame % 4 == 0:
        if not CC.longActive:
          # Stock ECU sends max regen when not enabled
          self.apply_gas = self.params.MAX_ACC_REGEN
          self.apply_brake = 0
        else:
          self.apply_gas = int(round(interp(actuators.accel, self.params.GAS_LOOKUP_BP, self.params.GAS_LOOKUP_V)))
          self.apply_brake = int(round(interp(actuators.accel, self.params.BRAKE_LOOKUP_BP, self.params.BRAKE_LOOKUP_V)))

        idx = (self.frame // 4) % 4

        at_full_stop = CC.longActive and CS.out.standstill
        near_stop = CC.longActive and (CS.out.vEgo < self.params.NEAR_STOP_BRAKE_PHASE)
        # GasRegenCmdActive needs to be 1 to avoid cruise faults. It describes the ACC state, not actuation
        can_sends.append(gmcan.create_gas_regen_command(self.packer_pt, CanBus.POWERTRAIN, self.apply_gas, idx, CC.enabled, at_full_stop))
        can_sends.append(gmcan.create_friction_brake_command(self.packer_ch, CanBus.CHASSIS, self.apply_brake, idx, near_stop, at_full_stop))

        # Send dashboard UI commands (ACC status)
        send_fcw = hud_alert == VisualAlert.fcw
        can_sends.append(gmcan.create_acc_dashboard_command(self.packer_pt, CanBus.POWERTRAIN, CC.enabled,
                                                            hud_v_cruise * CV.MS_TO_KPH, hud_control.leadVisible, send_fcw))

      # Radar needs to know current speed and yaw rate (50hz),
      # and that ADAS is alive (10hz)
      if not self.CP.radarOffCan:
        tt = self.frame * DT_CTRL
        time_and_headlights_step = 10
        if self.frame % time_and_headlights_step == 0:
          idx = (self.frame // time_and_headlights_step) % 4
          can_sends.append(gmcan.create_adas_time_status(CanBus.OBSTACLE, int((tt - self.start_time) * 60), idx))
          can_sends.append(gmcan.create_adas_headlights_status(self.packer_obj, CanBus.OBSTACLE))

        speed_and_accelerometer_step = 2
        if self.frame % speed_and_accelerometer_step == 0:
          idx = (self.frame // speed_and_accelerometer_step) % 4
          can_sends.append(gmcan.create_adas_steering_status(CanBus.OBSTACLE, idx))
          can_sends.append(gmcan.create_adas_accelerometer_speed_status(CanBus.OBSTACLE, CS.out.vEgo, idx))

      if self.CP.networkLocation == NetworkLocation.gateway and self.frame % self.params.ADAS_KEEPALIVE_STEP == 0:
        can_sends += gmcan.create_adas_keepalive(CanBus.POWERTRAIN)
>>>>>>> 4bfbd7ce

    # Show green icon when LKA torque is applied, and
    # alarming orange icon when approaching torque limit.
    # If not sent again, LKA icon disappears in about 5 seconds.
    # Conveniently, sending camera message periodically also works as a keepalive.
    lka_active = CS.lkas_status == 1
    lka_critical = lka_active and abs(actuators.steer) > 0.9
    lka_icon_status = (lka_active, lka_critical)
<<<<<<< HEAD
    # SW_GMLAN not yet on cam harness
    if CS.CP.networkLocation != NetworkLocation.fwdCamera and self.frame % self.params.CAMERA_KEEPALIVE_STEP == 0 or lka_icon_status != self.lka_icon_status_last:
=======
    if self.CP.networkLocation != NetworkLocation.fwdCamera and (self.frame % self.params.CAMERA_KEEPALIVE_STEP == 0 or lka_icon_status != self.lka_icon_status_last):
>>>>>>> 4bfbd7ce
      steer_alert = hud_alert in (VisualAlert.steerRequired, VisualAlert.ldw)
      can_sends.append(gmcan.create_lka_icon_command(CanBus.SW_GMLAN, lka_active, lka_critical, steer_alert))
      self.lka_icon_status_last = lka_icon_status

    new_actuators = actuators.copy()
    new_actuators.steer = self.apply_steer_last / self.params.STEER_MAX
    new_actuators.gas = self.apply_gas
    new_actuators.brake = self.apply_brake

    self.frame += 1
    return new_actuators, can_sends<|MERGE_RESOLUTION|>--- conflicted
+++ resolved
@@ -8,11 +8,6 @@
 from selfdrive.car.gm.values import DBC, CanBus, CarControllerParams
 
 VisualAlert = car.CarControl.HUDControl.VisualAlert
-<<<<<<< HEAD
-GearShifter = car.CarState.GearShifter
-TransmissionType = car.CarParams.TransmissionType
-=======
->>>>>>> 4bfbd7ce
 NetworkLocation = car.CarParams.NetworkLocation
 
 
@@ -27,7 +22,7 @@
 
     self.lka_last_rc_val = -1
     self.lka_same_rc_cnt = 0
-    
+
     self.lka_steering_cmd_counter_last = -1
     self.lka_icon_status_last = (False, False)
 
@@ -59,13 +54,13 @@
       idx = (CS.lka_steering_cmd_counter + 1) % 4
       # Start counting number of resubmits - this should only happen when the panda drops an LKA frame
       # If we reach 3 attempts to send the same frame, it's time to switch to inactive
-      # 
+      #
       if idx == self.lka_last_rc_val:
         self.lka_same_rc_cnt += 1
       else:
         self.lka_same_rc_cnt = 0
       self.lka_last_rc_val = idx
-      
+
       lkas_enabled = CC.latActive and CS.out.vEgo > self.params.MIN_STEER_SPEED and self.lka_same_rc_cnt < 3
       if lkas_enabled:
         new_steer = int(round(actuators.steer * self.params.STEER_MAX))
@@ -76,51 +71,6 @@
       self.apply_steer_last = apply_steer
       can_sends.append(gmcan.create_steering_control(self.packer_pt, CanBus.POWERTRAIN, apply_steer, idx, lkas_enabled))
 
-<<<<<<< HEAD
-    # Gas/regen and brakes - all at 25Hz
-    if CS.CP.openpilotLongitudinalControl and (self.frame % 4) == 0:
-      if not CC.longActive:
-        # Stock ECU sends max regen when not enabled
-        self.apply_gas = self.params.MAX_ACC_REGEN
-        self.apply_brake = 0
-      else:
-        self.apply_gas = int(round(interp(actuators.accel, self.params.GAS_LOOKUP_BP, self.params.GAS_LOOKUP_V)))
-        self.apply_brake = int(round(interp(actuators.accel, self.params.BRAKE_LOOKUP_BP, self.params.BRAKE_LOOKUP_V)))
-
-      idx = (self.frame // 4) % 4
-
-      at_full_stop = CC.longActive and CS.out.standstill
-      near_stop = CC.longActive and (CS.out.vEgo < self.params.NEAR_STOP_BRAKE_PHASE)
-      # GasRegenCmdActive needs to be 1 to avoid cruise faults. It describes the ACC state, not actuation
-      can_sends.append(gmcan.create_gas_regen_command(self.packer_pt, CanBus.POWERTRAIN, self.apply_gas, idx, CC.enabled, at_full_stop))
-      # Vehicles with factory camera-based ACC expect friction brake on PT
-      can_sends.append(gmcan.create_friction_brake_command(self.packer_ch, CanBus.CHASSIS, self.apply_brake, idx, near_stop, at_full_stop))
-
-    # Send dashboard UI commands (ACC status), 25hz
-    if CS.CP.openpilotLongitudinalControl and (self.frame % 4) == 0:
-      send_fcw = hud_alert == VisualAlert.fcw
-      can_sends.append(gmcan.create_acc_dashboard_command(self.packer_pt, CanBus.POWERTRAIN, CC.enabled,
-                                                          hud_v_cruise * CV.MS_TO_KPH, hud_control.leadVisible, send_fcw))
-
-    # Radar needs to know current speed and yaw rate (50hz),
-    # and that ADAS is alive (10hz)
-    time_and_headlights_step = 10
-    tt = self.frame * DT_CTRL
-
-    if CS.CP.openpilotLongitudinalControl and (not CS.CP.radarOffCan) and (self.frame % time_and_headlights_step) == 0:
-      idx = (self.frame // time_and_headlights_step) % 4
-      can_sends.append(gmcan.create_adas_time_status(CanBus.OBSTACLE, int((tt - self.start_time) * 60), idx))
-      can_sends.append(gmcan.create_adas_headlights_status(self.packer_obj, CanBus.OBSTACLE))
-
-    speed_and_accelerometer_step = 2
-    if CS.CP.openpilotLongitudinalControl and (not CS.CP.radarOffCan) and self.frame % speed_and_accelerometer_step == 0:
-      idx = (self.frame // speed_and_accelerometer_step) % 4
-      can_sends.append(gmcan.create_adas_steering_status(CanBus.OBSTACLE, idx))
-      can_sends.append(gmcan.create_adas_accelerometer_speed_status(CanBus.OBSTACLE, CS.out.vEgo, idx))
-
-    if CS.CP.openpilotLongitudinalControl and CS.CP.networkLocation == NetworkLocation.gateway and (self.frame % self.params.ADAS_KEEPALIVE_STEP) == 0:
-      can_sends += gmcan.create_adas_keepalive(CanBus.POWERTRAIN)
-=======
     if self.CP.openpilotLongitudinalControl:
       # Gas/regen, brakes, and UI commands - all at 25Hz
       if self.frame % 4 == 0:
@@ -138,6 +88,7 @@
         near_stop = CC.longActive and (CS.out.vEgo < self.params.NEAR_STOP_BRAKE_PHASE)
         # GasRegenCmdActive needs to be 1 to avoid cruise faults. It describes the ACC state, not actuation
         can_sends.append(gmcan.create_gas_regen_command(self.packer_pt, CanBus.POWERTRAIN, self.apply_gas, idx, CC.enabled, at_full_stop))
+        # Vehicles with factory camera-based ACC expect friction brake on PT
         can_sends.append(gmcan.create_friction_brake_command(self.packer_ch, CanBus.CHASSIS, self.apply_brake, idx, near_stop, at_full_stop))
 
         # Send dashboard UI commands (ACC status)
@@ -163,7 +114,6 @@
 
       if self.CP.networkLocation == NetworkLocation.gateway and self.frame % self.params.ADAS_KEEPALIVE_STEP == 0:
         can_sends += gmcan.create_adas_keepalive(CanBus.POWERTRAIN)
->>>>>>> 4bfbd7ce
 
     # Show green icon when LKA torque is applied, and
     # alarming orange icon when approaching torque limit.
@@ -172,12 +122,9 @@
     lka_active = CS.lkas_status == 1
     lka_critical = lka_active and abs(actuators.steer) > 0.9
     lka_icon_status = (lka_active, lka_critical)
-<<<<<<< HEAD
+
     # SW_GMLAN not yet on cam harness
-    if CS.CP.networkLocation != NetworkLocation.fwdCamera and self.frame % self.params.CAMERA_KEEPALIVE_STEP == 0 or lka_icon_status != self.lka_icon_status_last:
-=======
     if self.CP.networkLocation != NetworkLocation.fwdCamera and (self.frame % self.params.CAMERA_KEEPALIVE_STEP == 0 or lka_icon_status != self.lka_icon_status_last):
->>>>>>> 4bfbd7ce
       steer_alert = hud_alert in (VisualAlert.steerRequired, VisualAlert.ldw)
       can_sends.append(gmcan.create_lka_icon_command(CanBus.SW_GMLAN, lka_active, lka_critical, steer_alert))
       self.lka_icon_status_last = lka_icon_status
