--- conflicted
+++ resolved
@@ -3,17 +3,11 @@
 from openpilot.common.numpy_fast import interp
 from openpilot.common.realtime import DT_CTRL
 from opendbc.can.packer import CANPacker
-<<<<<<< HEAD
-from selfdrive.car import apply_driver_steer_torque_limits
-from selfdrive.car.gm import gmcan
-from selfdrive.car.gm.carstate import CarState
-from selfdrive.car.gm.values import DBC, CanBus, CarControllerParams, CruiseButtons
-from selfdrive.car.interfaces import CarControllerBase
-=======
 from openpilot.selfdrive.car import apply_driver_steer_torque_limits
 from openpilot.selfdrive.car.gm import gmcan
+from openpilot.selfdrive.car.gm.carstate import CarState
 from openpilot.selfdrive.car.gm.values import DBC, CanBus, CarControllerParams, CruiseButtons
->>>>>>> 61653bf3
+from openpilot.selfdrive.car.interfaces import CarControllerBase
 
 VisualAlert = car.CarControl.HUDControl.VisualAlert
 NetworkLocation = car.CarParams.NetworkLocation
@@ -170,12 +164,8 @@
     lka_icon_status = (lka_active, lka_critical)
 
     # SW_GMLAN not yet on cam harness, no HUD alerts
-<<<<<<< HEAD
-    if self.CP.networkLocation != NetworkLocation.fwdCamera and (self.frame % self.CCP.CAMERA_KEEPALIVE_STEP == 0 or lka_icon_status != self.lka_icon_status_last):
-=======
     if self.CP.networkLocation != NetworkLocation.fwdCamera and \
-      (self.frame % self.params.CAMERA_KEEPALIVE_STEP == 0 or lka_icon_status != self.lka_icon_status_last):
->>>>>>> 61653bf3
+      (self.frame % self.CCP.CAMERA_KEEPALIVE_STEP == 0 or lka_icon_status != self.lka_icon_status_last):
       steer_alert = hud_alert in (VisualAlert.steerRequired, VisualAlert.ldw)
       can_sends.append(gmcan.create_lka_icon_command(CanBus.SW_GMLAN, lka_active, lka_critical, steer_alert))
       self.lka_icon_status_last = lka_icon_status
