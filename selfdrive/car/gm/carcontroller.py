--- conflicted
+++ resolved
@@ -90,17 +90,12 @@
           self.apply_gas = self.CCP.INACTIVE_REGEN
           self.apply_brake = 0
         else:
-<<<<<<< HEAD
           self.apply_gas = int(round(interp(actuators.accel, self.CCP.GAS_LOOKUP_BP, self.CCP.GAS_LOOKUP_V)))
           self.apply_brake = int(round(interp(actuators.accel, self.CCP.BRAKE_LOOKUP_BP, self.CCP.BRAKE_LOOKUP_V)))
-=======
-          self.apply_gas = int(round(interp(actuators.accel, self.params.GAS_LOOKUP_BP, self.params.GAS_LOOKUP_V)))
-          self.apply_brake = int(round(interp(actuators.accel, self.params.BRAKE_LOOKUP_BP, self.params.BRAKE_LOOKUP_V)))
           # Don't allow any gas above inactive regen while stopping
           # FIXME: brakes aren't applied immediately when enabling at a stop
           if stopping:
             self.apply_gas = self.params.INACTIVE_REGEN
->>>>>>> a61df2bd
 
         idx = (self.frame // 4) % 4
 
