#!/usr/bin/env python3
from cereal import car
from math import fabs
from panda import Panda

from common.conversions import Conversions as CV
from selfdrive.car import STD_CARGO_KG, create_button_event, scale_rot_inertia, scale_tire_stiffness, gen_empty_fingerprint, get_safety_config
from selfdrive.car.gm.values import CAR, CruiseButtons, CarControllerParams, EV_CAR, CAMERA_ACC_CAR
from selfdrive.car.interfaces import CarInterfaceBase

ButtonType = car.CarState.ButtonEvent.Type
EventName = car.CarEvent.EventName
GearShifter = car.CarState.GearShifter
TransmissionType = car.CarParams.TransmissionType
NetworkLocation = car.CarParams.NetworkLocation
BUTTONS_DICT = {CruiseButtons.RES_ACCEL: ButtonType.accelCruise, CruiseButtons.DECEL_SET: ButtonType.decelCruise,
                CruiseButtons.MAIN: ButtonType.altButton3, CruiseButtons.CANCEL: ButtonType.cancel}


class CarInterface(CarInterfaceBase):
  @staticmethod
  def get_pid_accel_limits(CP, current_speed, cruise_speed):
    params = CarControllerParams()
    return params.ACCEL_MIN, params.ACCEL_MAX

  # Determined by iteratively plotting and minimizing error for f(angle, speed) = steer.
  @staticmethod
  def get_steer_feedforward_volt(desired_angle, v_ego):
    desired_angle *= 0.02904609
    sigmoid = desired_angle / (1 + fabs(desired_angle))
    return 0.10006696 * sigmoid * (v_ego + 3.12485927)

  @staticmethod
  def get_steer_feedforward_acadia(desired_angle, v_ego):
    desired_angle *= 0.09760208
    sigmoid = desired_angle / (1 + fabs(desired_angle))
    return 0.04689655 * sigmoid * (v_ego + 10.028217)

  def get_steer_feedforward_function(self):
    if self.CP.carFingerprint == CAR.VOLT:
      return self.get_steer_feedforward_volt
    elif self.CP.carFingerprint == CAR.ACADIA:
      return self.get_steer_feedforward_acadia
    else:
      return CarInterfaceBase.get_steer_feedforward_default

  @staticmethod
  def get_params(candidate, fingerprint=gen_empty_fingerprint(), car_fw=None, experimental_long=False):
    ret = CarInterfaceBase.get_std_params(candidate, fingerprint)
    ret.carName = "gm"
    ret.safetyConfigs = [get_safety_config(car.CarParams.SafetyModel.gm)]
    ret.autoResumeSng = False

    if candidate in EV_CAR:
      ret.transmissionType = TransmissionType.direct
    else:
      ret.transmissionType = TransmissionType.automatic

    if candidate in CAMERA_ACC_CAR:
      ret.experimentalLongitudinalAvailable = True
      ret.networkLocation = NetworkLocation.fwdCamera
      ret.radarOffCan = True  # no radar
      ret.safetyConfigs[0].safetyParam |= Panda.FLAG_GM_HW_CAM
<<<<<<< HEAD
      if experimental_long:
        ret.pcmCruise = False
        # Also can enable behind lead while stopped
        # TODO: See if the PCM cares about lead, or only foot on brake and stopped
        ret.minEnableSpeed = 5 * CV.KPH_TO_MS
        ret.openpilotLongitudinalControl = True
        ret.safetyConfigs[0].safetyParam |= Panda.FLAG_GM_HW_CAM_LONG
      else:
        ret.pcmCruise = True
        ret.minEnableSpeed = -1.  # engage speed is decided by pcm

=======
      ret.minEnableSpeed = 5 * CV.KPH_TO_MS
>>>>>>> 3a702535
    else:  # ASCM, OBD-II harness
      ret.openpilotLongitudinalControl = True
      ret.networkLocation = NetworkLocation.gateway
      ret.radarOffCan = False
      ret.pcmCruise = False  # stock non-adaptive cruise control is kept off
      # supports stop and go, but initial engage must (conservatively) be above 18mph
      ret.minEnableSpeed = 18 * CV.MPH_TO_MS

    # These cars have been put into dashcam only due to both a lack of users and test coverage.
    # These cars likely still work fine. Once a user confirms each car works and a test route is
    # added to selfdrive/car/tests/routes.py, we can remove it from this list.
    ret.dashcamOnly = candidate in {CAR.CADILLAC_ATS, CAR.HOLDEN_ASTRA, CAR.MALIBU, CAR.BUICK_REGAL, CAR.EQUINOX, CAR.BOLT_EV}

    # Start with a baseline tuning for all GM vehicles. Override tuning as needed in each model section below.
    # Some GMs need some tolerance above 10 kph to avoid a fault
    ret.minSteerSpeed = 10.1 * CV.KPH_TO_MS
    ret.lateralTuning.pid.kiBP, ret.lateralTuning.pid.kpBP = [[0.], [0.]]
    ret.lateralTuning.pid.kpV, ret.lateralTuning.pid.kiV = [[0.2], [0.00]]
    ret.lateralTuning.pid.kf = 0.00004   # full torque for 20 deg at 80mph means 0.00007818594
    ret.steerActuatorDelay = 0.1  # Default delay, not measured yet
    tire_stiffness_factor = 0.444  # not optimized yet

    ret.longitudinalTuning.kpBP = [5., 35.]
    ret.longitudinalTuning.kpV = [2.4, 1.5]
    ret.longitudinalTuning.kiBP = [0.]
    ret.longitudinalTuning.kiV = [0.36]

    ret.steerLimitTimer = 0.4
    ret.radarTimeStep = 0.0667  # GM radar runs at 15Hz instead of standard 20Hz

    if candidate == CAR.VOLT:
      ret.mass = 1607. + STD_CARGO_KG
      ret.wheelbase = 2.69
      ret.steerRatio = 17.7  # Stock 15.7, LiveParameters
      tire_stiffness_factor = 0.469  # Stock Michelin Energy Saver A/S, LiveParameters
      ret.centerToFront = ret.wheelbase * 0.45  # Volt Gen 1, TODO corner weigh

      ret.lateralTuning.pid.kpBP = [0., 40.]
      ret.lateralTuning.pid.kpV = [0., 0.17]
      ret.lateralTuning.pid.kiBP = [0.]
      ret.lateralTuning.pid.kiV = [0.]
      ret.lateralTuning.pid.kf = 1.  # get_steer_feedforward_volt()
      ret.steerActuatorDelay = 0.2

    elif candidate == CAR.MALIBU:
      ret.mass = 1496. + STD_CARGO_KG
      ret.wheelbase = 2.83
      ret.steerRatio = 15.8
      ret.centerToFront = ret.wheelbase * 0.4  # wild guess

    elif candidate == CAR.HOLDEN_ASTRA:
      ret.mass = 1363. + STD_CARGO_KG
      ret.wheelbase = 2.662
      # Remaining parameters copied from Volt for now
      ret.centerToFront = ret.wheelbase * 0.4
      ret.steerRatio = 15.7

    elif candidate == CAR.ACADIA:
      ret.minEnableSpeed = -1.  # engage speed is decided by pcm
      ret.mass = 4353. * CV.LB_TO_KG + STD_CARGO_KG
      ret.wheelbase = 2.86
      ret.steerRatio = 14.4  # end to end is 13.46
      ret.centerToFront = ret.wheelbase * 0.4
      ret.lateralTuning.pid.kf = 1.  # get_steer_feedforward_acadia()
      ret.longitudinalActuatorDelayUpperBound = 0.5  # large delay to initially start braking

    elif candidate == CAR.BUICK_REGAL:
      ret.mass = 3779. * CV.LB_TO_KG + STD_CARGO_KG  # (3849+3708)/2
      ret.wheelbase = 2.83  # 111.4 inches in meters
      ret.steerRatio = 14.4  # guess for tourx
      ret.centerToFront = ret.wheelbase * 0.4  # guess for tourx

    elif candidate == CAR.CADILLAC_ATS:
      ret.mass = 1601. + STD_CARGO_KG
      ret.wheelbase = 2.78
      ret.steerRatio = 15.3
      ret.centerToFront = ret.wheelbase * 0.5

    elif candidate == CAR.ESCALADE_ESV:
      ret.minEnableSpeed = -1.  # engage speed is decided by pcm
      ret.mass = 2739. + STD_CARGO_KG
      ret.wheelbase = 3.302
      ret.steerRatio = 17.3
      ret.centerToFront = ret.wheelbase * 0.5
      ret.lateralTuning.pid.kiBP, ret.lateralTuning.pid.kpBP = [[10., 41.0], [10., 41.0]]
      ret.lateralTuning.pid.kpV, ret.lateralTuning.pid.kiV = [[0.13, 0.24], [0.01, 0.02]]
      ret.lateralTuning.pid.kf = 0.000045
      tire_stiffness_factor = 1.0

    elif candidate in (CAR.BOLT_EV, CAR.BOLT_EUV):
      ret.mass = 1669. + STD_CARGO_KG
      ret.wheelbase = 2.63779
      ret.steerRatio = 16.8
      ret.centerToFront = 2.15  # measured
      tire_stiffness_factor = 1.0
      ret.steerActuatorDelay = 0.2
      CarInterfaceBase.configure_torque_tune(candidate, ret.lateralTuning)

    elif candidate == CAR.SILVERADO:
      ret.mass = 2200. + STD_CARGO_KG
      ret.wheelbase = 3.75
      ret.steerRatio = 16.3
      ret.centerToFront = ret.wheelbase * 0.5
      tire_stiffness_factor = 1.0
      CarInterfaceBase.configure_torque_tune(candidate, ret.lateralTuning)

    elif candidate == CAR.EQUINOX:
      ret.mass = 3500. * CV.LB_TO_KG + STD_CARGO_KG
      ret.wheelbase = 2.72
      ret.steerRatio = 14.4
      ret.centerToFront = ret.wheelbase * 0.4
      CarInterfaceBase.configure_torque_tune(candidate, ret.lateralTuning)

    # TODO: get actual value, for now starting with reasonable value for
    # civic and scaling by mass and wheelbase
    ret.rotationalInertia = scale_rot_inertia(ret.mass, ret.wheelbase)

    # TODO: start from empirically derived lateral slip stiffness for the civic and scale by
    # mass and CG position, so all cars will have approximately similar dyn behaviors
    ret.tireStiffnessFront, ret.tireStiffnessRear = scale_tire_stiffness(ret.mass, ret.wheelbase, ret.centerToFront,
                                                                         tire_stiffness_factor=tire_stiffness_factor)

    return ret

  # returns a car.CarState
  def _update(self, c):
    ret = self.CS.update(self.cp, self.cp_cam, self.cp_loopback)

    if self.CS.cruise_buttons != self.CS.prev_cruise_buttons and self.CS.prev_cruise_buttons != CruiseButtons.INIT:
      be = create_button_event(self.CS.cruise_buttons, self.CS.prev_cruise_buttons, BUTTONS_DICT, CruiseButtons.UNPRESS)

      # Suppress resume button if we're resuming from stop so we don't adjust speed.
      if be.type == ButtonType.accelCruise and (ret.cruiseState.enabled and ret.standstill):
        be.type = ButtonType.unknown

      ret.buttonEvents = [be]

    events = self.create_common_events(ret, extra_gears=[GearShifter.sport, GearShifter.low,
                                                         GearShifter.eco, GearShifter.manumatic],
                                       pcm_enable=self.CP.pcmCruise)

    # Enabling at a standstill with brake is allowed
<<<<<<< HEAD
    if ret.vEgo < self.CP.minEnableSpeed and not (ret.standstill and self.CS.brake_pressed):
=======
    # TODO: verify 17 Volt can enable for the first time at a stop and allow for all GMs
    if ret.vEgo < self.CP.minEnableSpeed and not (ret.standstill and ret.brake >= 20 and
                                                  self.CP.networkLocation == NetworkLocation.fwdCamera):
>>>>>>> 3a702535
      events.add(EventName.belowEngageSpeed)
    if ret.cruiseState.standstill:
      events.add(EventName.resumeRequired)
    if ret.vEgo < self.CP.minSteerSpeed:
      events.add(EventName.belowSteerSpeed)

    ret.events = events.to_msg()

    return ret

  def apply(self, c):
    return self.CC.update(c, self.CS)<|MERGE_RESOLUTION|>--- conflicted
+++ resolved
@@ -61,21 +61,16 @@
       ret.networkLocation = NetworkLocation.fwdCamera
       ret.radarOffCan = True  # no radar
       ret.safetyConfigs[0].safetyParam |= Panda.FLAG_GM_HW_CAM
-<<<<<<< HEAD
+      ret.minEnableSpeed = 5 * CV.KPH_TO_MS
+
       if experimental_long:
         ret.pcmCruise = False
         # Also can enable behind lead while stopped
-        # TODO: See if the PCM cares about lead, or only foot on brake and stopped
-        ret.minEnableSpeed = 5 * CV.KPH_TO_MS
         ret.openpilotLongitudinalControl = True
         ret.safetyConfigs[0].safetyParam |= Panda.FLAG_GM_HW_CAM_LONG
       else:
         ret.pcmCruise = True
-        ret.minEnableSpeed = -1.  # engage speed is decided by pcm
-
-=======
-      ret.minEnableSpeed = 5 * CV.KPH_TO_MS
->>>>>>> 3a702535
+
     else:  # ASCM, OBD-II harness
       ret.openpilotLongitudinalControl = True
       ret.networkLocation = NetworkLocation.gateway
@@ -218,13 +213,9 @@
                                        pcm_enable=self.CP.pcmCruise)
 
     # Enabling at a standstill with brake is allowed
-<<<<<<< HEAD
-    if ret.vEgo < self.CP.minEnableSpeed and not (ret.standstill and self.CS.brake_pressed):
-=======
     # TODO: verify 17 Volt can enable for the first time at a stop and allow for all GMs
     if ret.vEgo < self.CP.minEnableSpeed and not (ret.standstill and ret.brake >= 20 and
                                                   self.CP.networkLocation == NetworkLocation.fwdCamera):
->>>>>>> 3a702535
       events.add(EventName.belowEngageSpeed)
     if ret.cruiseState.standstill:
       events.add(EventName.resumeRequired)
