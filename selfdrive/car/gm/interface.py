#!/usr/bin/env python3
from cereal import car
from math import fabs, exp
from panda import Panda

from common.conversions import Conversions as CV
from selfdrive.car import STD_CARGO_KG, create_button_event, get_safety_config
from selfdrive.car.gm.radar_interface import RADAR_HEADER_MSG
from selfdrive.car.gm.values import CAR, CruiseButtons, CarControllerParams, EV_CAR, CAMERA_ACC_CAR, CanBus
from selfdrive.car.interfaces import CarInterfaceBase, TorqueFromLateralAccelCallbackType, FRICTION_THRESHOLD
from selfdrive.controls.lib.drive_helpers import get_friction

ButtonType = car.CarState.ButtonEvent.Type
EventName = car.CarEvent.EventName
GearShifter = car.CarState.GearShifter
TransmissionType = car.CarParams.TransmissionType
NetworkLocation = car.CarParams.NetworkLocation
BUTTONS_DICT = {CruiseButtons.RES_ACCEL: ButtonType.accelCruise, CruiseButtons.DECEL_SET: ButtonType.decelCruise,
                CruiseButtons.MAIN: ButtonType.altButton3, CruiseButtons.CANCEL: ButtonType.cancel}


NON_LINEAR_TORQUE_PARAMS = {
  CAR.BOLT_EUV: [2.6531724862969748, 1.0, 0.1919764879840985, 0.009054123646805178],
  CAR.ACADIA: [4.78003305, 1.0, 0.3122, 0.05591772]
}


class CarInterface(CarInterfaceBase):
  @staticmethod
  def get_pid_accel_limits(CP, current_speed, cruise_speed):
    return CarControllerParams.ACCEL_MIN, CarControllerParams.ACCEL_MAX

  # Determined by iteratively plotting and minimizing error for f(angle, speed) = steer.
  @staticmethod
  def get_steer_feedforward_volt(desired_angle, v_ego):
    desired_angle *= 0.02904609
    sigmoid = desired_angle / (1 + fabs(desired_angle))
    return 0.10006696 * sigmoid * (v_ego + 3.12485927)

  def get_steer_feedforward_function(self):
    if self.CP.carFingerprint == CAR.VOLT:
      return self.get_steer_feedforward_volt
    else:
      return CarInterfaceBase.get_steer_feedforward_default

  def torque_from_lateral_accel_siglin(self, lateral_accel_value: float, torque_params: car.CarParams.LateralTorqueTuning,
                                       lateral_accel_error: float, lateral_accel_deadzone: float, friction_compensation: bool) -> float:
    friction = get_friction(lateral_accel_error, lateral_accel_deadzone, FRICTION_THRESHOLD, torque_params, friction_compensation)

    def sig(val):
      return 1 / (1 + exp(-val)) - 0.5

    # The "lat_accel vs torque" relationship is assumed to be the sum of "sigmoid + linear" curves
    # An important thing to consider is that the slope at 0 should be > 0 (ideally >1)
    # This has big effect on the stability about 0 (noise when going straight)
    # ToDo: To generalize to other GMs, explore tanh function as the nonlinear
    non_linear_torque_params = NON_LINEAR_TORQUE_PARAMS.get(self.CP.carFingerprint)
    assert non_linear_torque_params, "The params are not defined"
    a, b, c, _ = non_linear_torque_params
    steer_torque = (sig(lateral_accel_value * a) * b) + (lateral_accel_value * c)
    return float(steer_torque) + friction

  def torque_from_lateral_accel(self) -> TorqueFromLateralAccelCallbackType:
    if self.CP.carFingerprint in NON_LINEAR_TORQUE_PARAMS:
      return self.torque_from_lateral_accel_siglin
    else:
      return self.torque_from_lateral_accel_linear

  @staticmethod
  def _get_params(ret, candidate, fingerprint, car_fw, experimental_long, docs):
    ret.carName = "gm"
    ret.safetyConfigs = [get_safety_config(car.CarParams.SafetyModel.gm)]
    ret.autoResumeSng = False

    if candidate in EV_CAR:
      ret.transmissionType = TransmissionType.direct
    else:
      ret.transmissionType = TransmissionType.automatic

    ret.longitudinalTuning.deadzoneBP = [0.]
    ret.longitudinalTuning.deadzoneV = [0.15]

    ret.longitudinalTuning.kpBP = [5., 35.]
    ret.longitudinalTuning.kiBP = [0.]

    if candidate in CAMERA_ACC_CAR:
      ret.experimentalLongitudinalAvailable = True
      ret.networkLocation = NetworkLocation.fwdCamera
      ret.radarUnavailable = True  # no radar
      ret.pcmCruise = True
      ret.safetyConfigs[0].safetyParam |= Panda.FLAG_GM_HW_CAM
      ret.minEnableSpeed = 5 * CV.KPH_TO_MS
      ret.minSteerSpeed = 10 * CV.KPH_TO_MS

      # Tuning for experimental long
      ret.longitudinalTuning.kpV = [2.0, 1.5]
      ret.longitudinalTuning.kiV = [0.72]
      ret.stoppingDecelRate = 2.0  # reach brake quickly after enabling
      ret.vEgoStopping = 0.25
      ret.vEgoStarting = 0.25

      if experimental_long:
        ret.pcmCruise = False
        ret.openpilotLongitudinalControl = True
        ret.safetyConfigs[0].safetyParam |= Panda.FLAG_GM_HW_CAM_LONG

    else:  # ASCM, OBD-II harness
      ret.openpilotLongitudinalControl = True
      ret.networkLocation = NetworkLocation.gateway
      ret.radarUnavailable = RADAR_HEADER_MSG not in fingerprint[CanBus.OBSTACLE] and not docs
      ret.pcmCruise = False  # stock non-adaptive cruise control is kept off
      # supports stop and go, but initial engage must (conservatively) be above 18mph
      ret.minEnableSpeed = 18 * CV.MPH_TO_MS
      ret.minSteerSpeed = 7 * CV.MPH_TO_MS

      # Tuning
      ret.longitudinalTuning.kpV = [2.4, 1.5]
      ret.longitudinalTuning.kiV = [0.36]

    # These cars have been put into dashcam only due to both a lack of users and test coverage.
    # These cars likely still work fine. Once a user confirms each car works and a test route is
    # added to selfdrive/car/tests/routes.py, we can remove it from this list.
    ret.dashcamOnly = candidate in {CAR.CADILLAC_ATS, CAR.HOLDEN_ASTRA, CAR.MALIBU, CAR.BUICK_REGAL, CAR.EQUINOX} or \
                      (ret.networkLocation == NetworkLocation.gateway and ret.radarUnavailable)

    # Start with a baseline tuning for all GM vehicles. Override tuning as needed in each model section below.
    ret.lateralTuning.pid.kiBP, ret.lateralTuning.pid.kpBP = [[0.], [0.]]
    ret.lateralTuning.pid.kpV, ret.lateralTuning.pid.kiV = [[0.2], [0.00]]
    ret.lateralTuning.pid.kf = 0.00004   # full torque for 20 deg at 80mph means 0.00007818594
    ret.steerActuatorDelay = 0.1  # Default delay, not measured yet

    ret.steerLimitTimer = 0.4
    ret.radarTimeStep = 0.0667  # GM radar runs at 15Hz instead of standard 20Hz
    ret.longitudinalActuatorDelayUpperBound = 0.5  # large delay to initially start braking

    if candidate == CAR.VOLT:
      ret.mass = 1607. + STD_CARGO_KG
      ret.wheelbase = 2.69
      ret.steerRatio = 17.7  # Stock 15.7, LiveParameters
      ret.tireStiffnessFactor = 0.469  # Stock Michelin Energy Saver A/S, LiveParameters
      ret.centerToFront = ret.wheelbase * 0.45  # Volt Gen 1, TODO corner weigh

      ret.lateralTuning.pid.kpBP = [0., 40.]
      ret.lateralTuning.pid.kpV = [0., 0.17]
      ret.lateralTuning.pid.kiBP = [0.]
      ret.lateralTuning.pid.kiV = [0.]
      ret.lateralTuning.pid.kf = 1.  # get_steer_feedforward_volt()
      ret.steerActuatorDelay = 0.2

    elif candidate == CAR.MALIBU:
      ret.mass = 1496. + STD_CARGO_KG
      ret.wheelbase = 2.83
      ret.steerRatio = 15.8
      ret.centerToFront = ret.wheelbase * 0.4  # wild guess
      ret.tireStiffnessFactor = 0.444  # not optimized yet

    elif candidate == CAR.HOLDEN_ASTRA:
      ret.mass = 1363. + STD_CARGO_KG
      ret.wheelbase = 2.662
      # Remaining parameters copied from Volt for now
      ret.centerToFront = ret.wheelbase * 0.4
      ret.steerRatio = 15.7
      ret.tireStiffnessFactor = 0.444  # not optimized yet

    elif candidate == CAR.ACADIA:
      ret.minEnableSpeed = -1.  # engage speed is decided by pcm
      ret.mass = 4353. * CV.LB_TO_KG + STD_CARGO_KG
      ret.wheelbase = 2.86
      ret.steerRatio = 14.4  # end to end is 13.46
      ret.centerToFront = ret.wheelbase * 0.4
<<<<<<< HEAD
      ret.lateralTuning.pid.kf = 1.  # get_steer_feedforward_acadia()
      ret.tireStiffnessFactor = 0.444  # not optimized yet
=======
      ret.steerActuatorDelay = 0.2
      CarInterfaceBase.configure_torque_tune(candidate, ret.lateralTuning)
>>>>>>> 3b849811

    elif candidate == CAR.BUICK_LACROSSE:
      ret.mass = 1712. + STD_CARGO_KG
      ret.wheelbase = 2.91
      ret.steerRatio = 15.8
      ret.centerToFront = ret.wheelbase * 0.4  # wild guess
      ret.tireStiffnessFactor = 0.444  # not optimized yet
      CarInterfaceBase.configure_torque_tune(candidate, ret.lateralTuning)

    elif candidate == CAR.BUICK_REGAL:
      ret.mass = 3779. * CV.LB_TO_KG + STD_CARGO_KG  # (3849+3708)/2
      ret.wheelbase = 2.83  # 111.4 inches in meters
      ret.steerRatio = 14.4  # guess for tourx
      ret.centerToFront = ret.wheelbase * 0.4  # guess for tourx
      ret.tireStiffnessFactor = 0.444  # not optimized yet

    elif candidate == CAR.CADILLAC_ATS:
      ret.mass = 1601. + STD_CARGO_KG
      ret.wheelbase = 2.78
      ret.steerRatio = 15.3
      ret.centerToFront = ret.wheelbase * 0.5
      ret.tireStiffnessFactor = 0.444  # not optimized yet

    elif candidate == CAR.ESCALADE:
      ret.minEnableSpeed = -1.  # engage speed is decided by pcm
      ret.mass = 5653. * CV.LB_TO_KG + STD_CARGO_KG  # (5552+5815)/2
      ret.wheelbase = 2.95  # 116 inches in meters
      ret.steerRatio = 17.3
      ret.centerToFront = ret.wheelbase * 0.5
      ret.tireStiffnessFactor = 0.444  # not optimized yet
      CarInterfaceBase.configure_torque_tune(candidate, ret.lateralTuning)

    elif candidate == CAR.ESCALADE_ESV:
      ret.minEnableSpeed = -1.  # engage speed is decided by pcm
      ret.mass = 2739. + STD_CARGO_KG
      ret.wheelbase = 3.302
      ret.steerRatio = 17.3
      ret.centerToFront = ret.wheelbase * 0.5
      ret.lateralTuning.pid.kiBP, ret.lateralTuning.pid.kpBP = [[10., 41.0], [10., 41.0]]
      ret.lateralTuning.pid.kpV, ret.lateralTuning.pid.kiV = [[0.13, 0.24], [0.01, 0.02]]
      ret.lateralTuning.pid.kf = 0.000045

    elif candidate == CAR.BOLT_EUV:
      ret.mass = 1669. + STD_CARGO_KG
      ret.wheelbase = 2.63779
      ret.steerRatio = 16.8
      ret.centerToFront = ret.wheelbase * 0.4
      ret.steerActuatorDelay = 0.2
      CarInterfaceBase.configure_torque_tune(candidate, ret.lateralTuning)

    elif candidate == CAR.SILVERADO:
      ret.mass = 2450. + STD_CARGO_KG
      ret.wheelbase = 3.75
      ret.steerRatio = 16.3
      ret.centerToFront = ret.wheelbase * 0.5
<<<<<<< HEAD
=======
      tire_stiffness_factor = 1.0
      # On the Bolt, the ECM and camera independently check that you are either above 5 kph or at a stop
      # with foot on brake to allow engagement, but this platform only has that check in the camera.
      # TODO: check if this is split by EV/ICE with more platforms in the future
      if ret.openpilotLongitudinalControl:
        ret.minEnableSpeed = -1.
>>>>>>> 3b849811
      CarInterfaceBase.configure_torque_tune(candidate, ret.lateralTuning)

    elif candidate == CAR.EQUINOX:
      ret.mass = 3500. * CV.LB_TO_KG + STD_CARGO_KG
      ret.wheelbase = 2.72
      ret.steerRatio = 14.4
      ret.centerToFront = ret.wheelbase * 0.4
      ret.tireStiffnessFactor = 0.444  # not optimized yet
      CarInterfaceBase.configure_torque_tune(candidate, ret.lateralTuning)

    elif candidate == CAR.TRAILBLAZER:
      ret.mass = 1345. + STD_CARGO_KG
      ret.wheelbase = 2.64
      ret.steerRatio = 16.8
      ret.centerToFront = ret.wheelbase * 0.4
      ret.steerActuatorDelay = 0.2
      CarInterfaceBase.configure_torque_tune(candidate, ret.lateralTuning)

    return ret

  # returns a car.CarState
  def _update(self, c):
    ret = self.CS.update(self.cp, self.cp_cam, self.cp_loopback)

    if self.CS.cruise_buttons != self.CS.prev_cruise_buttons and self.CS.prev_cruise_buttons != CruiseButtons.INIT:
      buttonEvents = [create_button_event(self.CS.cruise_buttons, self.CS.prev_cruise_buttons, BUTTONS_DICT, CruiseButtons.UNPRESS)]
      # Handle ACCButtons changing buttons mid-press
      if self.CS.cruise_buttons != CruiseButtons.UNPRESS and self.CS.prev_cruise_buttons != CruiseButtons.UNPRESS:
        buttonEvents.append(create_button_event(CruiseButtons.UNPRESS, self.CS.prev_cruise_buttons, BUTTONS_DICT, CruiseButtons.UNPRESS))

      ret.buttonEvents = buttonEvents

    # The ECM allows enabling on falling edge of set, but only rising edge of resume
    events = self.create_common_events(ret, extra_gears=[GearShifter.sport, GearShifter.low,
                                                         GearShifter.eco, GearShifter.manumatic],
                                       pcm_enable=self.CP.pcmCruise, enable_buttons=(ButtonType.decelCruise,))
    if not self.CP.pcmCruise:
      if any(b.type == ButtonType.accelCruise and b.pressed for b in ret.buttonEvents):
        events.add(EventName.buttonEnable)

    # Enabling at a standstill with brake is allowed
    # TODO: verify 17 Volt can enable for the first time at a stop and allow for all GMs
    below_min_enable_speed = ret.vEgo < self.CP.minEnableSpeed or self.CS.moving_backward
    if below_min_enable_speed and not (ret.standstill and ret.brake >= 20 and
                                       self.CP.networkLocation == NetworkLocation.fwdCamera):
      events.add(EventName.belowEngageSpeed)
    if ret.cruiseState.standstill:
      events.add(EventName.resumeRequired)
    if ret.vEgo < self.CP.minSteerSpeed:
      events.add(EventName.belowSteerSpeed)

    ret.events = events.to_msg()

    return ret

  def apply(self, c, now_nanos):
    return self.CC.update(c, self.CS, now_nanos)<|MERGE_RESOLUTION|>--- conflicted
+++ resolved
@@ -168,13 +168,9 @@
       ret.wheelbase = 2.86
       ret.steerRatio = 14.4  # end to end is 13.46
       ret.centerToFront = ret.wheelbase * 0.4
-<<<<<<< HEAD
-      ret.lateralTuning.pid.kf = 1.  # get_steer_feedforward_acadia()
-      ret.tireStiffnessFactor = 0.444  # not optimized yet
-=======
-      ret.steerActuatorDelay = 0.2
-      CarInterfaceBase.configure_torque_tune(candidate, ret.lateralTuning)
->>>>>>> 3b849811
+      ret.steerActuatorDelay = 0.2
+      ret.tireStiffnessFactor = 0.444  # not optimized yet
+      CarInterfaceBase.configure_torque_tune(candidate, ret.lateralTuning)
 
     elif candidate == CAR.BUICK_LACROSSE:
       ret.mass = 1712. + STD_CARGO_KG
@@ -230,15 +226,11 @@
       ret.wheelbase = 3.75
       ret.steerRatio = 16.3
       ret.centerToFront = ret.wheelbase * 0.5
-<<<<<<< HEAD
-=======
-      tire_stiffness_factor = 1.0
       # On the Bolt, the ECM and camera independently check that you are either above 5 kph or at a stop
       # with foot on brake to allow engagement, but this platform only has that check in the camera.
       # TODO: check if this is split by EV/ICE with more platforms in the future
       if ret.openpilotLongitudinalControl:
         ret.minEnableSpeed = -1.
->>>>>>> 3b849811
       CarInterfaceBase.configure_torque_tune(candidate, ret.lateralTuning)
 
     elif candidate == CAR.EQUINOX:
