--- conflicted
+++ resolved
@@ -85,10 +85,6 @@
     ret.lateralTuning.pid.kiBP, ret.lateralTuning.pid.kpBP = [[0.], [0.]]
     ret.lateralTuning.pid.kpV, ret.lateralTuning.pid.kiV = [[0.2], [0.00]]
     ret.lateralTuning.pid.kf = 0.00004   # full torque for 20 deg at 80mph means 0.00007818594
-<<<<<<< HEAD
-    ret.steerRateCost = 0.5
-=======
->>>>>>> 208d4a4f
     ret.steerActuatorDelay = 0.1  # Default delay, not measured yet
     ret.enableGasInterceptor = 0x201 in fingerprint[0]
     # # Check for Electronic Parking Brake
@@ -204,9 +200,8 @@
       # TODO: Improve stability in turns 
       # still working on improving lateral
       
-      # TODO: Should steerRateCost and ActuatorDelay be converted to BPV arrays?
+      # TODO: Should ActuatorDelay be converted to BPV arrays?
       # TODO: Check if the actuator delay changes based on vehicle speed
-      ret.steerRateCost = 0.5
       ret.steerActuatorDelay = 0.
       ret.lateralTuning.pid.kpBP, ret.lateralTuning.pid.kiBP = [[10., 41.0], [10., 41.0]]
       ret.lateralTuning.pid.kpV, ret.lateralTuning.pid.kiV = [[0.18, 0.275], [0.01, 0.021]]
@@ -280,7 +275,6 @@
       ret.steerRatio = 16.3
       ret.pcmCruise = True # TODO: see if this resolves cruiseMismatch
       ret.centerToFront = ret.wheelbase * .49
-      ret.steerRateCost = .4
       ret.steerActuatorDelay = 0.11
       # ret.lateralTuning.pid.kpBP = [i * CV.MPH_TO_MS for i in [15., 80.]]
       # ret.lateralTuning.pid.kpV = [0.13, 0.23]
@@ -340,7 +334,6 @@
       tire_stiffness_factor = 1.0
       # TODO: Improve stability in turns 
       # still working on improving lateral
-      ret.steerRateCost = 0.5
       ret.steerActuatorDelay = 0.
       ret.lateralTuning.pid.kpBP, ret.lateralTuning.pid.kiBP = [[10., 41.0], [10., 41.0]]
       ret.lateralTuning.pid.kpV, ret.lateralTuning.pid.kiV = [[0.18, 0.275], [0.01, 0.021]]
