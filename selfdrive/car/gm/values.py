from dataclasses import dataclass, field

from cereal import car
from openpilot.common.conversions import Conversions as CV
from openpilot.selfdrive.car import dbc_dict, PlatformConfig, DbcDict, Platforms, CarSpecs
from openpilot.selfdrive.car.docs_definitions import CarHarness, CarDocs, CarParts
from openpilot.selfdrive.car.fw_query_definitions import FwQueryConfig, Request, StdQueries

Ecu = car.CarParams.Ecu


class CarControllerParams:
  STEER_MAX = 300  # GM limit is 3Nm. Used by carcontroller to generate LKA output
  STEER_STEP = 3  # Active control frames per command (~33hz)
  INACTIVE_STEER_STEP = 10  # Inactive control frames per command (10hz)
  STEER_DELTA_UP = 10  # Delta rates require review due to observed EPS weakness
  STEER_DELTA_DOWN = 15
  STEER_DRIVER_ALLOWANCE = 65
  STEER_DRIVER_MULTIPLIER = 4
  STEER_DRIVER_FACTOR = 100
  NEAR_STOP_BRAKE_PHASE = 0.5  # m/s

  # Heartbeat for dash "Service Adaptive Cruise" and "Service Front Camera"
  ADAS_KEEPALIVE_STEP = 100
  CAMERA_KEEPALIVE_STEP = 100

  # Allow small margin below -3.5 m/s^2 from ISO 15622:2018 since we
  # perform the closed loop control, and might need some
  # to apply some more braking if we're on a downhill slope.
  # Our controller should still keep the 2 second average above
  # -3.5 m/s^2 as per planner limits
  ACCEL_MAX = 2.  # m/s^2
  ACCEL_MIN = -4.  # m/s^2

  def __init__(self, CP):
    # Gas/brake lookups
    self.ZERO_GAS = 2048  # Coasting
    self.MAX_BRAKE = 400  # ~ -4.0 m/s^2 with regen

    if CP.carFingerprint in CAMERA_ACC_CAR:
      self.MAX_GAS = 3400
      self.MAX_ACC_REGEN = 1514
      self.INACTIVE_REGEN = 1554
      # Camera ACC vehicles have no regen while enabled.
      # Camera transitions to MAX_ACC_REGEN from ZERO_GAS and uses friction brakes instantly
      max_regen_acceleration = 0.

    else:
      self.MAX_GAS = 3072  # Safety limit, not ACC max. Stock ACC >4096 from standstill.
      self.MAX_ACC_REGEN = 1404  # Max ACC regen is slightly less than max paddle regen
      self.INACTIVE_REGEN = 1404
      # ICE has much less engine braking force compared to regen in EVs,
      # lower threshold removes some braking deadzone
      max_regen_acceleration = -1. if CP.carFingerprint in EV_CAR else -0.1

    self.GAS_LOOKUP_BP = [max_regen_acceleration, 0., self.ACCEL_MAX]
    self.GAS_LOOKUP_V = [self.MAX_ACC_REGEN, self.ZERO_GAS, self.MAX_GAS]

    self.BRAKE_LOOKUP_BP = [self.ACCEL_MIN, max_regen_acceleration]
    self.BRAKE_LOOKUP_V = [self.MAX_BRAKE, 0.]


@dataclass
class GMCarDocs(CarDocs):
  package: str = "Adaptive Cruise Control (ACC)"

  def init_make(self, CP: car.CarParams):
    if CP.networkLocation == car.CarParams.NetworkLocation.fwdCamera:
      self.car_parts = CarParts.common([CarHarness.gm])
    else:
      self.car_parts = CarParts.common([CarHarness.obd_ii])


@dataclass
class GMPlatformConfig(PlatformConfig):
  dbc_dict: DbcDict = field(default_factory=lambda: dbc_dict('gm_global_a_powertrain_generated', 'gm_global_a_object', chassis_dbc='gm_global_a_chassis'))


<<<<<<< HEAD
@dataclass(frozen=True, kw_only=True)
class GMCarSpecs(CarSpecs):
  tireStiffnessFactor: float = 0.444  # not optimized yet
  steerActuatorDelay: float = 0.1
  minEnableSpeed: float = 5 * CV.KPH_TO_MS
  minSteerSpeed: float = 10 * CV.KPH_TO_MS


class CAR(Platforms):
  HOLDEN_ASTRA = GMPlatformConfig(
    "HOLDEN ASTRA RS-V BK 2017",
    GMCarInfo("Holden Astra 2017"),
    GMCarSpecs(mass=1363, wheelbase=2.662, steerRatio=15.7, centerToFrontRatio=0.4, minEnableSpeed=18 * CV.MPH_TO_MS, minSteerSpeed=7 * CV.MPH_TO_MS),
  )
  VOLT = GMPlatformConfig(
    "CHEVROLET VOLT PREMIER 2017",
    GMCarInfo("Chevrolet Volt 2017-18", min_enable_speed=0, video_link="https://youtu.be/QeMCN_4TFfQ"),
    GMCarSpecs(mass=1607, wheelbase=2.69, steerRatio=17.7, centerToFrontRatio=0.45,
               tireStiffnessFactor=0.469,  # Stock Michelin Energy Saver A/S, LiveParameters
               steerActuatorDelay=0.2, minEnableSpeed=18 * CV.MPH_TO_MS,  # supports stop and go, but initial engage must (conservatively) be above 18mph
               minSteerSpeed=7 * CV.MPH_TO_MS),
  )
  CADILLAC_ATS = GMPlatformConfig(
    "CADILLAC ATS Premium Performance 2018",
    GMCarInfo("Cadillac ATS Premium Performance 2018"),
    GMCarSpecs(mass=1601, wheelbase=2.78, steerRatio=15.3, minEnableSpeed=18 * CV.MPH_TO_MS, minSteerSpeed=7 * CV.MPH_TO_MS),
  )
  MALIBU = GMPlatformConfig(
    "CHEVROLET MALIBU PREMIER 2017",
    GMCarInfo("Chevrolet Malibu Premier 2017"),
    GMCarSpecs(mass=1496, wheelbase=2.83, steerRatio=15.8, centerToFrontRatio=0.4, minEnableSpeed=18 * CV.MPH_TO_MS, minSteerSpeed=7 * CV.MPH_TO_MS),
  )
  ACADIA = GMPlatformConfig(
    "GMC ACADIA DENALI 2018",
    GMCarInfo("GMC Acadia 2018", video_link="https://www.youtube.com/watch?v=0ZN6DdsBUZo"),
    GMCarSpecs(mass=1975, wheelbase=2.86, steerRatio=14.4, centerToFrontRatio=0.4, minEnableSpeed=-1.0,  # engage speed is decided by pcm
               steerActuatorDelay=0.2, minSteerSpeed=7 * CV.MPH_TO_MS),
  )
  BUICK_LACROSSE = GMPlatformConfig(
    "BUICK LACROSSE 2017",
    GMCarInfo("Buick LaCrosse 2017-19", "Driver Confidence Package 2"),
    GMCarSpecs(mass=1712, wheelbase=2.91, steerRatio=15.8, centerToFrontRatio=0.4, minEnableSpeed=18 * CV.MPH_TO_MS, minSteerSpeed=7 * CV.MPH_TO_MS),
=======
@dataclass
class GMASCMPlatformConfig(GMPlatformConfig):
  def init(self):
    # ASCM is supported, but due to a janky install and hardware configuration, we are not showing in the car docs
    self.car_docs = []


class CAR(Platforms):
  HOLDEN_ASTRA = GMASCMPlatformConfig(
    [GMCarDocs("Holden Astra 2017")],
    GMCarSpecs(mass=1363, wheelbase=2.662, steerRatio=15.7, centerToFrontRatio=0.4),
  )
  CHEVROLET_VOLT = GMASCMPlatformConfig(
    [GMCarDocs("Chevrolet Volt 2017-18", min_enable_speed=0, video_link="https://youtu.be/QeMCN_4TFfQ")],
    GMCarSpecs(mass=1607, wheelbase=2.69, steerRatio=17.7, centerToFrontRatio=0.45, tireStiffnessFactor=0.469),
  )
  CADILLAC_ATS = GMASCMPlatformConfig(
    [GMCarDocs("Cadillac ATS Premium Performance 2018")],
    GMCarSpecs(mass=1601, wheelbase=2.78, steerRatio=15.3),
  )
  CHEVROLET_MALIBU = GMASCMPlatformConfig(
    [GMCarDocs("Chevrolet Malibu Premier 2017")],
    GMCarSpecs(mass=1496, wheelbase=2.83, steerRatio=15.8, centerToFrontRatio=0.4),
  )
  GMC_ACADIA = GMASCMPlatformConfig(
    [GMCarDocs("GMC Acadia 2018", video_link="https://www.youtube.com/watch?v=0ZN6DdsBUZo")],
    GMCarSpecs(mass=1975, wheelbase=2.86, steerRatio=14.4, centerToFrontRatio=0.4),
  )
  BUICK_LACROSSE = GMASCMPlatformConfig(
    [GMCarDocs("Buick LaCrosse 2017-19", "Driver Confidence Package 2")],
    GMCarSpecs(mass=1712, wheelbase=2.91, steerRatio=15.8, centerToFrontRatio=0.4),
>>>>>>> 36eafc0d
  )
  BUICK_REGAL = GMASCMPlatformConfig(
    [GMCarDocs("Buick Regal Essence 2018")],
    GMCarSpecs(mass=1714, wheelbase=2.83, steerRatio=14.4, centerToFrontRatio=0.4),
  )
<<<<<<< HEAD
  ESCALADE = GMPlatformConfig(
    "CADILLAC ESCALADE 2017",
    GMCarInfo("Cadillac Escalade 2017", "Driver Assist Package"),
    GMCarSpecs(mass=2564, wheelbase=2.95, steerRatio=17.3, minEnableSpeed=-1.0,  # engage speed is decided by pcm
               minSteerSpeed=7 * CV.MPH_TO_MS),
  )
  ESCALADE_ESV = GMPlatformConfig(
    "CADILLAC ESCALADE ESV 2016",
    GMCarInfo("Cadillac Escalade ESV 2016", "Adaptive Cruise Control (ACC) & LKAS"),
    GMCarSpecs(mass=2739, wheelbase=3.302, steerRatio=17.3, minEnableSpeed=-1.0,  # engage speed is decided by pcm
               tireStiffnessFactor=1.0, minSteerSpeed=7 * CV.MPH_TO_MS),
  )
  ESCALADE_ESV_2019 = GMPlatformConfig(
    "CADILLAC ESCALADE ESV 2019",
    GMCarInfo("Cadillac Escalade ESV 2019", "Adaptive Cruise Control (ACC) & LKAS"),
    ESCALADE_ESV.specs.override(steerActuatorDelay=0.2),
=======
  CADILLAC_ESCALADE = GMASCMPlatformConfig(
    [GMCarDocs("Cadillac Escalade 2017", "Driver Assist Package")],
    GMCarSpecs(mass=2564, wheelbase=2.95, steerRatio=17.3),
  )
  CADILLAC_ESCALADE_ESV = GMASCMPlatformConfig(
    [GMCarDocs("Cadillac Escalade ESV 2016", "Adaptive Cruise Control (ACC) & LKAS")],
    GMCarSpecs(mass=2739, wheelbase=3.302, steerRatio=17.3, tireStiffnessFactor=1.0),
  )
  CADILLAC_ESCALADE_ESV_2019 = GMASCMPlatformConfig(
    [GMCarDocs("Cadillac Escalade ESV 2019", "Adaptive Cruise Control (ACC) & LKAS")],
    CADILLAC_ESCALADE_ESV.specs,
>>>>>>> 36eafc0d
  )
  CHEVROLET_BOLT_EUV = GMPlatformConfig(
    [
      GMCarDocs("Chevrolet Bolt EUV 2022-23", "Premier or Premier Redline Trim without Super Cruise Package", video_link="https://youtu.be/xvwzGMUA210"),
      GMCarDocs("Chevrolet Bolt EV 2022-23", "2LT Trim with Adaptive Cruise Control Package"),
    ],
    GMCarSpecs(mass=1669, wheelbase=2.63779, steerRatio=16.8, centerToFrontRatio=0.4, tireStiffnessFactor=1.0, steerActuatorDelay=0.2),
  )
  CHEVROLET_SILVERADO = GMPlatformConfig(
    [
      GMCarDocs("Chevrolet Silverado 1500 2020-21", "Safety Package II"),
      GMCarDocs("GMC Sierra 1500 2020-21", "Driver Alert Package II", video_link="https://youtu.be/5HbNoBLzRwE"),
    ],
    GMCarSpecs(mass=2450, wheelbase=3.75, steerRatio=16.3, tireStiffnessFactor=1.0),
  )
  CHEVROLET_EQUINOX = GMPlatformConfig(
    [GMCarDocs("Chevrolet Equinox 2019-22")],
    GMCarSpecs(mass=1588, wheelbase=2.72, steerRatio=14.4, centerToFrontRatio=0.4),
  )
<<<<<<< HEAD
  TRAILBLAZER = GMPlatformConfig(
    "CHEVROLET TRAILBLAZER 2021",
    GMCarInfo("Chevrolet Trailblazer 2021-22"),
    GMCarSpecs(mass=1345, wheelbase=2.64, steerRatio=16.8, centerToFrontRatio=0.4, tireStiffnessFactor=1.0, steerActuatorDelay=0.2),
=======
  CHEVROLET_TRAILBLAZER = GMPlatformConfig(
    [GMCarDocs("Chevrolet Trailblazer 2021-22")],
    GMCarSpecs(mass=1345, wheelbase=2.64, steerRatio=16.8, centerToFrontRatio=0.4, tireStiffnessFactor=1.0),
>>>>>>> 36eafc0d
  )


class CruiseButtons:
  INIT = 0
  UNPRESS = 1
  RES_ACCEL = 2
  DECEL_SET = 3
  MAIN = 5
  CANCEL = 6

class AccState:
  OFF = 0
  ACTIVE = 1
  FAULTED = 3
  STANDSTILL = 4

class CanBus:
  POWERTRAIN = 0
  OBSTACLE = 1
  CAMERA = 2
  CHASSIS = 2
  LOOPBACK = 128
  DROPPED = 192


# In a Data Module, an identifier is a string used to recognize an object,
# either by itself or together with the identifiers of parent objects.
# Each returns a 4 byte hex representation of the decimal part number. `b"\x02\x8c\xf0'"` -> 42790951
GM_BOOT_SOFTWARE_PART_NUMER_REQUEST = b'\x1a\xc0'  # likely does not contain anything useful
GM_SOFTWARE_MODULE_1_REQUEST = b'\x1a\xc1'
GM_SOFTWARE_MODULE_2_REQUEST = b'\x1a\xc2'
GM_SOFTWARE_MODULE_3_REQUEST = b'\x1a\xc3'

# Part number of XML data file that is used to configure ECU
GM_XML_DATA_FILE_PART_NUMBER = b'\x1a\x9c'
GM_XML_CONFIG_COMPAT_ID = b'\x1a\x9b'  # used to know if XML file is compatible with the ECU software/hardware

# This DID is for identifying the part number that reflects the mix of hardware,
# software, and calibrations in the ECU when it first arrives at the vehicle assembly plant.
# If there's an Alpha Code, it's associated with this part number and stored in the DID $DB.
GM_END_MODEL_PART_NUMBER_REQUEST = b'\x1a\xcb'
GM_END_MODEL_PART_NUMBER_ALPHA_CODE_REQUEST = b'\x1a\xdb'
GM_BASE_MODEL_PART_NUMBER_REQUEST = b'\x1a\xcc'
GM_BASE_MODEL_PART_NUMBER_ALPHA_CODE_REQUEST = b'\x1a\xdc'
GM_FW_RESPONSE = b'\x5a'

GM_FW_REQUESTS = [
  GM_BOOT_SOFTWARE_PART_NUMER_REQUEST,
  GM_SOFTWARE_MODULE_1_REQUEST,
  GM_SOFTWARE_MODULE_2_REQUEST,
  GM_SOFTWARE_MODULE_3_REQUEST,
  GM_XML_DATA_FILE_PART_NUMBER,
  GM_XML_CONFIG_COMPAT_ID,
  GM_END_MODEL_PART_NUMBER_REQUEST,
  GM_END_MODEL_PART_NUMBER_ALPHA_CODE_REQUEST,
  GM_BASE_MODEL_PART_NUMBER_REQUEST,
  GM_BASE_MODEL_PART_NUMBER_ALPHA_CODE_REQUEST,
]

GM_RX_OFFSET = 0x400

FW_QUERY_CONFIG = FwQueryConfig(
  requests=[request for req in GM_FW_REQUESTS for request in [
    Request(
      [StdQueries.SHORT_TESTER_PRESENT_REQUEST, req],
      [StdQueries.SHORT_TESTER_PRESENT_RESPONSE, GM_FW_RESPONSE + bytes([req[-1]])],
      rx_offset=GM_RX_OFFSET,
      bus=0,
      logging=True,
    ),
  ]],
  extra_ecus=[(Ecu.fwdCamera, 0x24b, None)],
)

EV_CAR = {CAR.CHEVROLET_VOLT, CAR.CHEVROLET_BOLT_EUV}

# We're integrated at the camera with VOACC on these cars (instead of ASCM w/ OBD-II harness)
CAMERA_ACC_CAR = {CAR.CHEVROLET_BOLT_EUV, CAR.CHEVROLET_SILVERADO, CAR.CHEVROLET_EQUINOX, CAR.CHEVROLET_TRAILBLAZER}

STEER_THRESHOLD = 1.0

DBC = CAR.create_dbc_map()<|MERGE_RESOLUTION|>--- conflicted
+++ resolved
@@ -76,7 +76,13 @@
   dbc_dict: DbcDict = field(default_factory=lambda: dbc_dict('gm_global_a_powertrain_generated', 'gm_global_a_object', chassis_dbc='gm_global_a_chassis'))
 
 
-<<<<<<< HEAD
+@dataclass
+class GMASCMPlatformConfig(GMPlatformConfig):
+  def init(self):
+    # ASCM is supported, but due to a janky install and hardware configuration, we are not showing in the car docs
+    self.car_docs = []
+
+
 @dataclass(frozen=True, kw_only=True)
 class GMCarSpecs(CarSpecs):
   tireStiffnessFactor: float = 0.444  # not optimized yet
@@ -86,107 +92,51 @@
 
 
 class CAR(Platforms):
-  HOLDEN_ASTRA = GMPlatformConfig(
-    "HOLDEN ASTRA RS-V BK 2017",
-    GMCarInfo("Holden Astra 2017"),
+  HOLDEN_ASTRA = GMASCMPlatformConfig(
+    [GMCarDocs("Holden Astra 2017")],
     GMCarSpecs(mass=1363, wheelbase=2.662, steerRatio=15.7, centerToFrontRatio=0.4, minEnableSpeed=18 * CV.MPH_TO_MS, minSteerSpeed=7 * CV.MPH_TO_MS),
   )
-  VOLT = GMPlatformConfig(
-    "CHEVROLET VOLT PREMIER 2017",
-    GMCarInfo("Chevrolet Volt 2017-18", min_enable_speed=0, video_link="https://youtu.be/QeMCN_4TFfQ"),
+  CHEVROLET_VOLT = GMASCMPlatformConfig(
+    [GMCarDocs("Chevrolet Volt 2017-18", min_enable_speed=0, video_link="https://youtu.be/QeMCN_4TFfQ")],
     GMCarSpecs(mass=1607, wheelbase=2.69, steerRatio=17.7, centerToFrontRatio=0.45,
                tireStiffnessFactor=0.469,  # Stock Michelin Energy Saver A/S, LiveParameters
                steerActuatorDelay=0.2, minEnableSpeed=18 * CV.MPH_TO_MS,  # supports stop and go, but initial engage must (conservatively) be above 18mph
                minSteerSpeed=7 * CV.MPH_TO_MS),
   )
-  CADILLAC_ATS = GMPlatformConfig(
-    "CADILLAC ATS Premium Performance 2018",
-    GMCarInfo("Cadillac ATS Premium Performance 2018"),
+  CADILLAC_ATS = GMASCMPlatformConfig(
+    [GMCarDocs("Cadillac ATS Premium Performance 2018")],
     GMCarSpecs(mass=1601, wheelbase=2.78, steerRatio=15.3, minEnableSpeed=18 * CV.MPH_TO_MS, minSteerSpeed=7 * CV.MPH_TO_MS),
   )
-  MALIBU = GMPlatformConfig(
-    "CHEVROLET MALIBU PREMIER 2017",
-    GMCarInfo("Chevrolet Malibu Premier 2017"),
+  CHEVROLET_MALIBU = GMASCMPlatformConfig(
+    [GMCarDocs("Chevrolet Malibu Premier 2017")],
     GMCarSpecs(mass=1496, wheelbase=2.83, steerRatio=15.8, centerToFrontRatio=0.4, minEnableSpeed=18 * CV.MPH_TO_MS, minSteerSpeed=7 * CV.MPH_TO_MS),
   )
-  ACADIA = GMPlatformConfig(
-    "GMC ACADIA DENALI 2018",
-    GMCarInfo("GMC Acadia 2018", video_link="https://www.youtube.com/watch?v=0ZN6DdsBUZo"),
+  GMC_ACADIA = GMASCMPlatformConfig(
+    [GMCarDocs("GMC Acadia 2018", video_link="https://www.youtube.com/watch?v=0ZN6DdsBUZo")],
     GMCarSpecs(mass=1975, wheelbase=2.86, steerRatio=14.4, centerToFrontRatio=0.4, minEnableSpeed=-1.0,  # engage speed is decided by pcm
                steerActuatorDelay=0.2, minSteerSpeed=7 * CV.MPH_TO_MS),
   )
-  BUICK_LACROSSE = GMPlatformConfig(
-    "BUICK LACROSSE 2017",
-    GMCarInfo("Buick LaCrosse 2017-19", "Driver Confidence Package 2"),
-    GMCarSpecs(mass=1712, wheelbase=2.91, steerRatio=15.8, centerToFrontRatio=0.4, minEnableSpeed=18 * CV.MPH_TO_MS, minSteerSpeed=7 * CV.MPH_TO_MS),
-=======
-@dataclass
-class GMASCMPlatformConfig(GMPlatformConfig):
-  def init(self):
-    # ASCM is supported, but due to a janky install and hardware configuration, we are not showing in the car docs
-    self.car_docs = []
-
-
-class CAR(Platforms):
-  HOLDEN_ASTRA = GMASCMPlatformConfig(
-    [GMCarDocs("Holden Astra 2017")],
-    GMCarSpecs(mass=1363, wheelbase=2.662, steerRatio=15.7, centerToFrontRatio=0.4),
-  )
-  CHEVROLET_VOLT = GMASCMPlatformConfig(
-    [GMCarDocs("Chevrolet Volt 2017-18", min_enable_speed=0, video_link="https://youtu.be/QeMCN_4TFfQ")],
-    GMCarSpecs(mass=1607, wheelbase=2.69, steerRatio=17.7, centerToFrontRatio=0.45, tireStiffnessFactor=0.469),
-  )
-  CADILLAC_ATS = GMASCMPlatformConfig(
-    [GMCarDocs("Cadillac ATS Premium Performance 2018")],
-    GMCarSpecs(mass=1601, wheelbase=2.78, steerRatio=15.3),
-  )
-  CHEVROLET_MALIBU = GMASCMPlatformConfig(
-    [GMCarDocs("Chevrolet Malibu Premier 2017")],
-    GMCarSpecs(mass=1496, wheelbase=2.83, steerRatio=15.8, centerToFrontRatio=0.4),
-  )
-  GMC_ACADIA = GMASCMPlatformConfig(
-    [GMCarDocs("GMC Acadia 2018", video_link="https://www.youtube.com/watch?v=0ZN6DdsBUZo")],
-    GMCarSpecs(mass=1975, wheelbase=2.86, steerRatio=14.4, centerToFrontRatio=0.4),
-  )
   BUICK_LACROSSE = GMASCMPlatformConfig(
     [GMCarDocs("Buick LaCrosse 2017-19", "Driver Confidence Package 2")],
-    GMCarSpecs(mass=1712, wheelbase=2.91, steerRatio=15.8, centerToFrontRatio=0.4),
->>>>>>> 36eafc0d
+    GMCarSpecs(mass=1712, wheelbase=2.91, steerRatio=15.8, centerToFrontRatio=0.4, minEnableSpeed=18 * CV.MPH_TO_MS, minSteerSpeed=7 * CV.MPH_TO_MS),
   )
   BUICK_REGAL = GMASCMPlatformConfig(
     [GMCarDocs("Buick Regal Essence 2018")],
     GMCarSpecs(mass=1714, wheelbase=2.83, steerRatio=14.4, centerToFrontRatio=0.4),
   )
-<<<<<<< HEAD
-  ESCALADE = GMPlatformConfig(
-    "CADILLAC ESCALADE 2017",
-    GMCarInfo("Cadillac Escalade 2017", "Driver Assist Package"),
+  CADILLAC_ESCALADE = GMASCMPlatformConfig(
+    [GMCarDocs("Cadillac Escalade 2017", "Driver Assist Package")],
     GMCarSpecs(mass=2564, wheelbase=2.95, steerRatio=17.3, minEnableSpeed=-1.0,  # engage speed is decided by pcm
                minSteerSpeed=7 * CV.MPH_TO_MS),
   )
-  ESCALADE_ESV = GMPlatformConfig(
-    "CADILLAC ESCALADE ESV 2016",
-    GMCarInfo("Cadillac Escalade ESV 2016", "Adaptive Cruise Control (ACC) & LKAS"),
+  CADILLAC_ESCALADE_ESV = GMASCMPlatformConfig(
+    [GMCarDocs("Cadillac Escalade ESV 2016", "Adaptive Cruise Control (ACC) & LKAS")],
     GMCarSpecs(mass=2739, wheelbase=3.302, steerRatio=17.3, minEnableSpeed=-1.0,  # engage speed is decided by pcm
                tireStiffnessFactor=1.0, minSteerSpeed=7 * CV.MPH_TO_MS),
   )
-  ESCALADE_ESV_2019 = GMPlatformConfig(
-    "CADILLAC ESCALADE ESV 2019",
-    GMCarInfo("Cadillac Escalade ESV 2019", "Adaptive Cruise Control (ACC) & LKAS"),
-    ESCALADE_ESV.specs.override(steerActuatorDelay=0.2),
-=======
-  CADILLAC_ESCALADE = GMASCMPlatformConfig(
-    [GMCarDocs("Cadillac Escalade 2017", "Driver Assist Package")],
-    GMCarSpecs(mass=2564, wheelbase=2.95, steerRatio=17.3),
-  )
-  CADILLAC_ESCALADE_ESV = GMASCMPlatformConfig(
-    [GMCarDocs("Cadillac Escalade ESV 2016", "Adaptive Cruise Control (ACC) & LKAS")],
-    GMCarSpecs(mass=2739, wheelbase=3.302, steerRatio=17.3, tireStiffnessFactor=1.0),
-  )
   CADILLAC_ESCALADE_ESV_2019 = GMASCMPlatformConfig(
     [GMCarDocs("Cadillac Escalade ESV 2019", "Adaptive Cruise Control (ACC) & LKAS")],
-    CADILLAC_ESCALADE_ESV.specs,
->>>>>>> 36eafc0d
+    CADILLAC_ESCALADE_ESV.specs.override(steerActuatorDelay=0.2),
   )
   CHEVROLET_BOLT_EUV = GMPlatformConfig(
     [
@@ -206,16 +156,9 @@
     [GMCarDocs("Chevrolet Equinox 2019-22")],
     GMCarSpecs(mass=1588, wheelbase=2.72, steerRatio=14.4, centerToFrontRatio=0.4),
   )
-<<<<<<< HEAD
-  TRAILBLAZER = GMPlatformConfig(
-    "CHEVROLET TRAILBLAZER 2021",
-    GMCarInfo("Chevrolet Trailblazer 2021-22"),
-    GMCarSpecs(mass=1345, wheelbase=2.64, steerRatio=16.8, centerToFrontRatio=0.4, tireStiffnessFactor=1.0, steerActuatorDelay=0.2),
-=======
   CHEVROLET_TRAILBLAZER = GMPlatformConfig(
     [GMCarDocs("Chevrolet Trailblazer 2021-22")],
-    GMCarSpecs(mass=1345, wheelbase=2.64, steerRatio=16.8, centerToFrontRatio=0.4, tireStiffnessFactor=1.0),
->>>>>>> 36eafc0d
+    GMCarSpecs(mass=1345, wheelbase=2.64, steerRatio=16.8, centerToFrontRatio=0.4, tireStiffnessFactor=1.0, steerActuatorDelay=0.2),
   )
 
 
