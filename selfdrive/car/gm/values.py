from collections import defaultdict
from dataclasses import dataclass
from enum import Enum
from typing import Dict, List, Union

from cereal import car
from selfdrive.car import dbc_dict
from selfdrive.car.docs_definitions import CarFootnote, CarInfo, Column, Harness
Ecu = car.CarParams.Ecu


class CarControllerParams:
  STEER_MAX = 300  # GM limit is 3Nm. Used by carcontroller to generate LKA output
<<<<<<< HEAD
  STEER_STEP = 3  # Active control frames per command (50hz)
=======
  STEER_STEP = 3  # Active control frames per command (~33hz)
>>>>>>> 86d86fa9
  INACTIVE_STEER_STEP = 10  # Inactive control frames per command (10hz)
  STEER_DELTA_UP = 10  # Delta rates require review due to observed EPS weakness
  STEER_DELTA_DOWN = 25
  STEER_DRIVER_ALLOWANCE = 50
  STEER_DRIVER_MULTIPLIER = 4
  STEER_DRIVER_FACTOR = 100
  NEAR_STOP_BRAKE_PHASE = 0.5  # m/s

  # Heartbeat for dash "Service Adaptive Cruise" and "Service Front Camera"
  ADAS_KEEPALIVE_STEP = 100
  CAMERA_KEEPALIVE_STEP = 100

  # Allow small margin below -3.5 m/s^2 from ISO 15622:2018 since we
  # perform the closed loop control, and might need some
  # to apply some more braking if we're on a downhill slope.
  # Our controller should still keep the 2 second average above
  # -3.5 m/s^2 as per planner limits
  ACCEL_MAX = 2.  # m/s^2
  ACCEL_MIN = -4.  # m/s^2

  def __init__(self, CP):
    # Gas/brake lookups
    self.ZERO_GAS = 2048  # Coasting
    self.MAX_BRAKE = 400  # ~ -4.0 m/s^2 with regen

    if CP.carFingerprint in CAMERA_ACC_CAR:
      self.MAX_GAS = 3400
      self.MAX_ACC_REGEN = 1514
      self.INACTIVE_REGEN = 1554
      # Camera ACC vehicles have no regen while enabled.
      # Camera transitions to MAX_ACC_REGEN from ZERO_GAS and uses friction brakes instantly
      max_regen_acceleration = 0.

    else:
      self.MAX_GAS = 3072  # Safety limit, not ACC max. Stock ACC >4096 from standstill.
      self.MAX_ACC_REGEN = 1404  # Max ACC regen is slightly less than max paddle regen
      self.INACTIVE_REGEN = 1404
      # ICE has much less engine braking force compared to regen in EVs,
      # lower threshold removes some braking deadzone
      max_regen_acceleration = -1. if CP.carFingerprint in EV_CAR else -0.1

    self.GAS_LOOKUP_BP = [max_regen_acceleration, 0., self.ACCEL_MAX]
    self.GAS_LOOKUP_V = [self.MAX_ACC_REGEN, self.ZERO_GAS, self.MAX_GAS]

    self.BRAKE_LOOKUP_BP = [self.ACCEL_MIN, max_regen_acceleration]
    self.BRAKE_LOOKUP_V = [self.MAX_BRAKE, 0.]


class CAR:
  HOLDEN_ASTRA = "HOLDEN ASTRA RS-V BK 2017"
  VOLT = "CHEVROLET VOLT PREMIER 2017"
  CADILLAC_ATS = "CADILLAC ATS Premium Performance 2018"
  MALIBU = "CHEVROLET MALIBU PREMIER 2017"
  ACADIA = "GMC ACADIA DENALI 2018"
  BUICK_REGAL = "BUICK REGAL ESSENCE 2018"
  ESCALADE_ESV = "CADILLAC ESCALADE ESV 2016"
  BOLT_EUV = "CHEVROLET BOLT EUV 2022"
  SILVERADO = "CHEVROLET SILVERADO 1500 2020"
  EQUINOX = "CHEVROLET EQUINOX 2019"


class Footnote(Enum):
  OBD_II = CarFootnote(
    'Requires a <a href="https://github.com/commaai/openpilot/wiki/GM#hardware" target="_blank">community built ASCM harness</a>. ' +
    '<b><i>NOTE: disconnecting the ASCM disables Automatic Emergency Braking (AEB).</i></b>',
    Column.MODEL)


@dataclass
class GMCarInfo(CarInfo):
  package: str = "Adaptive Cruise Control (ACC)"

  def init_make(self, CP: car.CarParams):
    if CP.networkLocation == car.CarParams.NetworkLocation.fwdCamera:
      self.harness = Harness.gm
    else:
      self.harness = Harness.obd_ii
      self.footnotes.append(Footnote.OBD_II)


CAR_INFO: Dict[str, Union[GMCarInfo, List[GMCarInfo]]] = {
  CAR.HOLDEN_ASTRA: GMCarInfo("Holden Astra 2017"),
  CAR.VOLT: GMCarInfo("Chevrolet Volt 2017-18", min_enable_speed=0, video_link="https://youtu.be/QeMCN_4TFfQ"),
  CAR.CADILLAC_ATS: GMCarInfo("Cadillac ATS Premium Performance 2018"),
  CAR.MALIBU: GMCarInfo("Chevrolet Malibu Premier 2017"),
  CAR.ACADIA: GMCarInfo("GMC Acadia 2018", video_link="https://www.youtube.com/watch?v=0ZN6DdsBUZo"),
  CAR.BUICK_REGAL: GMCarInfo("Buick Regal Essence 2018"),
  CAR.ESCALADE_ESV: GMCarInfo("Cadillac Escalade ESV 2016", "Adaptive Cruise Control (ACC) & LKAS"),
  CAR.BOLT_EUV: [
    GMCarInfo("Chevrolet Bolt EUV 2022-23", "Premier or Premier Redline Trim without Super Cruise Package", "https://youtu.be/xvwzGMUA210"),
    GMCarInfo("Chevrolet Bolt EV 2022-23", "2LT Trim with Adaptive Cruise Control Package"),
  ],
  CAR.SILVERADO: [
    GMCarInfo("Chevrolet Silverado 1500 2020-21", "Safety Package II"),
    GMCarInfo("GMC Sierra 1500 2020-21", "Driver Alert Package II", "https://youtu.be/5HbNoBLzRwE"),
  ],
  CAR.EQUINOX: GMCarInfo("Chevrolet Equinox 2019-22"),
}


class CruiseButtons:
  INIT = 0
  UNPRESS = 1
  RES_ACCEL = 2
  DECEL_SET = 3
  MAIN = 5
  CANCEL = 6

class AccState:
  OFF = 0
  ACTIVE = 1
  FAULTED = 3
  STANDSTILL = 4

class CanBus:
  POWERTRAIN = 0
  OBSTACLE = 1
  CAMERA = 2
  CHASSIS = 2
  SW_GMLAN = 3
  LOOPBACK = 128
  DROPPED = 192

FINGERPRINTS = {
  CAR.HOLDEN_ASTRA: [
  # Astra BK MY17, ASCM unplugged
  {
    190: 8, 193: 8, 197: 8, 199: 4, 201: 8, 209: 7, 211: 8, 241: 6, 249: 8, 288: 5, 298: 8, 304: 1, 309: 8, 311: 8, 313: 8, 320: 3, 328: 1, 352: 5, 381: 6, 384: 4, 386: 8, 388: 8, 393: 8, 398: 8, 401: 8, 413: 8, 417: 8, 419: 8, 422: 1, 426: 7, 431: 8, 442: 8, 451: 8, 452: 8, 453: 8, 455: 7, 456: 8, 458: 5, 479: 8, 481: 7, 485: 8, 489: 8, 497: 8, 499: 3, 500: 8, 501: 8, 508: 8, 528: 5, 532: 6, 554: 3, 560: 8, 562: 8, 563: 5, 564: 5, 565: 5, 567: 5, 647: 5, 707: 8, 715: 8, 723: 8, 753: 5, 761: 7, 806: 1, 810: 8, 840: 5, 842: 5, 844: 8, 866: 4, 961: 8, 969: 8, 977: 8, 979: 8, 985: 5, 1001: 8, 1009: 8, 1011: 6, 1017: 8, 1019: 3, 1020: 8, 1105: 6, 1217: 8, 1221: 5, 1225: 8, 1233: 8, 1249: 8, 1257: 6, 1259: 8, 1261: 7, 1263: 4, 1265: 8, 1267: 8, 1280: 4, 1300: 8, 1328: 4, 1417: 8, 1906: 7, 1907: 7, 1908: 7, 1912: 7, 1919: 7,
  }],
  CAR.VOLT: [
  # Volt Premier w/ ACC 2017
  {
    170: 8, 171: 8, 189: 7, 190: 6, 193: 8, 197: 8, 199: 4, 201: 8, 209: 7, 211: 2, 241: 6, 288: 5, 289: 8, 298: 8, 304: 1, 308: 4, 309: 8, 311: 8, 313: 8, 320: 3, 328: 1, 352: 5, 381: 6, 384: 4, 386: 8, 388: 8, 389: 2, 390: 7, 417: 7, 419: 1, 426: 7, 451: 8, 452: 8, 453: 6, 454: 8, 456: 8, 479: 3, 481: 7, 485: 8, 489: 8, 493: 8, 495: 4, 497: 8, 499: 3, 500: 6, 501: 8, 508: 8, 528: 4, 532: 6, 546: 7, 550: 8, 554: 3, 558: 8, 560: 8, 562: 8, 563: 5, 564: 5, 565: 5, 566: 5, 567: 3, 568: 1, 573: 1, 577: 8, 647: 3, 707: 8, 711: 6, 715: 8, 761: 7, 810: 8, 840: 5, 842: 5, 844: 8, 866: 4, 961: 8, 969: 8, 977: 8, 979: 7, 988: 6, 989: 8, 995: 7, 1001: 8, 1005: 6, 1009: 8, 1017: 8, 1019: 2, 1020: 8, 1105: 6, 1187: 4, 1217: 8, 1221: 5, 1223: 3, 1225: 7, 1227: 4, 1233: 8, 1249: 8, 1257: 6, 1265: 8, 1267: 1, 1273: 3, 1275: 3, 1280: 4, 1300: 8, 1322: 6, 1323: 4, 1328: 4, 1417: 8, 1601: 8, 1905: 7, 1906: 7, 1907: 7, 1910: 7, 1912: 7, 1922: 7, 1927: 7, 1928: 7, 2016: 8, 2020: 8, 2024: 8, 2028: 8
  },
  # Volt Premier w/ ACC 2018
  {
    170: 8, 171: 8, 189: 7, 190: 6, 193: 8, 197: 8, 199: 4, 201: 8, 209: 7, 211: 2, 241: 6, 288: 5, 298: 8, 304: 1, 308: 4, 309: 8, 311: 8, 313: 8, 320: 3, 328: 1, 352: 5, 381: 6, 384: 4, 386: 8, 388: 8, 389: 2, 390: 7, 417: 7, 419: 1, 426: 7, 451: 8, 452: 8, 453: 6, 454: 8, 456: 8, 479: 3, 481: 7, 485: 8, 489: 8, 493: 8, 495: 4, 497: 8, 499: 3, 500: 6, 501: 8, 508: 8, 528: 4, 532: 6, 546: 7, 550: 8, 554: 3, 558: 8, 560: 8, 562: 8, 563: 5, 564: 5, 565: 5, 566: 5, 567: 3, 568: 1, 573: 1, 577: 8, 578: 8, 608: 8, 609: 6, 610: 6, 611: 6, 612: 8, 613: 8, 647: 3, 707: 8, 711: 6, 715: 8, 717: 5, 761: 7, 810: 8, 840: 5, 842: 5, 844: 8, 866: 4, 869: 4, 880: 6, 961: 8, 967: 4, 969: 8, 977: 8, 979: 7, 988: 6, 989: 8, 995: 7, 1001: 8, 1005: 6, 1009: 8, 1017: 8, 1019: 2, 1020: 8, 1033: 7, 1034: 7, 1105: 6, 1187: 4, 1217: 8, 1221: 5, 1223: 3, 1225: 7, 1227: 4, 1233: 8, 1249: 8, 1257: 6, 1265: 8, 1267: 1, 1273: 3, 1275: 3, 1280: 4, 1296: 4, 1300: 8, 1322: 6, 1323: 4, 1328: 4, 1417: 8, 1516: 8, 1601: 8, 1618: 8, 1905: 7, 1906: 7, 1907: 7, 1910: 7, 1912: 7, 1922: 7, 1927: 7, 1930: 7, 2016: 8, 2018: 8, 2020: 8, 2024: 8, 2028: 8
  }],
  CAR.BUICK_REGAL : [
  # Regal TourX Essence w/ ACC 2018
  {
    190: 8, 193: 8, 197: 8, 199: 4, 201: 8, 209: 7, 211: 8, 241: 6, 249: 8, 288: 5, 298: 8, 304: 1, 309: 8, 311: 8, 313: 8, 320: 3, 322: 7, 328: 1, 352: 5, 381: 6, 384: 4, 386: 8, 388: 8, 393: 7, 398: 8, 407: 7, 413: 8, 417: 8, 419: 8, 422: 4, 426: 8, 431: 8, 442: 8, 451: 8, 452: 8, 453: 8, 455: 7, 456: 8, 463: 3, 479: 8, 481: 7, 485: 8, 487: 8, 489: 8, 495: 8, 497: 8, 499: 3, 500: 8, 501: 8, 508: 8, 528: 5, 532: 6, 554: 3, 560: 8, 562: 8, 563: 5, 564: 5, 565: 5, 567: 5, 569: 3, 573: 1, 577: 8, 578: 8, 579: 8, 587: 8, 608: 8, 609: 6, 610: 6, 611: 6, 612: 8, 613: 8, 647: 3, 707: 8, 715: 8, 717: 5, 753: 5, 761: 7, 810: 8, 840: 5, 842: 5, 844: 8, 866: 4, 869: 4, 880: 6, 882: 8, 884: 8, 890: 1, 892: 2, 893: 2, 894: 1, 961: 8, 967: 8, 969: 8, 977: 8, 979: 8, 985: 8, 1001: 8, 1005: 6, 1009: 8, 1011: 8, 1013: 3, 1017: 8, 1020: 8, 1024: 8, 1025: 8, 1026: 8, 1027: 8, 1028: 8, 1029: 8, 1030: 8, 1031: 8, 1032: 2, 1033: 7, 1034: 7, 1105: 6, 1217: 8, 1221: 5, 1223: 8, 1225: 7, 1233: 8, 1249: 8, 1257: 6, 1259: 8, 1261: 8, 1263: 8, 1265: 8, 1267: 8, 1271: 8, 1280: 4, 1296: 4, 1300: 8, 1322: 6, 1328: 4, 1417: 8, 1601: 8, 1602: 8, 1603: 7, 1611: 8, 1618: 8, 1906: 8, 1907: 7, 1912: 7, 1914: 7, 1916: 7, 1919: 7, 1930: 7, 2016: 8, 2018: 8, 2019: 8, 2024: 8, 2026: 8
  }],
  CAR.CADILLAC_ATS: [
  # Cadillac ATS Coupe Premium Performance 3.6L RWD w/ ACC 2018
  {
    190: 6, 193: 8, 197: 8, 199: 4, 201: 8, 209: 7, 211: 2, 241: 6, 249: 8, 288: 5, 298: 8, 304: 1, 309: 8, 311: 8, 313: 8, 320: 3, 322: 7, 328: 1, 352: 5, 368: 3, 381: 6, 384: 4, 386: 8, 388: 8, 393: 7, 398: 8, 401: 8, 407: 7, 413: 8, 417: 7, 419: 1, 422: 4, 426: 7, 431: 8, 442: 8, 451: 8, 452: 8, 453: 6, 455: 7, 456: 8, 462: 4, 479: 3, 481: 7, 485: 8, 487: 8, 489: 8, 491: 2, 493: 8, 497: 8, 499: 3, 500: 6, 501: 8, 508: 8, 510: 8, 528: 5, 532: 6, 534: 2, 554: 3, 560: 8, 562: 8, 563: 5, 564: 5, 565: 5, 567: 5, 573: 1, 577: 8, 608: 8, 609: 6, 610: 6, 611: 6, 612: 8, 613: 8, 647: 6, 707: 8, 715: 8, 717: 5, 719: 5, 723: 2, 753: 5, 761: 7, 801: 8, 804: 3, 810: 8, 840: 5, 842: 5, 844: 8, 866: 4, 869: 4, 880: 6, 882: 8, 890: 1, 892: 2, 893: 2, 894: 1, 961: 8, 967: 4, 969: 8, 977: 8, 979: 8, 985: 5, 1001: 8, 1005: 6, 1009: 8, 1011: 6, 1013: 3, 1017: 8, 1019: 2, 1020: 8, 1033: 7, 1034: 7, 1105: 6, 1217: 8, 1221: 5, 1223: 3, 1225: 7, 1233: 8, 1241: 3, 1249: 8, 1257: 6, 1259: 8, 1261: 7, 1263: 4, 1265: 8, 1267: 1, 1271: 8, 1280: 4, 1296: 4, 1300: 8, 1322: 6, 1323: 4, 1328: 4, 1417: 8, 1601: 8, 1904: 7, 1906: 7, 1907: 7, 1912: 7, 1916: 7, 1917: 7, 1918: 7, 1919: 7, 1920: 7, 1930: 7, 2016: 8, 2024: 8
  }],
  CAR.MALIBU: [
  # Malibu Premier w/ ACC 2017
  {
    190: 6, 193: 8, 197: 8, 199: 4, 201: 8, 209: 7, 211: 2, 241: 6, 249: 8, 288: 5, 298: 8, 304: 1, 309: 8, 311: 8, 313: 8, 320: 3, 328: 1, 352: 5, 381: 6, 384: 4, 386: 8, 388: 8, 393: 7, 398: 8, 407: 7, 413: 8, 417: 7, 419: 1, 422: 4, 426: 7, 431: 8, 442: 8, 451: 8, 452: 8, 453: 6, 455: 7, 456: 8, 479: 3, 481: 7, 485: 8, 487: 8, 489: 8, 495: 4, 497: 8, 499: 3, 500: 6, 501: 8, 508: 8, 510: 8, 528: 5, 532: 6, 554: 3, 560: 8, 562: 8, 563: 5, 564: 5, 565: 5, 567: 5, 573: 1, 577: 8, 608: 8, 609: 6, 610: 6, 611: 6, 612: 8, 613: 8, 647: 6, 707: 8, 715: 8, 717: 5, 753: 5, 761: 7, 810: 8, 840: 5, 842: 5, 844: 8, 866: 4, 869: 4, 880: 6, 961: 8, 969: 8, 977: 8, 979: 8, 985: 5, 1001: 8, 1005: 6, 1009: 8, 1013: 3, 1017: 8, 1019: 2, 1020: 8, 1033: 7, 1034: 7, 1105: 6, 1217: 8, 1221: 5, 1223: 2, 1225: 7, 1233: 8, 1249: 8, 1257: 6, 1265: 8, 1267: 1, 1280: 4, 1296: 4, 1300: 8, 1322: 6, 1323: 4, 1328: 4, 1417: 8, 1601: 8, 1906: 7, 1907: 7, 1912: 7, 1919: 7, 1930: 7, 2016: 8, 2024: 8,
  }],
  CAR.ACADIA: [
  # Acadia Denali w/ACC 2018
  {
    190: 6, 192: 5, 193: 8, 197: 8, 199: 4, 201: 6, 208: 8, 209: 7, 211: 2, 241: 6, 249: 8, 288: 5, 289: 1, 290: 1, 298: 8, 304: 8, 309: 8, 313: 8, 320: 8, 322: 7, 328: 1, 352: 7, 368: 8, 381: 8, 384: 8, 386: 8, 388: 8, 393: 8, 398: 8, 413: 8, 417: 7, 419: 1, 422: 4, 426: 7, 431: 8, 442: 8, 451: 8, 452: 8, 453: 6, 454: 8, 455: 7, 458: 8, 460: 4, 462: 4, 463: 3, 479: 3, 481: 7, 485: 8, 489: 5, 497: 8, 499: 3, 500: 6, 501: 8, 508: 8, 510: 8, 512: 3, 530: 8, 532: 6, 534: 2, 554: 3, 560: 8, 562: 8, 563: 5, 564: 5, 567: 5, 568: 2, 573: 1, 608: 8, 609: 6, 610: 6, 611: 6, 612: 8, 613: 8, 647: 6, 707: 8, 715: 8, 717: 5, 753: 5, 761: 7, 789: 5, 800: 6, 801: 8, 803: 8, 804: 3, 805: 8, 832: 8, 840: 5, 842: 5, 844: 8, 866: 4, 869: 4, 880: 6, 961: 8, 969: 8, 977: 8, 979: 8, 985: 5, 1001: 8, 1003: 5, 1005: 6, 1009: 8, 1017: 8, 1020: 8, 1033: 7, 1034: 7, 1105: 6, 1217: 8, 1221: 5, 1225: 8, 1233: 8, 1249: 8, 1257: 6, 1265: 8, 1267: 1, 1280: 4, 1296: 4, 1300: 8, 1322: 6, 1328: 4, 1417: 8, 1906: 7, 1907: 7, 1912: 7, 1914: 7, 1918: 7, 1919: 7, 1920: 7, 1930: 7
  },
  # Acadia Denali w/ /ACC 2018
  {
    190: 6, 193: 8, 197: 8, 199: 4, 201: 8, 208: 8, 209: 7, 211: 2, 241: 6, 249: 8, 288: 5, 289: 8, 298: 8, 304: 1, 309: 8, 313: 8, 320: 3, 322: 7, 328: 1, 338: 6, 340: 6, 352: 5, 381: 8, 384: 4, 386: 8, 388: 8, 393: 8, 398: 8, 413: 8, 417: 7, 419: 1, 422: 4, 426: 7, 431: 8, 442: 8, 451: 8, 452: 8, 453: 6, 454: 8, 455: 7, 462: 4, 463: 3, 479: 3, 481: 7, 485: 8, 489: 8, 497: 8, 499: 3, 500: 6, 501: 8, 508: 8, 510: 8, 532: 6, 554: 3, 560: 8, 562: 8, 563: 5, 564: 5, 567: 5, 573: 1, 577: 8, 608: 8, 609: 6, 610: 6, 611: 6, 612: 8, 613: 8, 647: 6, 707: 8, 715: 8, 717: 5, 753: 5, 761: 7, 840: 5, 842: 5, 844: 8, 866: 4, 869: 4, 880: 6, 961: 8, 969: 8, 977: 8, 979: 8, 985: 5, 1001: 8, 1005: 6, 1009: 8, 1017: 8, 1020: 8, 1033: 7, 1034: 7, 1105: 6, 1217: 8, 1221: 5, 1225: 8, 1233: 8, 1249: 8, 1257: 6, 1265: 8, 1267: 1, 1280: 4, 1296: 4, 1300: 8, 1322: 6, 1328: 4, 1417: 8, 1601: 8, 1906: 7, 1907: 7, 1912: 7, 1914: 7, 1919: 7, 1920: 7, 1930: 7, 2016: 8, 2024: 8
  }],
  CAR.ESCALADE_ESV: [
  {
    309: 1, 848: 8, 849: 8, 850: 8, 851: 8, 852: 8, 853: 8, 854: 3, 1056: 6, 1057: 8, 1058: 8, 1059: 8, 1060: 8, 1061: 8, 1062: 8, 1063: 8, 1064: 8, 1065: 8, 1066: 8, 1067: 8, 1068: 8, 1120: 8, 1121: 8, 1122: 8, 1123: 8, 1124: 8, 1125: 8, 1126: 8, 1127: 8, 1128: 8, 1129: 8, 1130: 8, 1131: 8, 1132: 8, 1133: 8, 1134: 8, 1135: 8, 1136: 8, 1137: 8, 1138: 8, 1139: 8, 1140: 8, 1141: 8, 1142: 8, 1143: 8, 1146: 8, 1147: 8, 1148: 8, 1149: 8, 1150: 8, 1151: 8, 1216: 8, 1217: 8, 1218: 8, 1219: 8, 1220: 8, 1221: 8, 1222: 8, 1223: 8, 1224: 8, 1225: 8, 1226: 8, 1232: 8, 1233: 8, 1234: 8, 1235: 8, 1236: 8, 1237: 8, 1238: 8, 1239: 8, 1240: 8, 1241: 8, 1242: 8, 1787: 8, 1788: 8
  }],
  CAR.BOLT_EUV: [
  {
    189: 7, 190: 7, 193: 8, 197: 8, 201: 8, 209: 7, 211: 3, 241: 6, 257: 8, 288: 5, 289: 8, 298: 8, 304: 3, 309: 8, 311: 8, 313: 8, 320: 4, 322: 7, 328: 1, 352: 5, 381: 8, 384: 4, 386: 8, 388: 8, 451: 8, 452: 8, 453: 6, 458: 5, 463: 3, 479: 3, 481: 7, 485: 8, 489: 8, 497: 8, 500: 6, 501: 8, 528: 5, 532: 6, 560: 8, 562: 8, 563: 5, 565: 5, 566: 8, 608: 8, 609: 6, 610: 6, 611: 6, 612: 8, 613: 8, 707: 8, 715: 8, 717: 5, 753: 5, 761: 7, 789: 5, 800: 6, 810: 8, 840: 5, 842: 5, 844: 8, 848: 4, 869: 4, 880: 6, 977: 8, 1001: 8, 1017: 8, 1020: 8, 1217: 8, 1221: 5, 1233: 8, 1249: 8, 1265: 8, 1280: 4, 1296: 4, 1300: 8, 1930: 7
  }],
  CAR.SILVERADO: [
  {
    190: 6, 193: 8, 197: 8, 201: 8, 208: 8, 209: 7, 211: 2, 241: 6, 249: 8, 257: 8, 288: 5, 289: 8, 298: 8, 304: 3, 309: 8, 311: 8, 313: 8, 320: 4, 322: 7, 328: 1, 352: 5, 381: 8, 384: 4, 386: 8, 388: 8, 413: 8, 451: 8, 452: 8, 453: 6, 455: 7, 460: 5, 463: 3, 479: 3, 481: 7, 485: 8, 489: 8, 497: 8, 500: 6, 501: 8, 528: 5, 532: 6, 534: 2, 560: 8, 562: 8, 563: 5, 565: 5, 608: 8, 609: 6, 610: 6, 611: 6, 612: 8, 613: 8, 707: 8, 715: 8, 717: 5, 761: 7, 789: 5, 800: 6, 801: 8, 810: 8, 840: 5, 842: 5, 844: 8, 848: 4, 869: 4, 880: 6, 977: 8, 1001: 8, 1011: 6, 1017: 8, 1020: 8, 1033: 7, 1034: 7, 1217: 8, 1221: 5, 1233: 8, 1249: 8, 1259: 8, 1261: 7, 1263: 4, 1265: 8, 1267: 1, 1271: 8, 1280: 4, 1296: 4, 1300: 8, 1930: 7
  }],
  CAR.EQUINOX: [
  {
    190: 6, 193: 8, 197: 8, 201: 8, 209: 7, 211: 2, 241: 6, 249: 8, 257: 8, 288: 5, 289: 8, 298: 8, 304: 1, 309: 8, 311: 8, 313: 8, 320: 3, 328: 1, 352: 5, 381: 8, 384: 4, 386: 8, 388: 8, 413: 8, 451: 8, 452: 8, 453: 6, 455: 7, 463: 3, 479: 3, 481: 7, 485: 8, 489: 8, 497: 8, 500: 6, 501: 8, 510: 8, 528: 5, 532: 6, 560: 8, 562: 8, 563: 5, 565: 5, 608: 8, 609: 6, 610: 6, 611: 6, 612: 8, 613: 8, 707: 8, 715: 8, 717: 5, 753: 5, 761: 7, 789: 5, 800: 6, 810: 8, 840: 5, 842: 5, 844: 8, 869: 4, 880: 6, 977: 8, 1001: 8, 1011: 6, 1017: 8, 1020: 8, 1033: 7, 1034: 7, 1217: 8, 1221: 5, 1233: 8, 1249: 8, 1259: 8, 1261: 7, 1263: 4, 1265: 8, 1267: 1, 1271: 8, 1280: 4, 1296: 4, 1300: 8, 1930: 7
  }],
}

DBC: Dict[str, Dict[str, str]] = defaultdict(lambda: dbc_dict('gm_global_a_powertrain_generated', 'gm_global_a_object', chassis_dbc='gm_global_a_chassis'))

EV_CAR = {CAR.VOLT, CAR.BOLT_EUV}

# We're integrated at the camera with VOACC on these cars (instead of ASCM w/ OBD-II harness)
CAMERA_ACC_CAR = {CAR.BOLT_EUV, CAR.SILVERADO, CAR.EQUINOX}

STEER_THRESHOLD = 1.0<|MERGE_RESOLUTION|>--- conflicted
+++ resolved
@@ -11,11 +11,7 @@
 
 class CarControllerParams:
   STEER_MAX = 300  # GM limit is 3Nm. Used by carcontroller to generate LKA output
-<<<<<<< HEAD
-  STEER_STEP = 3  # Active control frames per command (50hz)
-=======
   STEER_STEP = 3  # Active control frames per command (~33hz)
->>>>>>> 86d86fa9
   INACTIVE_STEER_STEP = 10  # Inactive control frames per command (10hz)
   STEER_DELTA_UP = 10  # Delta rates require review due to observed EPS weakness
   STEER_DELTA_DOWN = 25
