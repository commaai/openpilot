#!/usr/bin/env python
import math
import time
import numpy as np
from cereal import car
from selfdrive.can.parser import CANParser
from selfdrive.car.gm.interface import CanBus
from selfdrive.car.gm.values import DBC, CAR
from common.realtime import sec_since_boot

RADAR_HEADER_MSG = 1120
SLOT_1_MSG = RADAR_HEADER_MSG + 1
NUM_SLOTS = 20

# Actually it's 0x47f, but can parser only reports
# messages that are present in DBC
LAST_RADAR_MSG = RADAR_HEADER_MSG + NUM_SLOTS

def create_radar_can_parser(canbus, car_fingerprint):

  dbc_f = DBC[car_fingerprint]['radar']
  if car_fingerprint in (CAR.VOLT, CAR.MALIBU, CAR.HOLDEN_ASTRA, CAR.ACADIA, CAR.CADILLAC_ATS):
    # C1A-ARS3-A by Continental
    radar_targets = range(SLOT_1_MSG, SLOT_1_MSG + NUM_SLOTS)
    signals = list(zip(['FLRRNumValidTargets',
                   'FLRRSnsrBlckd', 'FLRRYawRtPlsblityFlt',
                   'FLRRHWFltPrsntInt', 'FLRRAntTngFltPrsnt',
                   'FLRRAlgnFltPrsnt', 'FLRRSnstvFltPrsntInt'] +
                  ['TrkRange'] * NUM_SLOTS + ['TrkRangeRate'] * NUM_SLOTS +
                  ['TrkRangeAccel'] * NUM_SLOTS + ['TrkAzimuth'] * NUM_SLOTS +
                  ['TrkWidth'] * NUM_SLOTS + ['TrkObjectID'] * NUM_SLOTS,
                  [RADAR_HEADER_MSG] * 7 + radar_targets * 6,
                  [0] * 7 +
                  [0.0] * NUM_SLOTS + [0.0] * NUM_SLOTS +
                  [0.0] * NUM_SLOTS + [0.0] * NUM_SLOTS +
                  [0.0] * NUM_SLOTS + [0] * NUM_SLOTS))

    checks = []

    return CANParser(dbc_f, signals, checks, canbus.obstacle)
  else:
    return None

class RadarInterface(object):
  def __init__(self, CP):
    # radar
    self.pts = {}

    self.delay = 0.0  # Delay of radar

    canbus = CanBus()
    print "Using %d as obstacle CAN bus ID" % canbus.obstacle
    self.rcp = create_radar_can_parser(canbus, CP.carFingerprint)

    self.trigger_msg = LAST_RADAR_MSG
    self.updated_messages = set()

<<<<<<< HEAD
  def update(self):
    updated_messages = set()
    ret = car.RadarData.new_message()
    while 1:
=======
  def update(self, can_strings):
    if self.rcp is None:
      time.sleep(0.05)   # nothing to do
      return car.RadarData.new_message()
>>>>>>> da42760e

    tm = int(sec_since_boot() * 1e9)
    vls = self.rcp.update_strings(tm, can_strings)
    self.updated_messages.update(vls)

    if self.trigger_msg not in self.updated_messages:
      return None

<<<<<<< HEAD
      tm = int(sec_since_boot() * 1e9)
      _, vls = self.rcp.update(tm, True)
      updated_messages.update(vls)
      if LAST_RADAR_MSG in updated_messages:
        break
=======
>>>>>>> da42760e

    ret = car.RadarData.new_message()
    header = self.rcp.vl[RADAR_HEADER_MSG]
    fault = header['FLRRSnsrBlckd'] or header['FLRRSnstvFltPrsntInt'] or \
      header['FLRRYawRtPlsblityFlt'] or header['FLRRHWFltPrsntInt'] or \
      header['FLRRAntTngFltPrsnt'] or header['FLRRAlgnFltPrsnt']
    errors = []
    if not self.rcp.can_valid:
      errors.append("canError")
    if fault:
      errors.append("fault")
    ret.errors = errors

    currentTargets = set()
    num_targets = header['FLRRNumValidTargets']

    # Not all radar messages describe targets,
    # no need to monitor all of the self.rcp.msgs_upd
    for ii in self.updated_messages:
      if ii == RADAR_HEADER_MSG:
        continue

      if num_targets == 0:
        break

      cpt = self.rcp.vl[ii]
      # Zero distance means it's an empty target slot
      if cpt['TrkRange'] > 0.0:
        targetId = cpt['TrkObjectID']
        currentTargets.add(targetId)
        if targetId not in self.pts:
          self.pts[targetId] = car.RadarData.RadarPoint.new_message()
          self.pts[targetId].trackId = targetId
        distance = cpt['TrkRange']
        self.pts[targetId].dRel = distance # from front of car
        # From driver's pov, left is positive
        deg_to_rad = np.pi/180.
        self.pts[targetId].yRel = math.sin(deg_to_rad * cpt['TrkAzimuth']) * distance
        self.pts[targetId].vRel = cpt['TrkRangeRate']
        self.pts[targetId].aRel = float('nan')
        self.pts[targetId].yvRel = float('nan')

    for oldTarget in self.pts.keys():
      if not oldTarget in currentTargets:
        del self.pts[oldTarget]

    ret.points = self.pts.values()
<<<<<<< HEAD
    return ret

if __name__ == "__main__":
  RI = RadarInterface(None)
  while 1:
    ret = RI.update()
    print(chr(27) + "[2J")
    print(ret)
=======
    self.updated_messages.clear()
    return ret
>>>>>>> da42760e
<|MERGE_RESOLUTION|>--- conflicted
+++ resolved
@@ -55,17 +55,10 @@
     self.trigger_msg = LAST_RADAR_MSG
     self.updated_messages = set()
 
-<<<<<<< HEAD
-  def update(self):
-    updated_messages = set()
-    ret = car.RadarData.new_message()
-    while 1:
-=======
   def update(self, can_strings):
     if self.rcp is None:
       time.sleep(0.05)   # nothing to do
       return car.RadarData.new_message()
->>>>>>> da42760e
 
     tm = int(sec_since_boot() * 1e9)
     vls = self.rcp.update_strings(tm, can_strings)
@@ -74,14 +67,6 @@
     if self.trigger_msg not in self.updated_messages:
       return None
 
-<<<<<<< HEAD
-      tm = int(sec_since_boot() * 1e9)
-      _, vls = self.rcp.update(tm, True)
-      updated_messages.update(vls)
-      if LAST_RADAR_MSG in updated_messages:
-        break
-=======
->>>>>>> da42760e
 
     ret = car.RadarData.new_message()
     header = self.rcp.vl[RADAR_HEADER_MSG]
@@ -129,16 +114,5 @@
         del self.pts[oldTarget]
 
     ret.points = self.pts.values()
-<<<<<<< HEAD
-    return ret
-
-if __name__ == "__main__":
-  RI = RadarInterface(None)
-  while 1:
-    ret = RI.update()
-    print(chr(27) + "[2J")
-    print(ret)
-=======
     self.updated_messages.clear()
-    return ret
->>>>>>> da42760e
+    return ret