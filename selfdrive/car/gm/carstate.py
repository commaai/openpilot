--- conflicted
+++ resolved
@@ -3,13 +3,9 @@
 from opendbc.can.can_define import CANDefine
 from opendbc.can.parser import CANParser
 from selfdrive.car.interfaces import CarStateBase
-<<<<<<< HEAD
-from selfdrive.car.gm.values import DBC, EV_CAR, NO_ASCM, AccState, CanBus, STEER_THRESHOLD
-=======
-from selfdrive.car.gm.values import DBC, AccState, CanBus, STEER_THRESHOLD
+from selfdrive.car.gm.values import DBC, NO_ASCM, AccState, CanBus, STEER_THRESHOLD
 
 TransmissionType = car.CarParams.TransmissionType
->>>>>>> 8d6799d9
 
 
 class CarState(CarStateBase):
@@ -43,11 +39,7 @@
     ret.brakePressed = pt_cp.vl["EBCMBrakePedalPosition"]["BrakePedalPosition"] >= 10
 
     # Regen braking is braking
-<<<<<<< HEAD
-    if self.car_fingerprint in EV_CAR:
-=======
     if self.CP.transmissionType == TransmissionType.direct:
->>>>>>> 8d6799d9
       ret.brakePressed = ret.brakePressed or pt_cp.vl["EBCMRegenPaddle"]["RegenPaddle"] != 0
 
     if not ret.brakePressed:
@@ -147,16 +139,12 @@
       ("EBCMBrakePedalPosition", 100),
     ]
 
-<<<<<<< HEAD
     if CP.enableGasInterceptor:
       signals.append(("INTERCEPTOR_GAS", "GAS_SENSOR"))
       signals.append(("INTERCEPTOR_GAS2", "GAS_SENSOR"))
       checks.append(("GAS_SENSOR", 50))
 
-    if CP.carFingerprint in EV_CAR:
-=======
     if CP.transmissionType == TransmissionType.direct:
->>>>>>> 8d6799d9
       signals.append(("RegenPaddle", "EBCMRegenPaddle"))
       checks.append(("EBCMRegenPaddle", 50))
 
@@ -169,13 +157,9 @@
     ]
 
     checks = [
-<<<<<<< HEAD
-      ("ASCMLKASteeringCmd", 1),
-=======
       ("ASCMLKASteeringCmd", 10), # 10 Hz is the stock inactive rate (every 100ms). 
       #                             While active 50 Hz (every 20 ms) is normal
       #                             EPS will tolerate around 200ms when active before faulting 
->>>>>>> 8d6799d9
     ]
 
     return CANParser(DBC[CP.carFingerprint]["pt"], signals, checks, CanBus.LOOPBACK)
