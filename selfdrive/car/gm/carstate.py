--- conflicted
+++ resolved
@@ -29,10 +29,6 @@
     ret.vEgoRaw = mean([ret.wheelSpeeds.fl, ret.wheelSpeeds.fr, ret.wheelSpeeds.rl, ret.wheelSpeeds.rr])
     ret.vEgo, ret.aEgo = self.update_speed_kf(ret.vEgoRaw)
     ret.standstill = ret.vEgoRaw < 0.01
-<<<<<<< HEAD
-=======
-
->>>>>>> 4fb318c5
     if pt_cp.vl["ECMPRDNL2"]["ManualMode"] == 1:
       ret.gearShifter = self.parse_gear_shifter("T")
     else:
