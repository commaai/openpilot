from cereal import car
from common.conversions import Conversions as CV
from common.numpy_fast import mean
from opendbc.can.can_define import CANDefine
from opendbc.can.parser import CANParser
from selfdrive.car.interfaces import CarStateBase
from selfdrive.car.gm.values import DBC, AccState, CanBus, STEER_THRESHOLD

TransmissionType = car.CarParams.TransmissionType
NetworkLocation = car.CarParams.NetworkLocation


class CarState(CarStateBase):
  def __init__(self, CP):
    super().__init__(CP)
    can_define = CANDefine(DBC[CP.carFingerprint]["pt"])
    self.shifter_values = can_define.dv["ECMPRDNL2"]["PRNDL2"]
    self.loopback_lka_steering_cmd_updated = False
    self.camera_lka_steering_cmd_counter = 0
    self.buttons_counter = 0

  def update(self, pt_cp, cam_cp, loopback_cp):
    ret = car.CarState.new_message()

    self.prev_cruise_buttons = self.cruise_buttons
    self.cruise_buttons = pt_cp.vl["ASCMSteeringButton"]["ACCButtons"]
    self.buttons_counter = pt_cp.vl["ASCMSteeringButton"]["RollingCounter"]

    # Variables used for avoiding LKAS faults
    self.loopback_lka_steering_cmd_updated = len(loopback_cp.vl_all["ASCMLKASteeringCmd"]) > 0
    if self.CP.networkLocation == NetworkLocation.fwdCamera:
      self.camera_lka_steering_cmd_counter = cam_cp.vl["ASCMLKASteeringCmd"]["RollingCounter"]

    ret.wheelSpeeds = self.get_wheel_speeds(
      pt_cp.vl["EBCMWheelSpdFront"]["FLWheelSpd"],
      pt_cp.vl["EBCMWheelSpdFront"]["FRWheelSpd"],
      pt_cp.vl["EBCMWheelSpdRear"]["RLWheelSpd"],
      pt_cp.vl["EBCMWheelSpdRear"]["RRWheelSpd"],
    )
    ret.vEgoRaw = mean([ret.wheelSpeeds.fl, ret.wheelSpeeds.fr, ret.wheelSpeeds.rl, ret.wheelSpeeds.rr])
    ret.vEgo, ret.aEgo = self.update_speed_kf(ret.vEgoRaw)
    ret.standstill = ret.vEgoRaw < 0.01

    if pt_cp.vl["ECMPRDNL2"]["ManualMode"] == 1:
      ret.gearShifter = self.parse_gear_shifter("T")
    else:
      ret.gearShifter = self.parse_gear_shifter(self.shifter_values.get(pt_cp.vl["ECMPRDNL2"]["PRNDL2"], None))

    # Some Volt 2016-17 have loose brake pedal push rod retainers which causes the ECM to believe
    # that the brake is being intermittently pressed without user interaction.
    # To avoid a cruise fault we need to match the ECM's brake pressed signal and threshold
    # https://static.nhtsa.gov/odi/tsbs/2017/MC-10137629-9999.pdf
    ret.brake = pt_cp.vl["ECMAcceleratorPos"]["BrakePedalPos"] / 0xd0
    ret.brakePressed = pt_cp.vl["ECMAcceleratorPos"]["BrakePedalPos"] >= 8

    # Regen braking is braking
    if self.CP.transmissionType == TransmissionType.direct:
      ret.brakePressed = ret.brakePressed or pt_cp.vl["EBCMRegenPaddle"]["RegenPaddle"] != 0

    ret.gas = pt_cp.vl["AcceleratorPedal2"]["AcceleratorPedal2"] / 254.
    ret.gasPressed = ret.gas > 1e-5

    ret.steeringAngleDeg = pt_cp.vl["PSCMSteeringAngle"]["SteeringWheelAngle"]
    ret.steeringRateDeg = pt_cp.vl["PSCMSteeringAngle"]["SteeringWheelRate"]
    ret.steeringTorque = pt_cp.vl["PSCMStatus"]["LKADriverAppldTrq"]
    ret.steeringTorqueEps = pt_cp.vl["PSCMStatus"]["LKATorqueDelivered"]
    ret.steeringPressed = abs(ret.steeringTorque) > STEER_THRESHOLD

    # 0 inactive, 1 active, 2 temporarily limited, 3 failed
    self.lkas_status = pt_cp.vl["PSCMStatus"]["LKATorqueDeliveredStatus"]
    ret.steerFaultTemporary = self.lkas_status == 2
    ret.steerFaultPermanent = self.lkas_status == 3

    # 1 - open, 0 - closed
    ret.doorOpen = (pt_cp.vl["BCMDoorBeltStatus"]["FrontLeftDoor"] == 1 or
                    pt_cp.vl["BCMDoorBeltStatus"]["FrontRightDoor"] == 1 or
                    pt_cp.vl["BCMDoorBeltStatus"]["RearLeftDoor"] == 1 or
                    pt_cp.vl["BCMDoorBeltStatus"]["RearRightDoor"] == 1)

    # 1 - latched
    ret.seatbeltUnlatched = pt_cp.vl["BCMDoorBeltStatus"]["LeftSeatBelt"] == 0
    ret.leftBlinker = pt_cp.vl["BCMTurnSignals"]["TurnSignals"] == 1
    ret.rightBlinker = pt_cp.vl["BCMTurnSignals"]["TurnSignals"] == 2

    ret.parkingBrake = pt_cp.vl["VehicleIgnitionAlt"]["ParkBrake"] == 1
    ret.cruiseState.available = pt_cp.vl["ECMEngineStatus"]["CruiseMainOn"] != 0
    ret.espDisabled = pt_cp.vl["ESPStatus"]["TractionControlOn"] != 1
    ret.accFaulted = pt_cp.vl["AcceleratorPedal2"]["CruiseState"] == AccState.FAULTED

    ret.cruiseState.enabled = pt_cp.vl["AcceleratorPedal2"]["CruiseState"] != AccState.OFF
    ret.cruiseState.standstill = pt_cp.vl["AcceleratorPedal2"]["CruiseState"] == AccState.STANDSTILL
    if self.CP.networkLocation == NetworkLocation.fwdCamera:
      ret.cruiseState.speed = cam_cp.vl["ASCMActiveCruiseControlStatus"]["ACCSpeedSetpoint"] * CV.KPH_TO_MS

      ret.stockFcw = cam_cp.vl["ASCMActiveCruiseControlStatus"]["FCWAlert"] != 0
      ret.stockFcw = cam_cp.vl["AEBCmd"]["AEBCmdActive"] != 0

    return ret

  @staticmethod
  def get_cam_can_parser(CP):
    signals = []
    checks = []
    if CP.networkLocation == NetworkLocation.fwdCamera:
      signals += [
<<<<<<< HEAD
        ("ACCSpeedSetpoint", "ASCMActiveCruiseControlStatus"),
        ("FCWAlert", "ASCMActiveCruiseControlStatus"),
        ("AEBCmdActive", "AEBCmd"),
      ]
      checks += [
        ("ASCMActiveCruiseControlStatus", 25),
        ("AEBCmd", 10),
=======
        ("RollingCounter", "ASCMLKASteeringCmd"),
        ("ACCSpeedSetpoint", "ASCMActiveCruiseControlStatus"),
      ]
      checks += [
        ("ASCMLKASteeringCmd", 10),
        ("ASCMActiveCruiseControlStatus", 25),
>>>>>>> 0f94d81b
      ]

    return CANParser(DBC[CP.carFingerprint]["pt"], signals, checks, CanBus.CAMERA)

  @staticmethod
  def get_can_parser(CP):
    signals = [
      # sig_name, sig_address
      ("BrakePedalPos", "ECMAcceleratorPos"),
      ("FrontLeftDoor", "BCMDoorBeltStatus"),
      ("FrontRightDoor", "BCMDoorBeltStatus"),
      ("RearLeftDoor", "BCMDoorBeltStatus"),
      ("RearRightDoor", "BCMDoorBeltStatus"),
      ("LeftSeatBelt", "BCMDoorBeltStatus"),
      ("RightSeatBelt", "BCMDoorBeltStatus"),
      ("TurnSignals", "BCMTurnSignals"),
      ("AcceleratorPedal2", "AcceleratorPedal2"),
      ("CruiseState", "AcceleratorPedal2"),
      ("ACCButtons", "ASCMSteeringButton"),
      ("RollingCounter", "ASCMSteeringButton"),
      ("SteeringWheelAngle", "PSCMSteeringAngle"),
      ("SteeringWheelRate", "PSCMSteeringAngle"),
      ("FLWheelSpd", "EBCMWheelSpdFront"),
      ("FRWheelSpd", "EBCMWheelSpdFront"),
      ("RLWheelSpd", "EBCMWheelSpdRear"),
      ("RRWheelSpd", "EBCMWheelSpdRear"),
      ("PRNDL2", "ECMPRDNL2"),
      ("ManualMode", "ECMPRDNL2"),
      ("LKADriverAppldTrq", "PSCMStatus"),
      ("LKATorqueDelivered", "PSCMStatus"),
      ("LKATorqueDeliveredStatus", "PSCMStatus"),
      ("TractionControlOn", "ESPStatus"),
      ("ParkBrake", "VehicleIgnitionAlt"),
      ("CruiseMainOn", "ECMEngineStatus"),
    ]

    checks = [
      ("BCMTurnSignals", 1),
      ("ECMPRDNL2", 10),
      ("PSCMStatus", 10),
      ("ESPStatus", 10),
      ("BCMDoorBeltStatus", 10),
      ("VehicleIgnitionAlt", 10),
      ("EBCMWheelSpdFront", 20),
      ("EBCMWheelSpdRear", 20),
      ("AcceleratorPedal2", 33),
      ("ASCMSteeringButton", 33),
      ("ECMEngineStatus", 100),
      ("PSCMSteeringAngle", 100),
      ("ECMAcceleratorPos", 80),
    ]

    if CP.transmissionType == TransmissionType.direct:
      signals.append(("RegenPaddle", "EBCMRegenPaddle"))
      checks.append(("EBCMRegenPaddle", 50))

    return CANParser(DBC[CP.carFingerprint]["pt"], signals, checks, CanBus.POWERTRAIN)

  @staticmethod
  def get_loopback_can_parser(CP):
    signals = [
      ("RollingCounter", "ASCMLKASteeringCmd"),
    ]

    checks = [
      ("ASCMLKASteeringCmd", 10), # 10 Hz is the stock inactive rate (every 100ms).
      #                             While active 50 Hz (every 20 ms) is normal
      #                             EPS will tolerate around 200ms when active before faulting
    ]

    return CANParser(DBC[CP.carFingerprint]["pt"], signals, checks, CanBus.LOOPBACK)<|MERGE_RESOLUTION|>--- conflicted
+++ resolved
@@ -103,22 +103,15 @@
     checks = []
     if CP.networkLocation == NetworkLocation.fwdCamera:
       signals += [
-<<<<<<< HEAD
+        ("AEBCmdActive", "AEBCmd"),
+        ("RollingCounter", "ASCMLKASteeringCmd"),
         ("ACCSpeedSetpoint", "ASCMActiveCruiseControlStatus"),
         ("FCWAlert", "ASCMActiveCruiseControlStatus"),
-        ("AEBCmdActive", "AEBCmd"),
       ]
       checks += [
-        ("ASCMActiveCruiseControlStatus", 25),
         ("AEBCmd", 10),
-=======
-        ("RollingCounter", "ASCMLKASteeringCmd"),
-        ("ACCSpeedSetpoint", "ASCMActiveCruiseControlStatus"),
-      ]
-      checks += [
         ("ASCMLKASteeringCmd", 10),
         ("ASCMActiveCruiseControlStatus", 25),
->>>>>>> 0f94d81b
       ]
 
     return CANParser(DBC[CP.carFingerprint]["pt"], signals, checks, CanBus.CAMERA)
