from cereal import car
from common.numpy_fast import mean
from opendbc.can.can_define import CANDefine
from opendbc.can.parser import CANParser
from selfdrive.car.interfaces import CarStateBase
from selfdrive.car.gm.values import DBC, CAR, EV_CAR, NO_ASCM, AccState, CanBus, STEER_THRESHOLD


class CarState(CarStateBase):
  def __init__(self, CP):
    super().__init__(CP)
    can_define = CANDefine(DBC[CP.carFingerprint]["pt"])
    self.shifter_values = can_define.dv["ECMPRDNL2"]["PRNDL2"]
    self.lka_steering_cmd_counter = 0
    self.parkingBrake = 0

  def update(self, pt_cp, loopback_cp, body_cp):
    ret = car.CarState.new_message()
    self.prev_cruise_buttons = self.cruise_buttons
    self.cruise_buttons = pt_cp.vl["ASCMSteeringButton"]["ACCButtons"]

    ret.wheelSpeeds = self.get_wheel_speeds(
      pt_cp.vl["EBCMWheelSpdFront"]["FLWheelSpd"],
      pt_cp.vl["EBCMWheelSpdFront"]["FRWheelSpd"],
      pt_cp.vl["EBCMWheelSpdRear"]["RLWheelSpd"],
      pt_cp.vl["EBCMWheelSpdRear"]["RRWheelSpd"],
    )
    ret.vEgoRaw = mean([ret.wheelSpeeds.fl, ret.wheelSpeeds.fr, ret.wheelSpeeds.rl, ret.wheelSpeeds.rr])
    ret.vEgo, ret.aEgo = self.update_speed_kf(ret.vEgoRaw)
    ret.standstill = ret.vEgoRaw < 0.01
<<<<<<< HEAD
    gmGear = self.shifter_values.get(pt_cp.vl["ECMPRDNL2"]["PRNDL2"], None)
    manualMode = bool(pt_cp.vl["ECMPRDNL2"]["ManualMode"])
    
    # In manumatic, the value of PRNDL2 represents the max gear
    # parse_gear_shifter expects "T" for manumatic
    # TODO: JJS Add manumatic max gear to cereal and parse (validate value in Acadia)
    if manualMode:
      gmGear = "T"
    
    # TODO: JJS: Should We just have 0 map to P in the dbc?
    if gmGear == "Shifting":
      gmGear = "P"
    
    ret.gearShifter = self.parse_gear_shifter(gmGear)
    ret.brakePressed = pt_cp.vl["ECMEngineStatus"]["Brake_Pressed"] != 0
    ret.brake = 0.
    
    if ret.brakePressed:
      ret.brake = pt_cp.vl["EBCMBrakePedalPosition"]["BrakePedalPosition"] / 0xd0

    if self.CP.enableGasInterceptor:
      ret.gas = (pt_cp.vl["GAS_SENSOR"]["INTERCEPTOR_GAS"] + pt_cp.vl["GAS_SENSOR"]["INTERCEPTOR_GAS2"]) / 2.
      ret.gasPressed = ret.gas > 15
    else:
      ret.gas = pt_cp.vl["AcceleratorPedal2"]["AcceleratorPedal2"] / 254.
      ret.gasPressed = ret.gas > 1e-5
=======
    ret.gearShifter = self.parse_gear_shifter(self.shifter_values.get(pt_cp.vl["ECMPRDNL"]["PRNDL"], None))

    # Brake pedal's potentiometer returns near-zero reading even when pedal is not pressed.
    ret.brake = pt_cp.vl["EBCMBrakePedalPosition"]["BrakePedalPosition"] / 0xd0
    ret.brakePressed = pt_cp.vl["EBCMBrakePedalPosition"]["BrakePedalPosition"] >= 10

    # Regen braking is braking
    if self.car_fingerprint == CAR.VOLT:
      ret.brakePressed = ret.brakePressed or pt_cp.vl["EBCMRegenPaddle"]["RegenPaddle"] != 0

    ret.gas = pt_cp.vl["AcceleratorPedal2"]["AcceleratorPedal2"] / 254.
    ret.gasPressed = ret.gas > 1e-5
>>>>>>> dc1a7bf0

    ret.steeringAngleDeg = pt_cp.vl["PSCMSteeringAngle"]["SteeringWheelAngle"]
    ret.steeringRateDeg = pt_cp.vl["PSCMSteeringAngle"]["SteeringWheelRate"]
    ret.steeringTorque = pt_cp.vl["PSCMStatus"]["LKADriverAppldTrq"]
    ret.steeringTorqueEps = pt_cp.vl["PSCMStatus"]["LKATorqueDelivered"]
    ret.steeringPressed = abs(ret.steeringTorque) > STEER_THRESHOLD
    self.lka_steering_cmd_counter = loopback_cp.vl["ASCMLKASteeringCmd"]["RollingCounter"]

    # 0 inactive, 1 active, 2 temporarily limited, 3 failed
    self.lkas_status = pt_cp.vl["PSCMStatus"]["LKATorqueDeliveredStatus"]
    ret.steerFaultTemporary = self.lkas_status == 2
    ret.steerFaultPermanent = self.lkas_status == 3

    # 1 - open, 0 - closed
    ret.doorOpen = (pt_cp.vl["BCMDoorBeltStatus"]["FrontLeftDoor"] == 1 or
                    pt_cp.vl["BCMDoorBeltStatus"]["FrontRightDoor"] == 1 or
                    pt_cp.vl["BCMDoorBeltStatus"]["RearLeftDoor"] == 1 or
                    pt_cp.vl["BCMDoorBeltStatus"]["RearRightDoor"] == 1)

    # 1 - latched
    ret.seatbeltUnlatched = pt_cp.vl["BCMDoorBeltStatus"]["LeftSeatBelt"] == 0
    ret.leftBlinker = pt_cp.vl["BCMTurnSignals"]["TurnSignals"] == 1
    ret.rightBlinker = pt_cp.vl["BCMTurnSignals"]["TurnSignals"] == 2
    #TODO: JJS: Add hasEPB to cereal and use detection rather than hard coding...
    #if self.CP.hasEPB:
    if self.CP.carFingerprint != CAR.SUBURBAN and self.CP.carFingerprint != CAR.TAHOE_NR:
      self.parkingBrake = pt_cp.vl["EPBStatus"]["EPBClosed"] == 1

    ret.cruiseState.available = pt_cp.vl["ECMEngineStatus"]["CruiseMainOn"] != 0
    if self.CP.enableGasInterceptor: # Flip CC main logic when pedal is being used for long
      ret.cruiseState.available = (not ret.cruiseState.available)

    ret.espDisabled = pt_cp.vl["ESPStatus"]["TractionControlOn"] != 1
    if (self.CP.carFingerprint in NO_ASCM):
      ret.accFaulted = False
    else:
      ret.accFaulted = pt_cp.vl["AcceleratorPedal2"]["CruiseState"] == AccState.FAULTED

<<<<<<< HEAD
    # Regen braking is braking
    if self.car_fingerprint in EV_CAR:
      ret.brakePressed = ret.brakePressed or pt_cp.vl["EBCMRegenPaddle"]["RegenPaddle"] != 0

=======
>>>>>>> dc1a7bf0
    ret.cruiseState.enabled = pt_cp.vl["AcceleratorPedal2"]["CruiseState"] != AccState.OFF
    ret.cruiseState.standstill = pt_cp.vl["AcceleratorPedal2"]["CruiseState"] == AccState.STANDSTILL

    return ret

  @staticmethod
  def get_can_parser(CP):
    signals = [
      # sig_name, sig_address
      ("BrakePedalPosition", "EBCMBrakePedalPosition"),
      ("FrontLeftDoor", "BCMDoorBeltStatus"),
      ("FrontRightDoor", "BCMDoorBeltStatus"),
      ("RearLeftDoor", "BCMDoorBeltStatus"),
      ("RearRightDoor", "BCMDoorBeltStatus"),
      ("LeftSeatBelt", "BCMDoorBeltStatus"),
      ("RightSeatBelt", "BCMDoorBeltStatus"),
      ("TurnSignals", "BCMTurnSignals"),
      ("AcceleratorPedal2", "AcceleratorPedal2"),
      ("CruiseState", "AcceleratorPedal2"),
      ("ACCButtons", "ASCMSteeringButton"),
      ("SteeringWheelAngle", "PSCMSteeringAngle"),
      ("SteeringWheelRate", "PSCMSteeringAngle"),
      ("FLWheelSpd", "EBCMWheelSpdFront"),
      ("FRWheelSpd", "EBCMWheelSpdFront"),
      ("RLWheelSpd", "EBCMWheelSpdRear"),
      ("RRWheelSpd", "EBCMWheelSpdRear"),
      ("PRNDL2", "ECMPRDNL2"),
      ("ManualMode", "ECMPRDNL2"),
      ("LKADriverAppldTrq", "PSCMStatus"),
      ("LKATorqueDelivered", "PSCMStatus"),
      ("LKATorqueDeliveredStatus", "PSCMStatus"),
      ("TractionControlOn", "ESPStatus"),
      ("CruiseMainOn", "ECMEngineStatus"),
    ]

    checks = [
      ("BCMTurnSignals", 1),
      ("ECMPRDNL2", 10),
      ("PSCMStatus", 10),
      ("ESPStatus", 10),
      ("BCMDoorBeltStatus", 10),
      ("EBCMWheelSpdFront", 20),
      ("EBCMWheelSpdRear", 20),
      ("AcceleratorPedal2", 33),
      ("ASCMSteeringButton", 33),
      ("ECMEngineStatus", 100),
      ("PSCMSteeringAngle", 100),
      ("EBCMBrakePedalPosition", 100),
    ]

    # TODO: Might be wise to find the non-electronic parking brake signal
    # TODO: JJS Add hasEPB to cereal
    if CP.carFingerprint != CAR.SUBURBAN and CP.carFingerprint != CAR.TAHOE_NR:
      signals.append(("EPBClosed", "EPBStatus", 0))
      checks.append(("EPBStatus", 20))
    

    if CP.enableGasInterceptor:
      signals.append(("INTERCEPTOR_GAS", "GAS_SENSOR"))
      signals.append(("INTERCEPTOR_GAS2", "GAS_SENSOR"))
      checks.append(("GAS_SENSOR", 50))

    if CP.carFingerprint in EV_CAR:
      signals.append(("RegenPaddle", "EBCMRegenPaddle"))
      checks.append(("EBCMRegenPaddle", 50))

    return CANParser(DBC[CP.carFingerprint]["pt"], signals, checks, CanBus.POWERTRAIN)

  @staticmethod
  def get_loopback_can_parser(CP):
    signals = [
      ("RollingCounter", "ASCMLKASteeringCmd"),
    ]

    checks = [
      ("ASCMLKASteeringCmd", 1),
    ]

    return CANParser(DBC[CP.carFingerprint]["pt"], signals, checks, CanBus.LOOPBACK)

  @staticmethod
  def get_body_can_parser(CP):
    #OBD2 Harness only
    signals = [
      
    ]

    checks = [
      
    ]
    
    return CANParser(DBC[CP.carFingerprint]["body"], signals, checks, CanBus.SW_GMLAN)<|MERGE_RESOLUTION|>--- conflicted
+++ resolved
@@ -28,7 +28,6 @@
     ret.vEgoRaw = mean([ret.wheelSpeeds.fl, ret.wheelSpeeds.fr, ret.wheelSpeeds.rl, ret.wheelSpeeds.rr])
     ret.vEgo, ret.aEgo = self.update_speed_kf(ret.vEgoRaw)
     ret.standstill = ret.vEgoRaw < 0.01
-<<<<<<< HEAD
     gmGear = self.shifter_values.get(pt_cp.vl["ECMPRDNL2"]["PRNDL2"], None)
     manualMode = bool(pt_cp.vl["ECMPRDNL2"]["ManualMode"])
     
@@ -43,11 +42,16 @@
       gmGear = "P"
     
     ret.gearShifter = self.parse_gear_shifter(gmGear)
-    ret.brakePressed = pt_cp.vl["ECMEngineStatus"]["Brake_Pressed"] != 0
-    ret.brake = 0.
     
+    ret.brakePressed = pt_cp.vl["EBCMBrakePedalPosition"]["BrakePedalPosition"] >= 11 # TODO: JJS: PR this increase for trucks
+        # Regen braking is braking
+    if self.car_fingerprint in EV_CAR:
+      ret.brakePressed = ret.brakePressed or pt_cp.vl["EBCMRegenPaddle"]["RegenPaddle"] != 0
+
     if ret.brakePressed:
       ret.brake = pt_cp.vl["EBCMBrakePedalPosition"]["BrakePedalPosition"] / 0xd0
+    else: # TODO: JJS: restore zeroing messy brake signals via PR
+      ret.brake = 0.
 
     if self.CP.enableGasInterceptor:
       ret.gas = (pt_cp.vl["GAS_SENSOR"]["INTERCEPTOR_GAS"] + pt_cp.vl["GAS_SENSOR"]["INTERCEPTOR_GAS2"]) / 2.
@@ -55,20 +59,6 @@
     else:
       ret.gas = pt_cp.vl["AcceleratorPedal2"]["AcceleratorPedal2"] / 254.
       ret.gasPressed = ret.gas > 1e-5
-=======
-    ret.gearShifter = self.parse_gear_shifter(self.shifter_values.get(pt_cp.vl["ECMPRDNL"]["PRNDL"], None))
-
-    # Brake pedal's potentiometer returns near-zero reading even when pedal is not pressed.
-    ret.brake = pt_cp.vl["EBCMBrakePedalPosition"]["BrakePedalPosition"] / 0xd0
-    ret.brakePressed = pt_cp.vl["EBCMBrakePedalPosition"]["BrakePedalPosition"] >= 10
-
-    # Regen braking is braking
-    if self.car_fingerprint == CAR.VOLT:
-      ret.brakePressed = ret.brakePressed or pt_cp.vl["EBCMRegenPaddle"]["RegenPaddle"] != 0
-
-    ret.gas = pt_cp.vl["AcceleratorPedal2"]["AcceleratorPedal2"] / 254.
-    ret.gasPressed = ret.gas > 1e-5
->>>>>>> dc1a7bf0
 
     ret.steeringAngleDeg = pt_cp.vl["PSCMSteeringAngle"]["SteeringWheelAngle"]
     ret.steeringRateDeg = pt_cp.vl["PSCMSteeringAngle"]["SteeringWheelRate"]
@@ -107,13 +97,6 @@
     else:
       ret.accFaulted = pt_cp.vl["AcceleratorPedal2"]["CruiseState"] == AccState.FAULTED
 
-<<<<<<< HEAD
-    # Regen braking is braking
-    if self.car_fingerprint in EV_CAR:
-      ret.brakePressed = ret.brakePressed or pt_cp.vl["EBCMRegenPaddle"]["RegenPaddle"] != 0
-
-=======
->>>>>>> dc1a7bf0
     ret.cruiseState.enabled = pt_cp.vl["AcceleratorPedal2"]["CruiseState"] != AccState.OFF
     ret.cruiseState.standstill = pt_cp.vl["AcceleratorPedal2"]["CruiseState"] == AccState.STANDSTILL
 
