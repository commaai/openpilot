from cereal import car
from common.conversions import Conversions as CV
from common.numpy_fast import mean
from opendbc.can.can_define import CANDefine
from opendbc.can.parser import CANParser
from selfdrive.car.interfaces import CarStateBase
from selfdrive.car.gm.values import DBC, AccState, CanBus, STEER_THRESHOLD

TransmissionType = car.CarParams.TransmissionType
NetworkLocation = car.CarParams.NetworkLocation


class CarState(CarStateBase):
  def __init__(self, CP):
    super().__init__(CP)
    can_define = CANDefine(DBC[CP.carFingerprint]["pt"])
    self.shifter_values = can_define.dv["ECMPRDNL2"]["PRNDL2"]
    self.loopback_lka_steering_cmd_updated = False
    self.camera_lka_steering_cmd_counter = 0
    self.buttons_counter = 0

  def update(self, pt_cp, cam_cp, loopback_cp):
    ret = car.CarState.new_message()

    self.prev_cruise_buttons = self.cruise_buttons
    self.cruise_buttons = pt_cp.vl["ASCMSteeringButton"]["ACCButtons"]
    self.buttons_counter = pt_cp.vl["ASCMSteeringButton"]["RollingCounter"]

    # Variables used for avoiding LKAS faults
    self.loopback_lka_steering_cmd_updated = len(loopback_cp.vl_all["ASCMLKASteeringCmd"]) > 0
    if self.CP.networkLocation == NetworkLocation.fwdCamera:
      self.camera_lka_steering_cmd_counter = cam_cp.vl["ASCMLKASteeringCmd"]["RollingCounter"]

    ret.wheelSpeeds = self.get_wheel_speeds(
      pt_cp.vl["EBCMWheelSpdFront"]["FLWheelSpd"],
      pt_cp.vl["EBCMWheelSpdFront"]["FRWheelSpd"],
      pt_cp.vl["EBCMWheelSpdRear"]["RLWheelSpd"],
      pt_cp.vl["EBCMWheelSpdRear"]["RRWheelSpd"],
    )
    ret.vEgoRaw = mean([ret.wheelSpeeds.fl, ret.wheelSpeeds.fr, ret.wheelSpeeds.rl, ret.wheelSpeeds.rr])
    ret.vEgo, ret.aEgo = self.update_speed_kf(ret.vEgoRaw)
    ret.standstill = ret.vEgoRaw < 0.01

    if pt_cp.vl["ECMPRDNL2"]["ManualMode"] == 1:
      ret.gearShifter = self.parse_gear_shifter("T")
    else:
      ret.gearShifter = self.parse_gear_shifter(self.shifter_values.get(pt_cp.vl["ECMPRDNL2"]["PRNDL2"], None))

<<<<<<< HEAD
    # Brake pedal's potentiometer returns near-zero reading even when pedal is not pressed.
    ret.brake = pt_cp.vl["EBCMBrakePedalPosition"]["BrakePedalPosition"] / 0xd0
    ret.brakePressed = self.brake_pressed = pt_cp.vl["EBCMBrakePedalPosition"]["BrakePedalPosition"] >= 10
=======
    # Some Volt 2016-17 have loose brake pedal push rod retainers which causes the ECM to believe
    # that the brake is being intermittently pressed without user interaction.
    # To avoid a cruise fault we need to match the ECM's brake pressed signal and threshold
    # https://static.nhtsa.gov/odi/tsbs/2017/MC-10137629-9999.pdf
    ret.brake = pt_cp.vl["ECMAcceleratorPos"]["BrakePedalPos"] / 0xd0
    ret.brakePressed = pt_cp.vl["ECMAcceleratorPos"]["BrakePedalPos"] >= 8
>>>>>>> bf5f9adc

    # Regen braking is braking
    if self.CP.transmissionType == TransmissionType.direct:
      ret.brakePressed = ret.brakePressed or pt_cp.vl["EBCMRegenPaddle"]["RegenPaddle"] != 0

    ret.gas = pt_cp.vl["AcceleratorPedal2"]["AcceleratorPedal2"] / 254.
    ret.gasPressed = ret.gas > 1e-5

    ret.steeringAngleDeg = pt_cp.vl["PSCMSteeringAngle"]["SteeringWheelAngle"]
    ret.steeringRateDeg = pt_cp.vl["PSCMSteeringAngle"]["SteeringWheelRate"]
    ret.steeringTorque = pt_cp.vl["PSCMStatus"]["LKADriverAppldTrq"]
    ret.steeringTorqueEps = pt_cp.vl["PSCMStatus"]["LKATorqueDelivered"]
    ret.steeringPressed = abs(ret.steeringTorque) > STEER_THRESHOLD

    # 0 inactive, 1 active, 2 temporarily limited, 3 failed
    self.lkas_status = pt_cp.vl["PSCMStatus"]["LKATorqueDeliveredStatus"]
    ret.steerFaultTemporary = self.lkas_status == 2
    ret.steerFaultPermanent = self.lkas_status == 3

    # 1 - open, 0 - closed
    ret.doorOpen = (pt_cp.vl["BCMDoorBeltStatus"]["FrontLeftDoor"] == 1 or
                    pt_cp.vl["BCMDoorBeltStatus"]["FrontRightDoor"] == 1 or
                    pt_cp.vl["BCMDoorBeltStatus"]["RearLeftDoor"] == 1 or
                    pt_cp.vl["BCMDoorBeltStatus"]["RearRightDoor"] == 1)

    # 1 - latched
    ret.seatbeltUnlatched = pt_cp.vl["BCMDoorBeltStatus"]["LeftSeatBelt"] == 0
    ret.leftBlinker = pt_cp.vl["BCMTurnSignals"]["TurnSignals"] == 1
    ret.rightBlinker = pt_cp.vl["BCMTurnSignals"]["TurnSignals"] == 2

    ret.parkingBrake = pt_cp.vl["VehicleIgnitionAlt"]["ParkBrake"] == 1
    ret.cruiseState.available = pt_cp.vl["ECMEngineStatus"]["CruiseMainOn"] != 0
    ret.espDisabled = pt_cp.vl["ESPStatus"]["TractionControlOn"] != 1
    ret.accFaulted = pt_cp.vl["AcceleratorPedal2"]["CruiseState"] == AccState.FAULTED

    ret.cruiseState.enabled = pt_cp.vl["AcceleratorPedal2"]["CruiseState"] != AccState.OFF
    ret.cruiseState.standstill = pt_cp.vl["AcceleratorPedal2"]["CruiseState"] == AccState.STANDSTILL
    if self.CP.networkLocation == NetworkLocation.fwdCamera:
      ret.cruiseState.speed = cam_cp.vl["ASCMActiveCruiseControlStatus"]["ACCSpeedSetpoint"] * CV.KPH_TO_MS

      ret.stockAeb = cam_cp.vl["AEBCmd"]["AEBCmdActive"] != 0
      ret.stockFcw = cam_cp.vl["ASCMActiveCruiseControlStatus"]["FCWAlert"] != 0

    return ret

  @staticmethod
  def get_cam_can_parser(CP):
    signals = []
    checks = []
    if CP.networkLocation == NetworkLocation.fwdCamera:
      signals += [
        ("AEBCmdActive", "AEBCmd"),
        ("RollingCounter", "ASCMLKASteeringCmd"),
        ("FCWAlert", "ASCMActiveCruiseControlStatus"),
        ("ACCSpeedSetpoint", "ASCMActiveCruiseControlStatus"),
      ]
      checks += [
        ("AEBCmd", 10),
        ("ASCMLKASteeringCmd", 10),
        ("ASCMActiveCruiseControlStatus", 25),
      ]

    return CANParser(DBC[CP.carFingerprint]["pt"], signals, checks, CanBus.CAMERA)

  @staticmethod
  def get_can_parser(CP):
    signals = [
      # sig_name, sig_address
      ("BrakePedalPos", "ECMAcceleratorPos"),
      ("FrontLeftDoor", "BCMDoorBeltStatus"),
      ("FrontRightDoor", "BCMDoorBeltStatus"),
      ("RearLeftDoor", "BCMDoorBeltStatus"),
      ("RearRightDoor", "BCMDoorBeltStatus"),
      ("LeftSeatBelt", "BCMDoorBeltStatus"),
      ("RightSeatBelt", "BCMDoorBeltStatus"),
      ("TurnSignals", "BCMTurnSignals"),
      ("AcceleratorPedal2", "AcceleratorPedal2"),
      ("CruiseState", "AcceleratorPedal2"),
      ("ACCButtons", "ASCMSteeringButton"),
      ("RollingCounter", "ASCMSteeringButton"),
      ("SteeringWheelAngle", "PSCMSteeringAngle"),
      ("SteeringWheelRate", "PSCMSteeringAngle"),
      ("FLWheelSpd", "EBCMWheelSpdFront"),
      ("FRWheelSpd", "EBCMWheelSpdFront"),
      ("RLWheelSpd", "EBCMWheelSpdRear"),
      ("RRWheelSpd", "EBCMWheelSpdRear"),
      ("PRNDL2", "ECMPRDNL2"),
      ("ManualMode", "ECMPRDNL2"),
      ("LKADriverAppldTrq", "PSCMStatus"),
      ("LKATorqueDelivered", "PSCMStatus"),
      ("LKATorqueDeliveredStatus", "PSCMStatus"),
      ("TractionControlOn", "ESPStatus"),
      ("ParkBrake", "VehicleIgnitionAlt"),
      ("CruiseMainOn", "ECMEngineStatus"),
    ]

    checks = [
      ("BCMTurnSignals", 1),
      ("ECMPRDNL2", 10),
      ("PSCMStatus", 10),
      ("ESPStatus", 10),
      ("BCMDoorBeltStatus", 10),
      ("VehicleIgnitionAlt", 10),
      ("EBCMWheelSpdFront", 20),
      ("EBCMWheelSpdRear", 20),
      ("AcceleratorPedal2", 33),
      ("ASCMSteeringButton", 33),
      ("ECMEngineStatus", 100),
      ("PSCMSteeringAngle", 100),
      ("ECMAcceleratorPos", 80),
    ]

    if CP.transmissionType == TransmissionType.direct:
      signals.append(("RegenPaddle", "EBCMRegenPaddle"))
      checks.append(("EBCMRegenPaddle", 50))

    return CANParser(DBC[CP.carFingerprint]["pt"], signals, checks, CanBus.POWERTRAIN)

  @staticmethod
  def get_loopback_can_parser(CP):
    signals = [
      ("RollingCounter", "ASCMLKASteeringCmd"),
    ]

    checks = [
      ("ASCMLKASteeringCmd", 0),
    ]

    return CANParser(DBC[CP.carFingerprint]["pt"], signals, checks, CanBus.LOOPBACK, enforce_checks=False)<|MERGE_RESOLUTION|>--- conflicted
+++ resolved
@@ -46,18 +46,12 @@
     else:
       ret.gearShifter = self.parse_gear_shifter(self.shifter_values.get(pt_cp.vl["ECMPRDNL2"]["PRNDL2"], None))
 
-<<<<<<< HEAD
-    # Brake pedal's potentiometer returns near-zero reading even when pedal is not pressed.
-    ret.brake = pt_cp.vl["EBCMBrakePedalPosition"]["BrakePedalPosition"] / 0xd0
-    ret.brakePressed = self.brake_pressed = pt_cp.vl["EBCMBrakePedalPosition"]["BrakePedalPosition"] >= 10
-=======
     # Some Volt 2016-17 have loose brake pedal push rod retainers which causes the ECM to believe
     # that the brake is being intermittently pressed without user interaction.
     # To avoid a cruise fault we need to match the ECM's brake pressed signal and threshold
     # https://static.nhtsa.gov/odi/tsbs/2017/MC-10137629-9999.pdf
     ret.brake = pt_cp.vl["ECMAcceleratorPos"]["BrakePedalPos"] / 0xd0
-    ret.brakePressed = pt_cp.vl["ECMAcceleratorPos"]["BrakePedalPos"] >= 8
->>>>>>> bf5f9adc
+    ret.brakePressed = self.brake_pressed = pt_cp.vl["ECMAcceleratorPos"]["BrakePedalPos"] >= 8
 
     # Regen braking is braking
     if self.CP.transmissionType == TransmissionType.direct:
