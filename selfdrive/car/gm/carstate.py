from cereal import car
from common.numpy_fast import mean
from opendbc.can.can_define import CANDefine
from opendbc.can.parser import CANParser
from selfdrive.car.interfaces import CarStateBase
from selfdrive.car.gm.values import DBC, CAR, EV_CAR, AccState, CanBus, STEER_THRESHOLD


class CarState(CarStateBase):
  def __init__(self, CP):
    super().__init__(CP)
    can_define = CANDefine(DBC[CP.carFingerprint]["pt"])
    self.shifter_values = can_define.dv["ECMPRDNL"]["PRNDL"]
    self.lka_steering_cmd_counter = 0
    self.park_brake = 0

  def update(self, pt_cp, loopback_cp):
    ret = car.CarState.new_message()
    self.prev_cruise_buttons = self.cruise_buttons
    self.cruise_buttons = pt_cp.vl["ASCMSteeringButton"]["ACCButtons"]

    ret.wheelSpeeds = self.get_wheel_speeds(
      pt_cp.vl["EBCMWheelSpdFront"]["FLWheelSpd"],
      pt_cp.vl["EBCMWheelSpdFront"]["FRWheelSpd"],
      pt_cp.vl["EBCMWheelSpdRear"]["RLWheelSpd"],
      pt_cp.vl["EBCMWheelSpdRear"]["RRWheelSpd"],
    )
    ret.vEgoRaw = mean([ret.wheelSpeeds.fl, ret.wheelSpeeds.fr, ret.wheelSpeeds.rl, ret.wheelSpeeds.rr])
    ret.vEgo, ret.aEgo = self.update_speed_kf(ret.vEgoRaw)
    ret.standstill = ret.vEgoRaw < 0.01

    ret.gearShifter = self.parse_gear_shifter(self.shifter_values.get(pt_cp.vl["ECMPRDNL"]["PRNDL"], None))
    ret.brakePressed = bool(pt_cp.vl["ECMEngineStatus"]["Brake_Pressed"])
    ret.brake = 0.
    
    if ret.brakePressed:
      ret.brake = pt_cp.vl["EBCMBrakePedalPosition"]["BrakePedalPosition"] / 0xd0

    if self.CP.enableGasInterceptor:
      ret.gas = (pt_cp.vl["GAS_SENSOR"]["INTERCEPTOR_GAS"] + pt_cp.vl["GAS_SENSOR"]["INTERCEPTOR_GAS2"]) / 2.
      ret.gasPressed = ret.gas > 15
    else:
      ret.gas = pt_cp.vl["AcceleratorPedal2"]["AcceleratorPedal2"] / 254.
      ret.gasPressed = ret.gas > 1e-5

    ret.steeringAngleDeg = pt_cp.vl["PSCMSteeringAngle"]["SteeringWheelAngle"]
    ret.steeringRateDeg = pt_cp.vl["PSCMSteeringAngle"]["SteeringWheelRate"]
    ret.steeringTorque = pt_cp.vl["PSCMStatus"]["LKADriverAppldTrq"]
    ret.steeringTorqueEps = pt_cp.vl["PSCMStatus"]["LKATorqueDelivered"]
    ret.steeringPressed = abs(ret.steeringTorque) > STEER_THRESHOLD
    self.lka_steering_cmd_counter = loopback_cp.vl["ASCMLKASteeringCmd"]["RollingCounter"]

    # 0 inactive, 1 active, 2 temporarily limited, 3 failed
    self.lkas_status = pt_cp.vl["PSCMStatus"]["LKATorqueDeliveredStatus"]
    ret.steerWarning = self.lkas_status == 2
    ret.steerError = self.lkas_status == 3

    # 1 - open, 0 - closed
    ret.doorOpen = (pt_cp.vl["BCMDoorBeltStatus"]["FrontLeftDoor"] == 1 or
                    pt_cp.vl["BCMDoorBeltStatus"]["FrontRightDoor"] == 1 or
                    pt_cp.vl["BCMDoorBeltStatus"]["RearLeftDoor"] == 1 or
                    pt_cp.vl["BCMDoorBeltStatus"]["RearRightDoor"] == 1)

    # 1 - latched
    ret.seatbeltUnlatched = pt_cp.vl["BCMDoorBeltStatus"]["LeftSeatBelt"] == 0
    ret.leftBlinker = pt_cp.vl["BCMTurnSignals"]["TurnSignals"] == 1
    ret.rightBlinker = pt_cp.vl["BCMTurnSignals"]["TurnSignals"] == 2
    #TODO: JJS: Add hasEPB to cereal and use detection rather than hard coding...
    #if self.CP.hasEPB:
    if self.CP.carFingerprint != CAR.SUBURBAN and self.CP.carFingerprint != CAR.TAHOE_NR:
      self.park_brake = pt_cp.vl["EPBStatus"]["EPBClosed"]

    ret.cruiseState.available = bool(pt_cp.vl["ECMEngineStatus"]["CruiseMainOn"])
    ret.espDisabled = pt_cp.vl["ESPStatus"]["TractionControlOn"] != 1
    self.pcm_acc_status = pt_cp.vl["AcceleratorPedal2"]["CruiseState"]

    # Regen braking is braking
    if self.car_fingerprint in EV_CAR:
      ret.brakePressed = ret.brakePressed or bool(pt_cp.vl["EBCMRegenPaddle"]["RegenPaddle"])

    ret.cruiseState.enabled = self.pcm_acc_status != AccState.OFF
    ret.cruiseState.standstill = self.pcm_acc_status == AccState.STANDSTILL

    return ret

  @staticmethod
  def get_can_parser(CP):
    # this function generates lists for signal, messages and initial values
    signals = [
      # sig_name, sig_address
      ("BrakePedalPosition", "EBCMBrakePedalPosition"),
      ("FrontLeftDoor", "BCMDoorBeltStatus"),
      ("FrontRightDoor", "BCMDoorBeltStatus"),
      ("RearLeftDoor", "BCMDoorBeltStatus"),
      ("RearRightDoor", "BCMDoorBeltStatus"),
      ("LeftSeatBelt", "BCMDoorBeltStatus"),
      ("RightSeatBelt", "BCMDoorBeltStatus"),
      ("TurnSignals", "BCMTurnSignals"),
      ("AcceleratorPedal2", "AcceleratorPedal2"),
      ("CruiseState", "AcceleratorPedal2"),
      ("ACCButtons", "ASCMSteeringButton"),
      ("SteeringWheelAngle", "PSCMSteeringAngle"),
      ("SteeringWheelRate", "PSCMSteeringAngle"),
      ("FLWheelSpd", "EBCMWheelSpdFront"),
      ("FRWheelSpd", "EBCMWheelSpdFront"),
      ("RLWheelSpd", "EBCMWheelSpdRear"),
      ("RRWheelSpd", "EBCMWheelSpdRear"),
      ("PRNDL", "ECMPRDNL"),
      ("LKADriverAppldTrq", "PSCMStatus"),
      ("LKATorqueDelivered", "PSCMStatus"),
      ("LKATorqueDeliveredStatus", "PSCMStatus"),
      ("TractionControlOn", "ESPStatus"),
      ("EPBClosed", "EPBStatus"),
      ("CruiseMainOn", "ECMEngineStatus"),
      ("Brake_Pressed", "ECMEngineStatus"),
    ]

    checks = [
      ("BCMTurnSignals", 1),
      ("ECMPRDNL", 10),
      ("PSCMStatus", 10),
      ("ESPStatus", 10),
      ("BCMDoorBeltStatus", 10),
      ("EBCMWheelSpdFront", 20),
      ("EBCMWheelSpdRear", 20),
      ("AcceleratorPedal2", 33),
      ("ASCMSteeringButton", 33),
      ("ECMEngineStatus", 100),
      ("PSCMSteeringAngle", 100),
      ("EBCMBrakePedalPosition", 100),
    ]

<<<<<<< HEAD
    # TODO: Might be wise to find the non-electronic parking brake signal
    if CP.carFingerprint != CAR.SUBURBAN and CP.carFingerprint != CAR.TAHOE_NR:
      signals.append(("EPBClosed", "EPBStatus", 0))
      checks.append(("EPBStatus", 20))
    

    if CP.enableGasInterceptor:
      signals.append(("INTERCEPTOR_GAS", "GAS_SENSOR"))
      signals.append(("INTERCEPTOR_GAS2", "GAS_SENSOR"))
      checks.append(("GAS_SENSOR", 50))

    if CP.carFingerprint in EV_CAR:
      signals += [
        ("RegenPaddle", "EBCMRegenPaddle"),
      ]
      checks += [
        ("EBCMRegenPaddle", 50),
      ]
=======
    if CP.carFingerprint == CAR.VOLT:
      signals.append(("RegenPaddle", "EBCMRegenPaddle"))
      checks.append(("EBCMRegenPaddle", 50))
>>>>>>> 1c31c9b7

    return CANParser(DBC[CP.carFingerprint]["pt"], signals, checks, CanBus.POWERTRAIN)

  @staticmethod
  def get_loopback_can_parser(CP):
    signals = [
      ("RollingCounter", "ASCMLKASteeringCmd"),
    ]

    checks = [
      ("ASCMLKASteeringCmd", 50),
    ]

    return CANParser(DBC[CP.carFingerprint]["pt"], signals, checks, CanBus.LOOPBACK)<|MERGE_RESOLUTION|>--- conflicted
+++ resolved
@@ -130,7 +130,6 @@
       ("EBCMBrakePedalPosition", 100),
     ]
 
-<<<<<<< HEAD
     # TODO: Might be wise to find the non-electronic parking brake signal
     if CP.carFingerprint != CAR.SUBURBAN and CP.carFingerprint != CAR.TAHOE_NR:
       signals.append(("EPBClosed", "EPBStatus", 0))
@@ -143,17 +142,8 @@
       checks.append(("GAS_SENSOR", 50))
 
     if CP.carFingerprint in EV_CAR:
-      signals += [
-        ("RegenPaddle", "EBCMRegenPaddle"),
-      ]
-      checks += [
-        ("EBCMRegenPaddle", 50),
-      ]
-=======
-    if CP.carFingerprint == CAR.VOLT:
       signals.append(("RegenPaddle", "EBCMRegenPaddle"))
       checks.append(("EBCMRegenPaddle", 50))
->>>>>>> 1c31c9b7
 
     return CANParser(DBC[CP.carFingerprint]["pt"], signals, checks, CanBus.POWERTRAIN)
 
