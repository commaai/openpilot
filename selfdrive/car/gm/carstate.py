--- conflicted
+++ resolved
@@ -33,12 +33,8 @@
     self.cruise_buttons = pt_cp.vl["ASCMSteeringButton"]["ACCButtons"]
     self.buttons_counter = pt_cp.vl["ASCMSteeringButton"]["RollingCounter"]
     self.pscm_status = copy.copy(pt_cp.vl["PSCMStatus"])
-<<<<<<< HEAD
-    # 0 - unknown, 1 - forward, 2 - reverse, 3 - unsupported, 4 - fault
-=======
     # This is to avoid a fault where you engage while still moving backwards after shifting to D.
     # An Equinox has been seen with an unsupported status (3), so only check if either wheel is in reverse (2)
->>>>>>> 086c509f
     self.moving_backward = (pt_cp.vl["EBCMWheelSpdRear"]["RLWheelDir"] == 2) or (pt_cp.vl["EBCMWheelSpdRear"]["RRWheelDir"] == 2)
 
     # Variables used for avoiding LKAS faults
