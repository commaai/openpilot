# functions common among cars
from collections import defaultdict, namedtuple
from dataclasses import dataclass
from enum import IntFlag, ReprEnum, EnumType
from dataclasses import replace

import capnp

from cereal import car
from openpilot.common.numpy_fast import clip, interp
from openpilot.common.utils import Freezable
from openpilot.selfdrive.car.docs_definitions import CarDocs


# kg of standard extra cargo to count for drive, gas, etc...
STD_CARGO_KG = 136.

ButtonType = car.CarState.ButtonEvent.Type
EventName = car.CarEvent.EventName
AngleRateLimit = namedtuple('AngleRateLimit', ['speed_bp', 'angle_v'])


def apply_hysteresis(val: float, val_steady: float, hyst_gap: float) -> float:
  if val > val_steady + hyst_gap:
    val_steady = val - hyst_gap
  elif val < val_steady - hyst_gap:
    val_steady = val + hyst_gap
  return val_steady


def create_button_events(cur_btn: int, prev_btn: int, buttons_dict: dict[int, capnp.lib.capnp._EnumModule],
                         unpressed_btn: int = 0) -> list[capnp.lib.capnp._DynamicStructBuilder]:
  events: list[capnp.lib.capnp._DynamicStructBuilder] = []

  if cur_btn == prev_btn:
    return events

  # Add events for button presses, multiple when a button switches without going to unpressed
  for pressed, btn in ((False, prev_btn), (True, cur_btn)):
    if btn != unpressed_btn:
      events.append(car.CarState.ButtonEvent(pressed=pressed,
                                             type=buttons_dict.get(btn, ButtonType.unknown)))
  return events


def gen_empty_fingerprint():
  return {i: {} for i in range(8)}


# these params were derived for the Civic and used to calculate params for other cars
class VehicleDynamicsParams:
  MASS = 1326. + STD_CARGO_KG
  WHEELBASE = 2.70
  CENTER_TO_FRONT = WHEELBASE * 0.4
  CENTER_TO_REAR = WHEELBASE - CENTER_TO_FRONT
  ROTATIONAL_INERTIA = 2500
  TIRE_STIFFNESS_FRONT = 192150
  TIRE_STIFFNESS_REAR = 202500


# TODO: get actual value, for now starting with reasonable value for
# civic and scaling by mass and wheelbase
def scale_rot_inertia(mass, wheelbase):
  return VehicleDynamicsParams.ROTATIONAL_INERTIA * mass * wheelbase ** 2 / (VehicleDynamicsParams.MASS * VehicleDynamicsParams.WHEELBASE ** 2)


# TODO: start from empirically derived lateral slip stiffness for the civic and scale by
# mass and CG position, so all cars will have approximately similar dyn behaviors
def scale_tire_stiffness(mass, wheelbase, center_to_front, tire_stiffness_factor):
  center_to_rear = wheelbase - center_to_front
  tire_stiffness_front = (VehicleDynamicsParams.TIRE_STIFFNESS_FRONT * tire_stiffness_factor) * mass / VehicleDynamicsParams.MASS * \
                         (center_to_rear / wheelbase) / (VehicleDynamicsParams.CENTER_TO_REAR / VehicleDynamicsParams.WHEELBASE)

  tire_stiffness_rear = (VehicleDynamicsParams.TIRE_STIFFNESS_REAR * tire_stiffness_factor) * mass / VehicleDynamicsParams.MASS * \
                        (center_to_front / wheelbase) / (VehicleDynamicsParams.CENTER_TO_FRONT / VehicleDynamicsParams.WHEELBASE)

  return tire_stiffness_front, tire_stiffness_rear


DbcDict = dict[str, str]


def dbc_dict(pt_dbc, radar_dbc, chassis_dbc=None, body_dbc=None) -> DbcDict:
  return {'pt': pt_dbc, 'radar': radar_dbc, 'chassis': chassis_dbc, 'body': body_dbc}


def apply_driver_steer_torque_limits(apply_torque, apply_torque_last, driver_torque, LIMITS):

  # limits due to driver torque
  driver_max_torque = LIMITS.STEER_MAX + (LIMITS.STEER_DRIVER_ALLOWANCE + driver_torque * LIMITS.STEER_DRIVER_FACTOR) * LIMITS.STEER_DRIVER_MULTIPLIER
  driver_min_torque = -LIMITS.STEER_MAX + (-LIMITS.STEER_DRIVER_ALLOWANCE + driver_torque * LIMITS.STEER_DRIVER_FACTOR) * LIMITS.STEER_DRIVER_MULTIPLIER
  max_steer_allowed = max(min(LIMITS.STEER_MAX, driver_max_torque), 0)
  min_steer_allowed = min(max(-LIMITS.STEER_MAX, driver_min_torque), 0)
  apply_torque = clip(apply_torque, min_steer_allowed, max_steer_allowed)

  # slow rate if steer torque increases in magnitude
  if apply_torque_last > 0:
    apply_torque = clip(apply_torque, max(apply_torque_last - LIMITS.STEER_DELTA_DOWN, -LIMITS.STEER_DELTA_UP),
                        apply_torque_last + LIMITS.STEER_DELTA_UP)
  else:
    apply_torque = clip(apply_torque, apply_torque_last - LIMITS.STEER_DELTA_UP,
                        min(apply_torque_last + LIMITS.STEER_DELTA_DOWN, LIMITS.STEER_DELTA_UP))

  return int(round(float(apply_torque)))


def apply_dist_to_meas_limits(val, val_last, val_meas,
                              STEER_DELTA_UP, STEER_DELTA_DOWN,
                              STEER_ERROR_MAX, STEER_MAX):
  # limits due to comparison of commanded val VS measured val (torque/angle/curvature)
  max_lim = min(max(val_meas + STEER_ERROR_MAX, STEER_ERROR_MAX), STEER_MAX)
  min_lim = max(min(val_meas - STEER_ERROR_MAX, -STEER_ERROR_MAX), -STEER_MAX)

  val = clip(val, min_lim, max_lim)

  # slow rate if val increases in magnitude
  if val_last > 0:
    val = clip(val,
               max(val_last - STEER_DELTA_DOWN, -STEER_DELTA_UP),
               val_last + STEER_DELTA_UP)
  else:
    val = clip(val,
               val_last - STEER_DELTA_UP,
               min(val_last + STEER_DELTA_DOWN, STEER_DELTA_UP))

  return float(val)


def apply_meas_steer_torque_limits(apply_torque, apply_torque_last, motor_torque, LIMITS):
  return int(round(apply_dist_to_meas_limits(apply_torque, apply_torque_last, motor_torque,
                                             LIMITS.STEER_DELTA_UP, LIMITS.STEER_DELTA_DOWN,
                                             LIMITS.STEER_ERROR_MAX, LIMITS.STEER_MAX)))


def apply_std_steer_angle_limits(apply_angle, apply_angle_last, v_ego, LIMITS):
  # pick angle rate limits based on wind up/down
  steer_up = apply_angle_last * apply_angle >= 0. and abs(apply_angle) > abs(apply_angle_last)
  rate_limits = LIMITS.ANGLE_RATE_LIMIT_UP if steer_up else LIMITS.ANGLE_RATE_LIMIT_DOWN

  angle_rate_lim = interp(v_ego, rate_limits.speed_bp, rate_limits.angle_v)
  return clip(apply_angle, apply_angle_last - angle_rate_lim, apply_angle_last + angle_rate_lim)


def common_fault_avoidance(fault_condition: bool, request: bool, above_limit_frames: int,
                           max_above_limit_frames: int, max_mismatching_frames: int = 1):
  """
  Several cars have the ability to work around their EPS limits by cutting the
  request bit of their LKAS message after a certain number of frames above the limit.
  """

  # Count up to max_above_limit_frames, at which point we need to cut the request for above_limit_frames to avoid a fault
  if request and fault_condition:
    above_limit_frames += 1
  else:
    above_limit_frames = 0

  # Once we cut the request bit, count additionally to max_mismatching_frames before setting the request bit high again.
  # Some brands do not respect our workaround without multiple messages on the bus, for example
  if above_limit_frames > max_above_limit_frames:
    request = False

  if above_limit_frames >= max_above_limit_frames + max_mismatching_frames:
    above_limit_frames = 0

  return above_limit_frames, request


def crc8_pedal(data):
  crc = 0xFF    # standard init value
  poly = 0xD5   # standard crc8: x8+x7+x6+x4+x2+1
  size = len(data)
  for i in range(size - 1, -1, -1):
    crc ^= data[i]
    for _ in range(8):
      if ((crc & 0x80) != 0):
        crc = ((crc << 1) ^ poly) & 0xFF
      else:
        crc <<= 1
  return crc


def make_can_msg(addr, dat, bus):
  return [addr, 0, dat, bus]


def get_safety_config(safety_model, safety_param = None):
  ret = car.CarParams.SafetyConfig.new_message()
  ret.safetyModel = safety_model
  if safety_param is not None:
    ret.safetyParam = safety_param
  return ret


class CanBusBase:
  offset: int

  def __init__(self, CP, fingerprint: dict[int, dict[int, int]] | None) -> None:
    if CP is None:
      assert fingerprint is not None
      num = max([k for k, v in fingerprint.items() if len(v)], default=0) // 4 + 1
    else:
      num = len(CP.safetyConfigs)
    self.offset = 4 * (num - 1)


class CanSignalRateCalculator:
  """
  Calculates the instantaneous rate of a CAN signal by using the counter
  variable and the known frequency of the CAN message that contains it.
  """
  def __init__(self, frequency):
    self.frequency = frequency
    self.previous_counter = 0
    self.previous_value = 0
    self.rate = 0

  def update(self, current_value, current_counter):
    if current_counter != self.previous_counter:
      self.rate = (current_value - self.previous_value) * self.frequency

    self.previous_counter = current_counter
    self.previous_value = current_value

    return self.rate


@dataclass(frozen=True, kw_only=True)
class CarSpecs:
  mass: float  # kg, curb weight
  wheelbase: float  # meters
  steerRatio: float
  centerToFrontRatio: float = 0.5
  minSteerSpeed: float = 0.0  # m/s
  minEnableSpeed: float = -1.0  # m/s
  tireStiffnessFactor: float = 1.0

  def override(self, **kwargs):
    return replace(self, **kwargs)


@dataclass(order=True)
class PlatformConfig(Freezable):
<<<<<<< HEAD
  car_info: list[CarDocs]
=======
  platform_str: str
  car_docs: list[CarDocs]
>>>>>>> fa12a672
  specs: CarSpecs

  dbc_dict: DbcDict

  flags: int = 0

  platform_str: str | None = None

  def __hash__(self) -> int:
    return hash(self.platform_str)

  def override(self, **kwargs):
    return replace(self, **kwargs)

  def init(self):
    pass

  def __post_init__(self):
    self.init()

class PlatformsType(EnumType):
  def __new__(metacls, cls, bases, classdict, *, boundary=None, _simple=False, **kwds):
    for key in classdict._member_names.keys():
      cfg: PlatformConfig = classdict[key]
      cfg.platform_str = key
      cfg.freeze()
    return super().__new__(metacls, cls, bases, classdict, boundary=boundary, _simple=_simple, **kwds)


class Platforms(str, ReprEnum, metaclass=PlatformsType):
  config: PlatformConfig

  def __new__(cls, platform_config: PlatformConfig):
    member = str.__new__(cls, platform_config.platform_str)
    member.config = platform_config
    member._value_ = platform_config.platform_str
    return member

  @classmethod
  def create_dbc_map(cls) -> dict[str, DbcDict]:
    return {p: p.config.dbc_dict for p in cls}

  @classmethod
  def with_flags(cls, flags: IntFlag) -> set['Platforms']:
    return {p for p in cls if p.config.flags & flags}

  @classmethod
  def without_flags(cls, flags: IntFlag) -> set['Platforms']:
    return {p for p in cls if not (p.config.flags & flags)}

  @classmethod
  def print_debug(cls, flags):
    platforms_with_flag = defaultdict(list)
    for flag in flags:
      for platform in cls:
        if platform.config.flags & flag:
          assert flag.name is not None
          platforms_with_flag[flag.name].append(platform)

    for flag, platforms in platforms_with_flag.items():
      print(f"{flag:32s}: {', '.join(p.name for p in platforms)}")<|MERGE_RESOLUTION|>--- conflicted
+++ resolved
@@ -240,12 +240,7 @@
 
 @dataclass(order=True)
 class PlatformConfig(Freezable):
-<<<<<<< HEAD
-  car_info: list[CarDocs]
-=======
-  platform_str: str
   car_docs: list[CarDocs]
->>>>>>> fa12a672
   specs: CarSpecs
 
   dbc_dict: DbcDict
