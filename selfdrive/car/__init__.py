# functions common among cars
import capnp
from collections import namedtuple

from cereal import car
from common.numpy_fast import clip, interp
from typing import Dict

# kg of standard extra cargo to count for drive, gas, etc...
STD_CARGO_KG = 136.

ButtonType = car.CarState.ButtonEvent.Type
EventName = car.CarEvent.EventName
AngleRateLimit = namedtuple('AngleRateLimit', ['speed_bp', 'angle_v'])


def apply_hysteresis(val: float, val_steady: float, hyst_gap: float) -> float:
  if val > val_steady + hyst_gap:
    val_steady = val - hyst_gap
  elif val < val_steady - hyst_gap:
    val_steady = val + hyst_gap
  return val_steady


def create_button_event(cur_but: int, prev_but: int, buttons_dict: Dict[int, capnp.lib.capnp._EnumModule],
                        unpressed: int = 0) -> capnp.lib.capnp._DynamicStructBuilder:
  if cur_but != unpressed:
    be = car.CarState.ButtonEvent(pressed=True)
    but = cur_but
  else:
    be = car.CarState.ButtonEvent(pressed=False)
    but = prev_but
  be.type = buttons_dict.get(but, ButtonType.unknown)
  return be


def gen_empty_fingerprint():
  return {i: {} for i in range(0, 8)}


# FIXME: hardcoding honda civic 2016 touring params so they can be used to
# scale unknown params for other cars
class CivicParams:
  MASS = 1326. + STD_CARGO_KG
  WHEELBASE = 2.70
  CENTER_TO_FRONT = WHEELBASE * 0.4
  CENTER_TO_REAR = WHEELBASE - CENTER_TO_FRONT
  ROTATIONAL_INERTIA = 2500
  TIRE_STIFFNESS_FRONT = 192150
  TIRE_STIFFNESS_REAR = 202500


# TODO: get actual value, for now starting with reasonable value for
# civic and scaling by mass and wheelbase
def scale_rot_inertia(mass, wheelbase):
  return CivicParams.ROTATIONAL_INERTIA * mass * wheelbase ** 2 / (CivicParams.MASS * CivicParams.WHEELBASE ** 2)


# TODO: start from empirically derived lateral slip stiffness for the civic and scale by
# mass and CG position, so all cars will have approximately similar dyn behaviors
def scale_tire_stiffness(mass, wheelbase, center_to_front, tire_stiffness_factor=1.0):
  center_to_rear = wheelbase - center_to_front
  tire_stiffness_front = (CivicParams.TIRE_STIFFNESS_FRONT * tire_stiffness_factor) * mass / CivicParams.MASS * \
                         (center_to_rear / wheelbase) / (CivicParams.CENTER_TO_REAR / CivicParams.WHEELBASE)

  tire_stiffness_rear = (CivicParams.TIRE_STIFFNESS_REAR * tire_stiffness_factor) * mass / CivicParams.MASS * \
                        (center_to_front / wheelbase) / (CivicParams.CENTER_TO_FRONT / CivicParams.WHEELBASE)

  return tire_stiffness_front, tire_stiffness_rear


def dbc_dict(pt_dbc, radar_dbc, chassis_dbc=None, body_dbc=None) -> Dict[str, str]:
  return {'pt': pt_dbc, 'radar': radar_dbc, 'chassis': chassis_dbc, 'body': body_dbc}


def apply_driver_steer_torque_limits(apply_torque, apply_torque_last, driver_torque, LIMITS):

  # limits due to driver torque
  driver_max_torque = LIMITS.STEER_MAX + (LIMITS.STEER_DRIVER_ALLOWANCE + driver_torque * LIMITS.STEER_DRIVER_FACTOR) * LIMITS.STEER_DRIVER_MULTIPLIER
  driver_min_torque = -LIMITS.STEER_MAX + (-LIMITS.STEER_DRIVER_ALLOWANCE + driver_torque * LIMITS.STEER_DRIVER_FACTOR) * LIMITS.STEER_DRIVER_MULTIPLIER
  max_steer_allowed = max(min(LIMITS.STEER_MAX, driver_max_torque), 0)
  min_steer_allowed = min(max(-LIMITS.STEER_MAX, driver_min_torque), 0)
  apply_torque = clip(apply_torque, min_steer_allowed, max_steer_allowed)

  # slow rate if steer torque increases in magnitude
  if apply_torque_last > 0:
    apply_torque = clip(apply_torque, max(apply_torque_last - LIMITS.STEER_DELTA_DOWN, -LIMITS.STEER_DELTA_UP),
                        apply_torque_last + LIMITS.STEER_DELTA_UP)
  else:
    apply_torque = clip(apply_torque, apply_torque_last - LIMITS.STEER_DELTA_UP,
                        min(apply_torque_last + LIMITS.STEER_DELTA_DOWN, LIMITS.STEER_DELTA_UP))

  return int(round(float(apply_torque)))


def apply_dist_to_meas_limits(val, val_last, val_meas,
                              STEER_DELTA_UP, STEER_DELTA_DOWN,
                              STEER_ERROR_MAX, STEER_MAX):
  # limits due to comparison of commanded val VS measured val (torque/angle/curvature)
  max_lim = min(max(val_meas + STEER_ERROR_MAX, STEER_ERROR_MAX), STEER_MAX)
  min_lim = max(min(val_meas - STEER_ERROR_MAX, -STEER_ERROR_MAX), -STEER_MAX)

  val = clip(val, min_lim, max_lim)

  # slow rate if val increases in magnitude
  if val_last > 0:
    val = clip(val,
               max(val_last - STEER_DELTA_DOWN, -STEER_DELTA_UP),
               val_last + STEER_DELTA_UP)
  else:
    val = clip(val,
               val_last - STEER_DELTA_UP,
               min(val_last + STEER_DELTA_DOWN, STEER_DELTA_UP))

<<<<<<< HEAD
  return int(round(float(val)))


def apply_meas_steer_torque_limits(apply_torque, apply_torque_last, motor_torque, LIMITS):
  return apply_dist_to_meas_limits(apply_torque, apply_torque_last, motor_torque,
                                   LIMITS.STEER_DELTA_UP, LIMITS.STEER_DELTA_DOWN,
                                   LIMITS.STEER_ERROR_MAX, LIMITS.STEER_MAX)
=======
  return float(val)


def apply_meas_steer_torque_limits(apply_torque, apply_torque_last, motor_torque, LIMITS):
  return int(round(apply_dist_to_meas_limits(apply_torque, apply_torque_last, motor_torque,
                                             LIMITS.STEER_DELTA_UP, LIMITS.STEER_DELTA_DOWN,
                                             LIMITS.STEER_ERROR_MAX, LIMITS.STEER_MAX)))
>>>>>>> cb2a53ae


def apply_std_steer_angle_limits(apply_angle, apply_angle_last, v_ego, LIMITS):
  # pick angle rate limits based on wind up/down
  steer_up = apply_angle_last * apply_angle >= 0. and abs(apply_angle) > abs(apply_angle_last)
  rate_limits = LIMITS.ANGLE_RATE_LIMIT_UP if steer_up else LIMITS.ANGLE_RATE_LIMIT_DOWN

  angle_rate_lim = interp(v_ego, rate_limits.speed_bp, rate_limits.angle_v)
  return clip(apply_angle, apply_angle_last - angle_rate_lim, apply_angle_last + angle_rate_lim)


def crc8_pedal(data):
  crc = 0xFF    # standard init value
  poly = 0xD5   # standard crc8: x8+x7+x6+x4+x2+1
  size = len(data)
  for i in range(size - 1, -1, -1):
    crc ^= data[i]
    for _ in range(8):
      if ((crc & 0x80) != 0):
        crc = ((crc << 1) ^ poly) & 0xFF
      else:
        crc <<= 1
  return crc


def create_gas_interceptor_command(packer, gas_amount, idx):
  # Common gas pedal msg generator
  enable = gas_amount > 0.001

  values = {
    "ENABLE": enable,
    "COUNTER_PEDAL": idx & 0xF,
  }

  if enable:
    values["GAS_COMMAND"] = gas_amount * 255.
    values["GAS_COMMAND2"] = gas_amount * 255.

  dat = packer.make_can_msg("GAS_COMMAND", 0, values)[2]

  checksum = crc8_pedal(dat[:-1])
  values["CHECKSUM_PEDAL"] = checksum

  return packer.make_can_msg("GAS_COMMAND", 0, values)


def make_can_msg(addr, dat, bus):
  return [addr, 0, dat, bus]


def get_safety_config(safety_model, safety_param = None):
  ret = car.CarParams.SafetyConfig.new_message()
  ret.safetyModel = safety_model
  if safety_param is not None:
    ret.safetyParam = safety_param
  return ret<|MERGE_RESOLUTION|>--- conflicted
+++ resolved
@@ -112,15 +112,6 @@
                val_last - STEER_DELTA_UP,
                min(val_last + STEER_DELTA_DOWN, STEER_DELTA_UP))
 
-<<<<<<< HEAD
-  return int(round(float(val)))
-
-
-def apply_meas_steer_torque_limits(apply_torque, apply_torque_last, motor_torque, LIMITS):
-  return apply_dist_to_meas_limits(apply_torque, apply_torque_last, motor_torque,
-                                   LIMITS.STEER_DELTA_UP, LIMITS.STEER_DELTA_DOWN,
-                                   LIMITS.STEER_ERROR_MAX, LIMITS.STEER_MAX)
-=======
   return float(val)
 
 
@@ -128,7 +119,6 @@
   return int(round(apply_dist_to_meas_limits(apply_torque, apply_torque_last, motor_torque,
                                              LIMITS.STEER_DELTA_UP, LIMITS.STEER_DELTA_DOWN,
                                              LIMITS.STEER_ERROR_MAX, LIMITS.STEER_MAX)))
->>>>>>> cb2a53ae
 
 
 def apply_std_steer_angle_limits(apply_angle, apply_angle_last, v_ego, LIMITS):
