# functions common among cars
from collections import defaultdict, namedtuple
from dataclasses import dataclass
from enum import IntFlag, ReprEnum, EnumType
from dataclasses import replace

import capnp

from cereal import car
from openpilot.common.numpy_fast import clip, interp
from openpilot.common.utils import Freezable
from openpilot.selfdrive.car.docs_definitions import CarDocs


# kg of standard extra cargo to count for drive, gas, etc...
STD_CARGO_KG = 136.

ButtonType = car.CarState.ButtonEvent.Type
EventName = car.CarEvent.EventName
AngleRateLimit = namedtuple('AngleRateLimit', ['speed_bp', 'angle_v'])


def apply_hysteresis(val: float, val_steady: float, hyst_gap: float) -> float:
  if val > val_steady + hyst_gap:
    val_steady = val - hyst_gap
  elif val < val_steady - hyst_gap:
    val_steady = val + hyst_gap
  return val_steady


def create_button_events(cur_btn: int, prev_btn: int, buttons_dict: dict[int, capnp.lib.capnp._EnumModule],
                         unpressed_btn: int = 0) -> list[capnp.lib.capnp._DynamicStructBuilder]:
  events: list[capnp.lib.capnp._DynamicStructBuilder] = []

  if cur_btn == prev_btn:
    return events

  # Add events for button presses, multiple when a button switches without going to unpressed
  for pressed, btn in ((False, prev_btn), (True, cur_btn)):
    if btn != unpressed_btn:
      events.append(car.CarState.ButtonEvent(pressed=pressed,
                                             type=buttons_dict.get(btn, ButtonType.unknown)))
  return events


def gen_empty_fingerprint():
  return {i: {} for i in range(8)}


# these params were derived for the Civic and used to calculate params for other cars
class VehicleDynamicsParams:
  MASS = 1326. + STD_CARGO_KG
  WHEELBASE = 2.70
  CENTER_TO_FRONT = WHEELBASE * 0.4
  CENTER_TO_REAR = WHEELBASE - CENTER_TO_FRONT
  ROTATIONAL_INERTIA = 2500
  TIRE_STIFFNESS_FRONT = 192150
  TIRE_STIFFNESS_REAR = 202500


# TODO: get actual value, for now starting with reasonable value for
# civic and scaling by mass and wheelbase
def scale_rot_inertia(mass, wheelbase):
  return VehicleDynamicsParams.ROTATIONAL_INERTIA * mass * wheelbase ** 2 / (VehicleDynamicsParams.MASS * VehicleDynamicsParams.WHEELBASE ** 2)


# TODO: start from empirically derived lateral slip stiffness for the civic and scale by
# mass and CG position, so all cars will have approximately similar dyn behaviors
def scale_tire_stiffness(mass, wheelbase, center_to_front, tire_stiffness_factor):
  center_to_rear = wheelbase - center_to_front
  tire_stiffness_front = (VehicleDynamicsParams.TIRE_STIFFNESS_FRONT * tire_stiffness_factor) * mass / VehicleDynamicsParams.MASS * \
                         (center_to_rear / wheelbase) / (VehicleDynamicsParams.CENTER_TO_REAR / VehicleDynamicsParams.WHEELBASE)

  tire_stiffness_rear = (VehicleDynamicsParams.TIRE_STIFFNESS_REAR * tire_stiffness_factor) * mass / VehicleDynamicsParams.MASS * \
                        (center_to_front / wheelbase) / (VehicleDynamicsParams.CENTER_TO_FRONT / VehicleDynamicsParams.WHEELBASE)

  return tire_stiffness_front, tire_stiffness_rear


DbcDict = dict[str, str]


def dbc_dict(pt_dbc, radar_dbc, chassis_dbc=None, body_dbc=None) -> DbcDict:
  return {'pt': pt_dbc, 'radar': radar_dbc, 'chassis': chassis_dbc, 'body': body_dbc}


def apply_driver_steer_torque_limits(apply_torque, apply_torque_last, driver_torque, LIMITS):

  # limits due to driver torque
  driver_max_torque = LIMITS.STEER_MAX + (LIMITS.STEER_DRIVER_ALLOWANCE + driver_torque * LIMITS.STEER_DRIVER_FACTOR) * LIMITS.STEER_DRIVER_MULTIPLIER
  driver_min_torque = -LIMITS.STEER_MAX + (-LIMITS.STEER_DRIVER_ALLOWANCE + driver_torque * LIMITS.STEER_DRIVER_FACTOR) * LIMITS.STEER_DRIVER_MULTIPLIER
  max_steer_allowed = max(min(LIMITS.STEER_MAX, driver_max_torque), 0)
  min_steer_allowed = min(max(-LIMITS.STEER_MAX, driver_min_torque), 0)
  apply_torque = clip(apply_torque, min_steer_allowed, max_steer_allowed)

  # slow rate if steer torque increases in magnitude
  if apply_torque_last > 0:
    apply_torque = clip(apply_torque, max(apply_torque_last - LIMITS.STEER_DELTA_DOWN, -LIMITS.STEER_DELTA_UP),
                        apply_torque_last + LIMITS.STEER_DELTA_UP)
  else:
    apply_torque = clip(apply_torque, apply_torque_last - LIMITS.STEER_DELTA_UP,
                        min(apply_torque_last + LIMITS.STEER_DELTA_DOWN, LIMITS.STEER_DELTA_UP))

  return int(round(float(apply_torque)))


def apply_dist_to_meas_limits(val, val_last, val_meas,
                              STEER_DELTA_UP, STEER_DELTA_DOWN,
                              STEER_ERROR_MAX, STEER_MAX):
  # limits due to comparison of commanded val VS measured val (torque/angle/curvature)
  max_lim = min(max(val_meas + STEER_ERROR_MAX, STEER_ERROR_MAX), STEER_MAX)
  min_lim = max(min(val_meas - STEER_ERROR_MAX, -STEER_ERROR_MAX), -STEER_MAX)

  val = clip(val, min_lim, max_lim)

  # slow rate if val increases in magnitude
  if val_last > 0:
    val = clip(val,
               max(val_last - STEER_DELTA_DOWN, -STEER_DELTA_UP),
               val_last + STEER_DELTA_UP)
  else:
    val = clip(val,
               val_last - STEER_DELTA_UP,
               min(val_last + STEER_DELTA_DOWN, STEER_DELTA_UP))

  return float(val)


def apply_meas_steer_torque_limits(apply_torque, apply_torque_last, motor_torque, LIMITS):
  return int(round(apply_dist_to_meas_limits(apply_torque, apply_torque_last, motor_torque,
                                             LIMITS.STEER_DELTA_UP, LIMITS.STEER_DELTA_DOWN,
                                             LIMITS.STEER_ERROR_MAX, LIMITS.STEER_MAX)))


def apply_std_steer_angle_limits(apply_angle, apply_angle_last, v_ego, LIMITS):
  # pick angle rate limits based on wind up/down
  steer_up = apply_angle_last * apply_angle >= 0. and abs(apply_angle) > abs(apply_angle_last)
  rate_limits = LIMITS.ANGLE_RATE_LIMIT_UP if steer_up else LIMITS.ANGLE_RATE_LIMIT_DOWN

  angle_rate_lim = interp(v_ego, rate_limits.speed_bp, rate_limits.angle_v)
  return clip(apply_angle, apply_angle_last - angle_rate_lim, apply_angle_last + angle_rate_lim)


def common_fault_avoidance(fault_condition: bool, request: bool, above_limit_frames: int,
                           max_above_limit_frames: int, max_mismatching_frames: int = 1):
  """
  Several cars have the ability to work around their EPS limits by cutting the
  request bit of their LKAS message after a certain number of frames above the limit.
  """

  # Count up to max_above_limit_frames, at which point we need to cut the request for above_limit_frames to avoid a fault
  if request and fault_condition:
    above_limit_frames += 1
  else:
    above_limit_frames = 0

  # Once we cut the request bit, count additionally to max_mismatching_frames before setting the request bit high again.
  # Some brands do not respect our workaround without multiple messages on the bus, for example
  if above_limit_frames > max_above_limit_frames:
    request = False

  if above_limit_frames >= max_above_limit_frames + max_mismatching_frames:
    above_limit_frames = 0

  return above_limit_frames, request


def crc8_pedal(data):
  crc = 0xFF    # standard init value
  poly = 0xD5   # standard crc8: x8+x7+x6+x4+x2+1
  size = len(data)
  for i in range(size - 1, -1, -1):
    crc ^= data[i]
    for _ in range(8):
      if ((crc & 0x80) != 0):
        crc = ((crc << 1) ^ poly) & 0xFF
      else:
        crc <<= 1
  return crc


def create_gas_interceptor_command(packer, gas_amount, idx):
  # Common gas pedal msg generator
  enable = gas_amount > 0.001

  values = {
    "ENABLE": enable,
    "COUNTER_PEDAL": idx & 0xF,
  }

  if enable:
    values["GAS_COMMAND"] = gas_amount * 255.
    values["GAS_COMMAND2"] = gas_amount * 255.

  dat = packer.make_can_msg("GAS_COMMAND", 0, values)[2]

  checksum = crc8_pedal(dat[:-1])
  values["CHECKSUM_PEDAL"] = checksum

  return packer.make_can_msg("GAS_COMMAND", 0, values)


def make_can_msg(addr, dat, bus):
  return [addr, 0, dat, bus]


def get_safety_config(safety_model, safety_param = None):
  ret = car.CarParams.SafetyConfig.new_message()
  ret.safetyModel = safety_model
  if safety_param is not None:
    ret.safetyParam = safety_param
  return ret


class CanBusBase:
  offset: int

  def __init__(self, CP, fingerprint: dict[int, dict[int, int]] | None) -> None:
    if CP is None:
      assert fingerprint is not None
      num = max([k for k, v in fingerprint.items() if len(v)], default=0) // 4 + 1
    else:
      num = len(CP.safetyConfigs)
    self.offset = 4 * (num - 1)


class CanSignalRateCalculator:
  """
  Calculates the instantaneous rate of a CAN signal by using the counter
  variable and the known frequency of the CAN message that contains it.
  """
  def __init__(self, frequency):
    self.frequency = frequency
    self.previous_counter = 0
    self.previous_value = 0
    self.rate = 0

  def update(self, current_value, current_counter):
    if current_counter != self.previous_counter:
      self.rate = (current_value - self.previous_value) * self.frequency

    self.previous_counter = current_counter
    self.previous_value = current_value

    return self.rate


@dataclass(frozen=True, kw_only=True)
class CarSpecs:
  mass: float  # kg, curb weight
  wheelbase: float  # meters
  steerRatio: float
  centerToFrontRatio: float = 0.5
  minSteerSpeed: float = 0.0  # m/s
  minEnableSpeed: float = -1.0  # m/s
  tireStiffnessFactor: float = 1.0

  def override(self, **kwargs):
    return replace(self, **kwargs)


@dataclass(order=True)
class PlatformConfig(Freezable):
<<<<<<< HEAD
  car_info: CarInfos
=======
  platform_str: str
  car_info: list[CarDocs]
>>>>>>> 1cb49ae4
  specs: CarSpecs

  dbc_dict: DbcDict

  flags: int = 0

  platform_str: str | None = None

  def __hash__(self) -> int:
    return hash(self.platform_str)

  def override(self, **kwargs):
    return replace(self, **kwargs)

  def init(self):
    pass

  def __post_init__(self):
    self.init()

class PlatformsType(EnumType):
  def __new__(metacls, cls, bases, classdict, *, boundary=None, _simple=False, **kwds):
    for key in classdict._member_names.keys():
      cfg: PlatformConfig = classdict[key]
      cfg.platform_str = key
      cfg.freeze()
    return super().__new__(metacls, cls, bases, classdict, boundary=boundary, _simple=_simple, **kwds)


class Platforms(str, ReprEnum, metaclass=PlatformsType):
  config: PlatformConfig

  def __new__(cls, platform_config: PlatformConfig):
    member = str.__new__(cls, platform_config.platform_str)
    member.config = platform_config
    member._value_ = platform_config.platform_str
    return member

  @classmethod
  def create_dbc_map(cls) -> dict[str, DbcDict]:
    return {p: p.config.dbc_dict for p in cls}

  @classmethod
  def with_flags(cls, flags: IntFlag) -> set['Platforms']:
    return {p for p in cls if p.config.flags & flags}

  @classmethod
  def without_flags(cls, flags: IntFlag) -> set['Platforms']:
    return {p for p in cls if not (p.config.flags & flags)}

  @classmethod
  def print_debug(cls, flags):
    platforms_with_flag = defaultdict(list)
    for flag in flags:
      for platform in cls:
        if platform.config.flags & flag:
          assert flag.name is not None
          platforms_with_flag[flag.name].append(platform)

    for flag, platforms in platforms_with_flag.items():
      print(f"{flag:32s}: {', '.join(p.name for p in platforms)}")<|MERGE_RESOLUTION|>--- conflicted
+++ resolved
@@ -261,12 +261,7 @@
 
 @dataclass(order=True)
 class PlatformConfig(Freezable):
-<<<<<<< HEAD
-  car_info: CarInfos
-=======
-  platform_str: str
   car_info: list[CarDocs]
->>>>>>> 1cb49ae4
   specs: CarSpecs
 
   dbc_dict: DbcDict
