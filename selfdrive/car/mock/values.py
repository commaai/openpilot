from openpilot.selfdrive.car import CarSpecs, PlatformConfig, Platforms


class CAR(Platforms):
  MOCK = PlatformConfig(
<<<<<<< HEAD
    None,
=======
    'mock',
    [],
>>>>>>> 1cb49ae4
    CarSpecs(mass=1700, wheelbase=2.7, steerRatio=13),
    {}
  )<|MERGE_RESOLUTION|>--- conflicted
+++ resolved
@@ -3,12 +3,7 @@
 
 class CAR(Platforms):
   MOCK = PlatformConfig(
-<<<<<<< HEAD
-    None,
-=======
-    'mock',
     [],
->>>>>>> 1cb49ae4
     CarSpecs(mass=1700, wheelbase=2.7, steerRatio=13),
     {}
   )