--- conflicted
+++ resolved
@@ -102,11 +102,7 @@
     return set()
 
 
-<<<<<<< HEAD
-def match_fw_to_car_exact(fw_versions_dict, match_brand=None) -> Set[str]:
-=======
-def match_fw_to_car_exact(fw_versions_dict, log=True) -> Set[str]:
->>>>>>> 2dda9a05
+def match_fw_to_car_exact(fw_versions_dict, match_brand=None, log=True) -> Set[str]:
   """Do an exact FW match. Returns all cars that match the given
   FW versions for a list of "essential" ECUs. If an ECU is not considered
   essential the FW version can be missing to get a fingerprint, but if it's present it
@@ -155,11 +151,7 @@
     matches = set()
     for brand in VERSIONS.keys():
       fw_versions_dict = build_fw_dict(fw_versions, filter_brand=brand)
-<<<<<<< HEAD
-      matches |= match_func(fw_versions_dict, match_brand=brand)
-=======
-      matches |= match_func(fw_versions_dict, log=log)
->>>>>>> 2dda9a05
+      matches |= match_func(fw_versions_dict, match_brand=brand, log=log)
 
     if len(matches):
       return exact_match, matches
