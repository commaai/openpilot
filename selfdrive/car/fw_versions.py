#!/usr/bin/env python3
from collections import defaultdict
from typing import Any, DefaultDict, Dict, List, Optional, Set
from tqdm import tqdm
import capnp

import panda.python.uds as uds
from cereal import car
from openpilot.common.params import Params
from openpilot.selfdrive.car.ecu_addrs import get_ecu_addrs
from openpilot.selfdrive.car.fw_query_definitions import AddrType, EcuAddrBusType
from openpilot.selfdrive.car.interfaces import get_interface_attr
from openpilot.selfdrive.car.fingerprints import FW_VERSIONS
from openpilot.selfdrive.car.isotp_parallel_query import IsoTpParallelQuery
from openpilot.common.swaglog import cloudlog

Ecu = car.CarParams.Ecu
ESSENTIAL_ECUS = [Ecu.engine, Ecu.eps, Ecu.abs, Ecu.fwdRadar, Ecu.fwdCamera, Ecu.vsa]
FUZZY_EXCLUDE_ECUS = [Ecu.fwdCamera, Ecu.fwdRadar, Ecu.eps, Ecu.debug]

FW_QUERY_CONFIGS = get_interface_attr('FW_QUERY_CONFIG', ignore_none=True)
VERSIONS = get_interface_attr('FW_VERSIONS', ignore_none=True)

MODEL_TO_BRAND = {c: b for b, e in VERSIONS.items() for c in e}
REQUESTS = [(brand, config, r) for brand, config in FW_QUERY_CONFIGS.items() for r in config.requests]


def chunks(l, n=128):
  for i in range(0, len(l), n):
    yield l[i:i + n]


def is_brand(brand: str, filter_brand: Optional[str]) -> bool:
  """Returns if brand matches filter_brand or no brand filter is specified"""
  return filter_brand is None or brand == filter_brand


def build_fw_dict(fw_versions: List[capnp.lib.capnp._DynamicStructBuilder],
                  filter_brand: Optional[str] = None) -> Dict[AddrType, Set[bytes]]:
  fw_versions_dict: DefaultDict[AddrType, Set[bytes]] = defaultdict(set)
  for fw in fw_versions:
    if is_brand(fw.brand, filter_brand) and not fw.logging:
      sub_addr = fw.subAddress if fw.subAddress != 0 else None
      fw_versions_dict[(fw.address, sub_addr)].add(fw.fwVersion)
  return dict(fw_versions_dict)


def match_fw_to_car_fuzzy(live_fw_versions, match_brand=None, log=True, exclude=None):
  """Do a fuzzy FW match. This function will return a match, and the number of firmware version
  that were matched uniquely to that specific car. If multiple ECUs uniquely match to different cars
  the match is rejected."""

  # Build lookup table from (addr, sub_addr, fw) to list of candidate cars
  all_fw_versions = defaultdict(list)
  for candidate, fw_by_addr in FW_VERSIONS.items():
    if not is_brand(MODEL_TO_BRAND[candidate], match_brand):
      continue

    if candidate == exclude:
      continue

    for addr, fws in fw_by_addr.items():
      # These ECUs are known to be shared between models (EPS only between hybrid/ICE version)
      # Getting this exactly right isn't crucial, but excluding camera and radar makes it almost
      # impossible to get 3 matching versions, even if two models with shared parts are released at the same
      # time and only one is in our database.
      if addr[0] in FUZZY_EXCLUDE_ECUS:
        continue
      for f in fws:
        all_fw_versions[(addr[1], addr[2], f)].append(candidate)

  matched_ecus = set()
  candidate = None
  for addr, versions in live_fw_versions.items():
    ecu_key = (addr[0], addr[1])
    for version in versions:
      # All cars that have this FW response on the specified address
      candidates = all_fw_versions[(*ecu_key, version)]

      if len(candidates) == 1:
        matched_ecus.add(ecu_key)
        if candidate is None:
          candidate = candidates[0]
        # We uniquely matched two different cars. No fuzzy match possible
        elif candidate != candidates[0]:
          return set()

  # Note that it is possible to match to a candidate without all its ECUs being present
  # if there are enough matches. FIXME: parameterize this or require all ECUs to exist like exact matching
  if len(matched_ecus) >= 2:
    if log:
      cloudlog.error(f"Fingerprinted {candidate} using fuzzy match. {len(matched_ecus)} matching ECUs")
    return {candidate}
  else:
    return set()


def match_fw_to_car_exact(live_fw_versions, match_brand=None, log=True, extra_fw_versions=None) -> Set[str]:
  """Do an exact FW match. Returns all cars that match the given
  FW versions for a list of "essential" ECUs. If an ECU is not considered
  essential the FW version can be missing to get a fingerprint, but if it's present it
  needs to match the database."""
  if extra_fw_versions is None:
    extra_fw_versions = {}

  invalid = set()
  candidates = {c: f for c, f in FW_VERSIONS.items() if
                is_brand(MODEL_TO_BRAND[c], match_brand)}

  for candidate, fws in candidates.items():
    config = FW_QUERY_CONFIGS[MODEL_TO_BRAND[candidate]]
    for ecu, expected_versions in fws.items():
      expected_versions = expected_versions + extra_fw_versions.get(candidate, {}).get(ecu, [])
      ecu_type = ecu[0]
      addr = ecu[1:]

      found_versions = live_fw_versions.get(addr, set())
      if not len(found_versions):
        # Some models can sometimes miss an ecu, or show on two different addresses
        # FIXME: this logic can be improved to be more specific, should require one of the two addresses
        if candidate in config.non_essential_ecus.get(ecu_type, []):
          continue

        # Ignore non essential ecus
        if ecu_type not in ESSENTIAL_ECUS:
          continue

      # Virtual debug ecu doesn't need to match the database
      if ecu_type == Ecu.debug:
        continue

      if not any(found_version in expected_versions for found_version in found_versions):
        invalid.add(candidate)
        break

  return set(candidates.keys()) - invalid


def match_fw_to_car(fw_versions, allow_exact=True, allow_fuzzy=True, log=True):
  # Try exact matching first
  exact_matches = []
  if allow_exact:
    exact_matches = [(True, match_fw_to_car_exact)]
  if allow_fuzzy:
    exact_matches.append((False, match_fw_to_car_fuzzy))

  for exact_match, match_func in exact_matches:
    # For each brand, attempt to fingerprint using all FW returned from its queries
    matches = set()
    for brand in VERSIONS.keys():
      fw_versions_dict = build_fw_dict(fw_versions, filter_brand=brand)
      matches |= match_func(fw_versions_dict, match_brand=brand, log=log)

      # If specified and no matches so far, fall back to brand's fuzzy fingerprinting function
      config = FW_QUERY_CONFIGS[brand]
      if not exact_match and not len(matches) and config.match_fw_to_car_fuzzy is not None:
        matches |= config.match_fw_to_car_fuzzy(fw_versions_dict, VERSIONS[brand])

    if len(matches):
      return exact_match, matches

  return True, set()


def get_present_ecus(logcan, sendcan, num_pandas=1) -> Set[EcuAddrBusType]:
  params = Params()
  # queries are split by OBD multiplexing mode
  queries: Dict[bool, List[List[EcuAddrBusType]]] = {True: [], False: []}
  parallel_queries: Dict[bool, List[EcuAddrBusType]] = {True: [], False: []}
  responses = set()

  for brand, config, r in REQUESTS:
    # Skip query if no panda available
    if r.bus > num_pandas * 4 - 1:
      continue

<<<<<<< HEAD
    for ecu_type, addr, sub_addr in config.get_all_ecus(VERSIONS[brand], include_ecu_type=True):
=======
    for ecu_type, addr, sub_addr in config.get_all_ecus(VERSIONS[brand]):
>>>>>>> 2c0f7b87
      # Only query ecus in whitelist if whitelist is not empty
      if len(r.whitelist_ecus) == 0 or ecu_type in r.whitelist_ecus:
        a = (addr, sub_addr, r.bus)
        # Build set of queries
        if sub_addr is None:
          if a not in parallel_queries[r.obd_multiplexing]:
            parallel_queries[r.obd_multiplexing].append(a)
        else:  # subaddresses must be queried one by one
          if [a] not in queries[r.obd_multiplexing]:
            queries[r.obd_multiplexing].append([a])

        # Build set of expected responses to filter
        response_addr = uds.get_rx_addr_for_tx_addr(addr, r.rx_offset)
        responses.add((response_addr, sub_addr, r.bus))

  for obd_multiplexing in queries:
    queries[obd_multiplexing].insert(0, parallel_queries[obd_multiplexing])

  ecu_responses = set()
  for obd_multiplexing in queries:
    set_obd_multiplexing(params, obd_multiplexing)
    for query in queries[obd_multiplexing]:
      ecu_responses.update(get_ecu_addrs(logcan, sendcan, set(query), responses, timeout=0.1))
  return ecu_responses


def get_brand_ecu_matches(ecu_rx_addrs):
  """Returns dictionary of brands and matches with ECUs in their FW versions"""

<<<<<<< HEAD
  brand_addrs = {brand: config.get_all_ecus(VERSIONS[brand]) for
=======
  brand_addrs = {brand: config.get_all_ecus(VERSIONS[brand], include_ecu_type=False) for
>>>>>>> 2c0f7b87
                 brand, config in FW_QUERY_CONFIGS.items()}
  brand_matches = {brand: set() for brand, _, _ in REQUESTS}

  brand_rx_offsets = {(brand, r.rx_offset) for brand, _, r in REQUESTS}
  for addr, sub_addr, _ in ecu_rx_addrs:
    # Since we can't know what request an ecu responded to, add matches for all possible rx offsets
    for brand, rx_offset in brand_rx_offsets:
      a = (uds.get_rx_addr_for_tx_addr(addr, -rx_offset), sub_addr)
      if a in brand_addrs[brand]:
        brand_matches[brand].add(a)

  return brand_matches


def set_obd_multiplexing(params: Params, obd_multiplexing: bool):
  if params.get_bool("ObdMultiplexingEnabled") != obd_multiplexing:
    cloudlog.warning(f"Setting OBD multiplexing to {obd_multiplexing}")
    params.remove("ObdMultiplexingChanged")
    params.put_bool("ObdMultiplexingEnabled", obd_multiplexing)
    params.get_bool("ObdMultiplexingChanged", block=True)
    cloudlog.warning("OBD multiplexing set successfully")


def get_fw_versions_ordered(logcan, sendcan, ecu_rx_addrs, timeout=0.1, num_pandas=1, debug=False, progress=False) -> \
  List[capnp.lib.capnp._DynamicStructBuilder]:
  """Queries for FW versions ordering brands by likelihood, breaks when exact match is found"""

  all_car_fw = []
  brand_matches = get_brand_ecu_matches(ecu_rx_addrs)

  for brand in sorted(brand_matches, key=lambda b: len(brand_matches[b]), reverse=True):
    # Skip this brand if there are no matching present ECUs
    if not len(brand_matches[brand]):
      continue

    car_fw = get_fw_versions(logcan, sendcan, query_brand=brand, timeout=timeout, num_pandas=num_pandas, debug=debug, progress=progress)
    all_car_fw.extend(car_fw)

    # If there is a match using this brand's FW alone, finish querying early
    _, matches = match_fw_to_car(car_fw, log=False)
    if len(matches) == 1:
      break

  return all_car_fw


def get_fw_versions(logcan, sendcan, query_brand=None, extra=None, timeout=0.1, num_pandas=1, debug=False, progress=False) -> \
  List[capnp.lib.capnp._DynamicStructBuilder]:
  versions = VERSIONS.copy()
  params = Params()

  if query_brand is not None:
    versions = {query_brand: versions[query_brand]}

  if extra is not None:
    versions.update(extra)

  # Extract ECU addresses to query from fingerprints
  # ECUs using a subaddress need be queried one by one, the rest can be done in parallel
  addrs = []
  parallel_addrs = []
  ecu_types = {}

  for brand, brand_versions in versions.items():
    config = FW_QUERY_CONFIGS[brand]
<<<<<<< HEAD
    for ecu_type, addr, sub_addr in config.get_all_ecus(versions[brand], include_ecu_type=True):
=======
    for ecu_type, addr, sub_addr in config.get_all_ecus(brand_versions):
>>>>>>> 2c0f7b87
      a = (brand, addr, sub_addr)
      if a not in ecu_types:
        ecu_types[a] = ecu_type

      if sub_addr is None:
        if a not in parallel_addrs:
          parallel_addrs.append(a)
      else:
        if [a] not in addrs:
          addrs.append([a])

  addrs.insert(0, parallel_addrs)

  # Get versions and build capnp list to put into CarParams
  car_fw = []
  requests = [(brand, config, r) for brand, config, r in REQUESTS if is_brand(brand, query_brand)]
  for addr in tqdm(addrs, disable=not progress):
    for addr_chunk in chunks(addr):
      for brand, config, r in requests:
        # Skip query if no panda available
        if r.bus > num_pandas * 4 - 1:
          continue

        # Toggle OBD multiplexing for each request
        if r.bus % 4 == 1:
          set_obd_multiplexing(params, r.obd_multiplexing)

        try:
          query_addrs = [(a, s) for (b, a, s) in addr_chunk if b in (brand, 'any') and
                         (len(r.whitelist_ecus) == 0 or ecu_types[(b, a, s)] in r.whitelist_ecus)]

          if query_addrs:
            query = IsoTpParallelQuery(sendcan, logcan, r.bus, query_addrs, r.request, r.response, r.rx_offset, debug=debug)
            for (tx_addr, sub_addr), version in query.get_data(timeout).items():
              f = car.CarParams.CarFw.new_message()

              f.ecu = ecu_types.get((brand, tx_addr, sub_addr), Ecu.unknown)
              f.fwVersion = version
              f.address = tx_addr
              f.responseAddress = uds.get_rx_addr_for_tx_addr(tx_addr, r.rx_offset)
              f.request = r.request
              f.brand = brand
              f.bus = r.bus
              f.logging = r.logging or (f.ecu, tx_addr, sub_addr) in config.extra_ecus
              f.obdMultiplexing = r.obd_multiplexing

              if sub_addr is not None:
                f.subAddress = sub_addr

              car_fw.append(f)
        except Exception:
          cloudlog.exception("FW query exception")

  return car_fw


if __name__ == "__main__":
  import time
  import argparse
  import cereal.messaging as messaging
  from openpilot.selfdrive.car.vin import get_vin

  parser = argparse.ArgumentParser(description='Get firmware version of ECUs')
  parser.add_argument('--scan', action='store_true')
  parser.add_argument('--debug', action='store_true')
  parser.add_argument('--brand', help='Only query addresses/with requests for this brand')
  args = parser.parse_args()

  logcan = messaging.sub_sock('can')
  pandaStates_sock = messaging.sub_sock('pandaStates')
  sendcan = messaging.pub_sock('sendcan')

  # Set up params for boardd
  params = Params()
  params.remove("FirmwareQueryDone")
  params.put_bool("IsOnroad", False)
  time.sleep(0.2)  # thread is 10 Hz
  params.put_bool("IsOnroad", True)

  extra: Any = None
  if args.scan:
    extra = {}
    # Honda
    for i in range(256):
      extra[(Ecu.unknown, 0x18da00f1 + (i << 8), None)] = []
      extra[(Ecu.unknown, 0x700 + i, None)] = []
      extra[(Ecu.unknown, 0x750, i)] = []
    extra = {"any": {"debug": extra}}

  num_pandas = len(messaging.recv_one_retry(pandaStates_sock).pandaStates)

  t = time.time()
  print("Getting vin...")
  vin_rx_addr, vin_rx_bus, vin = get_vin(logcan, sendcan, (0, 1), retry=10, debug=args.debug)
  print(f'RX: {hex(vin_rx_addr)}, BUS: {vin_rx_bus}, VIN: {vin}')
  print(f"Getting VIN took {time.time() - t:.3f} s")
  print()

  t = time.time()
  fw_vers = get_fw_versions(logcan, sendcan, query_brand=args.brand, extra=extra, num_pandas=num_pandas, debug=args.debug, progress=True)
  _, candidates = match_fw_to_car(fw_vers)

  print()
  print("Found FW versions")
  print("{")
  padding = max([len(fw.brand) for fw in fw_vers] or [0])
  for version in fw_vers:
    subaddr = None if version.subAddress == 0 else hex(version.subAddress)
    print(f"  Brand: {version.brand:{padding}}, bus: {version.bus} - (Ecu.{version.ecu}, {hex(version.address)}, {subaddr}): [{version.fwVersion}]")
  print("}")

  print()
  print("Possible matches:", candidates)
  print(f"Getting fw took {time.time() - t:.3f} s")<|MERGE_RESOLUTION|>--- conflicted
+++ resolved
@@ -174,11 +174,7 @@
     if r.bus > num_pandas * 4 - 1:
       continue
 
-<<<<<<< HEAD
-    for ecu_type, addr, sub_addr in config.get_all_ecus(VERSIONS[brand], include_ecu_type=True):
-=======
     for ecu_type, addr, sub_addr in config.get_all_ecus(VERSIONS[brand]):
->>>>>>> 2c0f7b87
       # Only query ecus in whitelist if whitelist is not empty
       if len(r.whitelist_ecus) == 0 or ecu_type in r.whitelist_ecus:
         a = (addr, sub_addr, r.bus)
@@ -208,11 +204,7 @@
 def get_brand_ecu_matches(ecu_rx_addrs):
   """Returns dictionary of brands and matches with ECUs in their FW versions"""
 
-<<<<<<< HEAD
-  brand_addrs = {brand: config.get_all_ecus(VERSIONS[brand]) for
-=======
   brand_addrs = {brand: config.get_all_ecus(VERSIONS[brand], include_ecu_type=False) for
->>>>>>> 2c0f7b87
                  brand, config in FW_QUERY_CONFIGS.items()}
   brand_matches = {brand: set() for brand, _, _ in REQUESTS}
 
@@ -278,11 +270,7 @@
 
   for brand, brand_versions in versions.items():
     config = FW_QUERY_CONFIGS[brand]
-<<<<<<< HEAD
-    for ecu_type, addr, sub_addr in config.get_all_ecus(versions[brand], include_ecu_type=True):
-=======
     for ecu_type, addr, sub_addr in config.get_all_ecus(brand_versions):
->>>>>>> 2c0f7b87
       a = (brand, addr, sub_addr)
       if a not in ecu_types:
         ecu_types[a] = ecu_type
