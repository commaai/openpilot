#!/usr/bin/env python3
import struct
import traceback
from collections import defaultdict
<<<<<<< HEAD
from dataclasses import dataclass, field

=======
from dataclasses import dataclass
from typing import Any, List
>>>>>>> 52544517
from tqdm import tqdm

import panda.python.uds as uds
from cereal import car
from selfdrive.car.interfaces import get_interface_attr
from selfdrive.car.fingerprints import FW_VERSIONS
from selfdrive.car.isotp_parallel_query import IsoTpParallelQuery
from selfdrive.car.toyota.values import CAR as TOYOTA
from selfdrive.swaglog import cloudlog

Ecu = car.CarParams.Ecu


def p16(val):
  return struct.pack("!H", val)


TESTER_PRESENT_REQUEST = bytes([uds.SERVICE_TYPE.TESTER_PRESENT, 0x0])
TESTER_PRESENT_RESPONSE = bytes([uds.SERVICE_TYPE.TESTER_PRESENT + 0x40, 0x0])

SHORT_TESTER_PRESENT_REQUEST = bytes([uds.SERVICE_TYPE.TESTER_PRESENT])
SHORT_TESTER_PRESENT_RESPONSE = bytes([uds.SERVICE_TYPE.TESTER_PRESENT + 0x40])

DEFAULT_DIAGNOSTIC_REQUEST = bytes([uds.SERVICE_TYPE.DIAGNOSTIC_SESSION_CONTROL,
                                    uds.SESSION_TYPE.DEFAULT])
DEFAULT_DIAGNOSTIC_RESPONSE = bytes([uds.SERVICE_TYPE.DIAGNOSTIC_SESSION_CONTROL + 0x40,
                                    uds.SESSION_TYPE.DEFAULT, 0x0, 0x32, 0x1, 0xf4])

EXTENDED_DIAGNOSTIC_REQUEST = bytes([uds.SERVICE_TYPE.DIAGNOSTIC_SESSION_CONTROL,
                                     uds.SESSION_TYPE.EXTENDED_DIAGNOSTIC])
EXTENDED_DIAGNOSTIC_RESPONSE = bytes([uds.SERVICE_TYPE.DIAGNOSTIC_SESSION_CONTROL + 0x40,
                                      uds.SESSION_TYPE.EXTENDED_DIAGNOSTIC, 0x0, 0x32, 0x1, 0xf4])

UDS_VERSION_REQUEST = bytes([uds.SERVICE_TYPE.READ_DATA_BY_IDENTIFIER]) + \
  p16(uds.DATA_IDENTIFIER_TYPE.APPLICATION_SOFTWARE_IDENTIFICATION)
UDS_VERSION_RESPONSE = bytes([uds.SERVICE_TYPE.READ_DATA_BY_IDENTIFIER + 0x40]) + \
  p16(uds.DATA_IDENTIFIER_TYPE.APPLICATION_SOFTWARE_IDENTIFICATION)


HYUNDAI_VERSION_REQUEST_LONG = bytes([uds.SERVICE_TYPE.READ_DATA_BY_IDENTIFIER]) + \
  p16(0xf100)  # Long description
HYUNDAI_VERSION_REQUEST_MULTI = bytes([uds.SERVICE_TYPE.READ_DATA_BY_IDENTIFIER]) + \
  p16(uds.DATA_IDENTIFIER_TYPE.VEHICLE_MANUFACTURER_SPARE_PART_NUMBER) + \
  p16(uds.DATA_IDENTIFIER_TYPE.APPLICATION_SOFTWARE_IDENTIFICATION) + \
  p16(0xf100)
HYUNDAI_VERSION_RESPONSE = bytes([uds.SERVICE_TYPE.READ_DATA_BY_IDENTIFIER + 0x40])


TOYOTA_VERSION_REQUEST = b'\x1a\x88\x01'
TOYOTA_VERSION_RESPONSE = b'\x5a\x88\x01'

VOLKSWAGEN_VERSION_REQUEST_MULTI = bytes([uds.SERVICE_TYPE.READ_DATA_BY_IDENTIFIER]) + \
  p16(uds.DATA_IDENTIFIER_TYPE.VEHICLE_MANUFACTURER_SPARE_PART_NUMBER) + \
  p16(uds.DATA_IDENTIFIER_TYPE.VEHICLE_MANUFACTURER_ECU_SOFTWARE_VERSION_NUMBER) + \
  p16(uds.DATA_IDENTIFIER_TYPE.APPLICATION_DATA_IDENTIFICATION)
VOLKSWAGEN_VERSION_RESPONSE = bytes([uds.SERVICE_TYPE.READ_DATA_BY_IDENTIFIER + 0x40])

OBD_VERSION_REQUEST = b'\x09\x04'
OBD_VERSION_RESPONSE = b'\x49\x04'

DEFAULT_RX_OFFSET = 0x8
VOLKSWAGEN_RX_OFFSET = 0x6a

MAZDA_VERSION_REQUEST = bytes([uds.SERVICE_TYPE.READ_DATA_BY_IDENTIFIER]) + \
  p16(uds.DATA_IDENTIFIER_TYPE.VEHICLE_MANUFACTURER_ECU_SOFTWARE_NUMBER)
MAZDA_VERSION_RESPONSE =  bytes([uds.SERVICE_TYPE.READ_DATA_BY_IDENTIFIER + 0x40]) + \
  p16(uds.DATA_IDENTIFIER_TYPE.VEHICLE_MANUFACTURER_ECU_SOFTWARE_NUMBER)

NISSAN_DIAGNOSTIC_REQUEST_KWP = bytes([uds.SERVICE_TYPE.DIAGNOSTIC_SESSION_CONTROL, 0xc0])
NISSAN_DIAGNOSTIC_RESPONSE_KWP = bytes([uds.SERVICE_TYPE.DIAGNOSTIC_SESSION_CONTROL + 0x40, 0xc0])

NISSAN_VERSION_REQUEST_KWP = b'\x21\x83'
NISSAN_VERSION_RESPONSE_KWP = b'\x61\x83'

NISSAN_VERSION_REQUEST_STANDARD = bytes([uds.SERVICE_TYPE.READ_DATA_BY_IDENTIFIER]) + \
  p16(uds.DATA_IDENTIFIER_TYPE.VEHICLE_MANUFACTURER_ECU_SOFTWARE_NUMBER)
NISSAN_VERSION_RESPONSE_STANDARD =  bytes([uds.SERVICE_TYPE.READ_DATA_BY_IDENTIFIER + 0x40]) + \
  p16(uds.DATA_IDENTIFIER_TYPE.VEHICLE_MANUFACTURER_ECU_SOFTWARE_NUMBER)

NISSAN_RX_OFFSET = 0x20

SUBARU_VERSION_REQUEST = bytes([uds.SERVICE_TYPE.READ_DATA_BY_IDENTIFIER]) + \
  p16(uds.DATA_IDENTIFIER_TYPE.APPLICATION_DATA_IDENTIFICATION)
SUBARU_VERSION_RESPONSE = bytes([uds.SERVICE_TYPE.READ_DATA_BY_IDENTIFIER + 0x40]) + \
  p16(uds.DATA_IDENTIFIER_TYPE.APPLICATION_DATA_IDENTIFICATION)


@dataclass
class Request:
  brand: str
  request: List[bytes]
  response: List[bytes]
  whitelist_ecus: List[int] = field(default_factory=list)
  rx_offset: int = DEFAULT_RX_OFFSET
  bus: int = 1


REQUESTS: List[Request] = [
  # Subaru
  Request(
    "subaru",
    [TESTER_PRESENT_REQUEST, SUBARU_VERSION_REQUEST],
    [TESTER_PRESENT_RESPONSE, SUBARU_VERSION_RESPONSE],
  ),
  # Hyundai
  Request(
    "hyundai",
    [HYUNDAI_VERSION_REQUEST_LONG],
    [HYUNDAI_VERSION_RESPONSE],
  ),
  Request(
    "hyundai",
    [HYUNDAI_VERSION_REQUEST_MULTI],
    [HYUNDAI_VERSION_RESPONSE],
  ),
  # Honda
  Request(
    "honda",
    [UDS_VERSION_REQUEST],
    [UDS_VERSION_RESPONSE],
  ),
  # Toyota
  Request(
    "toyota",
    [SHORT_TESTER_PRESENT_REQUEST, TOYOTA_VERSION_REQUEST],
    [SHORT_TESTER_PRESENT_RESPONSE, TOYOTA_VERSION_RESPONSE],
  ),
  Request(
    "toyota",
    [SHORT_TESTER_PRESENT_REQUEST, OBD_VERSION_REQUEST],
    [SHORT_TESTER_PRESENT_RESPONSE, OBD_VERSION_RESPONSE],
  ),
  Request(
    "toyota",
    [TESTER_PRESENT_REQUEST, DEFAULT_DIAGNOSTIC_REQUEST, EXTENDED_DIAGNOSTIC_REQUEST, UDS_VERSION_REQUEST],
    [TESTER_PRESENT_RESPONSE, DEFAULT_DIAGNOSTIC_RESPONSE, EXTENDED_DIAGNOSTIC_RESPONSE, UDS_VERSION_RESPONSE],
  ),
  # Volkswagen
  Request(
    "volkswagen",
    [VOLKSWAGEN_VERSION_REQUEST_MULTI],
    [VOLKSWAGEN_VERSION_RESPONSE],
    rx_offset=VOLKSWAGEN_RX_OFFSET,
  ),
  Request(
    "volkswagen",
    [VOLKSWAGEN_VERSION_REQUEST_MULTI],
    [VOLKSWAGEN_VERSION_RESPONSE],
  ),
  # Mazda
  Request(
    "mazda",
    [MAZDA_VERSION_REQUEST],
    [MAZDA_VERSION_RESPONSE],
  ),
  # Nissan
  Request(
    "nissan",
    [NISSAN_DIAGNOSTIC_REQUEST_KWP, NISSAN_VERSION_REQUEST_KWP],
    [NISSAN_DIAGNOSTIC_RESPONSE_KWP, NISSAN_VERSION_RESPONSE_KWP],
  ),
  Request(
    "nissan",
    [NISSAN_DIAGNOSTIC_REQUEST_KWP, NISSAN_VERSION_REQUEST_KWP],
    [NISSAN_DIAGNOSTIC_RESPONSE_KWP, NISSAN_VERSION_RESPONSE_KWP],
    rx_offset=NISSAN_RX_OFFSET,
  ),
  Request(
    "nissan",
    [NISSAN_VERSION_REQUEST_STANDARD],
    [NISSAN_VERSION_RESPONSE_STANDARD],
    rx_offset=NISSAN_RX_OFFSET,
  ),
  # Body
  Request(
    "body",
    [TESTER_PRESENT_REQUEST, UDS_VERSION_REQUEST],
    [TESTER_PRESENT_RESPONSE, UDS_VERSION_RESPONSE],
    bus=0,
  ),
]


def chunks(l, n=128):
  for i in range(0, len(l), n):
    yield l[i:i + n]


def build_fw_dict(fw_versions):
  fw_versions_dict = {}
  for fw in fw_versions:
    addr = fw.address
    sub_addr = fw.subAddress if fw.subAddress != 0 else None
    fw_versions_dict[(addr, sub_addr)] = fw.fwVersion
  return fw_versions_dict


def match_fw_to_car_fuzzy(fw_versions_dict, log=True, exclude=None):
  """Do a fuzzy FW match. This function will return a match, and the number of firmware version
  that were matched uniquely to that specific car. If multiple ECUs uniquely match to different cars
  the match is rejected."""

  # These ECUs are known to be shared between models (EPS only between hybrid/ICE version)
  # Getting this exactly right isn't crucial, but excluding camera and radar makes it almost
  # impossible to get 3 matching versions, even if two models with shared parts are released at the same
  # time and only one is in our database.
  exclude_types = [Ecu.fwdCamera, Ecu.fwdRadar, Ecu.eps, Ecu.debug]

  # Build lookup table from (addr, subaddr, fw) to list of candidate cars
  all_fw_versions = defaultdict(list)
  for candidate, fw_by_addr in FW_VERSIONS.items():
    if candidate == exclude:
      continue

    for addr, fws in fw_by_addr.items():
      if addr[0] in exclude_types:
        continue
      for f in fws:
        all_fw_versions[(addr[1], addr[2], f)].append(candidate)

  match_count = 0
  candidate = None
  for addr, version in fw_versions_dict.items():
    # All cars that have this FW response on the specified address
    candidates = all_fw_versions[(addr[0], addr[1], version)]

    if len(candidates) == 1:
      match_count += 1
      if candidate is None:
        candidate = candidates[0]
      # We uniquely matched two different cars. No fuzzy match possible
      elif candidate != candidates[0]:
        return set()

  if match_count >= 2:
    if log:
      cloudlog.error(f"Fingerprinted {candidate} using fuzzy match. {match_count} matching ECUs")
    return {candidate}
  else:
    return set()


def match_fw_to_car_exact(fw_versions_dict):
  """Do an exact FW match. Returns all cars that match the given
  FW versions for a list of "essential" ECUs. If an ECU is not considered
  essential the FW version can be missing to get a fingerprint, but if it's present it
  needs to match the database."""
  invalid = []
  candidates = FW_VERSIONS

  for candidate, fws in candidates.items():
    for ecu, expected_versions in fws.items():
      ecu_type = ecu[0]
      addr = ecu[1:]
      found_version = fw_versions_dict.get(addr, None)
      ESSENTIAL_ECUS = [Ecu.engine, Ecu.eps, Ecu.esp, Ecu.fwdRadar, Ecu.fwdCamera, Ecu.vsa]
      if ecu_type == Ecu.esp and candidate in (TOYOTA.RAV4, TOYOTA.COROLLA, TOYOTA.HIGHLANDER, TOYOTA.SIENNA, TOYOTA.LEXUS_IS) and found_version is None:
        continue

      # On some Toyota models, the engine can show on two different addresses
      if ecu_type == Ecu.engine and candidate in (TOYOTA.CAMRY, TOYOTA.COROLLA_TSS2, TOYOTA.CHR, TOYOTA.LEXUS_IS) and found_version is None:
        continue

      # Ignore non essential ecus
      if ecu_type not in ESSENTIAL_ECUS and found_version is None:
        continue

      # Virtual debug ecu doesn't need to match the database
      if ecu_type == Ecu.debug:
        continue

      if found_version not in expected_versions:
        invalid.append(candidate)
        break

  return set(candidates.keys()) - set(invalid)


def match_fw_to_car(fw_versions, allow_fuzzy=True):
  fw_versions_dict = build_fw_dict(fw_versions)
  matches = match_fw_to_car_exact(fw_versions_dict)

  exact_match = True
  if allow_fuzzy and len(matches) == 0:
    matches = match_fw_to_car_fuzzy(fw_versions_dict)

    # Fuzzy match found
    if len(matches) == 1:
      exact_match = False

  return exact_match, matches


def get_fw_versions(logcan, sendcan, extra=None, timeout=0.1, debug=False, progress=False):
  ecu_types = {}

  # Extract ECU addresses to query from fingerprints
  # ECUs using a subadress need be queried one by one, the rest can be done in parallel
  addrs = []
  parallel_addrs = []

  versions = get_interface_attr('FW_VERSIONS', ignore_none=True)
  if extra is not None:
    versions.update(extra)

  for brand, brand_versions in versions.items():
    for c in brand_versions.values():
      for ecu_type, addr, sub_addr in c.keys():
        a = (brand, addr, sub_addr)
        if a not in ecu_types:
          ecu_types[(addr, sub_addr)] = ecu_type

        if sub_addr is None:
          if a not in parallel_addrs:
            parallel_addrs.append(a)
        else:
          if [a] not in addrs:
            addrs.append([a])

  addrs.insert(0, parallel_addrs)

  fw_versions = {}
  for i, addr in enumerate(tqdm(addrs, disable=not progress)):
    for addr_chunk in chunks(addr):
      for r in REQUESTS:
        try:
          addrs = [(a, s) for (b, a, s) in addr_chunk if b in (r.brand, 'any') and
                   (len(r.whitelist_ecus) == 0 or ecu_types[(a, s)] in r.whitelist_ecus)]

          if addrs:
            query = IsoTpParallelQuery(sendcan, logcan, r.bus, addrs, r.request, r.response, r.rx_offset, debug=debug)
            t = 2 * timeout if i == 0 else timeout
            fw_versions.update({addr: (version, r.request, r.rx_offset) for addr, version in query.get_data(t).items()})
        except Exception:
          cloudlog.warning(f"FW query exception: {traceback.format_exc()}")

  # Build capnp list to put into CarParams
  car_fw = []
  for addr, (version, request, rx_offset) in fw_versions.items():
    f = car.CarParams.CarFw.new_message()

    f.ecu = ecu_types[addr]
    f.fwVersion = version
    f.address = addr[0]
    f.responseAddress = addr[0] + rx_offset
    f.request = request

    if addr[1] is not None:
      f.subAddress = addr[1]

    car_fw.append(f)

  return car_fw


if __name__ == "__main__":
  import time
  import argparse
  import cereal.messaging as messaging
  from selfdrive.car.vin import get_vin

  parser = argparse.ArgumentParser(description='Get firmware version of ECUs')
  parser.add_argument('--scan', action='store_true')
  parser.add_argument('--debug', action='store_true')
  args = parser.parse_args()

  logcan = messaging.sub_sock('can')
  sendcan = messaging.pub_sock('sendcan')

  extra: Any = None
  if args.scan:
    extra = {}
    # Honda
    for i in range(256):
      extra[(Ecu.unknown, 0x18da00f1 + (i << 8), None)] = []
      extra[(Ecu.unknown, 0x700 + i, None)] = []
      extra[(Ecu.unknown, 0x750, i)] = []
    extra = {"any": {"debug": extra}}

  time.sleep(1.)

  t = time.time()
  print("Getting vin...")
  addr, vin = get_vin(logcan, sendcan, 1, retry=10, debug=args.debug)
  print(f"VIN: {vin}")
  print(f"Getting VIN took {time.time() - t:.3f} s")
  print()

  t = time.time()
  fw_vers = get_fw_versions(logcan, sendcan, extra=extra, debug=args.debug, progress=True)
  _, candidates = match_fw_to_car(fw_vers)

  print()
  print("Found FW versions")
  print("{")
  for version in fw_vers:
    subaddr = None if version.subAddress == 0 else hex(version.subAddress)
    print(f"  (Ecu.{version.ecu}, {hex(version.address)}, {subaddr}): [{version.fwVersion}]")
  print("}")

  print()
  print("Possible matches:", candidates)
  print(f"Getting fw took {time.time() - t:.3f} s")<|MERGE_RESOLUTION|>--- conflicted
+++ resolved
@@ -2,13 +2,8 @@
 import struct
 import traceback
 from collections import defaultdict
-<<<<<<< HEAD
 from dataclasses import dataclass, field
-
-=======
-from dataclasses import dataclass
 from typing import Any, List
->>>>>>> 52544517
 from tqdm import tqdm
 
 import panda.python.uds as uds
