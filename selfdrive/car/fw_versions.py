#!/usr/bin/env python3
import traceback
from collections import defaultdict
from typing import Any, Optional, Set, Tuple
from tqdm import tqdm

import panda.python.uds as uds
from cereal import car
from selfdrive.car.ecu_addrs import get_ecu_addrs
from selfdrive.car.interfaces import get_interface_attr
from selfdrive.car.fingerprints import FW_VERSIONS
from selfdrive.car.isotp_parallel_query import IsoTpParallelQuery
from system.swaglog import cloudlog

Ecu = car.CarParams.Ecu
ESSENTIAL_ECUS = [Ecu.engine, Ecu.eps, Ecu.abs, Ecu.fwdRadar, Ecu.fwdCamera, Ecu.vsa]
FPV2_CONFIGS = get_interface_attr('FPV2_CONFIG', ignore_none=True)

FW_QUERY_CONFIGS = get_interface_attr('FW_QUERY_CONFIG', ignore_none=True)
VERSIONS = get_interface_attr('FW_VERSIONS', ignore_none=True)

MODEL_TO_BRAND = {c: b for b, e in VERSIONS.items() for c in e}
REQUESTS = [(brand, r) for brand, config in FW_QUERY_CONFIGS.items() for r in config.requests]


def chunks(l, n=128):
  for i in range(0, len(l), n):
    yield l[i:i + n]


def build_fw_dict(fw_versions, filter_brand=None):
  fw_versions_dict = defaultdict(set)
  for fw in fw_versions:
    if filter_brand is None or fw.brand == filter_brand:
      addr = fw.address
      sub_addr = fw.subAddress if fw.subAddress != 0 else None
      fw_versions_dict[(addr, sub_addr)].add(fw.fwVersion)
  return dict(fw_versions_dict)


def get_brand_addrs():
  brand_addrs = defaultdict(set)
  for brand, cars in VERSIONS.items():
    for fw in cars.values():
      brand_addrs[brand] |= {(addr, sub_addr) for _, addr, sub_addr in fw.keys()}
  return brand_addrs


def match_fw_to_car_fuzzy(fw_versions_dict, log=True, exclude=None):
  """Do a fuzzy FW match. This function will return a match, and the number of firmware version
  that were matched uniquely to that specific car. If multiple ECUs uniquely match to different cars
  the match is rejected."""

  # These ECUs are known to be shared between models (EPS only between hybrid/ICE version)
  # Getting this exactly right isn't crucial, but excluding camera and radar makes it almost
  # impossible to get 3 matching versions, even if two models with shared parts are released at the same
  # time and only one is in our database.
  exclude_types = [Ecu.fwdCamera, Ecu.fwdRadar, Ecu.eps, Ecu.debug]

  # Build lookup table from (addr, sub_addr, fw) to list of candidate cars
  all_fw_versions = defaultdict(list)
  for candidate, fw_by_addr in FW_VERSIONS.items():
    if candidate == exclude:
      continue

    for addr, fws in fw_by_addr.items():
      if addr[0] in exclude_types:
        continue
      for f in fws:
        all_fw_versions[(addr[1], addr[2], f)].append(candidate)

  match_count = 0
  candidate = None
  for addr, versions in fw_versions_dict.items():
    for version in versions:
      # All cars that have this FW response on the specified address
      candidates = all_fw_versions[(addr[0], addr[1], version)]

      if len(candidates) == 1:
        match_count += 1
        if candidate is None:
          candidate = candidates[0]
        # We uniquely matched two different cars. No fuzzy match possible
        elif candidate != candidates[0]:
          return set()

  if match_count >= 2:
    if log:
      cloudlog.error(f"Fingerprinted {candidate} using fuzzy match. {match_count} matching ECUs")
    return {candidate}
  else:
    return set()


def match_fw_to_car_exact(fw_versions_dict):
  """Do an exact FW match. Returns all cars that match the given
  FW versions for a list of "essential" ECUs. If an ECU is not considered
  essential the FW version can be missing to get a fingerprint, but if it's present it
  needs to match the database."""
  invalid = []
  candidates = FW_VERSIONS

  for candidate, fws in candidates.items():
    for ecu, expected_versions in fws.items():
      config = FW_QUERY_CONFIGS[MODEL_TO_BRAND[candidate]]
      ecu_type = ecu[0]
      addr = ecu[1:]

      found_versions = fw_versions_dict.get(addr, set())
      if not len(found_versions):
        # Some models can sometimes miss an ecu, or show on two different addresses
        if candidate in config.non_essential_ecus.get(ecu_type, []):
          continue

        # Ignore non essential ecus
        if ecu_type not in ESSENTIAL_ECUS:
          continue

      # Virtual debug ecu doesn't need to match the database
      if ecu_type == Ecu.debug:
        continue

      if not any([found_version in expected_versions for found_version in found_versions]):
        invalid.append(candidate)
        break

  return set(candidates.keys()) - set(invalid)


def match_fw_to_car(fw_versions, allow_exact=True, allow_fuzzy=True):
  # Try exact matching first
  exact_matches = []
  if allow_exact:
    exact_matches = [(True, match_fw_to_car_exact)]
  if allow_fuzzy:
    exact_matches.append((False, match_fw_to_car_fuzzy))

  for exact_match, match_func in exact_matches:
    # For each brand, attempt to fingerprint using all FW returned from its queries
    matches = set()
    for brand in VERSIONS.keys():
      fw_versions_dict = build_fw_dict(fw_versions, filter_brand=brand)
      matches |= match_func(fw_versions_dict)

    if len(matches):
      return exact_match, matches

  return True, set()


def get_present_ecus(logcan, sendcan):
  queries = list()
  parallel_queries = list()
  responses = set()

  for brand, r in REQUESTS:
    for brand_versions in VERSIONS[brand].values():
      for ecu_type, addr, sub_addr in brand_versions:
        # Only query ecus in whitelist if whitelist is not empty
        if len(r.whitelist_ecus) == 0 or ecu_type in r.whitelist_ecus:
          a = (addr, sub_addr, r.bus)
          # Build set of queries
          if sub_addr is None:
            if a not in parallel_queries:
              parallel_queries.append(a)
          else:  # subaddresses must be queried one by one
            if [a] not in queries:
              queries.append([a])

          # Build set of expected responses to filter
          response_addr = uds.get_rx_addr_for_tx_addr(addr, r.rx_offset)
          responses.add((response_addr, sub_addr, r.bus))

  queries.insert(0, parallel_queries)

  ecu_responses: Set[Tuple[int, Optional[int], int]] = set()
  for query in queries:
    ecu_responses.update(get_ecu_addrs(logcan, sendcan, set(query), responses, timeout=0.1))
  return ecu_responses


def get_brand_ecu_matches(ecu_rx_addrs):
  """Returns dictionary of brands and matches with ECUs in their FW versions"""

  brand_addrs = get_brand_addrs()
  brand_matches = {brand: set() for brand, _ in REQUESTS}

  brand_rx_offsets = set((brand, r.rx_offset) for brand, r in REQUESTS)
  for addr, sub_addr, _ in ecu_rx_addrs:
    # Since we can't know what request an ecu responded to, add matches for all possible rx offsets
    for brand, rx_offset in brand_rx_offsets:
      a = (uds.get_rx_addr_for_tx_addr(addr, -rx_offset), sub_addr)
      if a in brand_addrs[brand]:
        brand_matches[brand].add(a)

  return brand_matches


def get_fw_versions_ordered(logcan, sendcan, ecu_rx_addrs, timeout=0.1, debug=False, progress=False):
  """Queries for FW versions ordering brands by likelihood, breaks when exact match is found"""

  all_car_fw = []
  brand_matches = get_brand_ecu_matches(ecu_rx_addrs)

  for brand in sorted(brand_matches, key=lambda b: len(brand_matches[b]), reverse=True):
    car_fw = get_fw_versions(logcan, sendcan, query_brand=brand, timeout=timeout, debug=debug, progress=progress)
    all_car_fw.extend(car_fw)
    # Try to match using FW returned from this brand only
    matches = match_fw_to_car_exact(build_fw_dict(car_fw))
    if len(matches) == 1:
      break

  return all_car_fw


def get_fw_versions(logcan, sendcan, query_brand=None, extra=None, timeout=0.1, debug=False, progress=False):
<<<<<<< HEAD
  versions = get_interface_attr('FW_VERSIONS', ignore_none=True)

  # Each brand can define extra ECUs to query for data collection
  for brand, config in FPV2_CONFIGS.items():
    versions[brand]["debug"] = {ecu: [] for ecu in config.extra_ecus}

=======
  versions = VERSIONS.copy()
>>>>>>> 0ef6bb48
  if query_brand is not None:
    versions = {query_brand: versions[query_brand]}

  if extra is not None:
    versions.update(extra)

  # Extract ECU addresses to query from fingerprints
  # ECUs using a subaddress need be queried one by one, the rest can be done in parallel
  addrs = []
  parallel_addrs = []
  ecu_types = {}

  for brand, brand_versions in versions.items():
    for c in brand_versions.values():
      for ecu_type, addr, sub_addr in c.keys():
        a = (brand, addr, sub_addr)
        if a not in ecu_types:
          ecu_types[a] = ecu_type

        if sub_addr is None:
          if a not in parallel_addrs:
            parallel_addrs.append(a)
        else:
          if [a] not in addrs:
            addrs.append([a])

  addrs.insert(0, parallel_addrs)

  # Get versions and build capnp list to put into CarParams
  car_fw = []
  requests = [(brand, r) for brand, r in REQUESTS if query_brand is None or brand == query_brand]
  for addr in tqdm(addrs, disable=not progress):
    for addr_chunk in chunks(addr):
      for brand, r in requests:
        try:
          addrs = [(a, s) for (b, a, s) in addr_chunk if b in (brand, 'any') and
                   (len(r.whitelist_ecus) == 0 or ecu_types[(b, a, s)] in r.whitelist_ecus)]

          if addrs:
            query = IsoTpParallelQuery(sendcan, logcan, r.bus, addrs, r.request, r.response, r.rx_offset, debug=debug)
            for (addr, rx_addr), version in query.get_data(timeout).items():
              f = car.CarParams.CarFw.new_message()

              f.ecu = ecu_types.get((brand, addr[0], addr[1]), Ecu.unknown)
              f.fwVersion = version
              f.address = addr[0]
              f.responseAddress = rx_addr
              f.request = r.request
              f.brand = brand
              f.bus = r.bus

              if addr[1] is not None:
                f.subAddress = addr[1]

              car_fw.append(f)
        except Exception:
          cloudlog.warning(f"FW query exception: {traceback.format_exc()}")

  return car_fw


if __name__ == "__main__":
  import time
  import argparse
  import cereal.messaging as messaging
  from selfdrive.car.vin import get_vin

  parser = argparse.ArgumentParser(description='Get firmware version of ECUs')
  parser.add_argument('--scan', action='store_true')
  parser.add_argument('--debug', action='store_true')
  parser.add_argument('--brand', help='Only query addresses/with requests for this brand')
  args = parser.parse_args()

  logcan = messaging.sub_sock('can')
  sendcan = messaging.pub_sock('sendcan')

  extra: Any = None
  if args.scan:
    extra = {}
    # Honda
    for i in range(256):
      extra[(Ecu.unknown, 0x18da00f1 + (i << 8), None)] = []
      extra[(Ecu.unknown, 0x700 + i, None)] = []
      extra[(Ecu.unknown, 0x750, i)] = []
    extra = {"any": {"debug": extra}}

  time.sleep(1.)

  t = time.time()
  print("Getting vin...")
  addr, vin_rx_addr, vin = get_vin(logcan, sendcan, 1, retry=10, debug=args.debug)
  print(f'TX: {hex(addr)}, RX: {hex(vin_rx_addr)}, VIN: {vin}')
  print(f"Getting VIN took {time.time() - t:.3f} s")
  print()

  t = time.time()
  fw_vers = get_fw_versions(logcan, sendcan, query_brand=args.brand, extra=extra, debug=args.debug, progress=True)
  _, candidates = match_fw_to_car(fw_vers)

  print()
  print("Found FW versions")
  print("{")
  padding = max([len(fw.brand) for fw in fw_vers] or [0])
  for version in fw_vers:
    subaddr = None if version.subAddress == 0 else hex(version.subAddress)
    print(f"  Brand: {version.brand:{padding}}, bus: {version.bus} - (Ecu.{version.ecu}, {hex(version.address)}, {subaddr}): [{version.fwVersion}]")
  print("}")

  print()
  print("Possible matches:", candidates)
  print(f"Getting fw took {time.time() - t:.3f} s")<|MERGE_RESOLUTION|>--- conflicted
+++ resolved
@@ -14,7 +14,6 @@
 
 Ecu = car.CarParams.Ecu
 ESSENTIAL_ECUS = [Ecu.engine, Ecu.eps, Ecu.abs, Ecu.fwdRadar, Ecu.fwdCamera, Ecu.vsa]
-FPV2_CONFIGS = get_interface_attr('FPV2_CONFIG', ignore_none=True)
 
 FW_QUERY_CONFIGS = get_interface_attr('FW_QUERY_CONFIG', ignore_none=True)
 VERSIONS = get_interface_attr('FW_VERSIONS', ignore_none=True)
@@ -214,16 +213,12 @@
 
 
 def get_fw_versions(logcan, sendcan, query_brand=None, extra=None, timeout=0.1, debug=False, progress=False):
-<<<<<<< HEAD
-  versions = get_interface_attr('FW_VERSIONS', ignore_none=True)
+  versions = VERSIONS.copy()
 
   # Each brand can define extra ECUs to query for data collection
-  for brand, config in FPV2_CONFIGS.items():
+  for brand, config in FW_QUERY_CONFIGS.items():
     versions[brand]["debug"] = {ecu: [] for ecu in config.extra_ecus}
 
-=======
-  versions = VERSIONS.copy()
->>>>>>> 0ef6bb48
   if query_brand is not None:
     versions = {query_brand: versions[query_brand]}
 
