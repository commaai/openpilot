#!/usr/bin/env python3
from collections import defaultdict
from typing import Any, Dict, List, Set
from tqdm import tqdm

import panda.python.uds as uds
from cereal import car
from common.params import Params
from selfdrive.car.ecu_addrs import EcuAddrBusType, get_ecu_addrs
from selfdrive.car.interfaces import get_interface_attr
from selfdrive.car.fingerprints import FW_VERSIONS
from selfdrive.car.isotp_parallel_query import IsoTpParallelQuery
from system.swaglog import cloudlog

Ecu = car.CarParams.Ecu
ESSENTIAL_ECUS = [Ecu.engine, Ecu.eps, Ecu.abs, Ecu.fwdRadar, Ecu.fwdCamera, Ecu.vsa]

FW_QUERY_CONFIGS = get_interface_attr('FW_QUERY_CONFIG', ignore_none=True)
VERSIONS = get_interface_attr('FW_VERSIONS', ignore_none=True)

MODEL_TO_BRAND = {c: b for b, e in VERSIONS.items() for c in e}
REQUESTS = [(brand, config, r) for brand, config in FW_QUERY_CONFIGS.items() for r in config.requests]


def chunks(l, n=128):
  for i in range(0, len(l), n):
    yield l[i:i + n]


def build_fw_dict(fw_versions, filter_brand=None):
  fw_versions_dict = defaultdict(set)
  for fw in fw_versions:
    if (filter_brand is None or fw.brand == filter_brand) and not fw.logging:
      sub_addr = fw.subAddress if fw.subAddress != 0 else None
      fw_versions_dict[(fw.address, sub_addr)].add(fw.fwVersion)
  return dict(fw_versions_dict)


def get_brand_addrs():
  brand_addrs = defaultdict(set)
  for brand, cars in VERSIONS.items():
    # Add ecus in database + extra ecus to match against
    brand_addrs[brand] |= {(addr, sub_addr) for _, addr, sub_addr in FW_QUERY_CONFIGS[brand].extra_ecus}
    for fw in cars.values():
      brand_addrs[brand] |= {(addr, sub_addr) for _, addr, sub_addr in fw.keys()}
  return brand_addrs


def match_fw_to_car_fuzzy(fw_versions_dict, config, log=True, exclude=None):
  # If make specifies a fuzzy matching function, use that instead
  if config is not None and config.match_fw_to_car_fuzzy is not None:
    return config.match_fw_to_car_fuzzy(fw_versions_dict)

  """Do a fuzzy FW match. This function will return a match, and the number of firmware version
  that were matched uniquely to that specific car. If multiple ECUs uniquely match to different cars
  the match is rejected."""

  # These ECUs are known to be shared between models (EPS only between hybrid/ICE version)
  # Getting this exactly right isn't crucial, but excluding camera and radar makes it almost
  # impossible to get 3 matching versions, even if two models with shared parts are released at the same
  # time and only one is in our database.
  exclude_types = [Ecu.fwdCamera, Ecu.fwdRadar, Ecu.eps, Ecu.debug]

  # Build lookup table from (addr, sub_addr, fw) to list of candidate cars
  all_fw_versions = defaultdict(list)
  for candidate, fw_by_addr in FW_VERSIONS.items():
    if candidate == exclude:
      continue

    for addr, fws in fw_by_addr.items():
      if addr[0] in exclude_types:
        continue
      for f in fws:
        all_fw_versions[(addr[1], addr[2], f)].append(candidate)

  match_count = 0
  candidate = None
  for addr, versions in fw_versions_dict.items():
    for version in versions:
      # All cars that have this FW response on the specified address
      candidates = all_fw_versions[(addr[0], addr[1], version)]

      if len(candidates) == 1:
        match_count += 1
        if candidate is None:
          candidate = candidates[0]
        # We uniquely matched two different cars. No fuzzy match possible
        elif candidate != candidates[0]:
          return set()

  if match_count >= 2:
    if log:
      cloudlog.error(f"Fingerprinted {candidate} using fuzzy match. {match_count} matching ECUs")
    return {candidate}
  else:
    return set()


<<<<<<< HEAD
def match_fw_to_car_exact(fw_versions_dict, config):
=======
def match_fw_to_car_exact(fw_versions_dict) -> Set[str]:
>>>>>>> ede75c9e
  """Do an exact FW match. Returns all cars that match the given
  FW versions for a list of "essential" ECUs. If an ECU is not considered
  essential the FW version can be missing to get a fingerprint, but if it's present it
  needs to match the database."""
  invalid = []
  candidates = FW_VERSIONS

  for candidate, fws in candidates.items():
    for ecu, expected_versions in fws.items():
      # config = FW_QUERY_CONFIGS[MODEL_TO_BRAND[candidate]]
      ecu_type = ecu[0]
      addr = ecu[1:]

      found_versions = fw_versions_dict.get(addr, set())
      if not len(found_versions):
        # Some models can sometimes miss an ecu, or show on two different addresses
        if candidate in config.non_essential_ecus.get(ecu_type, []):
          continue

        # Ignore non essential ecus
        if ecu_type not in ESSENTIAL_ECUS:
          continue

      # Virtual debug ecu doesn't need to match the database
      if ecu_type == Ecu.debug:
        continue

      if not any([found_version in expected_versions for found_version in found_versions]):
        invalid.append(candidate)
        break

  return set(candidates.keys()) - set(invalid)


def match_fw_to_car(fw_versions, allow_exact=True, allow_fuzzy=True):
  # Try exact matching first
  exact_matches = []
  if allow_exact:
    exact_matches = [(True, match_fw_to_car_exact)]
  if allow_fuzzy:
    exact_matches.append((False, match_fw_to_car_fuzzy))

  for exact_match, match_func in exact_matches:
    # For each brand, attempt to fingerprint using all FW returned from its queries
    matches = set()
    for brand in VERSIONS.keys():
      fw_versions_dict = build_fw_dict(fw_versions, filter_brand=brand)
      config = FW_QUERY_CONFIGS[brand]
      matches |= match_func(fw_versions_dict, config)

    if len(matches):
      return exact_match, matches

  return True, set()


def get_present_ecus(logcan, sendcan, num_pandas=1) -> Set[EcuAddrBusType]:
  params = Params()
  # queries are split by OBD multiplexing mode
  queries: Dict[bool, List[List[EcuAddrBusType]]] = {True: [], False: []}
  parallel_queries: Dict[bool, List[EcuAddrBusType]] = {True: [], False: []}
  responses = set()

  for brand, config, r in REQUESTS:
    # Skip query if no panda available
    if r.bus > num_pandas * 4 - 1:
      continue

    for brand_versions in VERSIONS[brand].values():
      for ecu_type, addr, sub_addr in list(brand_versions) + config.extra_ecus:
        # Only query ecus in whitelist if whitelist is not empty
        if len(r.whitelist_ecus) == 0 or ecu_type in r.whitelist_ecus:
          a = (addr, sub_addr, r.bus)
          # Build set of queries
          if sub_addr is None:
            if a not in parallel_queries[r.obd_multiplexing]:
              parallel_queries[r.obd_multiplexing].append(a)
          else:  # subaddresses must be queried one by one
            if [a] not in queries[r.obd_multiplexing]:
              queries[r.obd_multiplexing].append([a])

          # Build set of expected responses to filter
          response_addr = uds.get_rx_addr_for_tx_addr(addr, r.rx_offset)
          responses.add((response_addr, sub_addr, r.bus))

  for obd_multiplexing in queries:
    queries[obd_multiplexing].insert(0, parallel_queries[obd_multiplexing])

  ecu_responses = set()
  for obd_multiplexing in queries:
    set_obd_multiplexing(params, obd_multiplexing)
    for query in queries[obd_multiplexing]:
      ecu_responses.update(get_ecu_addrs(logcan, sendcan, set(query), responses, timeout=0.1))
  return ecu_responses


def get_brand_ecu_matches(ecu_rx_addrs):
  """Returns dictionary of brands and matches with ECUs in their FW versions"""

  brand_addrs = get_brand_addrs()
  brand_matches = {brand: set() for brand, _, _ in REQUESTS}

  brand_rx_offsets = set((brand, r.rx_offset) for brand, _, r in REQUESTS)
  for addr, sub_addr, _ in ecu_rx_addrs:
    # Since we can't know what request an ecu responded to, add matches for all possible rx offsets
    for brand, rx_offset in brand_rx_offsets:
      a = (uds.get_rx_addr_for_tx_addr(addr, -rx_offset), sub_addr)
      if a in brand_addrs[brand]:
        brand_matches[brand].add(a)

  return brand_matches


def set_obd_multiplexing(params: Params, obd_multiplexing: bool):
  if params.get_bool("ObdMultiplexingEnabled") != obd_multiplexing:
    cloudlog.warning(f"Setting OBD multiplexing to {obd_multiplexing}")
    params.remove("ObdMultiplexingChanged")
    params.put_bool("ObdMultiplexingEnabled", obd_multiplexing)
    params.get_bool("ObdMultiplexingChanged", block=True)
    cloudlog.warning("OBD multiplexing set successfully")


def get_fw_versions_ordered(logcan, sendcan, ecu_rx_addrs, timeout=0.1, num_pandas=1, debug=False, progress=False):
  """Queries for FW versions ordering brands by likelihood, breaks when exact match is found"""

  all_car_fw = []
  brand_matches = get_brand_ecu_matches(ecu_rx_addrs)

  for brand in sorted(brand_matches, key=lambda b: len(brand_matches[b]), reverse=True):
    # Skip this brand if there are no matching present ECUs
    if not len(brand_matches[brand]):
      continue

    car_fw = get_fw_versions(logcan, sendcan, query_brand=brand, timeout=timeout, num_pandas=num_pandas, debug=debug, progress=progress)
    all_car_fw.extend(car_fw)
    # Try to match using FW returned from this brand only
    matches = match_fw_to_car_exact(build_fw_dict(car_fw))
    if len(matches) == 1:
      break

  return all_car_fw


def get_fw_versions(logcan, sendcan, query_brand=None, extra=None, timeout=0.1, num_pandas=1, debug=False, progress=False):
  versions = VERSIONS.copy()
  params = Params()

  # Each brand can define extra ECUs to query for data collection
  for brand, config in FW_QUERY_CONFIGS.items():
    versions[brand]["debug"] = {ecu: [] for ecu in config.extra_ecus}

  if query_brand is not None:
    versions = {query_brand: versions[query_brand]}

  if extra is not None:
    versions.update(extra)

  # Extract ECU addresses to query from fingerprints
  # ECUs using a subaddress need be queried one by one, the rest can be done in parallel
  addrs = []
  parallel_addrs = []
  ecu_types = {}

  for brand, brand_versions in versions.items():
    for ecu in brand_versions.values():
      for ecu_type, addr, sub_addr in ecu.keys():
        a = (brand, addr, sub_addr)
        if a not in ecu_types:
          ecu_types[a] = ecu_type

        if sub_addr is None:
          if a not in parallel_addrs:
            parallel_addrs.append(a)
        else:
          if [a] not in addrs:
            addrs.append([a])

  addrs.insert(0, parallel_addrs)

  # Get versions and build capnp list to put into CarParams
  car_fw = []
  requests = [(brand, config, r) for brand, config, r in REQUESTS if query_brand is None or brand == query_brand]
  for addr in tqdm(addrs, disable=not progress):
    for addr_chunk in chunks(addr):
      for brand, config, r in requests:
        # Skip query if no panda available
        if r.bus > num_pandas * 4 - 1:
          continue

        # Toggle OBD multiplexing for each request
        if r.bus % 4 == 1:
          set_obd_multiplexing(params, r.obd_multiplexing)

        try:
          addrs = [(a, s) for (b, a, s) in addr_chunk if b in (brand, 'any') and
                   (len(r.whitelist_ecus) == 0 or ecu_types[(b, a, s)] in r.whitelist_ecus)]

          if addrs:
            query = IsoTpParallelQuery(sendcan, logcan, r.bus, addrs, r.request, r.response, r.rx_offset, debug=debug)
            for (tx_addr, sub_addr), version in query.get_data(timeout).items():
              f = car.CarParams.CarFw.new_message()

              f.ecu = ecu_types.get((brand, tx_addr, sub_addr), Ecu.unknown)
              f.fwVersion = version
              f.address = tx_addr
              f.responseAddress = uds.get_rx_addr_for_tx_addr(tx_addr, r.rx_offset)
              f.request = r.request
              f.brand = brand
              f.bus = r.bus
              f.logging = r.logging or (f.ecu, tx_addr, sub_addr) in config.extra_ecus
              f.obdMultiplexing = r.obd_multiplexing

              if sub_addr is not None:
                f.subAddress = sub_addr

              car_fw.append(f)
        except Exception:
          cloudlog.exception("FW query exception")

  return car_fw


if __name__ == "__main__":
  import time
  import argparse
  import cereal.messaging as messaging
  from selfdrive.car.vin import get_vin

  parser = argparse.ArgumentParser(description='Get firmware version of ECUs')
  parser.add_argument('--scan', action='store_true')
  parser.add_argument('--debug', action='store_true')
  parser.add_argument('--brand', help='Only query addresses/with requests for this brand')
  args = parser.parse_args()

  logcan = messaging.sub_sock('can')
  pandaStates_sock = messaging.sub_sock('pandaStates')
  sendcan = messaging.pub_sock('sendcan')

  extra: Any = None
  if args.scan:
    extra = {}
    # Honda
    for i in range(256):
      extra[(Ecu.unknown, 0x18da00f1 + (i << 8), None)] = []
      extra[(Ecu.unknown, 0x700 + i, None)] = []
      extra[(Ecu.unknown, 0x750, i)] = []
    extra = {"any": {"debug": extra}}

  time.sleep(1.)
  num_pandas = len(messaging.recv_one_retry(pandaStates_sock).pandaStates)

  t = time.time()
  print("Getting vin...")
  vin_rx_addr, vin = get_vin(logcan, sendcan, 1, retry=10, debug=args.debug)
  print(f'RX: {hex(vin_rx_addr)}, VIN: {vin}')
  print(f"Getting VIN took {time.time() - t:.3f} s")
  print()

  t = time.time()
  fw_vers = get_fw_versions(logcan, sendcan, query_brand=args.brand, extra=extra, num_pandas=num_pandas, debug=args.debug, progress=True)
  _, candidates = match_fw_to_car(fw_vers)

  print()
  print("Found FW versions")
  print("{")
  padding = max([len(fw.brand) for fw in fw_vers] or [0])
  for version in fw_vers:
    subaddr = None if version.subAddress == 0 else hex(version.subAddress)
    print(f"  Brand: {version.brand:{padding}}, bus: {version.bus} - (Ecu.{version.ecu}, {hex(version.address)}, {subaddr}): [{version.fwVersion}]")
  print("}")

  print()
  print("Possible matches:", candidates)
  print(f"Getting fw took {time.time() - t:.3f} s")<|MERGE_RESOLUTION|>--- conflicted
+++ resolved
@@ -96,11 +96,7 @@
     return set()
 
 
-<<<<<<< HEAD
-def match_fw_to_car_exact(fw_versions_dict, config):
-=======
-def match_fw_to_car_exact(fw_versions_dict) -> Set[str]:
->>>>>>> ede75c9e
+def match_fw_to_car_exact(fw_versions_dict, config) -> Set[str]:
   """Do an exact FW match. Returns all cars that match the given
   FW versions for a list of "essential" ECUs. If an ECU is not considered
   essential the FW version can be missing to get a fingerprint, but if it's present it
