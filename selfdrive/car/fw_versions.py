#!/usr/bin/env python3
from collections import defaultdict
from typing import Any, DefaultDict, Dict, List, Optional, Set, Tuple
from tqdm import tqdm
import capnp

import panda.python.uds as uds
from cereal import car
from common.params import Params
from selfdrive.car.ecu_addrs import EcuAddrBusType, get_ecu_addrs
from selfdrive.car.interfaces import get_interface_attr
from selfdrive.car.fingerprints import FW_VERSIONS
from selfdrive.car.isotp_parallel_query import IsoTpParallelQuery
from system.swaglog import cloudlog

Ecu = car.CarParams.Ecu
ESSENTIAL_ECUS = [Ecu.engine, Ecu.eps, Ecu.abs, Ecu.fwdRadar, Ecu.fwdCamera, Ecu.vsa]
FUZZY_EXCLUDE_ECUS = [Ecu.fwdCamera, Ecu.fwdRadar, Ecu.eps, Ecu.debug]

FW_QUERY_CONFIGS = get_interface_attr('FW_QUERY_CONFIG', ignore_none=True)
VERSIONS = get_interface_attr('FW_VERSIONS', ignore_none=True)

MODEL_TO_BRAND = {c: b for b, e in VERSIONS.items() for c in e}
REQUESTS = [(brand, config, r) for brand, config in FW_QUERY_CONFIGS.items() for r in config.requests]


def chunks(l, n=128):
  for i in range(0, len(l), n):
    yield l[i:i + n]


def is_brand(brand: str, filter_brand: Optional[str]) -> bool:
  """Returns if brand matches filter_brand or no brand filter is specified"""
  return filter_brand is None or brand == filter_brand


def build_fw_dict(fw_versions: List[capnp.lib.capnp._DynamicStructBuilder],
                  filter_brand: Optional[str] = None) -> Dict[Tuple[int, Optional[int]], Set[bytes]]:
  fw_versions_dict = defaultdict(set)
  for fw in fw_versions:
    if is_brand(fw.brand, filter_brand) and not fw.logging:
      sub_addr = fw.subAddress if fw.subAddress != 0 else None
      fw_versions_dict[(fw.address, sub_addr)].add(fw.fwVersion)
  return dict(fw_versions_dict)


def get_brand_addrs() -> Dict[str, Set[Tuple[int, Optional[int]]]]:
  brand_addrs: DefaultDict[str, Set[Tuple[int, Optional[int]]]] = defaultdict(set)
  for brand, cars in VERSIONS.items():
    # Add ecus in database + extra ecus to match against
    brand_addrs[brand] |= {(addr, sub_addr) for _, addr, sub_addr in FW_QUERY_CONFIGS[brand].extra_ecus}
    for fw in cars.values():
      brand_addrs[brand] |= {(addr, sub_addr) for _, addr, sub_addr in fw.keys()}
  return dict(brand_addrs)


def match_fw_to_car_fuzzy(fw_versions_dict, config, log=True, exclude=None):
  """Do a fuzzy FW match. This function will return a match, and the number of firmware version
  that were matched uniquely to that specific car. If multiple ECUs uniquely match to different cars
  the match is rejected."""

  # Build lookup table from (addr, sub_addr, fw) to list of candidate cars
  all_fw_versions = defaultdict(list)
  # Platform codes are brand-specific unique identifiers for each platform, less specific than a FW version
  all_platform_codes = defaultdict(list)
  for candidate, fw_by_addr in FW_VERSIONS.items():
    if candidate == exclude:
      continue

    for addr, fws in fw_by_addr.items():
      # These ECUs are known to be shared between models (EPS only between hybrid/ICE version)
      # Getting this exactly right isn't crucial, but excluding camera and radar makes it almost
      # impossible to get 3 matching versions, even if two models with shared parts are released at the same
      # time and only one is in our database.
      if addr[0] not in FUZZY_EXCLUDE_ECUS:
        for f in fws:
          all_fw_versions[(addr[1], addr[2], f)].append(candidate)

      # Add platform codes to lookup dict if config specifies a function
      if addr[0] in config.fuzzy_ecus and config.fuzzy_get_platform_codes is not None:
        for platform_code in config.fuzzy_get_platform_codes(fws):
          all_platform_codes[(addr[1], addr[2], platform_code)].append(candidate)

  matched_ecus = set()
  candidate = None
  for addr, versions in fw_versions_dict.items():
    ecu_key = (addr[0], addr[1])
    for version in versions:
      # Fall back to matching with full FW versions if brand does not implement platform codes
      candidates = set()
      if config.fuzzy_get_platform_codes is None:
        # All cars that have this FW response on the specified address
        candidates = all_fw_versions[(*ecu_key, version)]
      else:
        # Returns one or none, all cars that have this platform code
        for platform_code in config.fuzzy_get_platform_codes([version]):
          candidates = all_platform_codes[(*ecu_key, platform_code)]

      if len(candidates) == 1:
        matched_ecus.add(ecu_key)
        if candidate is None:
          candidate = candidates[0]
        # We uniquely matched two different cars. No fuzzy match possible
        elif candidate != candidates[0]:
          return set()

<<<<<<< HEAD
  if len(matched_ecus) >= config.fuzzy_min_match_count:
=======
  # Note that it is possible to match to a candidate without all its ECUs being present
  # if there are enough matches. FIXME: parameterize this or require all ECUs to exist like exact matching
  if len(matched_ecus) >= 2:
>>>>>>> 3234243c
    if log:
      cloudlog.error(f"Fingerprinted {candidate} using fuzzy match. {len(matched_ecus)} matching ECUs")
    return {candidate}
  else:
    return set()


def match_fw_to_car_exact(fw_versions_dict, config=None, log=True) -> Set[str]:
  """Do an exact FW match. Returns all cars that match the given
  FW versions for a list of "essential" ECUs. If an ECU is not considered
  essential the FW version can be missing to get a fingerprint, but if it's present it
  needs to match the database."""
  invalid = []
  candidates = FW_VERSIONS

  for candidate, fws in candidates.items():
    config = FW_QUERY_CONFIGS[MODEL_TO_BRAND[candidate]]
    for ecu, expected_versions in fws.items():
      ecu_type = ecu[0]
      addr = ecu[1:]

      found_versions = fw_versions_dict.get(addr, set())
      if not len(found_versions):
        # Some models can sometimes miss an ecu, or show on two different addresses
        if candidate in config.non_essential_ecus.get(ecu_type, []):
          continue

        # Ignore non essential ecus
        if ecu_type not in ESSENTIAL_ECUS:
          continue

      # Virtual debug ecu doesn't need to match the database
      if ecu_type == Ecu.debug:
        continue

      if not any([found_version in expected_versions for found_version in found_versions]):
        invalid.append(candidate)
        break

  return set(candidates.keys()) - set(invalid)


def match_fw_to_car(fw_versions, allow_exact=True, allow_fuzzy=True, log=True):
  # Try exact matching first
  exact_matches = []
  if allow_exact:
    exact_matches = [(True, match_fw_to_car_exact)]
  if allow_fuzzy:
    exact_matches.append((False, match_fw_to_car_fuzzy))

  for exact_match, match_func in exact_matches:
    # For each brand, attempt to fingerprint using all FW returned from its queries
    matches = set()
    for brand in VERSIONS.keys():
      fw_versions_dict = build_fw_dict(fw_versions, filter_brand=brand)
      matches |= match_func(fw_versions_dict, FW_QUERY_CONFIGS[brand], log=log)

    if len(matches):
      return exact_match, matches

  return True, set()


def get_present_ecus(logcan, sendcan, num_pandas=1) -> Set[EcuAddrBusType]:
  params = Params()
  # queries are split by OBD multiplexing mode
  queries: Dict[bool, List[List[EcuAddrBusType]]] = {True: [], False: []}
  parallel_queries: Dict[bool, List[EcuAddrBusType]] = {True: [], False: []}
  responses = set()

  for brand, config, r in REQUESTS:
    # Skip query if no panda available
    if r.bus > num_pandas * 4 - 1:
      continue

    for brand_versions in VERSIONS[brand].values():
      for ecu_type, addr, sub_addr in list(brand_versions) + config.extra_ecus:
        # Only query ecus in whitelist if whitelist is not empty
        if len(r.whitelist_ecus) == 0 or ecu_type in r.whitelist_ecus:
          a = (addr, sub_addr, r.bus)
          # Build set of queries
          if sub_addr is None:
            if a not in parallel_queries[r.obd_multiplexing]:
              parallel_queries[r.obd_multiplexing].append(a)
          else:  # subaddresses must be queried one by one
            if [a] not in queries[r.obd_multiplexing]:
              queries[r.obd_multiplexing].append([a])

          # Build set of expected responses to filter
          response_addr = uds.get_rx_addr_for_tx_addr(addr, r.rx_offset)
          responses.add((response_addr, sub_addr, r.bus))

  for obd_multiplexing in queries:
    queries[obd_multiplexing].insert(0, parallel_queries[obd_multiplexing])

  ecu_responses = set()
  for obd_multiplexing in queries:
    set_obd_multiplexing(params, obd_multiplexing)
    for query in queries[obd_multiplexing]:
      ecu_responses.update(get_ecu_addrs(logcan, sendcan, set(query), responses, timeout=0.1))
  return ecu_responses


def get_brand_ecu_matches(ecu_rx_addrs):
  """Returns dictionary of brands and matches with ECUs in their FW versions"""

  brand_addrs = get_brand_addrs()
  brand_matches = {brand: set() for brand, _, _ in REQUESTS}

  brand_rx_offsets = set((brand, r.rx_offset) for brand, _, r in REQUESTS)
  for addr, sub_addr, _ in ecu_rx_addrs:
    # Since we can't know what request an ecu responded to, add matches for all possible rx offsets
    for brand, rx_offset in brand_rx_offsets:
      a = (uds.get_rx_addr_for_tx_addr(addr, -rx_offset), sub_addr)
      if a in brand_addrs[brand]:
        brand_matches[brand].add(a)

  return brand_matches


def set_obd_multiplexing(params: Params, obd_multiplexing: bool):
  if params.get_bool("ObdMultiplexingEnabled") != obd_multiplexing:
    cloudlog.warning(f"Setting OBD multiplexing to {obd_multiplexing}")
    params.remove("ObdMultiplexingChanged")
    params.put_bool("ObdMultiplexingEnabled", obd_multiplexing)
    params.get_bool("ObdMultiplexingChanged", block=True)
    cloudlog.warning("OBD multiplexing set successfully")


def get_fw_versions_ordered(logcan, sendcan, ecu_rx_addrs, timeout=0.1, num_pandas=1, debug=False, progress=False) -> \
  List[capnp.lib.capnp._DynamicStructBuilder]:
  """Queries for FW versions ordering brands by likelihood, breaks when exact match is found"""

  all_car_fw = []
  brand_matches = get_brand_ecu_matches(ecu_rx_addrs)

  for brand in sorted(brand_matches, key=lambda b: len(brand_matches[b]), reverse=True):
    # Skip this brand if there are no matching present ECUs
    if not len(brand_matches[brand]):
      continue

    car_fw = get_fw_versions(logcan, sendcan, query_brand=brand, timeout=timeout, num_pandas=num_pandas, debug=debug, progress=progress)
    all_car_fw.extend(car_fw)
    # Try to match using FW returned from this brand only
    matches = match_fw_to_car_exact(build_fw_dict(car_fw))
    if len(matches) == 1:
      break

  return all_car_fw


def get_fw_versions(logcan, sendcan, query_brand=None, extra=None, timeout=0.1, num_pandas=1, debug=False, progress=False) -> \
  List[capnp.lib.capnp._DynamicStructBuilder]:
  versions = VERSIONS.copy()
  params = Params()

  # Each brand can define extra ECUs to query for data collection
  for brand, config in FW_QUERY_CONFIGS.items():
    versions[brand]["debug"] = {ecu: [] for ecu in config.extra_ecus}

  if query_brand is not None:
    versions = {query_brand: versions[query_brand]}

  if extra is not None:
    versions.update(extra)

  # Extract ECU addresses to query from fingerprints
  # ECUs using a subaddress need be queried one by one, the rest can be done in parallel
  addrs = []
  parallel_addrs = []
  ecu_types = {}

  for brand, brand_versions in versions.items():
    for ecu in brand_versions.values():
      for ecu_type, addr, sub_addr in ecu.keys():
        a = (brand, addr, sub_addr)
        if a not in ecu_types:
          ecu_types[a] = ecu_type

        if sub_addr is None:
          if a not in parallel_addrs:
            parallel_addrs.append(a)
        else:
          if [a] not in addrs:
            addrs.append([a])

  addrs.insert(0, parallel_addrs)

  # Get versions and build capnp list to put into CarParams
  car_fw = []
  requests = [(brand, config, r) for brand, config, r in REQUESTS if is_brand(brand, query_brand)]
  for addr in tqdm(addrs, disable=not progress):
    for addr_chunk in chunks(addr):
      for brand, config, r in requests:
        # Skip query if no panda available
        if r.bus > num_pandas * 4 - 1:
          continue

        # Toggle OBD multiplexing for each request
        if r.bus % 4 == 1:
          set_obd_multiplexing(params, r.obd_multiplexing)

        try:
          query_addrs = [(a, s) for (b, a, s) in addr_chunk if b in (brand, 'any') and
                         (len(r.whitelist_ecus) == 0 or ecu_types[(b, a, s)] in r.whitelist_ecus)]

          if query_addrs:
            query = IsoTpParallelQuery(sendcan, logcan, r.bus, query_addrs, r.request, r.response, r.rx_offset, debug=debug)
            for (tx_addr, sub_addr), version in query.get_data(timeout).items():
              f = car.CarParams.CarFw.new_message()

              f.ecu = ecu_types.get((brand, tx_addr, sub_addr), Ecu.unknown)
              f.fwVersion = version
              f.address = tx_addr
              f.responseAddress = uds.get_rx_addr_for_tx_addr(tx_addr, r.rx_offset)
              f.request = r.request
              f.brand = brand
              f.bus = r.bus
              f.logging = r.logging or (f.ecu, tx_addr, sub_addr) in config.extra_ecus
              f.obdMultiplexing = r.obd_multiplexing

              if sub_addr is not None:
                f.subAddress = sub_addr

              car_fw.append(f)
        except Exception:
          cloudlog.exception("FW query exception")

  return car_fw


if __name__ == "__main__":
  import time
  import argparse
  import cereal.messaging as messaging
  from selfdrive.car.vin import get_vin

  parser = argparse.ArgumentParser(description='Get firmware version of ECUs')
  parser.add_argument('--scan', action='store_true')
  parser.add_argument('--debug', action='store_true')
  parser.add_argument('--brand', help='Only query addresses/with requests for this brand')
  args = parser.parse_args()

  logcan = messaging.sub_sock('can')
  pandaStates_sock = messaging.sub_sock('pandaStates')
  sendcan = messaging.pub_sock('sendcan')

  extra: Any = None
  if args.scan:
    extra = {}
    # Honda
    for i in range(256):
      extra[(Ecu.unknown, 0x18da00f1 + (i << 8), None)] = []
      extra[(Ecu.unknown, 0x700 + i, None)] = []
      extra[(Ecu.unknown, 0x750, i)] = []
    extra = {"any": {"debug": extra}}

  time.sleep(1.)
  num_pandas = len(messaging.recv_one_retry(pandaStates_sock).pandaStates)

  t = time.time()
  print("Getting vin...")
  vin_rx_addr, vin = get_vin(logcan, sendcan, 1, retry=10, debug=args.debug)
  print(f'RX: {hex(vin_rx_addr)}, VIN: {vin}')
  print(f"Getting VIN took {time.time() - t:.3f} s")
  print()

  t = time.time()
  fw_vers = get_fw_versions(logcan, sendcan, query_brand=args.brand, extra=extra, num_pandas=num_pandas, debug=args.debug, progress=True)
  _, candidates = match_fw_to_car(fw_vers)

  print()
  print("Found FW versions")
  print("{")
  padding = max([len(fw.brand) for fw in fw_vers] or [0])
  for version in fw_vers:
    subaddr = None if version.subAddress == 0 else hex(version.subAddress)
    print(f"  Brand: {version.brand:{padding}}, bus: {version.bus} - (Ecu.{version.ecu}, {hex(version.address)}, {subaddr}): [{version.fwVersion}]")
  print("}")

  print()
  print("Possible matches:", candidates)
  print(f"Getting fw took {time.time() - t:.3f} s")<|MERGE_RESOLUTION|>--- conflicted
+++ resolved
@@ -104,13 +104,9 @@
         elif candidate != candidates[0]:
           return set()
 
-<<<<<<< HEAD
-  if len(matched_ecus) >= config.fuzzy_min_match_count:
-=======
   # Note that it is possible to match to a candidate without all its ECUs being present
   # if there are enough matches. FIXME: parameterize this or require all ECUs to exist like exact matching
-  if len(matched_ecus) >= 2:
->>>>>>> 3234243c
+  if len(matched_ecus) >= config.fuzzy_min_match_count:
     if log:
       cloudlog.error(f"Fingerprinted {candidate} using fuzzy match. {len(matched_ecus)} matching ECUs")
     return {candidate}
