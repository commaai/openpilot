--- conflicted
+++ resolved
@@ -1,15 +1,9 @@
 import os
-<<<<<<< HEAD
-import time
-from common.vin import is_vin_response_valid
-=======
 from cereal import car
 from common.params import Params
 from common.vin import get_vin, VIN_UNKNOWN
->>>>>>> da42760e
 from common.basedir import BASEDIR
 from common.fingerprints import eliminate_incompatible_cars, all_known_cars
-from selfdrive.boardd.boardd import can_list_to_can_capnp
 from selfdrive.swaglog import cloudlog
 import selfdrive.messaging as messaging
 
@@ -62,96 +56,12 @@
 
 # BOUNTY: every added fingerprint in selfdrive/car/*/values.py is a $100 coupon code on shop.comma.ai
 # **** for use live only ****
-<<<<<<< HEAD
-def fingerprint(logcan, sendcan):
-=======
 def fingerprint(logcan, sendcan, is_panda_black):
->>>>>>> da42760e
   if os.getenv("SIMULATOR2") is not None:
     return ("simulator2", None, "")
   elif os.getenv("SIMULATOR") is not None:
     return ("simulator", None, "")
 
-<<<<<<< HEAD
-  finger = {}
-  cloudlog.warning("waiting for fingerprint...")
-  candidate_cars = all_known_cars()
-  can_seen_ts = None
-  can_seen = False
-
-  # works on standard 11-bit addresses for diagnostic. Tested on Toyota and Subaru;
-  # Honda uses the extended 29-bit addresses, and unfortunately only works from OBDII
-  vin_query_msg = [[0x7df, 0, '\x02\x09\x02'.ljust(8, "\x00"), 0],
-                   [0x7e0, 0, '\x30'.ljust(8, "\x00"), 0]]
-
-  vin_cnts = [1, 2]  # number of messages to wait for at each iteration
-  vin_step = 0
-  vin_cnt = 0
-  vin_responded = False
-  vin_never_responded = True
-  vin_dat = []
-  vin = ""
-
-  while 1:
-    for a in messaging.drain_sock(logcan):
-      for can in a.can:
-        can_seen = True
-
-        # have we got a VIN query response?
-        if can.src == 0 and can.address == 0x7e8:
-          vin_never_responded = False
-          # basic sanity checks on ISO-TP response
-          if is_vin_response_valid(can.dat, vin_step, vin_cnt):
-            vin_dat += can.dat[2:] if vin_step == 0 else can.dat[1:]
-            vin_cnt += 1
-            if vin_cnt == vin_cnts[vin_step]:
-              vin_responded = True
-              vin_step += 1
-
-        # ignore everything not on bus 0 and with more than 11 bits,
-        # which are ussually sporadic and hard to include in fingerprints.
-        # also exclude VIN query response on 0x7e8
-        if can.src == 0 and can.address < 0x800 and can.address != 0x7e8:
-          finger[can.address] = len(can.dat)
-          candidate_cars = eliminate_incompatible_cars(can, candidate_cars)
-
-    if can_seen_ts is None and can_seen:
-      can_seen_ts = sec_since_boot()          # start time
-    ts = sec_since_boot()
-    # if we only have one car choice and the time_fingerprint since we got our first
-    # message has elapsed, exit. Toyota needs higher time_fingerprint, since DSU does not
-    # broadcast immediately
-    if len(candidate_cars) == 1 and can_seen_ts is not None:
-      time_fingerprint = 1.0 if ("TOYOTA" in candidate_cars[0] or "LEXUS" in candidate_cars[0]) else 0.1
-      if (ts - can_seen_ts) > time_fingerprint:
-        break
-
-    # bail if no cars left or we've been waiting for more than 2s since can_seen
-    elif len(candidate_cars) == 0 or (can_seen_ts is not None and (ts - can_seen_ts) > 2.):
-      return None, finger, ""
-
-    # keep sending VIN qury if ECU isn't responsing.
-    # sendcan is probably not ready due to the zmq slow joiner syndrome
-    if can_seen and (vin_never_responded or (vin_responded and vin_step < len(vin_cnts))):
-      sendcan.send(can_list_to_can_capnp([vin_query_msg[vin_step]], msgtype='sendcan'))
-      vin_responded = False
-      vin_cnt = 0
-
-    time.sleep(0.01)
-
-  # only report vin if procedure is finished
-  if vin_step == len(vin_cnts) and vin_cnt == vin_cnts[-1]:
-    vin = "".join(vin_dat[3:])
-
-  cloudlog.warning("fingerprinted %s", candidate_cars[0])
-  cloudlog.warning("VIN %s", vin)
-  return candidate_cars[0], finger, vin
-
-
-def get_car(logcan, sendcan):
-
-  candidate, fingerprints, vin = fingerprint(logcan, sendcan)
-=======
   params = Params()
   car_params = params.get("CarParams")
 
@@ -215,19 +125,12 @@
 def get_car(logcan, sendcan, is_panda_black=False):
 
   candidate, fingerprints, vin = fingerprint(logcan, sendcan, is_panda_black)
->>>>>>> da42760e
 
   if candidate is None:
     cloudlog.warning("car doesn't match any fingerprints: %r", fingerprints)
     candidate = "mock"
 
   CarInterface, CarController = interfaces[candidate]
-<<<<<<< HEAD
-  params = CarInterface.get_params(candidate, fingerprints, vin)
-
-  return CarInterface(params, CarController), params
-=======
   car_params = CarInterface.get_params(candidate, fingerprints[0], vin, is_panda_black)
 
-  return CarInterface(car_params, CarController), car_params
->>>>>>> da42760e
+  return CarInterface(car_params, CarController), car_params