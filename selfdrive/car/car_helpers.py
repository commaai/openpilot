import os
from typing import Callable, Dict, List, Optional, Tuple

from cereal import car
<<<<<<< HEAD
from common.params import Params
from common.realtime import sec_since_boot
from common.basedir import BASEDIR
from system.version import is_comma_remote, is_tested_branch
from selfdrive.car.interfaces import get_interface_attr
from selfdrive.car.fingerprints import eliminate_incompatible_cars, all_legacy_fingerprint_cars
from selfdrive.car.vin import get_vin, is_valid_vin, VIN_UNKNOWN
from selfdrive.car.fw_versions import get_fw_versions_ordered, get_present_ecus, match_fw_to_car, set_obd_multiplexing
from system.swaglog import cloudlog
=======
from openpilot.common.params import Params
from openpilot.common.basedir import BASEDIR
from openpilot.system.version import is_comma_remote, is_tested_branch
from openpilot.selfdrive.car.interfaces import get_interface_attr
from openpilot.selfdrive.car.fingerprints import eliminate_incompatible_cars, all_legacy_fingerprint_cars
from openpilot.selfdrive.car.vin import get_vin, is_valid_vin, VIN_UNKNOWN
from openpilot.selfdrive.car.fw_versions import get_fw_versions_ordered, get_present_ecus, match_fw_to_car, set_obd_multiplexing
from openpilot.system.swaglog import cloudlog
>>>>>>> 92a7d702
import cereal.messaging as messaging
from openpilot.selfdrive.car import gen_empty_fingerprint

FRAME_FINGERPRINT = 100  # 1s

EventName = car.CarEvent.EventName


def get_startup_event(car_recognized, controller_available, fw_seen):
  if is_comma_remote() and is_tested_branch():
    event = EventName.startup
  else:
    event = EventName.startupMaster

  if not car_recognized:
    if fw_seen:
      event = EventName.startupNoCar
    else:
      event = EventName.startupNoFw
  elif car_recognized and not controller_available:
    event = EventName.startupNoControl
  return event


def get_one_can(logcan):
  while True:
    can = messaging.recv_one_retry(logcan)
    if len(can.can) > 0:
      return can


def load_interfaces(brand_names):
  ret = {}
  for brand_name in brand_names:
    path = f'openpilot.selfdrive.car.{brand_name}'
    CarInterface = __import__(path + '.interface', fromlist=['CarInterface']).CarInterface

    if os.path.exists(BASEDIR + '/' + path.replace('.', '/') + '/carstate.py'):
      CarState = __import__(path + '.carstate', fromlist=['CarState']).CarState
    else:
      CarState = None

    if os.path.exists(BASEDIR + '/' + path.replace('.', '/') + '/carcontroller.py'):
      CarController = __import__(path + '.carcontroller', fromlist=['CarController']).CarController
    else:
      CarController = None

    for model_name in brand_names[brand_name]:
      ret[model_name] = (CarInterface, CarController, CarState)
  return ret


def _get_interface_names() -> Dict[str, List[str]]:
  # returns a dict of brand name and its respective models
  brand_names = {}
  for brand_name, model_names in get_interface_attr("CAR").items():
    model_names = [getattr(model_names, c) for c in model_names.__dict__.keys() if not c.startswith("__")]
    brand_names[brand_name] = model_names

  return brand_names


# imports from directory selfdrive/car/<name>/
interface_names = _get_interface_names()
interfaces = load_interfaces(interface_names)


def can_fingerprint(next_can: Callable) -> Tuple[Optional[str], Dict[int, dict]]:
  finger = gen_empty_fingerprint()
  candidate_cars = {i: all_legacy_fingerprint_cars() for i in [0, 1]}  # attempt fingerprint on both bus 0 and 1
  frame = 0
  car_fingerprint = None
  done = False

  while not done:
    a = next_can()

    for can in a.can:
      # The fingerprint dict is generated for all buses, this way the car interface
      # can use it to detect a (valid) multipanda setup and initialize accordingly
      if can.src < 128:
        if can.src not in finger:
          finger[can.src] = {}
        finger[can.src][can.address] = len(can.dat)

      for b in candidate_cars:
        # Ignore extended messages and VIN query response.
        if can.src == b and can.address < 0x800 and can.address not in (0x7df, 0x7e0, 0x7e8):
          candidate_cars[b] = eliminate_incompatible_cars(can, candidate_cars[b])

    # if we only have one car choice and the time since we got our first
    # message has elapsed, exit
    for b in candidate_cars:
      if len(candidate_cars[b]) == 1 and frame > FRAME_FINGERPRINT:
        # fingerprint done
        car_fingerprint = candidate_cars[b][0]

    # bail if no cars left or we've been waiting for more than 2s
    failed = (all(len(cc) == 0 for cc in candidate_cars.values()) and frame > FRAME_FINGERPRINT) or frame > 200
    succeeded = car_fingerprint is not None
    done = failed or succeeded

    frame += 1

  return car_fingerprint, finger


# **** for use live only ****
def fingerprint(logcan, sendcan, num_pandas):
  fixed_fingerprint = os.environ.get('FINGERPRINT', "")
  skip_fw_query = os.environ.get('SKIP_FW_QUERY', False)
  disable_fw_cache = os.environ.get('DISABLE_FW_CACHE', False)
  ecu_rx_addrs = set()
  params = Params()

  start_time = sec_since_boot()
  if not skip_fw_query:
    # Vin query only reliably works through OBDII
    bus = 1

    cached_params = params.get("CarParamsCache")
    if cached_params is not None:
      with car.CarParams.from_bytes(cached_params) as cached_params:
        if cached_params.carName == "mock":
          cached_params = None

    if cached_params is not None and len(cached_params.carFw) > 0 and \
       cached_params.carVin is not VIN_UNKNOWN and not disable_fw_cache:
      cloudlog.warning("Using cached CarParams")
      vin, vin_rx_addr = cached_params.carVin, 0
      car_fw = list(cached_params.carFw)
      cached = True
    else:
      cloudlog.warning("Getting VIN & FW versions")
      set_obd_multiplexing(params, True)
      vin_rx_addr, vin = get_vin(logcan, sendcan, bus)
      ecu_rx_addrs = get_present_ecus(logcan, sendcan, num_pandas=num_pandas)
      car_fw = get_fw_versions_ordered(logcan, sendcan, ecu_rx_addrs, num_pandas=num_pandas)
      cached = False

    exact_fw_match, fw_candidates = match_fw_to_car(car_fw)
  else:
    vin, vin_rx_addr = VIN_UNKNOWN, 0
    exact_fw_match, fw_candidates, car_fw = True, set(), []
    cached = False

  fingerprinting_time = sec_since_boot() - start_time

  if not is_valid_vin(vin):
    cloudlog.event("Malformed VIN", vin=vin, error=True)
    vin = VIN_UNKNOWN
  cloudlog.warning("VIN %s", vin)
  params.put("CarVin", vin)

  # disable OBD multiplexing for potential ECU knockouts
  set_obd_multiplexing(params, False)
  params.put_bool("FirmwareQueryDone", True)

  # CAN fingerprint
  # drain CAN socket so we get the latest messages
  messaging.drain_sock_raw(logcan)
  car_fingerprint, finger = can_fingerprint(lambda: get_one_can(logcan))

  exact_match = True
  source = car.CarParams.FingerprintSource.can

  # If FW query returns exactly 1 candidate, use it
  if len(fw_candidates) == 1:
    car_fingerprint = list(fw_candidates)[0]
    source = car.CarParams.FingerprintSource.fw
    exact_match = exact_fw_match

  if fixed_fingerprint:
    car_fingerprint = fixed_fingerprint
    source = car.CarParams.FingerprintSource.fixed

  cloudlog.event("fingerprinted", car_fingerprint=car_fingerprint, source=source, fuzzy=not exact_match, cached=cached,
                 fw_count=len(car_fw), ecu_responses=list(ecu_rx_addrs), vin_rx_addr=vin_rx_addr, fingerprints=finger,
                 error=True)
  return car_fingerprint, finger, vin, car_fw, source, exact_match, fingerprinting_time


def get_car(logcan, sendcan, experimental_long_allowed, num_pandas=1):
  candidate, fingerprints, vin, car_fw, source, exact_match, fingerprinting_time = fingerprint(logcan, sendcan, num_pandas)

  if candidate is None:
    cloudlog.event("car doesn't match any fingerprints", fingerprints=fingerprints, error=True)
    candidate = "mock"

  CarInterface, CarController, CarState = interfaces[candidate]
  CP = CarInterface.get_params(candidate, fingerprints, car_fw, experimental_long_allowed, docs=False)
  CP.carVin = vin
  CP.carFw = car_fw
  CP.fingerprintSource = source
  CP.fuzzyFingerprint = not exact_match
  CP.fingerprintingTime = fingerprinting_time

  return CarInterface(CP, CarController, CarState), CP<|MERGE_RESOLUTION|>--- conflicted
+++ resolved
@@ -1,18 +1,8 @@
 import os
+import time
 from typing import Callable, Dict, List, Optional, Tuple
 
 from cereal import car
-<<<<<<< HEAD
-from common.params import Params
-from common.realtime import sec_since_boot
-from common.basedir import BASEDIR
-from system.version import is_comma_remote, is_tested_branch
-from selfdrive.car.interfaces import get_interface_attr
-from selfdrive.car.fingerprints import eliminate_incompatible_cars, all_legacy_fingerprint_cars
-from selfdrive.car.vin import get_vin, is_valid_vin, VIN_UNKNOWN
-from selfdrive.car.fw_versions import get_fw_versions_ordered, get_present_ecus, match_fw_to_car, set_obd_multiplexing
-from system.swaglog import cloudlog
-=======
 from openpilot.common.params import Params
 from openpilot.common.basedir import BASEDIR
 from openpilot.system.version import is_comma_remote, is_tested_branch
@@ -21,7 +11,6 @@
 from openpilot.selfdrive.car.vin import get_vin, is_valid_vin, VIN_UNKNOWN
 from openpilot.selfdrive.car.fw_versions import get_fw_versions_ordered, get_present_ecus, match_fw_to_car, set_obd_multiplexing
 from openpilot.system.swaglog import cloudlog
->>>>>>> 92a7d702
 import cereal.messaging as messaging
 from openpilot.selfdrive.car import gen_empty_fingerprint
 
@@ -137,7 +126,7 @@
   ecu_rx_addrs = set()
   params = Params()
 
-  start_time = sec_since_boot()
+  start_time = time.monotonic()
   if not skip_fw_query:
     # Vin query only reliably works through OBDII
     bus = 1
@@ -168,8 +157,6 @@
     exact_fw_match, fw_candidates, car_fw = True, set(), []
     cached = False
 
-  fingerprinting_time = sec_since_boot() - start_time
-
   if not is_valid_vin(vin):
     cloudlog.event("Malformed VIN", vin=vin, error=True)
     vin = VIN_UNKNOWN
@@ -179,6 +166,8 @@
   # disable OBD multiplexing for potential ECU knockouts
   set_obd_multiplexing(params, False)
   params.put_bool("FirmwareQueryDone", True)
+
+  fingerprinting_time = time.monotonic() - start_time
 
   # CAN fingerprint
   # drain CAN socket so we get the latest messages
