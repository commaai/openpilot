--- conflicted
+++ resolved
@@ -89,11 +89,7 @@
 
 
 # **** for use live only ****
-<<<<<<< HEAD
 def fingerprint(logcan, sendcan, set_obd_multiplexing, num_pandas, cached_params_raw):
-=======
-def fingerprint(logcan, sendcan, set_obd_multiplexing, num_pandas):
->>>>>>> 86aeb123
   fixed_fingerprint = os.environ.get('FINGERPRINT', "")
   skip_fw_query = os.environ.get('SKIP_FW_QUERY', False)
   disable_fw_cache = os.environ.get('DISABLE_FW_CACHE', False)
@@ -121,11 +117,7 @@
       # VIN query only reliably works through OBDII
       vin_rx_addr, vin_rx_bus, vin = get_vin(logcan, sendcan, (0, 1))
       ecu_rx_addrs = get_present_ecus(logcan, sendcan, set_obd_multiplexing, num_pandas=num_pandas)
-<<<<<<< HEAD
-      car_fw = get_fw_versions_ordered(logcan, sendcan, vin, ecu_rx_addrs, set_obd_multiplexing, num_pandas=num_pandas)
-=======
       car_fw = get_fw_versions_ordered(logcan, sendcan, set_obd_multiplexing, vin, ecu_rx_addrs, num_pandas=num_pandas)
->>>>>>> 86aeb123
       cached = False
 
     exact_fw_match, fw_candidates = match_fw_to_car(car_fw, vin)
@@ -141,10 +133,6 @@
 
   # disable OBD multiplexing for CAN fingerprinting and potential ECU knockouts
   set_obd_multiplexing(False)
-<<<<<<< HEAD
-=======
-  params.put_bool("FirmwareQueryDone", True)
->>>>>>> 86aeb123
 
   fw_query_time = time.monotonic() - start_time
 
@@ -178,13 +166,8 @@
   return CarInterface(CP, CarController, CarState)
 
 
-<<<<<<< HEAD
 def get_car(logcan, sendcan, set_obd_multiplexing, experimental_long_allowed, num_pandas=1, cached_params=None):
   candidate, fingerprints, vin, car_fw, source, exact_match = fingerprint(logcan, sendcan, set_obd_multiplexing, num_pandas, cached_params)
-=======
-def get_car(logcan, sendcan, set_obd_multiplexing, experimental_long_allowed, num_pandas=1):
-  candidate, fingerprints, vin, car_fw, source, exact_match = fingerprint(logcan, sendcan, set_obd_multiplexing, num_pandas)
->>>>>>> 86aeb123
 
   if candidate is None:
     carlog.error({"event": "car doesn't match any fingerprints", "fingerprints": repr(fingerprints)})
