--- conflicted
+++ resolved
@@ -9,6 +9,7 @@
 class CarState(CarStateBase):
   def __init__(self, CP):
     super().__init__(CP)
+    self.CP = CP
     can_define = CANDefine(DBC[CP.carFingerprint]["pt"])
     self.shifter_values = can_define.dv["Transmission_Status"]["Gear_State"]
 
@@ -16,21 +17,12 @@
 
     ret = car.CarState.new_message()
 
-<<<<<<< HEAD
     # lock info
-=======
-    self.frame = int(cp.vl["EPS_2"]["COUNTER"])
-
->>>>>>> eaa8b085
     ret.doorOpen = any([cp.vl["BCM_1"]["DOOR_OPEN_FL"],
                         cp.vl["BCM_1"]["DOOR_OPEN_FR"],
                         cp.vl["BCM_1"]["DOOR_OPEN_RL"],
                         cp.vl["BCM_1"]["DOOR_OPEN_RR"]])
-<<<<<<< HEAD
-    ret.seatbeltUnlatched = cp.vl["ORC_1"]['SEATBELT_DRIVER_UNLATCHED'] == 1
-=======
     ret.seatbeltUnlatched = cp.vl["ORC_1"]["SEATBELT_DRIVER_UNLATCHED"] == 1
->>>>>>> eaa8b085
 
     # brake pedal
     ret.brake = 0
@@ -41,7 +33,12 @@
     ret.gasPressed = ret.gas > 1e-5
 
     # car speed
-    ret.vEgoRaw = cp.vl["ESP_8"]["VEHICLE_SPEED"] * CV.KPH_TO_MS
+    if self.CP.carFingerprint in RAM_CARS:
+      ret.vEgoRaw = cp.vl["ESP_8"]["VEHICLE_SPEED"] * CV.KPH_TO_MS
+      ret.gearShifter = self.parse_gear_shifter(self.shifter_values.get(cp.vl["Transmission_Status"]["Gear_State"], None))
+    else:
+      ret.vEgoRaw = (cp.vl["SPEED_1"]["SPEED_LEFT"] + cp.vl["SPEED_1"]["SPEED_RIGHT"]) / 2.
+      ret.gearShifter = self.parse_gear_shifter(self.shifter_values.get(cp.vl["GEAR"]["PRNDL"], None))
     ret.vEgo, ret.aEgo = self.update_speed_kf(ret.vEgoRaw)
     ret.standstill = not ret.vEgoRaw > 0.001
     ret.wheelSpeeds = self.get_wheel_speeds(
@@ -51,34 +48,27 @@
       cp.vl["ESP_6"]["WHEEL_SPEED_RR"],
       unit=1,
     )
-    #ret.aEgo = cp.vl["ESP_4"]["Acceleration"] #m/s2
-    #ret.yawRate = cp.vl["ESP_4"]["Yaw_Rate"] #deg/s
 
     # button presses
     ret.leftBlinker = cp.vl["STEERING_LEVERS"]["TURN_SIGNALS"] == 1
     ret.rightBlinker = cp.vl["STEERING_LEVERS"]["TURN_SIGNALS"] == 2
-<<<<<<< HEAD
-    ret.genericToggle = cp.vl["STEERING_LEVERS"]["HIGH_BEAM_FLASH"] == 1
+    ret.genericToggle = cp.vl["STEERING_LEVERS"]["HIGH_BEAM_PRESSED"] == 1
 
     # steering wheel
     ret.steeringAngleDeg = cp.vl["STEERING"]["STEER_ANGLE"]
     ret.steeringRateDeg = cp.vl["STEERING"]["STEERING_RATE"]
     ret.steeringTorque = cp.vl["EPS_2"]["COLUMN_TORQUE"]
     ret.steeringTorqueEps = cp.vl["EPS_2"]["EPS_MOTOR_TORQUE"]
-
     ret.steeringPressed = abs(ret.steeringTorque) > STEER_THRESHOLD
     self.frame = int(cp.vl["EPS_2"]["COUNTER"])
-    #steer_state = cp.vl["EPS_2"]["LKAS_STATE"]
-    #ret.steerFaultPermanent = steer_state == 4 or (steer_state == 0 and ret.vEgo > self.CP.minSteerSpeed)
-
-    # gear
-    ret.gearShifter = self.parse_gear_shifter(self.shifter_values.get(cp.vl["Transmission_Status"]["Gear_State"], None))
+    steer_state = cp.vl["EPS_2"]["LKAS_STATE"]
+    ret.steerFaultPermanent = steer_state == 4 or (steer_state == 0 and ret.vEgo > self.CP.minSteerSpeed)
 
     # cruise state
     cp_cruise = cp_cam if self.CP.carFingerprint in RAM_CARS else cp
 
-    ret.cruiseState.available = cp_cruise.vl["DAS_3"]["ACC_AVAILABLE"] == 1  # ACC is white
-    ret.cruiseState.enabled = cp_cruise.vl["DAS_3"]["ACC_ACTIVE"] == 1  # ACC is green
+    ret.cruiseState.available = cp_cruise.vl["DAS_3"]["ACC_AVAILABLE"] == 1
+    ret.cruiseState.enabled = cp_cruise.vl["DAS_3"]["ACC_ACTIVE"] == 1
     ret.cruiseState.speed = cp_cruise.vl["DAS_4"]["ACC_Set_Speed"] * CV.KPH_TO_MS
     ret.cruiseState.nonAdaptive = cp_cruise.vl["DAS_4"]["ACC_Activation_Status"] in (1, 2)  # 1 NormalCCOn and 2 NormalCCSet
     ret.cruiseState.standstill = cp_cruise.vl["DAS_3"]["ACC_STANDSTILL"] == 1
@@ -86,48 +76,35 @@
 
     if self.CP.carFingerprint in RAM_CARS:
       self.autoHighBeamBit = cp_cam.vl["DAS_6"]['Auto_High_Beam']  # Auto High Beam isn't Located in this message on chrysler or jeep currently located in 729 message
-    #else:
-    #  steer_state = cp.vl["EPS_2"]["Torque_Overlay_Status"]
-    #  ret.steerFaultPermanent = steer_state == 4 or (steer_state == 0 and ret.vEgo > self.CP.minSteerSpeed)
 
     # blindspot sensors
-    if self.CP.enableBsm:
-      ret.leftBlindspot = cp.vl["BSM_1"]["BSM_LEFT_STATUS"] == 1
-      ret.rightBlindspot = cp.vl["BSM_1"]["BSM_RIGHT_STATUS"] == 1
-
-    self.lkas_counter = cp_cam.vl["DAS_3"]["COUNTER"]
-    self.lkas_car_model = cp_cam.vl["DAS_6"]["CAR_MODEL"]
-=======
-    ret.gearShifter = self.parse_gear_shifter(self.shifter_values.get(cp.vl["GEAR"]["PRNDL"], None))
-
-    ret.cruiseState.available = cp.vl["DAS_3"]["ACC_AVAILABLE"] == 1  # ACC is white
-    ret.cruiseState.enabled = cp.vl["DAS_3"]["ACC_ACTIVE"] == 1  # ACC is green
-    ret.cruiseState.speed = cp.vl["DAS_4"]["ACC_SPEED_CONFIG_KPH"] * CV.KPH_TO_MS
-    # CRUISE_STATE is a three bit msg, 0 is off, 1 and 2 are Non-ACC mode, 3 and 4 are ACC mode, find if there are other states too
-    ret.cruiseState.nonAdaptive = cp.vl["DAS_4"]["CRUISE_STATE"] in (1, 2)
-    ret.accFaulted = cp.vl["DAS_3"]["ACC_FAULTED"] != 0
-
-    ret.steeringAngleDeg = cp.vl["STEERING"]["STEER_ANGLE"]
-    ret.steeringRateDeg = cp.vl["STEERING"]["STEERING_RATE"]
-    ret.steeringTorque = cp.vl["EPS_2"]["COLUMN_TORQUE"]
-    ret.steeringTorqueEps = cp.vl["EPS_2"]["EPS_TORQUE_MOTOR"]
-    ret.steeringPressed = abs(ret.steeringTorque) > STEER_THRESHOLD
-    steer_state = cp.vl["EPS_2"]["LKAS_STATE"]
-    ret.steerFaultPermanent = steer_state == 4 or (steer_state == 0 and ret.vEgo > self.CP.minSteerSpeed)
-
-    ret.genericToggle = bool(cp.vl["STEERING_LEVERS"]["HIGH_BEAM_PRESSED"])
-
     if self.CP.enableBsm:
       ret.leftBlindspot = cp.vl["BSM_1"]["LEFT_STATUS"] == 1
       ret.rightBlindspot = cp.vl["BSM_1"]["RIGHT_STATUS"] == 1
 
-    self.lkas_counter = cp_cam.vl["LKAS_COMMAND"]["COUNTER"]
+    self.lkas_counter = cp_cam.vl["DAS_3"]["COUNTER"]
     self.lkas_car_model = cp_cam.vl["DAS_6"]["CAR_MODEL"]
-    self.lkas_status_ok = cp_cam.vl["LKAS_HEARTBIT"]["LKAS_STATUS_OK"]
->>>>>>> eaa8b085
     self.button_counter = cp.vl["CRUISE_BUTTONS"]["COUNTER"]
 
     return ret
+
+  @staticmethod
+  def get_cruise_signals():
+    signals = [
+      ("ACC_AVAILABLE", "DAS_3"),
+      ("ACC_ACTIVE", "DAS_3"),
+      ("ACC_FAULTED", "DAS_3"),
+      ("ACC_STANDSTILL", "DAS_3"),
+      ("COUNTER", "DAS_3"),
+      ("ACC_Set_Speed", "DAS_4"),
+      ("ACC_Activation_Status", "DAS_4"),
+      ("Auto_High_Beam", "DAS_6"),
+    ]
+    checks = [
+      ("DAS_3", 50),
+      ("DAS_4", 50),
+    ]
+    return signals, checks
 
   @staticmethod
   def get_can_parser(CP):
@@ -140,11 +117,6 @@
       ("DOOR_OPEN_RR", "BCM_1"),
       ("Brake_Pedal_State", "ESP_1"),
       ("Accelerator_Position", "ECM_5"),
-<<<<<<< HEAD
-=======
-      ("SPEED_LEFT", "SPEED_1"),
-      ("SPEED_RIGHT", "SPEED_1"),
->>>>>>> eaa8b085
       ("WHEEL_SPEED_FL", "ESP_6"),
       ("WHEEL_SPEED_RR", "ESP_6"),
       ("WHEEL_SPEED_RL", "ESP_6"),
@@ -152,110 +124,72 @@
       ("STEER_ANGLE", "STEERING"),
       ("STEERING_RATE", "STEERING"),
       ("TURN_SIGNALS", "STEERING_LEVERS"),
-<<<<<<< HEAD
-      ("HIGH_BEAM_FLASH", "STEERING_LEVERS"),
+      ("HIGH_BEAM_PRESSED", "STEERING_LEVERS"),
+      ("SEATBELT_DRIVER_UNLATCHED", "ORC_1"),
+      ("COUNTER", "EPS_2",),
       ("COLUMN_TORQUE", "EPS_2"),
       ("EPS_MOTOR_TORQUE", "EPS_2"),
       ("LKAS_STATE", "EPS_2"),
-      ("COUNTER", "EPS_2",),
-      #("TRACTION_OFF", "TRACTION_BUTTON"),
-      ("SEATBELT_DRIVER_UNLATCHED", "ORC_1"),
       ("COUNTER", "CRUISE_BUTTONS"),
-      ("VEHICLE_SPEED", "ESP_8"),
-=======
       ("ACC_AVAILABLE", "DAS_3"),
       ("ACC_ACTIVE", "DAS_3"),
       ("ACC_FAULTED", "DAS_3"),
-      ("HIGH_BEAM_PRESSED", "STEERING_LEVERS"),
-      ("ACC_SPEED_CONFIG_KPH", "DAS_4"),
-      ("CRUISE_STATE", "DAS_4"),
-      ("COLUMN_TORQUE", "EPS_2"),
-      ("EPS_TORQUE_MOTOR", "EPS_2"),
-      ("LKAS_STATE", "EPS_2"),
-      ("COUNTER", "EPS_2",),
-      ("TRACTION_OFF", "TRACTION_BUTTON"),
-      ("SEATBELT_DRIVER_UNLATCHED", "ORC_1"),
-      ("COUNTER", "CRUISE_BUTTONS"),
->>>>>>> eaa8b085
     ]
 
     checks = [
       # sig_address, frequency
       ("ESP_1", 50),
       ("EPS_2", 100),
-<<<<<<< HEAD
       ("ESP_6", 50),
-      ("ESP_8", 50),
-=======
-      ("SPEED_1", 100),
-      ("ESP_6", 50),
->>>>>>> eaa8b085
       ("STEERING", 100),
       ("Transmission_Status", 50),
       ("ECM_5", 50),
       ("CRUISE_BUTTONS", 50),
-<<<<<<< HEAD
-=======
       ("DAS_4", 15),
->>>>>>> eaa8b085
       ("STEERING_LEVERS", 10),
       ("ORC_1", 2),
       ("BCM_1", 1),
-      #("TRACTION_BUTTON", 1),
     ]
 
     if CP.enableBsm:
       signals += [
-<<<<<<< HEAD
-        ("BSM_RIGHT_STATUS", "BSM_1"),
-        ("BSM_LEFT_STATUS", "BSM_1"),
-      ]
-      checks += [("BSM_1", 2)]
-=======
         ("RIGHT_STATUS", "BSM_1"),
         ("LEFT_STATUS", "BSM_1"),
       ]
       checks.append(("BSM_1", 2))
->>>>>>> eaa8b085
+
+    if CP.carFingerprint in RAM_CARS:
+      signals += [
+        ("VEHICLE_SPEED", "ESP_8"),
+      ]
+      checks += [
+        ("ESP_8", 50),
+      ]
+    else:
+      signals += [
+        ("SPEED_LEFT", "SPEED_1"),
+        ("SPEED_RIGHT", "SPEED_1"),
+      ]
+      checks += [
+        ("SPEED_1", 100),
+      ]
+      signals += CarState.get_cruise_signals()[0]
+      checks += CarState.get_cruise_signals()[1]
 
     return CANParser(DBC[CP.carFingerprint]["pt"], signals, checks, 0)
 
   @staticmethod
   def get_cam_can_parser(CP):
     signals = [
-<<<<<<< HEAD
       # sig_name, sig_address, default
       ("CAR_MODEL", "DAS_6"),
     ]
     checks = [
-      ("DAS_6", 15),
-=======
-      # sig_name, sig_address
-      ("COUNTER", "LKAS_COMMAND"),
-      ("CAR_MODEL", "DAS_6"),
-      ("LKAS_STATUS_OK", "LKAS_HEARTBIT")
-    ]
-    checks = [
-      ("LKAS_COMMAND", 100),
-      ("LKAS_HEARTBIT", 10),
       ("DAS_6", 4),
->>>>>>> eaa8b085
     ]
 
     if CP.carFingerprint in RAM_CARS:
-      signals += [
-        ("ACC_AVAILABLE", "DAS_3"),
-        ("ACC_ACTIVE", "DAS_3"),
-        ("ACC_FAULTED", "DAS_3"),
-        ("ACC_STANDSTILL", "DAS_3"),
-        ("COUNTER", "DAS_3"),
-        ("ACC_Set_Speed", "DAS_4"),
-        ("ACC_Activation_Status", "DAS_4"),
-        ("Auto_High_Beam", "DAS_6"),
-      ]
-      checks += [
-        ("DAS_3", 50),
-        ("DAS_4", 50),
-      ]
+      signals += CarState.get_cruise_signals()[0]
+      checks += CarState.get_cruise_signals()[1]
 
     return CANParser(DBC[CP.carFingerprint]["pt"], signals, checks, 2)