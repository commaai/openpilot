--- conflicted
+++ resolved
@@ -56,18 +56,7 @@
     # button presses
     ret.leftBlinker = cp.vl["STEERING_LEVERS"]["TURN_SIGNALS"] == 1
     ret.rightBlinker = cp.vl["STEERING_LEVERS"]["TURN_SIGNALS"] == 2
-<<<<<<< HEAD
     ret.genericToggle = cp.vl["STEERING_LEVERS"]["HIGH_BEAM_PRESSED"] == 1
-=======
-    ret.gearShifter = self.parse_gear_shifter(self.shifter_values.get(cp.vl["GEAR"]["PRNDL"], None))
-
-    ret.cruiseState.available = cp.vl["DAS_3"]["ACC_AVAILABLE"] == 1  # ACC is white
-    ret.cruiseState.enabled = cp.vl["DAS_3"]["ACC_ACTIVE"] == 1  # ACC is green
-    ret.cruiseState.speed = cp.vl["DAS_4"]["ACC_SET_SPEED_KPH"] * CV.KPH_TO_MS
-    # CRUISE_STATE is a three bit msg, 0 is off, 1 and 2 are Non-ACC mode, 3 and 4 are ACC mode, find if there are other states too
-    ret.cruiseState.nonAdaptive = cp.vl["DAS_4"]["ACC_STATE"] in (1, 2)
-    ret.accFaulted = cp.vl["DAS_3"]["ACC_FAULTED"] != 0
->>>>>>> 59c28611
 
     # steering wheel
     ret.steeringAngleDeg = cp.vl["STEERING"]["STEER_ANGLE"]
@@ -84,8 +73,8 @@
 
     ret.cruiseState.available = cp_cruise.vl["DAS_3"]["ACC_AVAILABLE"] == 1
     ret.cruiseState.enabled = cp_cruise.vl["DAS_3"]["ACC_ACTIVE"] == 1
-    ret.cruiseState.speed = cp_cruise.vl["DAS_4"]["ACC_Set_Speed"] * CV.KPH_TO_MS
-    ret.cruiseState.nonAdaptive = cp_cruise.vl["DAS_4"]["ACC_Activation_Status"] in (1, 2)  # 1 NormalCCOn and 2 NormalCCSet
+    ret.cruiseState.speed = cp_cruise.vl["DAS_4"]["ACC_SET_SPEED_KPH"] * CV.KPH_TO_MS
+    ret.cruiseState.nonAdaptive = cp_cruise.vl["DAS_4"]["ACC_STATE"] in (1, 2)  # 1 NormalCCOn and 2 NormalCCSet
     ret.cruiseState.standstill = cp_cruise.vl["DAS_3"]["ACC_STANDSTILL"] == 1
     ret.accFaulted = cp_cruise.vl["DAS_3"]["ACC_FAULTED"] != 0
 
@@ -138,13 +127,10 @@
       ("STEERING_RATE", "STEERING"),
       ("TURN_SIGNALS", "STEERING_LEVERS"),
       ("HIGH_BEAM_PRESSED", "STEERING_LEVERS"),
-<<<<<<< HEAD
       ("SEATBELT_DRIVER_UNLATCHED", "ORC_1"),
       ("COUNTER", "EPS_2",),
-=======
       ("ACC_SET_SPEED_KPH", "DAS_4"),
       ("ACC_STATE", "DAS_4"),
->>>>>>> 59c28611
       ("COLUMN_TORQUE", "EPS_2"),
       ("EPS_TORQUE_MOTOR", "EPS_2"),
       ("LKAS_STATE", "EPS_2"),
