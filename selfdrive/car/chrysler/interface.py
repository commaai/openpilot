#!/usr/bin/env python3
from cereal import car
from panda import Panda
<<<<<<< HEAD
from openpilot.selfdrive.car import create_button_events, get_safety_config, structs
from openpilot.selfdrive.car.chrysler.carstate import CarState
from openpilot.selfdrive.car.chrysler.values import CAR, RAM_HD, RAM_DT, RAM_CARS, ChryslerFlags
from openpilot.selfdrive.car.interfaces import CarInterfaceBase

ButtonType = structs.CarState.ButtonEvent.Type

=======
from openpilot.selfdrive.car import get_safety_config
from openpilot.selfdrive.car.chrysler.values import CAR, RAM_HD, RAM_DT, RAM_CARS, ChryslerFlags
from openpilot.selfdrive.car.interfaces import CarInterfaceBase

>>>>>>> 7248b000

class CarInterface(CarInterfaceBase):
  CS: CarState

  @staticmethod
  def _get_params(ret: structs.CarParams, candidate, fingerprint, car_fw, experimental_long, docs):
    ret.carName = "chrysler"
    ret.dashcamOnly = candidate in RAM_HD

    # radar parsing needs some work, see https://github.com/commaai/openpilot/issues/26842
    ret.radarUnavailable = True # DBC[candidate]['radar'] is None
    ret.steerActuatorDelay = 0.1
    ret.steerLimitTimer = 0.4

    # safety config
    ret.safetyConfigs = [get_safety_config(structs.CarParams.SafetyModel.chrysler)]
    if candidate in RAM_HD:
      ret.safetyConfigs[0].safetyParam |= Panda.FLAG_CHRYSLER_RAM_HD
    elif candidate in RAM_DT:
      ret.safetyConfigs[0].safetyParam |= Panda.FLAG_CHRYSLER_RAM_DT

    CarInterfaceBase.configure_torque_tune(candidate, ret.lateralTuning)
    if candidate not in RAM_CARS:
      # Newer FW versions standard on the following platforms, or flashed by a dealer onto older platforms have a higher minimum steering speed.
      new_eps_platform = candidate in (CAR.CHRYSLER_PACIFICA_2019_HYBRID, CAR.CHRYSLER_PACIFICA_2020, CAR.JEEP_GRAND_CHEROKEE_2019, CAR.DODGE_DURANGO)
      new_eps_firmware = any(fw.ecu == 'eps' and fw.fwVersion[:4] >= b"6841" for fw in car_fw)
      if new_eps_platform or new_eps_firmware:
        ret.flags |= ChryslerFlags.HIGHER_MIN_STEERING_SPEED.value

    # Chrysler
    if candidate in (CAR.CHRYSLER_PACIFICA_2018, CAR.CHRYSLER_PACIFICA_2018_HYBRID, CAR.CHRYSLER_PACIFICA_2019_HYBRID,
                     CAR.CHRYSLER_PACIFICA_2020, CAR.DODGE_DURANGO):
      ret.lateralTuning.init('pid')
      ret.lateralTuning.pid.kpBP, ret.lateralTuning.pid.kiBP = [[9., 20.], [9., 20.]]
      ret.lateralTuning.pid.kpV, ret.lateralTuning.pid.kiV = [[0.15, 0.30], [0.03, 0.05]]
      ret.lateralTuning.pid.kf = 0.00006

    # Jeep
    elif candidate in (CAR.JEEP_GRAND_CHEROKEE, CAR.JEEP_GRAND_CHEROKEE_2019):
      ret.steerActuatorDelay = 0.2

      ret.lateralTuning.init('pid')
      ret.lateralTuning.pid.kpBP, ret.lateralTuning.pid.kiBP = [[9., 20.], [9., 20.]]
      ret.lateralTuning.pid.kpV, ret.lateralTuning.pid.kiV = [[0.15, 0.30], [0.03, 0.05]]
      ret.lateralTuning.pid.kf = 0.00006

    # Ram
    elif candidate == CAR.RAM_1500_5TH_GEN:
      ret.steerActuatorDelay = 0.2
      ret.wheelbase = 3.88
      # Older EPS FW allow steer to zero
      if any(fw.ecu == 'eps' and b"68" < fw.fwVersion[:4] <= b"6831" for fw in car_fw):
        ret.minSteerSpeed = 0.

    elif candidate == CAR.RAM_HD_5TH_GEN:
      ret.steerActuatorDelay = 0.2
      CarInterfaceBase.configure_torque_tune(candidate, ret.lateralTuning, 1.0, False)

    else:
      raise ValueError(f"Unsupported car: {candidate}")

    if ret.flags & ChryslerFlags.HIGHER_MIN_STEERING_SPEED:
      # TODO: allow these cars to steer down to 13 m/s if already engaged.
      # TODO: Durango 2020 may be able to steer to zero once above 38 kph
      ret.minSteerSpeed = 17.5  # m/s 17 on the way up, 13 on the way down once engaged.

    ret.centerToFront = ret.wheelbase * 0.44
    ret.enableBsm = 720 in fingerprint[0]

<<<<<<< HEAD
    return ret

  def _update(self, c) -> structs.CarState:
    ret = self.CS.update(self.cp, self.cp_cam)

    ret.buttonEvents = create_button_events(self.CS.distance_button, self.CS.prev_distance_button, {1: ButtonType.gapAdjustCruise})

    # events
    events = self.create_common_events(ret, extra_gears=[structs.CarState.GearShifter.low])

    # Low speed steer alert hysteresis logic
    if self.CP.minSteerSpeed > 0. and ret.vEgo < (self.CP.minSteerSpeed + 0.5):
      self.low_speed_alert = True
    elif ret.vEgo > (self.CP.minSteerSpeed + 1.):
      self.low_speed_alert = False
    if self.low_speed_alert:
      events.add(car.CarEvent.EventName.belowSteerSpeed)

    # ret.events = events.to_msg()

=======
>>>>>>> 7248b000
    return ret<|MERGE_RESOLUTION|>--- conflicted
+++ resolved
@@ -1,20 +1,11 @@
 #!/usr/bin/env python3
 from cereal import car
 from panda import Panda
-<<<<<<< HEAD
-from openpilot.selfdrive.car import create_button_events, get_safety_config, structs
+from openpilot.selfdrive.car import get_safety_config, structs
 from openpilot.selfdrive.car.chrysler.carstate import CarState
 from openpilot.selfdrive.car.chrysler.values import CAR, RAM_HD, RAM_DT, RAM_CARS, ChryslerFlags
 from openpilot.selfdrive.car.interfaces import CarInterfaceBase
 
-ButtonType = structs.CarState.ButtonEvent.Type
-
-=======
-from openpilot.selfdrive.car import get_safety_config
-from openpilot.selfdrive.car.chrysler.values import CAR, RAM_HD, RAM_DT, RAM_CARS, ChryslerFlags
-from openpilot.selfdrive.car.interfaces import CarInterfaceBase
-
->>>>>>> 7248b000
 
 class CarInterface(CarInterfaceBase):
   CS: CarState
@@ -84,27 +75,4 @@
     ret.centerToFront = ret.wheelbase * 0.44
     ret.enableBsm = 720 in fingerprint[0]
 
-<<<<<<< HEAD
-    return ret
-
-  def _update(self, c) -> structs.CarState:
-    ret = self.CS.update(self.cp, self.cp_cam)
-
-    ret.buttonEvents = create_button_events(self.CS.distance_button, self.CS.prev_distance_button, {1: ButtonType.gapAdjustCruise})
-
-    # events
-    events = self.create_common_events(ret, extra_gears=[structs.CarState.GearShifter.low])
-
-    # Low speed steer alert hysteresis logic
-    if self.CP.minSteerSpeed > 0. and ret.vEgo < (self.CP.minSteerSpeed + 0.5):
-      self.low_speed_alert = True
-    elif ret.vEgo > (self.CP.minSteerSpeed + 1.):
-      self.low_speed_alert = False
-    if self.low_speed_alert:
-      events.add(car.CarEvent.EventName.belowSteerSpeed)
-
-    # ret.events = events.to_msg()
-
-=======
->>>>>>> 7248b000
     return ret