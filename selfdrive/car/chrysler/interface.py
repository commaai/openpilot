#!/usr/bin/env python3
from cereal import car
from panda import Panda
from selfdrive.car import STD_CARGO_KG, scale_rot_inertia, scale_tire_stiffness, gen_empty_fingerprint, get_safety_config
from selfdrive.car.chrysler.values import CAR, RAM_CARS
from selfdrive.car.interfaces import CarInterfaceBase
from selfdrive.controls.lib.latcontrol_torque import set_torque_tune


class CarInterface(CarInterfaceBase):
  @staticmethod
  def get_params(candidate, fingerprint=gen_empty_fingerprint(), car_fw=None, disable_radar=False):
    ret = CarInterfaceBase.get_std_params(candidate, fingerprint)
    ret.carName = "chrysler"
<<<<<<< HEAD

    param = Panda.FLAG_CHRYSLER_RAM if candidate in RAM_CARS else None
    ret.safetyConfigs = [get_safety_config(car.CarParams.SafetyModel.chrysler, param)]

    ret.steerActuatorDelay = 0.1
    ret.steerRateCost = 0.7
    ret.steerLimitTimer = 0.4

=======
    ret.safetyConfigs = [get_safety_config(car.CarParams.SafetyModel.chrysler)]

    ret.steerActuatorDelay = 0.1
    ret.steerLimitTimer = 0.4

>>>>>>> 88a80983
    ret.minSteerSpeed = 3.8  # m/s
    if candidate in (CAR.PACIFICA_2019_HYBRID, CAR.PACIFICA_2020, CAR.JEEP_CHEROKEE_2019):
      # TODO: allow 2019 cars to steer down to 13 m/s if already engaged.
      ret.minSteerSpeed = 17.5  # m/s 17 on the way up, 13 on the way down once engaged.

    # Chrysler
    if candidate in (CAR.PACIFICA_2017_HYBRID, CAR.PACIFICA_2018, CAR.PACIFICA_2018_HYBRID, CAR.PACIFICA_2019_HYBRID, CAR.PACIFICA_2020):
<<<<<<< HEAD
      ret.mass = 2242. + STD_CARGO_KG  # kg curb weight Pacifica Hybrid 2017
=======
      ret.mass = 2242. + STD_CARGO_KG
>>>>>>> 88a80983
      ret.wheelbase = 3.089
      ret.steerRatio = 16.2  # Pacifica Hybrid 2017
      ret.lateralTuning.pid.kpBP, ret.lateralTuning.pid.kiBP = [[9., 20.], [9., 20.]]
      ret.lateralTuning.pid.kpV, ret.lateralTuning.pid.kiV = [[0.15, 0.30], [0.03, 0.05]]
      ret.lateralTuning.pid.kf = 0.00006

    # Jeep
    elif candidate in (CAR.JEEP_CHEROKEE, CAR.JEEP_CHEROKEE_2019):
      ret.mass = 1778 + STD_CARGO_KG
<<<<<<< HEAD
      ret.wheelbase = 2.91
      ret.steerRatio = 16.7
      ret.steerActuatorDelay = 0.2  # in seconds
=======
      ret.wheelbase = 2.71
      ret.steerRatio = 16.7
      ret.steerActuatorDelay = 0.2
>>>>>>> 88a80983
      ret.lateralTuning.pid.kpBP, ret.lateralTuning.pid.kiBP = [[9., 20.], [9., 20.]]
      ret.lateralTuning.pid.kpV, ret.lateralTuning.pid.kiV = [[0.15, 0.30], [0.03, 0.05]]
      ret.lateralTuning.pid.kf = 0.00006

<<<<<<< HEAD
    # Ram
    elif candidate == CAR.RAM_1500:
      ret.wheelbase = 3.88
      ret.steerRatio = 16.3
      ret.mass = 2493. + STD_CARGO_KG
      ret.maxLateralAccel = 2.4
      ret.steerRateCost = 1.0
      ret.minSteerSpeed = 14.5
      set_torque_tune(ret.lateralTuning, ret.maxLateralAccel, 0.05)

    else:
      raise ValueError(f"Unsupported car: {candidate}")
=======
    else:
      raise ValueError(f"Unsupported car: {candidate}")

    ret.centerToFront = ret.wheelbase * 0.44

    # starting with reasonable value for civic and scaling by mass and wheelbase
    ret.rotationalInertia = scale_rot_inertia(ret.mass, ret.wheelbase)
>>>>>>> 88a80983

    # TODO: start from empirically derived lateral slip stiffness for the civic and scale by
    # mass and CG position, so all cars will have approximately similar dyn behaviors
    ret.tireStiffnessFront, ret.tireStiffnessRear = scale_tire_stiffness(ret.mass, ret.wheelbase, ret.centerToFront)

    # starting with reasonable value for civic and scaling by mass and wheelbase
    ret.rotationalInertia = scale_rot_inertia(ret.mass, ret.wheelbase)

    ret.centerToFront = ret.wheelbase * 0.44

    ret.enableBsm = 720 in fingerprint[0]

    return ret

  def _update(self, c):
    ret = self.CS.update(self.cp, self.cp_cam)

    ret.steeringRateLimited = self.CC.steer_rate_limited if self.CC is not None else False

    # events
    events = self.create_common_events(ret, extra_gears=[car.CarState.GearShifter.low])

    # Low speed steer alert hysteresis logic
<<<<<<< HEAD
    if self.CP.minSteerSpeed > 0. and ret.vEgo < (self.CP.minSteerSpeed -0.5):
      self.low_speed_alert = True
    elif ret.vEgo > (self.CP.minSteerSpeed):
=======
    if self.CP.minSteerSpeed > 0. and ret.vEgo < (self.CP.minSteerSpeed + 1.):
      self.low_speed_alert = True
    elif ret.vEgo > (self.CP.minSteerSpeed + 2.):
>>>>>>> 88a80983
      self.low_speed_alert = False
    if self.low_speed_alert:
      events.add(car.CarEvent.EventName.belowSteerSpeed)

    ret.events = events.to_msg()

    return ret

  def apply(self, c):
    return self.CC.update(c, self.CS)<|MERGE_RESOLUTION|>--- conflicted
+++ resolved
@@ -12,7 +12,6 @@
   def get_params(candidate, fingerprint=gen_empty_fingerprint(), car_fw=None, disable_radar=False):
     ret = CarInterfaceBase.get_std_params(candidate, fingerprint)
     ret.carName = "chrysler"
-<<<<<<< HEAD
 
     param = Panda.FLAG_CHRYSLER_RAM if candidate in RAM_CARS else None
     ret.safetyConfigs = [get_safety_config(car.CarParams.SafetyModel.chrysler, param)]
@@ -21,13 +20,6 @@
     ret.steerRateCost = 0.7
     ret.steerLimitTimer = 0.4
 
-=======
-    ret.safetyConfigs = [get_safety_config(car.CarParams.SafetyModel.chrysler)]
-
-    ret.steerActuatorDelay = 0.1
-    ret.steerLimitTimer = 0.4
-
->>>>>>> 88a80983
     ret.minSteerSpeed = 3.8  # m/s
     if candidate in (CAR.PACIFICA_2019_HYBRID, CAR.PACIFICA_2020, CAR.JEEP_CHEROKEE_2019):
       # TODO: allow 2019 cars to steer down to 13 m/s if already engaged.
@@ -35,11 +27,7 @@
 
     # Chrysler
     if candidate in (CAR.PACIFICA_2017_HYBRID, CAR.PACIFICA_2018, CAR.PACIFICA_2018_HYBRID, CAR.PACIFICA_2019_HYBRID, CAR.PACIFICA_2020):
-<<<<<<< HEAD
-      ret.mass = 2242. + STD_CARGO_KG  # kg curb weight Pacifica Hybrid 2017
-=======
       ret.mass = 2242. + STD_CARGO_KG
->>>>>>> 88a80983
       ret.wheelbase = 3.089
       ret.steerRatio = 16.2  # Pacifica Hybrid 2017
       ret.lateralTuning.pid.kpBP, ret.lateralTuning.pid.kiBP = [[9., 20.], [9., 20.]]
@@ -49,20 +37,13 @@
     # Jeep
     elif candidate in (CAR.JEEP_CHEROKEE, CAR.JEEP_CHEROKEE_2019):
       ret.mass = 1778 + STD_CARGO_KG
-<<<<<<< HEAD
-      ret.wheelbase = 2.91
-      ret.steerRatio = 16.7
-      ret.steerActuatorDelay = 0.2  # in seconds
-=======
       ret.wheelbase = 2.71
       ret.steerRatio = 16.7
       ret.steerActuatorDelay = 0.2
->>>>>>> 88a80983
       ret.lateralTuning.pid.kpBP, ret.lateralTuning.pid.kiBP = [[9., 20.], [9., 20.]]
       ret.lateralTuning.pid.kpV, ret.lateralTuning.pid.kiV = [[0.15, 0.30], [0.03, 0.05]]
       ret.lateralTuning.pid.kf = 0.00006
 
-<<<<<<< HEAD
     # Ram
     elif candidate == CAR.RAM_1500:
       ret.wheelbase = 3.88
@@ -75,24 +56,15 @@
 
     else:
       raise ValueError(f"Unsupported car: {candidate}")
-=======
-    else:
-      raise ValueError(f"Unsupported car: {candidate}")
 
     ret.centerToFront = ret.wheelbase * 0.44
 
     # starting with reasonable value for civic and scaling by mass and wheelbase
     ret.rotationalInertia = scale_rot_inertia(ret.mass, ret.wheelbase)
->>>>>>> 88a80983
 
     # TODO: start from empirically derived lateral slip stiffness for the civic and scale by
     # mass and CG position, so all cars will have approximately similar dyn behaviors
     ret.tireStiffnessFront, ret.tireStiffnessRear = scale_tire_stiffness(ret.mass, ret.wheelbase, ret.centerToFront)
-
-    # starting with reasonable value for civic and scaling by mass and wheelbase
-    ret.rotationalInertia = scale_rot_inertia(ret.mass, ret.wheelbase)
-
-    ret.centerToFront = ret.wheelbase * 0.44
 
     ret.enableBsm = 720 in fingerprint[0]
 
@@ -107,15 +79,9 @@
     events = self.create_common_events(ret, extra_gears=[car.CarState.GearShifter.low])
 
     # Low speed steer alert hysteresis logic
-<<<<<<< HEAD
-    if self.CP.minSteerSpeed > 0. and ret.vEgo < (self.CP.minSteerSpeed -0.5):
-      self.low_speed_alert = True
-    elif ret.vEgo > (self.CP.minSteerSpeed):
-=======
     if self.CP.minSteerSpeed > 0. and ret.vEgo < (self.CP.minSteerSpeed + 1.):
       self.low_speed_alert = True
     elif ret.vEgo > (self.CP.minSteerSpeed + 2.):
->>>>>>> 88a80983
       self.low_speed_alert = False
     if self.low_speed_alert:
       events.add(car.CarEvent.EventName.belowSteerSpeed)
