#!/usr/bin/env python3
from cereal import car
from panda import Panda
from openpilot.selfdrive.car import get_safety_config
from openpilot.selfdrive.car.chrysler.values import CAR, RAM_HD, RAM_DT, RAM_CARS, ChryslerFlags
from openpilot.selfdrive.car.interfaces import CarInterfaceBase


class CarInterface(CarInterfaceBase):
  @staticmethod
  def _get_params(ret, candidate, fingerprint, car_fw, experimental_long, docs):
    ret.carName = "chrysler"
    ret.dashcamOnly = candidate in RAM_HD

    # radar parsing needs some work, see https://github.com/commaai/openpilot/issues/26842
    ret.radarUnavailable = True # DBC[candidate]['radar'] is None
    ret.steerActuatorDelay = 0.1
    ret.steerLimitTimer = 0.4

    # safety config
    ret.safetyConfigs = [get_safety_config(car.CarParams.SafetyModel.chrysler)]
    if candidate in RAM_HD:
      ret.safetyConfigs[0].safetyParam |= Panda.FLAG_CHRYSLER_RAM_HD
    elif candidate in RAM_DT:
      ret.safetyConfigs[0].safetyParam |= Panda.FLAG_CHRYSLER_RAM_DT

    CarInterfaceBase.configure_torque_tune(candidate, ret.lateralTuning)
    if candidate not in RAM_CARS:
      # Newer FW versions standard on the following platforms, or flashed by a dealer onto older platforms have a higher minimum steering speed.
      new_eps_platform = candidate in (CAR.CHRYSLER_PACIFICA_2019_HYBRID, CAR.CHRYSLER_PACIFICA_2020, CAR.JEEP_GRAND_CHEROKEE_2019, CAR.DODGE_DURANGO)
      new_eps_firmware = any(fw.ecu == 'eps' and fw.fwVersion[:4] >= b"6841" for fw in car_fw)
      if new_eps_platform or new_eps_firmware:
        ret.flags |= ChryslerFlags.HIGHER_MIN_STEERING_SPEED.value

    # Chrysler
    if candidate in (CAR.CHRYSLER_PACIFICA_2018, CAR.CHRYSLER_PACIFICA_2018_HYBRID, CAR.CHRYSLER_PACIFICA_2019_HYBRID,
                     CAR.CHRYSLER_PACIFICA_2020, CAR.DODGE_DURANGO):
      ret.lateralTuning.init('pid')
      ret.lateralTuning.pid.kpBP, ret.lateralTuning.pid.kiBP = [[9., 20.], [9., 20.]]
      ret.lateralTuning.pid.kpV, ret.lateralTuning.pid.kiV = [[0.15, 0.30], [0.03, 0.05]]
      ret.lateralTuning.pid.kf = 0.00006

    # Jeep
    elif candidate in (CAR.JEEP_GRAND_CHEROKEE, CAR.JEEP_GRAND_CHEROKEE_2019):
      ret.steerActuatorDelay = 0.2

      ret.lateralTuning.init('pid')
      ret.lateralTuning.pid.kpBP, ret.lateralTuning.pid.kiBP = [[9., 20.], [9., 20.]]
      ret.lateralTuning.pid.kpV, ret.lateralTuning.pid.kiV = [[0.15, 0.30], [0.03, 0.05]]
      ret.lateralTuning.pid.kf = 0.00006

    # Ram
    elif candidate == CAR.RAM_1500_5TH_GEN:
      ret.steerActuatorDelay = 0.2
      ret.wheelbase = 3.88
      # Older EPS FW allow steer to zero
      if any(fw.ecu == 'eps' and b"68" < fw.fwVersion[:4] <= b"6831" for fw in car_fw):
        ret.minSteerSpeed = 0.

    elif candidate == CAR.RAM_HD_5TH_GEN:
      ret.steerActuatorDelay = 0.2
      CarInterfaceBase.configure_torque_tune(candidate, ret.lateralTuning, 1.0, False)

    else:
      raise ValueError(f"Unsupported car: {candidate}")

    if ret.flags & ChryslerFlags.HIGHER_MIN_STEERING_SPEED:
      # TODO: allow these cars to steer down to 13 m/s if already engaged.
      # TODO: Durango 2020 may be able to steer to zero once above 38 kph
      ret.minSteerSpeed = 17.5  # m/s 17 on the way up, 13 on the way down once engaged.

    ret.centerToFront = ret.wheelbase * 0.44
    ret.enableBsm = 720 in fingerprint[0]

    return ret

  def _update(self):
<<<<<<< HEAD
    ret = super()._update()

    ret.buttonEvents = create_button_events(self.CS.distance_button, self.CS.prev_distance_button, {1: ButtonType.gapAdjustCruise})

    return ret
=======
    return self.CS.update(self.cp, self.cp_cam)
>>>>>>> 9f14c447
<|MERGE_RESOLUTION|>--- conflicted
+++ resolved
@@ -72,15 +72,4 @@
     ret.centerToFront = ret.wheelbase * 0.44
     ret.enableBsm = 720 in fingerprint[0]
 
-    return ret
-
-  def _update(self):
-<<<<<<< HEAD
-    ret = super()._update()
-
-    ret.buttonEvents = create_button_events(self.CS.distance_button, self.CS.prev_distance_button, {1: ButtonType.gapAdjustCruise})
-
-    return ret
-=======
-    return self.CS.update(self.cp, self.cp_cam)
->>>>>>> 9f14c447
+    return ret