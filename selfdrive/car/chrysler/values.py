--- conflicted
+++ resolved
@@ -33,39 +33,19 @@
 class CAR(Platforms):
   # Chrysler
   PACIFICA_2017_HYBRID = ChryslerPlatformConfig(
-<<<<<<< HEAD
-    ChryslerCarInfo("Chrysler Pacifica Hybrid 2017"),
-    ChryslerCarSpecs(mass=2242., wheelbase=3.089, steerRatio=16.2),
-  )
-  PACIFICA_2018_HYBRID = ChryslerPlatformConfig(
-    ChryslerCarInfo("Chrysler Pacifica Hybrid 2018"),
-    PACIFICA_2017_HYBRID.specs,
-  )
-  PACIFICA_2019_HYBRID = ChryslerPlatformConfig(
-    ChryslerCarInfo("Chrysler Pacifica Hybrid 2019-23"),
-    PACIFICA_2017_HYBRID.specs,
-  )
-  PACIFICA_2018 = ChryslerPlatformConfig(
-    ChryslerCarInfo("Chrysler Pacifica 2017-18"),
-=======
-    "CHRYSLER PACIFICA HYBRID 2017",
     [ChryslerCarDocs("Chrysler Pacifica Hybrid 2017")],
     ChryslerCarSpecs(mass=2242., wheelbase=3.089, steerRatio=16.2),
   )
   PACIFICA_2018_HYBRID = ChryslerPlatformConfig(
-    "CHRYSLER PACIFICA HYBRID 2018",
     [ChryslerCarDocs("Chrysler Pacifica Hybrid 2018")],
     PACIFICA_2017_HYBRID.specs,
   )
   PACIFICA_2019_HYBRID = ChryslerPlatformConfig(
-    "CHRYSLER PACIFICA HYBRID 2019",
     [ChryslerCarDocs("Chrysler Pacifica Hybrid 2019-23")],
     PACIFICA_2017_HYBRID.specs,
   )
   PACIFICA_2018 = ChryslerPlatformConfig(
-    "CHRYSLER PACIFICA 2018",
     [ChryslerCarDocs("Chrysler Pacifica 2017-18")],
->>>>>>> 1cb49ae4
     PACIFICA_2017_HYBRID.specs,
   )
   PACIFICA_2020 = ChryslerPlatformConfig(
@@ -78,44 +58,24 @@
 
   # Dodge
   DODGE_DURANGO = ChryslerPlatformConfig(
-<<<<<<< HEAD
-    ChryslerCarInfo("Dodge Durango 2020-21"),
-=======
-    "DODGE DURANGO 2021",
     [ChryslerCarDocs("Dodge Durango 2020-21")],
->>>>>>> 1cb49ae4
     PACIFICA_2017_HYBRID.specs,
   )
 
   # Jeep
   JEEP_GRAND_CHEROKEE = ChryslerPlatformConfig(  # includes 2017 Trailhawk
-<<<<<<< HEAD
-    ChryslerCarInfo("Jeep Grand Cherokee 2016-18", video_link="https://www.youtube.com/watch?v=eLR9o2JkuRk"),
-=======
-    "JEEP GRAND CHEROKEE V6 2018",
     [ChryslerCarDocs("Jeep Grand Cherokee 2016-18", video_link="https://www.youtube.com/watch?v=eLR9o2JkuRk")],
->>>>>>> 1cb49ae4
     ChryslerCarSpecs(mass=1778., wheelbase=2.71, steerRatio=16.7),
   )
 
   JEEP_GRAND_CHEROKEE_2019 = ChryslerPlatformConfig(  # includes 2020 Trailhawk
-<<<<<<< HEAD
-    ChryslerCarInfo("Jeep Grand Cherokee 2019-21", video_link="https://www.youtube.com/watch?v=jBe4lWnRSu4"),
-=======
-    "JEEP GRAND CHEROKEE 2019",
     [ChryslerCarDocs("Jeep Grand Cherokee 2019-21", video_link="https://www.youtube.com/watch?v=jBe4lWnRSu4")],
->>>>>>> 1cb49ae4
     JEEP_GRAND_CHEROKEE.specs,
   )
 
   # Ram
   RAM_1500 = ChryslerPlatformConfig(
-<<<<<<< HEAD
-    ChryslerCarInfo("Ram 1500 2019-24", car_parts=CarParts.common([CarHarness.ram])),
-=======
-    "RAM 1500 5TH GEN",
     [ChryslerCarDocs("Ram 1500 2019-24", car_parts=CarParts.common([CarHarness.ram]))],
->>>>>>> 1cb49ae4
     ChryslerCarSpecs(mass=2493., wheelbase=3.88, steerRatio=16.3, minSteerSpeed=14.5),
     dbc_dict('chrysler_ram_dt_generated', None),
   )
