--- conflicted
+++ resolved
@@ -26,16 +26,16 @@
 TORQUE_SUBSTITUTE_PATH = os.path.join(BASEDIR, 'selfdrive/car/torque_data/substitute.yaml')
 
 
-def get_torque_params(candidate, default=float('NaN')):
+def get_torque_params(candidate):
   with open(TORQUE_SUBSTITUTE_PATH) as f:
-    sub = yaml.load(f, Loader=yaml.FullLoader)
+    sub = yaml.load(f, Loader=yaml.CSafeLoader)
   if candidate in sub:
     candidate = sub[candidate]
 
   with open(TORQUE_PARAMS_PATH) as f:
-    params = yaml.load(f, Loader=yaml.FullLoader)
+    params = yaml.load(f, Loader=yaml.CSafeLoader)
   with open(TORQUE_OVERRIDE_PATH) as f:
-    override = yaml.load(f, Loader=yaml.FullLoader)
+    override = yaml.load(f, Loader=yaml.CSafeLoader)
 
   # Ensure no overlap
   if sum([candidate in x for x in [sub, params, override]]) > 1:
@@ -47,7 +47,7 @@
     out = params[candidate]
   else:
     raise NotImplementedError(f"Did not find torque params for {candidate}")
-  return {key:out[i] for i, key in enumerate(params['legend'])}
+  return {key: out[i] for i, key in enumerate(params['legend'])}
 
 
 # generic car and radar interfaces
@@ -135,30 +135,6 @@
     return ret
 
   @staticmethod
-<<<<<<< HEAD
-  def get_torque_params(candidate, default=float('NaN')):
-    with open(TORQUE_SUBSTITUTE_PATH) as f:
-      sub = yaml.load(f, Loader=yaml.CSafeLoader)
-    if candidate in sub:
-      candidate = sub[candidate]
-
-    with open(TORQUE_PARAMS_PATH) as f:
-      params = yaml.load(f, Loader=yaml.CSafeLoader)
-    with open(TORQUE_OVERRIDE_PATH) as f:
-      override = yaml.load(f, Loader=yaml.CSafeLoader)
-
-    # Ensure no overlap
-    if sum([candidate in x for x in [sub, params, override]]) > 1:
-      raise RuntimeError(f'{candidate} is defined twice in torque config')
-
-    if candidate in override:
-      out = override[candidate]
-    elif candidate in params:
-      out = params[candidate]
-    else:
-      raise NotImplementedError(f"Did not find torque params for {candidate}")
-    return {key:out[i] for i, key in enumerate(params['legend'])}
-=======
   def configure_torque_tune(candidate, tune, steering_angle_deadzone_deg=0.0):
     params = get_torque_params(candidate)
 
@@ -169,7 +145,6 @@
     tune.torque.ki = 0.1 / params['LAT_ACCEL_FACTOR']
     tune.torque.friction = params['FRICTION']
     tune.torque.steeringAngleDeadzoneDeg = steering_angle_deadzone_deg
->>>>>>> 062a8bcd
 
   @abstractmethod
   def _update(self, c: car.CarControl) -> car.CarState:
