import os
import time
from cereal import car
from common.kalman.simple_kalman import KF1D
from common.realtime import DT_CTRL
from selfdrive.car import gen_empty_fingerprint
<<<<<<< HEAD
from selfdrive.controls.lib.drive_helpers import EventTypes as ET, create_event
=======
from selfdrive.controls.lib.vehicle_model import VehicleModel
>>>>>>> dc3ea9b0

GearShifter = car.CarState.GearShifter

# generic car and radar interfaces

class CarInterfaceBase():
<<<<<<< HEAD
  def __init__(self, CP, CarController):
    self.CS = None
=======
  def __init__(self, CP, CarController, CarState):
    self.CP = CP
    self.VM = VehicleModel(CP)

    self.frame = 0
    self.gas_pressed_prev = False
    self.brake_pressed_prev = False
    self.cruise_enabled_prev = False

    self.CS = CarState(CP)
    self.cp = self.CS.get_can_parser(CP)
    self.cp_cam = self.CS.get_cam_can_parser(CP)

    self.CC = None
    if CarController is not None:
      self.CC = CarController(self.cp.dbc_name, CP, self.VM)
>>>>>>> dc3ea9b0

  @staticmethod
  def calc_accel_override(a_ego, a_target, v_ego, v_target):
    return 1.

  @staticmethod
  def compute_gb(accel, speed):
    raise NotImplementedError

  @staticmethod
  def get_params(candidate, fingerprint=gen_empty_fingerprint(), has_relay=False, car_fw=[]):
    raise NotImplementedError

  # returns a car.CarState, pass in car.CarControl
  def update(self, c, can_strings):
    raise NotImplementedError

  # return sendcan, pass in a car.CarControl
  def apply(self, c):
    raise NotImplementedError

  def create_common_events(self, c, cs_out, extra_gears=[]):
    events = []

    if cs_out.doorOpen:
      events.append(create_event('doorOpen', [ET.NO_ENTRY, ET.SOFT_DISABLE]))
    if cs_out.seatbeltUnlatched:
      events.append(create_event('seatbeltNotLatched', [ET.NO_ENTRY, ET.SOFT_DISABLE]))
    if cs_out.gearShifter != GearShifter.drive and cs_out.gearShifter not in extra_gears:
      events.append(create_event('wrongGear', [ET.NO_ENTRY, ET.SOFT_DISABLE]))
    if cs_out.gearShifter == GearShifter.reverse:
      events.append(create_event('reverseGear', [ET.NO_ENTRY, ET.IMMEDIATE_DISABLE]))
    if not cs_out.cruiseState.available:
      events.append(create_event('wrongCarMode', [ET.NO_ENTRY, ET.USER_DISABLE]))

    # TODO: move this stuff to the capnp strut
    if getattr(self.CS, "steer_error", False):
      events.append(create_event('steerUnavailable', [ET.NO_ENTRY, ET.IMMEDIATE_DISABLE, ET.PERMANENT]))
    elif getattr(self.CS, "steer_warning", False):
      events.append(create_event('steerTempUnavailable', [ET.NO_ENTRY, ET.WARNING]))
    if getattr(self.CS, "esp_disabled", False):
      events.append(create_event('espDisabled', [ET.NO_ENTRY, ET.SOFT_DISABLE]))

    return events

class RadarInterfaceBase():
  def __init__(self, CP):
    self.pts = {}
    self.delay = 0
    self.radar_ts = CP.radarTimeStep

  def update(self, can_strings):
    ret = car.RadarData.new_message()

    if 'NO_RADAR_SLEEP' not in os.environ:
      time.sleep(self.radar_ts)  # radard runs on RI updates

    return ret

class CarStateBase:
  def __init__(self, CP):
    self.CP = CP
    self.car_fingerprint = CP.carFingerprint
    self.cruise_buttons = 0

    # Q = np.matrix([[10.0, 0.0], [0.0, 100.0]])
    # R = 1e3
    self.v_ego_kf = KF1D(x0=[[0.0], [0.0]],
                         A=[[1.0, DT_CTRL], [0.0, 1.0]],
                         C=[1.0, 0.0],
                         K=[[0.12287673], [0.29666309]])

  def update_speed_kf(self, v_ego_raw):
    if abs(v_ego_raw - self.v_ego_kf.x[0][0]) > 2.0:  # Prevent large accelerations when car starts at non zero speed
      self.v_ego_kf.x = [[v_ego_raw], [0.0]]

    v_ego_x = self.v_ego_kf.update(v_ego_raw)
    return float(v_ego_x[0]), float(v_ego_x[1])

  @staticmethod
  def parse_gear_shifter(gear):
    return {'P': GearShifter.park, 'R': GearShifter.reverse, 'N': GearShifter.neutral,
            'E': GearShifter.eco, 'T': GearShifter.manumatic, 'D': GearShifter.drive,
            'S': GearShifter.sport, 'L': GearShifter.low, 'B': GearShifter.brake}.get(gear, GearShifter.unknown)

  @staticmethod
  def get_cam_can_parser(CP):
    return None<|MERGE_RESOLUTION|>--- conflicted
+++ resolved
@@ -4,21 +4,14 @@
 from common.kalman.simple_kalman import KF1D
 from common.realtime import DT_CTRL
 from selfdrive.car import gen_empty_fingerprint
-<<<<<<< HEAD
 from selfdrive.controls.lib.drive_helpers import EventTypes as ET, create_event
-=======
 from selfdrive.controls.lib.vehicle_model import VehicleModel
->>>>>>> dc3ea9b0
 
 GearShifter = car.CarState.GearShifter
 
 # generic car and radar interfaces
 
 class CarInterfaceBase():
-<<<<<<< HEAD
-  def __init__(self, CP, CarController):
-    self.CS = None
-=======
   def __init__(self, CP, CarController, CarState):
     self.CP = CP
     self.VM = VehicleModel(CP)
@@ -35,7 +28,6 @@
     self.CC = None
     if CarController is not None:
       self.CC = CarController(self.cp.dbc_name, CP, self.VM)
->>>>>>> dc3ea9b0
 
   @staticmethod
   def calc_accel_override(a_ego, a_target, v_ego, v_target):
