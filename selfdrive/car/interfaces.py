import json
import os
import numpy as np
import tomllib
from abc import abstractmethod, ABC
from enum import StrEnum
from typing import Any, NamedTuple, cast
from collections.abc import Callable

from cereal import car
from openpilot.common.basedir import BASEDIR
from openpilot.common.conversions import Conversions as CV
from openpilot.common.simple_kalman import KF1D, get_kalman_gain
from openpilot.common.numpy_fast import clip
from openpilot.common.realtime import DT_CTRL
from openpilot.selfdrive.car import PlatformConfig, apply_hysteresis, gen_empty_fingerprint, scale_rot_inertia, scale_tire_stiffness, STD_CARGO_KG
from openpilot.selfdrive.car.values import Platform
from openpilot.selfdrive.controls.lib.drive_helpers import V_CRUISE_MAX, get_friction
from openpilot.selfdrive.controls.lib.events import Events
from openpilot.selfdrive.controls.lib.vehicle_model import VehicleModel

ButtonType = car.CarState.ButtonEvent.Type
GearShifter = car.CarState.GearShifter
EventName = car.CarEvent.EventName

MAX_CTRL_SPEED = (V_CRUISE_MAX + 4) * CV.KPH_TO_MS
ACCEL_MAX = 2.0
ACCEL_MIN = -3.5
FRICTION_THRESHOLD = 0.3

TORQUE_PARAMS_PATH = os.path.join(BASEDIR, 'selfdrive/car/torque_data/params.toml')
TORQUE_OVERRIDE_PATH = os.path.join(BASEDIR, 'selfdrive/car/torque_data/override.toml')
TORQUE_SUBSTITUTE_PATH = os.path.join(BASEDIR, 'selfdrive/car/torque_data/substitute.toml')


class LatControlInputs(NamedTuple):
  lateral_acceleration: float
  roll_compensation: float
  vego: float
  aego: float


TorqueFromLateralAccelCallbackType = Callable[[LatControlInputs, car.CarParams.LateralTorqueTuning, float, float, bool, bool], float]


def get_torque_params(candidate):
  with open(TORQUE_SUBSTITUTE_PATH, 'rb') as f:
    sub = tomllib.load(f)
  if candidate in sub:
    candidate = sub[candidate]

  with open(TORQUE_PARAMS_PATH, 'rb') as f:
    params = tomllib.load(f)
  with open(TORQUE_OVERRIDE_PATH, 'rb') as f:
    override = tomllib.load(f)

  # Ensure no overlap
  if sum([candidate in x for x in [sub, params, override]]) > 1:
    raise RuntimeError(f'{candidate} is defined twice in torque config')

  if candidate in override:
    out = override[candidate]
  elif candidate in params:
    out = params[candidate]
  else:
    raise NotImplementedError(f"Did not find torque params for {candidate}")
  return {key: out[i] for i, key in enumerate(params['legend'])}


# generic car and radar interfaces

class CarInterfaceBase(ABC):
  def __init__(self, CP, CarController, CarState):
    self.CP = CP
    self.VM = VehicleModel(CP)

    self.frame = 0
    self.steering_unpressed = 0
    self.low_speed_alert = False
    self.no_steer_warning = False
    self.silent_steer_warning = True
    self.v_ego_cluster_seen = False

    self.CS = None
    self.can_parsers = []
    if CarState is not None:
      self.CS = CarState(CP)

      self.cp = self.CS.get_can_parser(CP)
      self.cp_cam = self.CS.get_cam_can_parser(CP)
      self.cp_adas = self.CS.get_adas_can_parser(CP)
      self.cp_body = self.CS.get_body_can_parser(CP)
      self.cp_loopback = self.CS.get_loopback_can_parser(CP)
      self.can_parsers = [self.cp, self.cp_cam, self.cp_adas, self.cp_body, self.cp_loopback]

    self.CC = None
    if CarController is not None:
      self.CC = CarController(self.cp.dbc_name, CP, self.VM)

  @staticmethod
  def get_pid_accel_limits(CP, current_speed, cruise_speed):
    return ACCEL_MIN, ACCEL_MAX

  @classmethod
  def get_non_essential_params(cls, candidate: Platform):
    """
    Parameters essential to controlling the car may be incomplete or wrong without FW versions or fingerprints.
    """
    return cls.get_params(candidate, gen_empty_fingerprint(), list(), False, False)

  @classmethod
  def get_params(cls, candidate: Platform, fingerprint: dict[int, dict[int, int]], car_fw: list[car.CarParams.CarFw], experimental_long: bool, docs: bool):
    ret = CarInterfaceBase.get_std_params(candidate)

    if hasattr(candidate, "config"):
      platform_config = cast(PlatformConfig, candidate.config)
      if platform_config.specs is not None:
        ret.mass = platform_config.specs.mass
        ret.wheelbase = platform_config.specs.wheelbase
        ret.steerRatio = platform_config.specs.steerRatio
<<<<<<< HEAD
        ret.centerToFront = ret.wheelbase * platform_config.specs.centerToFrontRatio
=======
        ret.minEnableSpeed = platform_config.specs.minEnableSpeed
        ret.minSteerSpeed = platform_config.specs.minSteerSpeed
>>>>>>> da540eac

    ret = cls._get_params(ret, candidate, fingerprint, car_fw, experimental_long, docs)

    # Vehicle mass is published curb weight plus assumed payload such as a human driver; notCars have no assumed payload
    if not ret.notCar:
      ret.mass = ret.mass + STD_CARGO_KG

    # Set params dependent on values set by the car interface
    ret.rotationalInertia = scale_rot_inertia(ret.mass, ret.wheelbase)
    ret.tireStiffnessFront, ret.tireStiffnessRear = scale_tire_stiffness(ret.mass, ret.wheelbase, ret.centerToFront, ret.tireStiffnessFactor)

    return ret

  @staticmethod
  @abstractmethod
  def _get_params(ret: car.CarParams, candidate: Platform, fingerprint: dict[int, dict[int, int]],
                  car_fw: list[car.CarParams.CarFw], experimental_long: bool, docs: bool):
    raise NotImplementedError

  @staticmethod
  def init(CP, logcan, sendcan):
    pass

  @staticmethod
  def get_steer_feedforward_default(desired_angle, v_ego):
    # Proportional to realigning tire momentum: lateral acceleration.
    return desired_angle * (v_ego**2)

  def get_steer_feedforward_function(self):
    return self.get_steer_feedforward_default

  def torque_from_lateral_accel_linear(self, latcontrol_inputs: LatControlInputs, torque_params: car.CarParams.LateralTorqueTuning,
                                       lateral_accel_error: float, lateral_accel_deadzone: float, friction_compensation: bool, gravity_adjusted: bool) -> float:
    # The default is a linear relationship between torque and lateral acceleration (accounting for road roll and steering friction)
    friction = get_friction(lateral_accel_error, lateral_accel_deadzone, FRICTION_THRESHOLD, torque_params, friction_compensation)
    return (latcontrol_inputs.lateral_acceleration / float(torque_params.latAccelFactor)) + friction

  def torque_from_lateral_accel(self) -> TorqueFromLateralAccelCallbackType:
    return self.torque_from_lateral_accel_linear

  # returns a set of default params to avoid repetition in car specific params
  @staticmethod
  def get_std_params(candidate):
    ret = car.CarParams.new_message()
    ret.carFingerprint = candidate

    # Car docs fields
    ret.maxLateralAccel = get_torque_params(candidate)['MAX_LAT_ACCEL_MEASURED']
    ret.autoResumeSng = True  # describes whether car can resume from a stop automatically

    # standard ALC params
    ret.tireStiffnessFactor = 1.0
    ret.steerControlType = car.CarParams.SteerControlType.torque
    ret.minSteerSpeed = 0.
    ret.wheelSpeedFactor = 1.0

    ret.pcmCruise = True     # openpilot's state is tied to the PCM's cruise state on most cars
    ret.minEnableSpeed = -1. # enable is done by stock ACC, so ignore this
    ret.steerRatioRear = 0.  # no rear steering, at least on the listed cars aboveA
    ret.openpilotLongitudinalControl = False
    ret.stopAccel = -2.0
    ret.stoppingDecelRate = 0.8 # brake_travel/s while trying to stop
    ret.vEgoStopping = 0.5
    ret.vEgoStarting = 0.5
    ret.stoppingControl = True
    ret.longitudinalTuning.deadzoneBP = [0.]
    ret.longitudinalTuning.deadzoneV = [0.]
    ret.longitudinalTuning.kf = 1.
    ret.longitudinalTuning.kpBP = [0.]
    ret.longitudinalTuning.kpV = [1.]
    ret.longitudinalTuning.kiBP = [0.]
    ret.longitudinalTuning.kiV = [1.]
    # TODO estimate car specific lag, use .15s for now
    ret.longitudinalActuatorDelayLowerBound = 0.15
    ret.longitudinalActuatorDelayUpperBound = 0.15
    ret.steerLimitTimer = 1.0
    return ret

  @staticmethod
  def configure_torque_tune(candidate, tune, steering_angle_deadzone_deg=0.0, use_steering_angle=True):
    params = get_torque_params(candidate)

    tune.init('torque')
    tune.torque.useSteeringAngle = use_steering_angle
    tune.torque.kp = 1.0
    tune.torque.kf = 1.0
    tune.torque.ki = 0.1
    tune.torque.friction = params['FRICTION']
    tune.torque.latAccelFactor = params['LAT_ACCEL_FACTOR']
    tune.torque.latAccelOffset = 0.0
    tune.torque.steeringAngleDeadzoneDeg = steering_angle_deadzone_deg

  @abstractmethod
  def _update(self, c: car.CarControl) -> car.CarState:
    pass

  def update(self, c: car.CarControl, can_strings: list[bytes]) -> car.CarState:
    # parse can
    for cp in self.can_parsers:
      if cp is not None:
        cp.update_strings(can_strings)

    # get CarState
    ret = self._update(c)

    ret.canValid = all(cp.can_valid for cp in self.can_parsers if cp is not None)
    ret.canTimeout = any(cp.bus_timeout for cp in self.can_parsers if cp is not None)

    if ret.vEgoCluster == 0.0 and not self.v_ego_cluster_seen:
      ret.vEgoCluster = ret.vEgo
    else:
      self.v_ego_cluster_seen = True

    # Many cars apply hysteresis to the ego dash speed
    if self.CS is not None:
      ret.vEgoCluster = apply_hysteresis(ret.vEgoCluster, self.CS.out.vEgoCluster, self.CS.cluster_speed_hyst_gap)
      if abs(ret.vEgo) < self.CS.cluster_min_speed:
        ret.vEgoCluster = 0.0

    if ret.cruiseState.speedCluster == 0:
      ret.cruiseState.speedCluster = ret.cruiseState.speed

    # copy back for next iteration
    reader = ret.as_reader()
    if self.CS is not None:
      self.CS.out = reader

    return reader

  @abstractmethod
  def apply(self, c: car.CarControl, now_nanos: int) -> tuple[car.CarControl.Actuators, list[bytes]]:
    pass

  def create_common_events(self, cs_out, extra_gears=None, pcm_enable=True, allow_enable=True,
                           enable_buttons=(ButtonType.accelCruise, ButtonType.decelCruise)):
    events = Events()

    if cs_out.doorOpen:
      events.add(EventName.doorOpen)
    if cs_out.seatbeltUnlatched:
      events.add(EventName.seatbeltNotLatched)
    if cs_out.gearShifter != GearShifter.drive and (extra_gears is None or
       cs_out.gearShifter not in extra_gears):
      events.add(EventName.wrongGear)
    if cs_out.gearShifter == GearShifter.reverse:
      events.add(EventName.reverseGear)
    if not cs_out.cruiseState.available:
      events.add(EventName.wrongCarMode)
    if cs_out.espDisabled:
      events.add(EventName.espDisabled)
    if cs_out.stockFcw:
      events.add(EventName.stockFcw)
    if cs_out.stockAeb:
      events.add(EventName.stockAeb)
    if cs_out.vEgo > MAX_CTRL_SPEED:
      events.add(EventName.speedTooHigh)
    if cs_out.cruiseState.nonAdaptive:
      events.add(EventName.wrongCruiseMode)
    if cs_out.brakeHoldActive and self.CP.openpilotLongitudinalControl:
      events.add(EventName.brakeHold)
    if cs_out.parkingBrake:
      events.add(EventName.parkBrake)
    if cs_out.accFaulted:
      events.add(EventName.accFaulted)
    if cs_out.steeringPressed:
      events.add(EventName.steerOverride)

    # Handle button presses
    for b in cs_out.buttonEvents:
      # Enable OP long on falling edge of enable buttons (defaults to accelCruise and decelCruise, overridable per-port)
      if not self.CP.pcmCruise and (b.type in enable_buttons and not b.pressed):
        events.add(EventName.buttonEnable)
      # Disable on rising and falling edge of cancel for both stock and OP long
      if b.type == ButtonType.cancel:
        events.add(EventName.buttonCancel)

    # Handle permanent and temporary steering faults
    self.steering_unpressed = 0 if cs_out.steeringPressed else self.steering_unpressed + 1
    if cs_out.steerFaultTemporary:
      if cs_out.steeringPressed and (not self.CS.out.steerFaultTemporary or self.no_steer_warning):
        self.no_steer_warning = True
      else:
        self.no_steer_warning = False

        # if the user overrode recently, show a less harsh alert
        if self.silent_steer_warning or cs_out.standstill or self.steering_unpressed < int(1.5 / DT_CTRL):
          self.silent_steer_warning = True
          events.add(EventName.steerTempUnavailableSilent)
        else:
          events.add(EventName.steerTempUnavailable)
    else:
      self.no_steer_warning = False
      self.silent_steer_warning = False
    if cs_out.steerFaultPermanent:
      events.add(EventName.steerUnavailable)

    # we engage when pcm is active (rising edge)
    # enabling can optionally be blocked by the car interface
    if pcm_enable:
      if cs_out.cruiseState.enabled and not self.CS.out.cruiseState.enabled and allow_enable:
        events.add(EventName.pcmEnable)
      elif not cs_out.cruiseState.enabled:
        events.add(EventName.pcmDisable)

    return events


class RadarInterfaceBase(ABC):
  def __init__(self, CP):
    self.rcp = None
    self.pts = {}
    self.delay = 0
    self.radar_ts = CP.radarTimeStep
    self.frame = 0
    self.no_radar_sleep = 'NO_RADAR_SLEEP' in os.environ

  def update(self, can_strings):
    self.frame += 1
    if (self.frame % int(100 * self.radar_ts)) == 0:
      return car.RadarData.new_message()
    return None


class CarStateBase(ABC):
  def __init__(self, CP):
    self.CP = CP
    self.car_fingerprint = CP.carFingerprint
    self.out = car.CarState.new_message()

    self.cruise_buttons = 0
    self.left_blinker_cnt = 0
    self.right_blinker_cnt = 0
    self.steering_pressed_cnt = 0
    self.left_blinker_prev = False
    self.right_blinker_prev = False
    self.cluster_speed_hyst_gap = 0.0
    self.cluster_min_speed = 0.0  # min speed before dropping to 0

    Q = [[0.0, 0.0], [0.0, 100.0]]
    R = 0.3
    A = [[1.0, DT_CTRL], [0.0, 1.0]]
    C = [[1.0, 0.0]]
    x0=[[0.0], [0.0]]
    K = get_kalman_gain(DT_CTRL, np.array(A), np.array(C), np.array(Q), R)
    self.v_ego_kf = KF1D(x0=x0, A=A, C=C[0], K=K)

  def update_speed_kf(self, v_ego_raw):
    if abs(v_ego_raw - self.v_ego_kf.x[0][0]) > 2.0:  # Prevent large accelerations when car starts at non zero speed
      self.v_ego_kf.set_x([[v_ego_raw], [0.0]])

    v_ego_x = self.v_ego_kf.update(v_ego_raw)
    return float(v_ego_x[0]), float(v_ego_x[1])

  def get_wheel_speeds(self, fl, fr, rl, rr, unit=CV.KPH_TO_MS):
    factor = unit * self.CP.wheelSpeedFactor

    wheelSpeeds = car.CarState.WheelSpeeds.new_message()
    wheelSpeeds.fl = fl * factor
    wheelSpeeds.fr = fr * factor
    wheelSpeeds.rl = rl * factor
    wheelSpeeds.rr = rr * factor
    return wheelSpeeds

  def update_blinker_from_lamp(self, blinker_time: int, left_blinker_lamp: bool, right_blinker_lamp: bool):
    """Update blinkers from lights. Enable output when light was seen within the last `blinker_time`
    iterations"""
    # TODO: Handle case when switching direction. Now both blinkers can be on at the same time
    self.left_blinker_cnt = blinker_time if left_blinker_lamp else max(self.left_blinker_cnt - 1, 0)
    self.right_blinker_cnt = blinker_time if right_blinker_lamp else max(self.right_blinker_cnt - 1, 0)
    return self.left_blinker_cnt > 0, self.right_blinker_cnt > 0

  def update_steering_pressed(self, steering_pressed, steering_pressed_min_count):
    """Applies filtering on steering pressed for noisy driver torque signals."""
    self.steering_pressed_cnt += 1 if steering_pressed else -1
    self.steering_pressed_cnt = clip(self.steering_pressed_cnt, 0, steering_pressed_min_count * 2)
    return self.steering_pressed_cnt > steering_pressed_min_count

  def update_blinker_from_stalk(self, blinker_time: int, left_blinker_stalk: bool, right_blinker_stalk: bool):
    """Update blinkers from stalk position. When stalk is seen the blinker will be on for at least blinker_time,
    or until the stalk is turned off, whichever is longer. If the opposite stalk direction is seen the blinker
    is forced to the other side. On a rising edge of the stalk the timeout is reset."""

    if left_blinker_stalk:
      self.right_blinker_cnt = 0
      if not self.left_blinker_prev:
        self.left_blinker_cnt = blinker_time

    if right_blinker_stalk:
      self.left_blinker_cnt = 0
      if not self.right_blinker_prev:
        self.right_blinker_cnt = blinker_time

    self.left_blinker_cnt = max(self.left_blinker_cnt - 1, 0)
    self.right_blinker_cnt = max(self.right_blinker_cnt - 1, 0)

    self.left_blinker_prev = left_blinker_stalk
    self.right_blinker_prev = right_blinker_stalk

    return bool(left_blinker_stalk or self.left_blinker_cnt > 0), bool(right_blinker_stalk or self.right_blinker_cnt > 0)

  @staticmethod
  def parse_gear_shifter(gear: str | None) -> car.CarState.GearShifter:
    if gear is None:
      return GearShifter.unknown

    d: dict[str, car.CarState.GearShifter] = {
      'P': GearShifter.park, 'PARK': GearShifter.park,
      'R': GearShifter.reverse, 'REVERSE': GearShifter.reverse,
      'N': GearShifter.neutral, 'NEUTRAL': GearShifter.neutral,
      'E': GearShifter.eco, 'ECO': GearShifter.eco,
      'T': GearShifter.manumatic, 'MANUAL': GearShifter.manumatic,
      'D': GearShifter.drive, 'DRIVE': GearShifter.drive,
      'S': GearShifter.sport, 'SPORT': GearShifter.sport,
      'L': GearShifter.low, 'LOW': GearShifter.low,
      'B': GearShifter.brake, 'BRAKE': GearShifter.brake,
    }
    return d.get(gear.upper(), GearShifter.unknown)

  @staticmethod
  def get_cam_can_parser(CP):
    return None

  @staticmethod
  def get_adas_can_parser(CP):
    return None

  @staticmethod
  def get_body_can_parser(CP):
    return None

  @staticmethod
  def get_loopback_can_parser(CP):
    return None


INTERFACE_ATTR_FILE = {
  "FINGERPRINTS": "fingerprints",
  "FW_VERSIONS": "fingerprints",
}

# interface-specific helpers

def get_interface_attr(attr: str, combine_brands: bool = False, ignore_none: bool = False) -> dict[str | StrEnum, Any]:
  # read all the folders in selfdrive/car and return a dict where:
  # - keys are all the car models or brand names
  # - values are attr values from all car folders
  result = {}
  for car_folder in sorted([x[0] for x in os.walk(BASEDIR + '/selfdrive/car')]):
    try:
      brand_name = car_folder.split('/')[-1]
      brand_values = __import__(f'openpilot.selfdrive.car.{brand_name}.{INTERFACE_ATTR_FILE.get(attr, "values")}', fromlist=[attr])
      if hasattr(brand_values, attr) or not ignore_none:
        attr_data = getattr(brand_values, attr, None)
      else:
        continue

      if combine_brands:
        if isinstance(attr_data, dict):
          for f, v in attr_data.items():
            result[f] = v
      else:
        result[brand_name] = attr_data
    except (ImportError, OSError):
      pass

  return result


class NanoFFModel:
  def __init__(self, weights_loc: str, platform: str):
    self.weights_loc = weights_loc
    self.platform = platform
    self.load_weights(platform)

  def load_weights(self, platform: str):
    with open(self.weights_loc) as fob:
      self.weights = {k: np.array(v) for k, v in json.load(fob)[platform].items()}

  def relu(self, x: np.ndarray):
    return np.maximum(0.0, x)

  def forward(self, x: np.ndarray):
    assert x.ndim == 1
    x = (x - self.weights['input_norm_mat'][:, 0]) / (self.weights['input_norm_mat'][:, 1] - self.weights['input_norm_mat'][:, 0])
    x = self.relu(np.dot(x, self.weights['w_1']) + self.weights['b_1'])
    x = self.relu(np.dot(x, self.weights['w_2']) + self.weights['b_2'])
    x = self.relu(np.dot(x, self.weights['w_3']) + self.weights['b_3'])
    x = np.dot(x, self.weights['w_4']) + self.weights['b_4']
    return x

  def predict(self, x: list[float], do_sample: bool = False):
    x = self.forward(np.array(x))
    if do_sample:
      pred = np.random.laplace(x[0], np.exp(x[1]) / self.weights['temperature'])
    else:
      pred = x[0]
    pred = pred * (self.weights['output_norm_mat'][1] - self.weights['output_norm_mat'][0]) + self.weights['output_norm_mat'][0]
    return pred<|MERGE_RESOLUTION|>--- conflicted
+++ resolved
@@ -118,12 +118,9 @@
         ret.mass = platform_config.specs.mass
         ret.wheelbase = platform_config.specs.wheelbase
         ret.steerRatio = platform_config.specs.steerRatio
-<<<<<<< HEAD
         ret.centerToFront = ret.wheelbase * platform_config.specs.centerToFrontRatio
-=======
         ret.minEnableSpeed = platform_config.specs.minEnableSpeed
         ret.minSteerSpeed = platform_config.specs.minSteerSpeed
->>>>>>> da540eac
 
     ret = cls._get_params(ret, candidate, fingerprint, car_fw, experimental_long, docs)
 
