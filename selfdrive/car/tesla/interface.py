#!/usr/bin/env python
import numpy as np
from common.kalman.simple_kalman import KF1D
from cereal import car, log
from common.numpy_fast import clip, interp
from common.realtime import sec_since_boot
from selfdrive.config import Conversions as CV
from selfdrive.controls.lib.drive_helpers import create_event, EventTypes as ET, get_events
from selfdrive.controls.lib.vehicle_model import VehicleModel
from selfdrive.car.tesla.carstate import CarState, get_can_parser, get_epas_parser
from selfdrive.car.tesla.values import CruiseButtons, CM, BP, AH, CAR
from selfdrive.controls.lib.planner import _A_CRUISE_MAX_V_FOLLOWING

try:
  from selfdrive.car.tesla.carcontroller import CarController
except ImportError:
  CarController = None

AudibleAlert = car.CarControl.HUDControl.AudibleAlert
VisualAlert = car.CarControl.HUDControl.VisualAlert

def tesla_compute_gb(accel, speed):
  return float(accel) / 3.


class CarInterface(object):
  def __init__(self, CP, sendcan=None):
    self.CP = CP

    self.frame = 0
    self.last_enable_pressed = 0
    self.last_enable_sent = 0
    self.gas_pressed_prev = False
    self.brake_pressed_prev = False
    self.can_invalid_count = 0

    self.cp = get_can_parser(CP)
    self.epas_cp = get_epas_parser(CP)

    # *** init the major players ***
    self.CS = CarState(CP)
    self.VM = VehicleModel(CP)

    # sending if read only is False
    if sendcan is not None:
      self.sendcan = sendcan
      self.CC = CarController(self.cp.dbc_name, CP.enableCamera)

    self.compute_gb = tesla_compute_gb

  @staticmethod
  def calc_accel_override(a_ego, a_target, v_ego, v_target):
    # limit the pcm accel cmd if:
    # - v_ego exceeds v_target, or
    # - a_ego exceeds a_target and v_ego is close to v_target

    eA = a_ego - a_target
    valuesA = [1.0, 0.1]
    bpA = [0.3, 1.1]

    eV = v_ego - v_target
    valuesV = [1.0, 0.1]
    bpV = [0.0, 0.5]

    valuesRangeV = [1., 0.]
    bpRangeV = [-1., 0.]

    # only limit if v_ego is close to v_target
    speedLimiter = interp(eV, bpV, valuesV)
    accelLimiter = max(interp(eA, bpA, valuesA), interp(eV, bpRangeV, valuesRangeV))

    # accelOverride is more or less the max throttle allowed to pcm: usually set to a constant
    # unless aTargetMax is very high and then we scale with it; this help in quicker restart

    return float(max(0.714, a_target / max(_A_CRUISE_MAX_V_FOLLOWING))) * min(speedLimiter, accelLimiter)

  @staticmethod
  def get_params(candidate, fingerprint):

    # kg of standard extra cargo to count for drive, gas, etc...
    std_cargo = 136

    # Scaled tire stiffness
    ts_factor = 8 

    ret = car.CarParams.new_message()

    ret.carName = "tesla"
    ret.carFingerprint = candidate

    ret.safetyModel = car.CarParams.SafetyModels.tesla

    ret.enableCamera = True
    ret.enableGasInterceptor = False #keep this False for now
    print "ECU Camera Simulated: ", ret.enableCamera
    print "ECU Gas Interceptor: ", ret.enableGasInterceptor

    ret.enableCruise = not ret.enableGasInterceptor

    mass_models = 4722./2.205 + std_cargo
    wheelbase_models = 2.959
    # RC: I'm assuming center means center of mass, and I think Model S is pretty even between two axles
    centerToFront_models = wheelbase_models * 0.48
    centerToRear_models = wheelbase_models - centerToFront_models
    rotationalInertia_models = 2500
    tireStiffnessFront_models = 85400
    tireStiffnessRear_models = 90000
    # will create Kp and Ki for 0, 20, 40, 60 mph
    ret.steerKiBP, ret.steerKpBP = [[0., 8.94, 17.88, 26.82 ], [0., 8.94, 17.88, 26.82]]
    if candidate == CAR.MODELS:
      stop_and_go = True
      ret.mass = mass_models
      ret.wheelbase = wheelbase_models
      ret.centerToFront = centerToFront_models
      ret.steerRatio = 15.75
      # Kp and Ki for the lateral control for 0, 20, 40, 60 mph
      ret.steerKpV, ret.steerKiV = [[1.20, 0.80, 0.60, 0.30], [0.16, 0.12, 0.08, 0.04]]
      ret.steerKf = 0.00006 # Initial test value TODO: investigate FF steer control for Model S?
      ret.steerActuatorDelay = 0.09
      
      # Kp and Ki for the longitudinal control
<<<<<<< HEAD
      # IC cars decrease their PID values as speed increases. Probably because
      # their torque trends upward with more RPM. Teslas have a different
      # torque curve: generally flat until ~70kph and then decreasing to 33% at
      # ~160kph.
      ret.longitudinalKpBP = [70., 160.]
      KP = 0.5
      ret.longitudinalKpV = [KP, KP / 0.33]
      ret.longitudinalKiBP = [70., 160.]
      KI = 0.12
      ret.longitudinalKiV = [KI, KI / 0.33]
      ret.openpilotLongitudinalControl = True
=======
      # IC cars decrease their PID values as speed increases. Discussion on Slack suggests
      # this is to reduce friction braking at highway speeds. But our regen-only braking is
      # so weak that we probably don't want to reduce it further.
      ret.longitudinalKpBP = [20.] # m/s, presumably
      ret.longitudinalKpV = [0.5]
      ret.longitudinalKiBP = [20.] # m/s, presumably
      ret.longitudinalKiV = [0.12]
>>>>>>> 2d56a9e5
      
      #from honda
      #ret.longitudinalKpBP = [0., 5., 35.]
      #ret.longitudinalKpV = [1.2, 0.8, 0.5]
      #ret.longitudinalKiBP = [0., 35.]
      #ret.longitudinalKiV = [0.18, 0.12]
      # from toyota
      #ret.longitudinalKpBP = [0., 5., 35.]
      #ret.longitudinalKpV = [3.6, 2.4, 1.5]
      #ret.longitudinalKiBP = [0., 35.]
      #ret.longitudinalKiV = [0.54, 0.36]
    else:
      raise ValueError("unsupported car %s" % candidate)

    ret.steerControlType = car.CarParams.SteerControlType.angle

    # min speed to enable ACC. if car can do stop and go, then set enabling speed
    # to a negative value, so it won't matter. Otherwise, add 0.5 mph margin to not
    # conflict with PCM acc
    ret.minEnableSpeed = -1. if (stop_and_go or ret.enableGasInterceptor) else 25.5 * CV.MPH_TO_MS

    centerToRear = ret.wheelbase - ret.centerToFront
    # TODO: get actual value, for now starting with reasonable value for Model S
    ret.rotationalInertia = rotationalInertia_models * \
                            ret.mass * ret.wheelbase**2 / (mass_models * wheelbase_models**2)

    # TODO: start from empirically derived lateral slip stiffness and scale by
    # mass and CG position, so all cars will have approximately similar dyn behaviors
    ret.tireStiffnessFront = (tireStiffnessFront_models * ts_factor) * \
                             ret.mass / mass_models * \
                             (centerToRear / ret.wheelbase) / (centerToRear_models / wheelbase_models)
    ret.tireStiffnessRear = (tireStiffnessRear_models * ts_factor) * \
                            ret.mass / mass_models * \
                            (ret.centerToFront / ret.wheelbase) / (centerToFront_models / wheelbase_models)

    # no rear steering, at least on the listed cars above
    ret.steerRatioRear = 0.

    # no max steer limit VS speed
    ret.steerMaxBP = [0.,15.]  # m/s
    ret.steerMaxV = [420.,420.]   # max steer allowed

    ret.gasMaxBP = [0.]  # m/s
    ret.gasMaxV = [0.3] #if ret.enableGasInterceptor else [0.] # max gas allowed
    ret.brakeMaxBP = [0., 20.]  # m/s
    ret.brakeMaxV = [1., 1.]   # max brake allowed - BB: since we are using regen, make this even

    ret.longPidDeadzoneBP = [0., 9.] #BB: added from Toyota to start pedal work; need to tune
    ret.longPidDeadzoneV = [0., 0.] #BB: added from Toyota to start pedal work; need to tune; changed to 0 for now

    ret.stoppingControl = True
    ret.steerLimitAlert = False
    ret.startAccel = 0.5
    ret.steerRateCost = 1.5

    return ret

  # returns a car.CarState
  def update(self, c):
    # ******************* do can recv *******************
    canMonoTimes = []

    self.cp.update(int(sec_since_boot() * 1e9), False)
    self.epas_cp.update(int(sec_since_boot() * 1e9), False)

    self.CS.update(self.cp, self.epas_cp)

    # create message
    ret = car.CarState.new_message()

    # speeds
    ret.vEgo = self.CS.v_ego
    ret.aEgo = self.CS.a_ego
    ret.vEgoRaw = self.CS.v_ego_raw
    ret.yawRate = self.VM.yaw_rate(self.CS.angle_steers * CV.DEG_TO_RAD, self.CS.v_ego)
    ret.standstill = self.CS.standstill
    ret.wheelSpeeds.fl = self.CS.v_wheel_fl
    ret.wheelSpeeds.fr = self.CS.v_wheel_fr
    ret.wheelSpeeds.rl = self.CS.v_wheel_rl
    ret.wheelSpeeds.rr = self.CS.v_wheel_rr

    # gas pedal, we don't use with with interceptor so it's always 0/False
    ret.gas = self.CS.user_gas 
    if not self.CP.enableGasInterceptor:
      ret.gasPressed = self.CS.user_gas_pressed
    else:
      ret.gasPressed = self.CS.user_gas_pressed

    

    # brake pedal
    ret.brakePressed = (self.CS.brake_pressed != 0) and (self.CS.cstm_btns.get_button_status("brake") == 0)
    # FIXME: read sendcan for brakelights
    brakelights_threshold = 0.1
    ret.brakeLights = bool(self.CS.brake_switch or
                           c.actuators.brake > brakelights_threshold)

    # steering wheel
    ret.steeringAngle = self.CS.angle_steers
    ret.steeringRate = self.CS.angle_steers_rate

    # gear shifter lever
    ret.gearShifter = self.CS.gear_shifter

    ret.steeringTorque = self.CS.steer_torque_driver
    ret.steeringPressed = self.CS.steer_override

    # cruise state
    ret.cruiseState.enabled = True #self.CS.pcm_acc_status != 0
    ret.cruiseState.speed = self.CS.v_cruise_pcm * CV.KPH_TO_MS
    ret.cruiseState.available = bool(self.CS.main_on)
    ret.cruiseState.speedOffset = self.CS.cruise_speed_offset
    ret.cruiseState.standstill = False

    # TODO: button presses
    buttonEvents = []
    ret.leftBlinker = bool(self.CS.left_blinker_on)
    ret.rightBlinker = bool(self.CS.right_blinker_on)


    ret.doorOpen = not self.CS.door_all_closed
    ret.seatbeltUnlatched = not self.CS.seatbelt

    if self.CS.left_blinker_on != self.CS.prev_left_blinker_on:
      be = car.CarState.ButtonEvent.new_message()
      be.type = 'leftBlinker'
      be.pressed = self.CS.left_blinker_on != 0
      buttonEvents.append(be)

    if self.CS.right_blinker_on != self.CS.prev_right_blinker_on:
      be = car.CarState.ButtonEvent.new_message()
      be.type = 'rightBlinker'
      be.pressed = self.CS.right_blinker_on != 0
      buttonEvents.append(be)

    if self.CS.cruise_buttons != self.CS.prev_cruise_buttons:
      be = car.CarState.ButtonEvent.new_message()
      be.type = 'unknown'
      if self.CS.cruise_buttons != 0:
        be.pressed = True
        but = self.CS.cruise_buttons
      else:
        be.pressed = False
        but = self.CS.prev_cruise_buttons
      if but == CruiseButtons.RES_ACCEL:
        be.type = 'accelCruise'
      elif but == CruiseButtons.DECEL_SET:
        be.type = 'decelCruise'
      elif but == CruiseButtons.CANCEL:
        be.type = 'cancel'
      elif but == CruiseButtons.MAIN:
        be.type = 'altButton3'
      buttonEvents.append(be)

    if self.CS.cruise_buttons != self.CS.prev_cruise_buttons:
      be = car.CarState.ButtonEvent.new_message()
      be.type = 'unknown'
      be.pressed = bool(self.CS.cruise_buttons)
      buttonEvents.append(be)
    ret.buttonEvents = buttonEvents

    # events
    # TODO: I don't like the way capnp does enums
    # These strings aren't checked at compile time
    events = []
    if not self.CS.can_valid:
      self.can_invalid_count += 1
      if self.can_invalid_count >= 5:
        events.append(create_event('commIssue', [ET.NO_ENTRY, ET.IMMEDIATE_DISABLE]))
    else:
      self.can_invalid_count = 0
    if self.CS.steer_error:
      if self.CS.cstm_btns.get_button_status("steer") == 0:
        events.append(create_event('steerUnavailable', [ET.NO_ENTRY, ET.WARNING]))
    elif self.CS.steer_warning:
      if self.CS.cstm_btns.get_button_status("steer") == 0:
         events.append(create_event('steerTempUnavailable', [ET.NO_ENTRY, ET.IMMEDIATE_DISABLE]))
    if self.CS.brake_error:
      events.append(create_event('brakeUnavailable', [ET.NO_ENTRY, ET.IMMEDIATE_DISABLE, ET.PERMANENT]))
    if not ret.gearShifter == 'drive':
      events.append(create_event('wrongGear', [ET.NO_ENTRY, ET.SOFT_DISABLE]))
    if ret.doorOpen:
      events.append(create_event('doorOpen', [ET.NO_ENTRY, ET.SOFT_DISABLE]))
    if ret.seatbeltUnlatched:
      events.append(create_event('seatbeltNotLatched', [ET.NO_ENTRY, ET.SOFT_DISABLE]))
    if self.CS.esp_disabled:
      events.append(create_event('espDisabled', [ET.NO_ENTRY, ET.SOFT_DISABLE]))
    if not self.CS.main_on:
      events.append(create_event('wrongCarMode', [ET.NO_ENTRY, ET.USER_DISABLE]))
    if ret.gearShifter == 'reverse':
      events.append(create_event('reverseGear', [ET.NO_ENTRY, ET.IMMEDIATE_DISABLE]))
    if self.CS.brake_hold:
      events.append(create_event('brakeHold', [ET.NO_ENTRY, ET.USER_DISABLE]))
    if self.CS.park_brake:
      events.append(create_event('parkBrake', [ET.NO_ENTRY, ET.USER_DISABLE]))


    if self.CP.enableCruise and ret.vEgo < self.CP.minEnableSpeed:
      events.append(create_event('speedTooLow', [ET.NO_ENTRY]))

# Standard OP method to disengage:
# disable on pedals rising edge or when brake is pressed and speed isn't zero
#    if (ret.gasPressed and not self.gas_pressed_prev) or \
#       (ret.brakePressed and (not self.brake_pressed_prev or ret.vEgo > 0.001)):
#      events.append(create_event('steerTempUnavailable', [ET.NO_ENTRY, ET.IMMEDIATE_DISABLE]))

    if (self.CS.cstm_btns.get_button_status("brake")>0):
      if ((self.CS.brake_pressed !=0) != self.brake_pressed_prev): #break not canceling when pressed
        self.CS.cstm_btns.set_button_status("brake", 2 if self.CS.brake_pressed != 0 else 1)
    else:
      if ret.brakePressed:
        events.append(create_event('pedalPressed', [ET.NO_ENTRY, ET.USER_DISABLE]))
    if ret.gasPressed:
      events.append(create_event('pedalPressed', [ET.PRE_ENABLE]))

    # it can happen that car cruise disables while comma system is enabled: need to
    # keep braking if needed or if the speed is very low
    if self.CP.enableCruise and not ret.cruiseState.enabled and c.actuators.brake <= 0.:
      # non loud alert if cruise disbales below 25mph as expected (+ a little margin)
      if ret.vEgo < self.CP.minEnableSpeed + 2.:
        events.append(create_event('speedTooLow', [ET.IMMEDIATE_DISABLE]))
      else:
        events.append(create_event("cruiseDisabled", [ET.IMMEDIATE_DISABLE]))
    if self.CS.CP.minEnableSpeed > 0 and ret.vEgo < 0.001:
      events.append(create_event('manualRestart', [ET.WARNING]))

    cur_time = sec_since_boot()
    enable_pressed = False
    # handle button presses
    for b in ret.buttonEvents:

      # do enable on both accel and decel buttons
      if b.type == "altButton3" and not b.pressed:
        print "enabled pressed at", cur_time
        self.last_enable_pressed = cur_time
        enable_pressed = True

      # do disable on button down
      if b.type == "cancel" and b.pressed:
        events.append(create_event('buttonCancel', [ET.USER_DISABLE]))

    if self.CP.enableCruise:
      # KEEP THIS EVENT LAST! send enable event if button is pressed and there are
      # NO_ENTRY events, so controlsd will display alerts. Also not send enable events
      # too close in time, so a no_entry will not be followed by another one.
      # TODO: button press should be the only thing that triggers enble
      if ((cur_time - self.last_enable_pressed) < 0.2 and
          (cur_time - self.last_enable_sent) > 0.2 and
          ret.cruiseState.enabled) or \
         (enable_pressed and get_events(events, [ET.NO_ENTRY])):
        events.append(create_event('buttonEnable', [ET.ENABLE]))
        self.last_enable_sent = cur_time
    elif enable_pressed:
      events.append(create_event('buttonEnable', [ET.ENABLE]))

    ret.events = events
    ret.canMonoTimes = canMonoTimes

    # update previous brake/gas pressed
    self.gas_pressed_prev = ret.gasPressed
    self.brake_pressed_prev = self.CS.brake_pressed != 0

    # cast to reader so it can't be modified
    return ret.as_reader()

  # pass in a car.CarControl
  # to be called @ 100hz
  def apply(self, c, perception_state=log.Live20Data.new_message()):
    if c.hudControl.speedVisible:
      hud_v_cruise = c.hudControl.setSpeed * CV.MS_TO_KPH
    else:
      hud_v_cruise = 255

    VISUAL_HUD = {
      VisualAlert.none: AH.NONE,
      VisualAlert.fcw: AH.FCW,
      VisualAlert.steerRequired: AH.STEER,
      VisualAlert.brakePressed: AH.BRAKE_PRESSED,
      VisualAlert.wrongGear: AH.GEAR_NOT_D,
      VisualAlert.seatbeltUnbuckled: AH.SEATBELT,
      VisualAlert.speedTooHigh: AH.SPEED_TOO_HIGH}

    AUDIO_HUD = {
      AudibleAlert.none: (BP.MUTE, CM.MUTE),
      AudibleAlert.chimeEngage: (BP.SINGLE, CM.MUTE),
      AudibleAlert.chimeDisengage: (BP.SINGLE, CM.MUTE),
      AudibleAlert.chimeError: (BP.MUTE, CM.DOUBLE),
      AudibleAlert.chimePrompt: (BP.MUTE, CM.SINGLE),
      AudibleAlert.chimeWarning1: (BP.MUTE, CM.DOUBLE),
      AudibleAlert.chimeWarning2: (BP.MUTE, CM.REPEATED),
      AudibleAlert.chimeWarningRepeat: (BP.MUTE, CM.REPEATED)}

    hud_alert = VISUAL_HUD[c.hudControl.visualAlert.raw]
    snd_beep, snd_chime = AUDIO_HUD[c.hudControl.audibleAlert.raw]

    pcm_accel = int(clip(c.cruiseControl.accelOverride,0,1)*0xc6)

    self.CC.update(self.sendcan, c.enabled, self.CS, self.frame, \
      c.actuators, \
      c.cruiseControl.speedOverride, \
      c.cruiseControl.override, \
      c.cruiseControl.cancel, \
      pcm_accel, \
      hud_v_cruise, c.hudControl.lanesVisible, \
      hud_show_car = c.hudControl.leadVisible, \
      hud_alert = hud_alert, \
      snd_beep = snd_beep, \
      snd_chime = snd_chime)

    self.frame += 1<|MERGE_RESOLUTION|>--- conflicted
+++ resolved
@@ -119,19 +119,6 @@
       ret.steerActuatorDelay = 0.09
       
       # Kp and Ki for the longitudinal control
-<<<<<<< HEAD
-      # IC cars decrease their PID values as speed increases. Probably because
-      # their torque trends upward with more RPM. Teslas have a different
-      # torque curve: generally flat until ~70kph and then decreasing to 33% at
-      # ~160kph.
-      ret.longitudinalKpBP = [70., 160.]
-      KP = 0.5
-      ret.longitudinalKpV = [KP, KP / 0.33]
-      ret.longitudinalKiBP = [70., 160.]
-      KI = 0.12
-      ret.longitudinalKiV = [KI, KI / 0.33]
-      ret.openpilotLongitudinalControl = True
-=======
       # IC cars decrease their PID values as speed increases. Discussion on Slack suggests
       # this is to reduce friction braking at highway speeds. But our regen-only braking is
       # so weak that we probably don't want to reduce it further.
@@ -139,7 +126,7 @@
       ret.longitudinalKpV = [0.5]
       ret.longitudinalKiBP = [20.] # m/s, presumably
       ret.longitudinalKiV = [0.12]
->>>>>>> 2d56a9e5
+      ret.openpilotLongitudinalControl = True
       
       #from honda
       #ret.longitudinalKpBP = [0., 5., 35.]
