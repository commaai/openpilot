from openpilot.selfdrive.car.interfaces import RadarInterfaceBase

class RadarInterface(RadarInterfaceBase):
<<<<<<< HEAD
  pass
=======
  def __init__(self, CP):
    super().__init__(CP)

    if CP.carFingerprint == CAR.TESLA_MODELS_RAVEN:
      messages = [('RadarStatus', 16)]
      self.num_points = 40
      self.trigger_msg = 1119
    else:
      messages = [('TeslaRadarSguInfo', 10)]
      self.num_points = 32
      self.trigger_msg = 878

    for i in range(self.num_points):
      messages.extend([
        (f'RadarPoint{i}_A', 16),
        (f'RadarPoint{i}_B', 16),
      ])

    self.rcp = CANParser(DBC[CP.carFingerprint]['radar'], messages, CANBUS.radar)
    self.updated_messages = set()
    self.track_id = 0

  def update(self, can_strings):
    if self.rcp is None:
      return super().update(None)

    values = self.rcp.update_strings(can_strings)
    self.updated_messages.update(values)

    if self.trigger_msg not in self.updated_messages:
      return None

    ret = car.RadarData.new_message()

    # Errors
    errors = []
    if not self.rcp.can_valid:
      errors.append('canError')

    if self.CP.carFingerprint == CAR.TESLA_MODELS_RAVEN:
      radar_status = self.rcp.vl['RadarStatus']
      if radar_status['sensorBlocked'] or radar_status['shortTermUnavailable'] or radar_status['vehDynamicsError']:
        errors.append('fault')
    else:
      radar_status = self.rcp.vl['TeslaRadarSguInfo']
      if radar_status['RADC_HWFail'] or radar_status['RADC_SGUFail'] or radar_status['RADC_SensorDirty']:
        errors.append('fault')

    ret.errors = errors

    # Radar tracks
    for i in range(self.num_points):
      msg_a = self.rcp.vl[f'RadarPoint{i}_A']
      msg_b = self.rcp.vl[f'RadarPoint{i}_B']

      # Make sure msg A and B are together
      if msg_a['Index'] != msg_b['Index2']:
        continue

      # Check if it's a valid track
      if not msg_a['Tracked']:
        if i in self.pts:
          del self.pts[i]
        continue

      # New track!
      if i not in self.pts:
        self.pts[i] = car.RadarData.RadarPoint.new_message()
        self.pts[i].trackId = self.track_id
        self.track_id += 1

      # Parse track data
      self.pts[i].dRel = msg_a['LongDist']
      self.pts[i].yRel = msg_a['LatDist']
      self.pts[i].vRel = msg_a['LongSpeed']
      self.pts[i].aRel = msg_a['LongAccel']
      self.pts[i].yvRel = msg_b['LatSpeed']
      self.pts[i].measured = bool(msg_a['Meas'])

    ret.points = list(self.pts.values())
    self.updated_messages.clear()
    return ret
>>>>>>> ee62b9c8
<|MERGE_RESOLUTION|>--- conflicted
+++ resolved
@@ -1,89 +1,6 @@
+#!/usr/bin/env python3
 from openpilot.selfdrive.car.interfaces import RadarInterfaceBase
 
+
 class RadarInterface(RadarInterfaceBase):
-<<<<<<< HEAD
-  pass
-=======
-  def __init__(self, CP):
-    super().__init__(CP)
-
-    if CP.carFingerprint == CAR.TESLA_MODELS_RAVEN:
-      messages = [('RadarStatus', 16)]
-      self.num_points = 40
-      self.trigger_msg = 1119
-    else:
-      messages = [('TeslaRadarSguInfo', 10)]
-      self.num_points = 32
-      self.trigger_msg = 878
-
-    for i in range(self.num_points):
-      messages.extend([
-        (f'RadarPoint{i}_A', 16),
-        (f'RadarPoint{i}_B', 16),
-      ])
-
-    self.rcp = CANParser(DBC[CP.carFingerprint]['radar'], messages, CANBUS.radar)
-    self.updated_messages = set()
-    self.track_id = 0
-
-  def update(self, can_strings):
-    if self.rcp is None:
-      return super().update(None)
-
-    values = self.rcp.update_strings(can_strings)
-    self.updated_messages.update(values)
-
-    if self.trigger_msg not in self.updated_messages:
-      return None
-
-    ret = car.RadarData.new_message()
-
-    # Errors
-    errors = []
-    if not self.rcp.can_valid:
-      errors.append('canError')
-
-    if self.CP.carFingerprint == CAR.TESLA_MODELS_RAVEN:
-      radar_status = self.rcp.vl['RadarStatus']
-      if radar_status['sensorBlocked'] or radar_status['shortTermUnavailable'] or radar_status['vehDynamicsError']:
-        errors.append('fault')
-    else:
-      radar_status = self.rcp.vl['TeslaRadarSguInfo']
-      if radar_status['RADC_HWFail'] or radar_status['RADC_SGUFail'] or radar_status['RADC_SensorDirty']:
-        errors.append('fault')
-
-    ret.errors = errors
-
-    # Radar tracks
-    for i in range(self.num_points):
-      msg_a = self.rcp.vl[f'RadarPoint{i}_A']
-      msg_b = self.rcp.vl[f'RadarPoint{i}_B']
-
-      # Make sure msg A and B are together
-      if msg_a['Index'] != msg_b['Index2']:
-        continue
-
-      # Check if it's a valid track
-      if not msg_a['Tracked']:
-        if i in self.pts:
-          del self.pts[i]
-        continue
-
-      # New track!
-      if i not in self.pts:
-        self.pts[i] = car.RadarData.RadarPoint.new_message()
-        self.pts[i].trackId = self.track_id
-        self.track_id += 1
-
-      # Parse track data
-      self.pts[i].dRel = msg_a['LongDist']
-      self.pts[i].yRel = msg_a['LatDist']
-      self.pts[i].vRel = msg_a['LongSpeed']
-      self.pts[i].aRel = msg_a['LongAccel']
-      self.pts[i].yvRel = msg_b['LatSpeed']
-      self.pts[i].measured = bool(msg_a['Meas'])
-
-    ret.points = list(self.pts.values())
-    self.updated_messages.clear()
-    return ret
->>>>>>> ee62b9c8
+  pass