#!/usr/bin/env python3
import random
import time
import unittest
from collections import defaultdict
from parameterized import parameterized
import threading

from cereal import car
from common.params import Params
from selfdrive.car.car_helpers import interfaces
from selfdrive.car.fingerprints import FW_VERSIONS
from selfdrive.car.fw_versions import FW_QUERY_CONFIGS, FUZZY_EXCLUDE_ECUS, VERSIONS, match_fw_to_car, get_fw_versions

CarFw = car.CarParams.CarFw
Ecu = car.CarParams.Ecu

ECU_NAME = {v: k for k, v in Ecu.schema.enumerants.items()}


class FakeSocket:
  def receive(self, non_blocking=False):
    pass

  def send(self, msg):
    pass


class TestFwFingerprint(unittest.TestCase):
  def assertFingerprints(self, candidates, expected):
    candidates = list(candidates)
    self.assertEqual(len(candidates), 1, f"got more than one candidate: {candidates}")
    self.assertEqual(candidates[0], expected)

  @parameterized.expand([(b, c, e[c]) for b, e in VERSIONS.items() for c in e])
  def test_exact_match(self, brand, car_model, ecus):
    CP = car.CarParams.new_message()
    for _ in range(200):
      fw = []
      for ecu, fw_versions in ecus.items():
        ecu_name, addr, sub_addr = ecu
        fw.append({"ecu": ecu_name, "fwVersion": random.choice(fw_versions), 'brand': brand,
                   "address": addr, "subAddress": 0 if sub_addr is None else sub_addr})
      CP.carFw = fw
      _, matches = match_fw_to_car(CP.carFw, allow_fuzzy=False)
      self.assertFingerprints(matches, car_model)

  @parameterized.expand([(b, c, e[c]) for b, e in VERSIONS.items() for c in e])
<<<<<<< HEAD
  def test_fuzzy_match(self, brand, car_model, ecus):
    # TODO: speed up fuzzy matching and test more
    CP = car.CarParams.new_message()
    for _ in range(5):
      fw = []
      for ecu, fw_versions in ecus.items():
        ecu_name, addr, sub_addr = ecu
        fw.append({"ecu": ecu_name, "fwVersion": random.choice(fw_versions), 'brand': brand,
=======
  def test_fuzzy_match_ecu_count(self, brand, car_model, ecus):
    # Asserts that fuzzy matching does not count matching FW, but ECU address keys
    valid_ecus = [e for e in ecus if e[0] not in FUZZY_EXCLUDE_ECUS and len(ecus[e])]
    if not len(valid_ecus):
      raise unittest.SkipTest("Car model has no compatible ECUs for fuzzy matching")

    fw = []
    for ecu in valid_ecus:
      ecu_name, addr, sub_addr = ecu
      for _ in range(5):
        # Add multiple FW versions to simulate ECU returning to multiple queries in a brand
        fw.append({"ecu": ecu_name, "fwVersion": random.choice(ecus[ecu]), 'brand': brand,
>>>>>>> 9e8936be
                   "address": addr, "subAddress": 0 if sub_addr is None else sub_addr})
      CP = car.CarParams.new_message(carFw=fw)
      _, matches = match_fw_to_car(CP.carFw, allow_exact=False, log=False)

      # Assert no match if there are not enough unique ECUs
      unique_ecus = {(f['address'], f['subAddress']) for f in fw}
      if len(unique_ecus) < 2:
        self.assertEqual(len(matches), 0)
      # There won't always be a match due to shared FW, but if there is it should be correct
      elif len(matches):
        self.assertFingerprints(matches, car_model)

  def test_fw_version_lists(self):
    for car_model, ecus in FW_VERSIONS.items():
      with self.subTest(car_model=car_model):
        for ecu, ecu_fw in ecus.items():
          with self.subTest(ecu):
            duplicates = {fw for fw in ecu_fw if ecu_fw.count(fw) > 1}
            self.assertFalse(len(duplicates), f'{car_model}: Duplicate FW versions: Ecu.{ECU_NAME[ecu[0]]}, {duplicates}')
            self.assertGreater(len(ecu_fw), 0, f'{car_model}: No FW versions: Ecu.{ECU_NAME[ecu[0]]}')

  def test_all_addrs_map_to_one_ecu(self):
    for brand, cars in VERSIONS.items():
      addr_to_ecu = defaultdict(set)
      for ecus in cars.values():
        for ecu_type, addr, sub_addr in ecus.keys():
          addr_to_ecu[(addr, sub_addr)].add(ecu_type)
          ecus_for_addr = addr_to_ecu[(addr, sub_addr)]
          ecu_strings = ", ".join([f'Ecu.{ECU_NAME[ecu]}' for ecu in ecus_for_addr])
          self.assertLessEqual(len(ecus_for_addr), 1, f"{brand} has multiple ECUs that map to one address: {ecu_strings} -> ({hex(addr)}, {sub_addr})")

  def test_data_collection_ecus(self):
    # Asserts no extra ECUs are in the fingerprinting database
    for brand, config in FW_QUERY_CONFIGS.items():
      for car_model, ecus in VERSIONS[brand].items():
        bad_ecus = set(ecus).intersection(config.extra_ecus)
        with self.subTest(car_model=car_model):
          self.assertFalse(len(bad_ecus), f'{car_model}: Fingerprints contain ECUs added for data collection: {bad_ecus}')

  def test_blacklisted_ecus(self):
    blacklisted_addrs = (0x7c4, 0x7d0)  # includes A/C ecu and an unknown ecu
    for car_model, ecus in FW_VERSIONS.items():
      with self.subTest(car_model=car_model):
        CP = interfaces[car_model][0].get_non_essential_params(car_model)
        if CP.carName == 'subaru':
          for ecu in ecus.keys():
            self.assertNotIn(ecu[1], blacklisted_addrs, f'{car_model}: Blacklisted ecu: (Ecu.{ECU_NAME[ecu[0]]}, {hex(ecu[1])})')

        elif CP.carName == "chrysler":
          # Some HD trucks have a combined TCM and ECM
          if CP.carFingerprint.startswith("RAM HD"):
            for ecu in ecus.keys():
              self.assertNotEqual(ecu[0], Ecu.transmission, f"{car_model}: Blacklisted ecu: (Ecu.{ECU_NAME[ecu[0]]}, {hex(ecu[1])})")

  def test_missing_versions_and_configs(self):
    brand_versions = set(VERSIONS.keys())
    brand_configs = set(FW_QUERY_CONFIGS.keys())
    if len(brand_configs - brand_versions):
      with self.subTest():
        self.fail(f"Brands do not implement FW_VERSIONS: {brand_configs - brand_versions}")

    if len(brand_versions - brand_configs):
      with self.subTest():
        self.fail(f"Brands do not implement FW_QUERY_CONFIG: {brand_versions - brand_configs}")

  def test_fw_request_ecu_whitelist(self):
    for brand, config in FW_QUERY_CONFIGS.items():
      with self.subTest(brand=brand):
        whitelisted_ecus = {ecu for r in config.requests for ecu in r.whitelist_ecus}
        brand_ecus = {fw[0] for car_fw in VERSIONS[brand].values() for fw in car_fw}
        brand_ecus |= {ecu[0] for ecu in config.extra_ecus}

        # each ecu in brand's fw versions + extra ecus needs to be whitelisted at least once
        ecus_not_whitelisted = brand_ecus - whitelisted_ecus

        ecu_strings = ", ".join([f'Ecu.{ECU_NAME[ecu]}' for ecu in ecus_not_whitelisted])
        self.assertFalse(len(whitelisted_ecus) and len(ecus_not_whitelisted),
                         f'{brand.title()}: FW query whitelist missing ecus: {ecu_strings}')


class TestFwFingerprintTiming(unittest.TestCase):
  @staticmethod
  def _benchmark(brand, num_pandas, n):
    params = Params()
    fake_socket = FakeSocket()

    times = []
    for _ in range(n):
      params.put_bool("ObdMultiplexingEnabled", True)
      thread = threading.Thread(target=get_fw_versions, args=(fake_socket, fake_socket, brand), kwargs=dict(num_pandas=num_pandas))
      thread.start()
      t = time.perf_counter()
      while thread.is_alive():
        time.sleep(0.02)
        if not params.get_bool("ObdMultiplexingChanged"):
          params.put_bool("ObdMultiplexingChanged", True)
      times.append(time.perf_counter() - t)

    return round(sum(times) / len(times), 2)

  def _assert_timing(self, avg_time, ref_time, tol):
    self.assertLess(avg_time, ref_time + tol)
    self.assertGreater(avg_time, ref_time - tol, "Performance seems to have improved, update test refs.")

  def test_fw_query_timing(self):
    tol = 0.1
    total_ref_time = 4.6
    brand_ref_times = {
      1: {
        'body': 0.1,
        'chrysler': 0.3,
        'ford': 0.2,
        'honda': 0.5,
        'hyundai': 0.7,
        'mazda': 0.1,
        'nissan': 0.3,
        'subaru': 0.1,
        'tesla': 0.2,
        'toyota': 0.7,
        'volkswagen': 0.2,
      },
      2: {
        'hyundai': 1.1,
      }
    }

    total_time = 0
    for num_pandas in (1, 2):
      for brand, config in FW_QUERY_CONFIGS.items():
        with self.subTest(brand=brand, num_pandas=num_pandas):
          multi_panda_requests = [r for r in config.requests if r.bus > 3]
          if not len(multi_panda_requests) and num_pandas > 1:
            raise unittest.SkipTest("No multi-panda FW queries")

          avg_time = self._benchmark(brand, num_pandas, 10)
          total_time += avg_time
          self._assert_timing(avg_time, brand_ref_times[num_pandas][brand], tol)
          print(f'{brand=}, {num_pandas=}, {len(config.requests)=}, avg FW query time={avg_time} seconds')

    with self.subTest(brand='all_brands'):
      self._assert_timing(total_time, total_ref_time, tol)
      print(f'all brands, total FW query time={total_time} seconds')


if __name__ == "__main__":
  unittest.main()<|MERGE_RESOLUTION|>--- conflicted
+++ resolved
@@ -46,16 +46,6 @@
       self.assertFingerprints(matches, car_model)
 
   @parameterized.expand([(b, c, e[c]) for b, e in VERSIONS.items() for c in e])
-<<<<<<< HEAD
-  def test_fuzzy_match(self, brand, car_model, ecus):
-    # TODO: speed up fuzzy matching and test more
-    CP = car.CarParams.new_message()
-    for _ in range(5):
-      fw = []
-      for ecu, fw_versions in ecus.items():
-        ecu_name, addr, sub_addr = ecu
-        fw.append({"ecu": ecu_name, "fwVersion": random.choice(fw_versions), 'brand': brand,
-=======
   def test_fuzzy_match_ecu_count(self, brand, car_model, ecus):
     # Asserts that fuzzy matching does not count matching FW, but ECU address keys
     valid_ecus = [e for e in ecus if e[0] not in FUZZY_EXCLUDE_ECUS and len(ecus[e])]
@@ -68,7 +58,6 @@
       for _ in range(5):
         # Add multiple FW versions to simulate ECU returning to multiple queries in a brand
         fw.append({"ecu": ecu_name, "fwVersion": random.choice(ecus[ecu]), 'brand': brand,
->>>>>>> 9e8936be
                    "address": addr, "subAddress": 0 if sub_addr is None else sub_addr})
       CP = car.CarParams.new_message(carFw=fw)
       _, matches = match_fw_to_car(CP.carFw, allow_exact=False, log=False)
