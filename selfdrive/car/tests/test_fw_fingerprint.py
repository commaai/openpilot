#!/usr/bin/env python3
import random
import time
import unittest
from collections import defaultdict
from parameterized import parameterized
import threading

from cereal import car
from common.params import Params
from selfdrive.car.car_helpers import interfaces
from selfdrive.car.fingerprints import FW_VERSIONS
from selfdrive.car.fw_versions import FW_QUERY_CONFIGS, FUZZY_EXCLUDE_ECUS, VERSIONS, build_fw_dict, match_fw_to_car, get_fw_versions

CarFw = car.CarParams.CarFw
Ecu = car.CarParams.Ecu

ECU_NAME = {v: k for k, v in Ecu.schema.enumerants.items()}


class FakeSocket:
  def receive(self, non_blocking=False):
    pass

  def send(self, msg):
    pass


class TestFwFingerprint(unittest.TestCase):
  def assertFingerprints(self, candidates, expected):
    candidates = list(candidates)
    self.assertEqual(len(candidates), 1, f"got more than one candidate: {candidates}")
    self.assertEqual(candidates[0], expected)

  @parameterized.expand([(b, c, e[c]) for b, e in VERSIONS.items() for c in e])
  def test_exact_match(self, brand, car_model, ecus):
    CP = car.CarParams.new_message()
    for _ in range(200):
      fw = []
      for ecu, fw_versions in ecus.items():
        ecu_name, addr, sub_addr = ecu
        fw.append({"ecu": ecu_name, "fwVersion": random.choice(fw_versions), 'brand': brand,
                   "address": addr, "subAddress": 0 if sub_addr is None else sub_addr})
      CP.carFw = fw
      _, matches = match_fw_to_car(CP.carFw, allow_fuzzy=False)
      self.assertFingerprints(matches, car_model)

  @parameterized.expand([(b, c, e[c]) for b, e in VERSIONS.items() for c in e])
  def test_custom_fuzzy_match(self, brand, car_model, ecus):
    # Assert brand-specific fuzzy fingerprinting function doesn't disagree with standard fuzzy function
    config = FW_QUERY_CONFIGS[brand]
    if config.match_fw_to_car_fuzzy is None:
      raise unittest.SkipTest("Brand does not implement custom fuzzy fingerprinting function")

    CP = car.CarParams.new_message()
    for _ in range(5):
      fw = []
      for ecu, fw_versions in ecus.items():
        ecu_name, addr, sub_addr = ecu
        fw.append({"ecu": ecu_name, "fwVersion": random.choice(fw_versions), 'brand': brand,
                   "address": addr, "subAddress": 0 if sub_addr is None else sub_addr})
      CP.carFw = fw
      _, matches = match_fw_to_car(CP.carFw, allow_exact=False, log=False)
      brand_matches = config.match_fw_to_car_fuzzy(build_fw_dict(CP.carFw))

      # If both have matches, they must agree
      if len(matches) == 1 and len(brand_matches) == 1:
        self.assertEqual(matches, brand_matches)

  @parameterized.expand([(b, c, e[c]) for b, e in VERSIONS.items() for c in e])
  def test_fuzzy_match_ecu_count(self, brand, car_model, ecus):
    # Asserts that fuzzy matching does not count matching FW, but ECU address keys
    valid_ecus = [e for e in ecus if e[0] not in FUZZY_EXCLUDE_ECUS]
    if not len(valid_ecus):
      raise unittest.SkipTest("Car model has no compatible ECUs for fuzzy matching")

    fw = []
    for ecu in valid_ecus:
      ecu_name, addr, sub_addr = ecu
      for _ in range(5):
        # Add multiple FW versions to simulate ECU returning to multiple queries in a brand
        fw.append({"ecu": ecu_name, "fwVersion": random.choice(ecus[ecu]), 'brand': brand,
                   "address": addr, "subAddress": 0 if sub_addr is None else sub_addr})
      CP = car.CarParams.new_message(carFw=fw)
      _, matches = match_fw_to_car(CP.carFw, allow_exact=False, log=False)

      # Assert no match if there are not enough unique ECUs
      unique_ecus = {(f['address'], f['subAddress']) for f in fw}
      if len(unique_ecus) < 2:
        self.assertEqual(len(matches), 0, car_model)
      # There won't always be a match due to shared FW, but if there is it should be correct
      elif len(matches):
        self.assertFingerprints(matches, car_model)

  def test_fw_version_lists(self):
    for car_model, ecus in FW_VERSIONS.items():
      with self.subTest(car_model=car_model):
        for ecu, ecu_fw in ecus.items():
          with self.subTest(ecu):
            duplicates = {fw for fw in ecu_fw if ecu_fw.count(fw) > 1}
            self.assertFalse(len(duplicates), f'{car_model}: Duplicate FW versions: Ecu.{ECU_NAME[ecu[0]]}, {duplicates}')
            self.assertGreater(len(ecu_fw), 0, f'{car_model}: No FW versions: Ecu.{ECU_NAME[ecu[0]]}')

  def test_all_addrs_map_to_one_ecu(self):
    for brand, cars in VERSIONS.items():
      addr_to_ecu = defaultdict(set)
      for ecus in cars.values():
        for ecu_type, addr, sub_addr in ecus.keys():
          addr_to_ecu[(addr, sub_addr)].add(ecu_type)
          ecus_for_addr = addr_to_ecu[(addr, sub_addr)]
          ecu_strings = ", ".join([f'Ecu.{ECU_NAME[ecu]}' for ecu in ecus_for_addr])
          self.assertLessEqual(len(ecus_for_addr), 1, f"{brand} has multiple ECUs that map to one address: {ecu_strings} -> ({hex(addr)}, {sub_addr})")

  def test_data_collection_ecus(self):
    # Asserts no extra ECUs are in the fingerprinting database
    for brand, config in FW_QUERY_CONFIGS.items():
      for car_model, ecus in VERSIONS[brand].items():
        bad_ecus = set(ecus).intersection(config.extra_ecus)
        with self.subTest(car_model=car_model):
          self.assertFalse(len(bad_ecus), f'{car_model}: Fingerprints contain ECUs added for data collection: {bad_ecus}')

  def test_blacklisted_ecus(self):
    blacklisted_addrs = (0x7c4, 0x7d0)  # includes A/C ecu and an unknown ecu
    for car_model, ecus in FW_VERSIONS.items():
      with self.subTest(car_model=car_model):
        CP = interfaces[car_model][0].get_non_essential_params(car_model)
        if CP.carName == 'subaru':
          for ecu in ecus.keys():
            self.assertNotIn(ecu[1], blacklisted_addrs, f'{car_model}: Blacklisted ecu: (Ecu.{ECU_NAME[ecu[0]]}, {hex(ecu[1])})')

        elif CP.carName == "chrysler":
          # Some HD trucks have a combined TCM and ECM
          if CP.carFingerprint.startswith("RAM HD"):
            for ecu in ecus.keys():
              self.assertNotEqual(ecu[0], Ecu.transmission, f"{car_model}: Blacklisted ecu: (Ecu.{ECU_NAME[ecu[0]]}, {hex(ecu[1])})")

  def test_missing_versions_and_configs(self):
    brand_versions = set(VERSIONS.keys())
    brand_configs = set(FW_QUERY_CONFIGS.keys())
    if len(brand_configs - brand_versions):
      with self.subTest():
        self.fail(f"Brands do not implement FW_VERSIONS: {brand_configs - brand_versions}")

    if len(brand_versions - brand_configs):
      with self.subTest():
        self.fail(f"Brands do not implement FW_QUERY_CONFIG: {brand_versions - brand_configs}")

  def test_fw_request_ecu_whitelist(self):
    for brand, config in FW_QUERY_CONFIGS.items():
      with self.subTest(brand=brand):
        whitelisted_ecus = {ecu for r in config.requests for ecu in r.whitelist_ecus}
        brand_ecus = {fw[0] for car_fw in VERSIONS[brand].values() for fw in car_fw}
        brand_ecus |= {ecu[0] for ecu in config.extra_ecus}

        # each ecu in brand's fw versions + extra ecus needs to be whitelisted at least once
        ecus_not_whitelisted = brand_ecus - whitelisted_ecus

        ecu_strings = ", ".join([f'Ecu.{ECU_NAME[ecu]}' for ecu in ecus_not_whitelisted])
        self.assertFalse(len(whitelisted_ecus) and len(ecus_not_whitelisted),
                         f'{brand.title()}: ECUs not in any FW query whitelists: {ecu_strings}')


class TestFwFingerprintTiming(unittest.TestCase):
  N: int = 5
  TOL: float = 0.1

  @staticmethod
  def _run_thread(thread: threading.Thread) -> float:
    params = Params()
    params.put_bool("ObdMultiplexingEnabled", True)
    thread.start()
    t = time.perf_counter()
    while thread.is_alive():
      time.sleep(0.02)
      if not params.get_bool("ObdMultiplexingChanged"):
        params.put_bool("ObdMultiplexingChanged", True)
    return time.perf_counter() - t

  def _benchmark_brand(self, brand, num_pandas):
    fake_socket = FakeSocket()
    brand_time = 0
    for _ in range(self.N):
      thread = threading.Thread(target=get_fw_versions, args=(fake_socket, fake_socket, brand),
                                kwargs=dict(num_pandas=num_pandas))
      brand_time += self._run_thread(thread)

    return round(brand_time / self.N, 2)

  def _assert_timing(self, avg_time, ref_time):
    self.assertLess(avg_time, ref_time + self.TOL)
    self.assertGreater(avg_time, ref_time - self.TOL, "Performance seems to have improved, update test refs.")

  def test_fw_query_timing(self):
<<<<<<< HEAD
    tol = 0.1
    total_ref_time = 5.9
=======
    total_ref_time = 6.1
>>>>>>> ed86a4ae
    brand_ref_times = {
      1: {
        'body': 0.1,
        'chrysler': 0.3,
        'ford': 0.2,
        'honda': 0.5,
        'hyundai': 0.7,
        'mazda': 0.1,
        'nissan': 0.9,
        'subaru': 0.1,
        'tesla': 0.2,
        'toyota': 1.4,
        'volkswagen': 0.2,
      },
      2: {
        'hyundai': 1.1,
      }
    }

    total_time = 0
    for num_pandas in (1, 2):
      for brand, config in FW_QUERY_CONFIGS.items():
        with self.subTest(brand=brand, num_pandas=num_pandas):
          multi_panda_requests = [r for r in config.requests if r.bus > 3]
          if not len(multi_panda_requests) and num_pandas > 1:
            raise unittest.SkipTest("No multi-panda FW queries")

          avg_time = self._benchmark_brand(brand, num_pandas)
          total_time += avg_time
          self._assert_timing(avg_time, brand_ref_times[num_pandas][brand])
          print(f'{brand=}, {num_pandas=}, {len(config.requests)=}, avg FW query time={avg_time} seconds')

    with self.subTest(brand='all_brands'):
      self._assert_timing(total_time, total_ref_time)
      print(f'all brands, total FW query time={total_time} seconds')


if __name__ == "__main__":
  unittest.main()<|MERGE_RESOLUTION|>--- conflicted
+++ resolved
@@ -191,12 +191,7 @@
     self.assertGreater(avg_time, ref_time - self.TOL, "Performance seems to have improved, update test refs.")
 
   def test_fw_query_timing(self):
-<<<<<<< HEAD
-    tol = 0.1
     total_ref_time = 5.9
-=======
-    total_ref_time = 6.1
->>>>>>> ed86a4ae
     brand_ref_times = {
       1: {
         'body': 0.1,
