--- conflicted
+++ resolved
@@ -246,11 +246,7 @@
 
   @pytest.mark.timeout(60)
   def test_fw_query_timing(self):
-<<<<<<< HEAD
     total_ref_time = 6.4
-=======
-    total_ref_time = 7.1
->>>>>>> 06f0e509
     brand_ref_times = {
       1: {
         'gm': 0.5,
