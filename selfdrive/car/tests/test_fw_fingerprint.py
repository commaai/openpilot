--- conflicted
+++ resolved
@@ -281,13 +281,8 @@
       },
       2: {
         'ford': 1.6,
-<<<<<<< HEAD
-        'hyundai': 1.85,
+        'hyundai': 1.15,
         'tesla': 0.5,
-=======
-        'hyundai': 1.15,
-        'tesla': 0.3,
->>>>>>> 70b8e277
       }
     }
 
