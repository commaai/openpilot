--- conflicted
+++ resolved
@@ -9,7 +9,7 @@
 from cereal import car
 from openpilot.selfdrive.car.car_helpers import interfaces
 from openpilot.selfdrive.car.fingerprints import FW_VERSIONS
-from openpilot.selfdrive.car.fw_versions import ESSENTIAL_ECUS, FW_QUERY_CONFIGS, FUZZY_EXCLUDE_ECUS, VERSIONS, build_fw_dict, \
+from openpilot.selfdrive.car.fw_versions import FW_QUERY_CONFIGS, FUZZY_EXCLUDE_ECUS, VERSIONS, build_fw_dict, \
                                                 match_fw_to_car, get_brand_ecu_matches, get_fw_versions, get_present_ecus
 from openpilot.selfdrive.car.vin import get_vin
 
@@ -49,7 +49,7 @@
         fw.append({"ecu": ecu_name, "fwVersion": random.choice(fw_versions), 'brand': brand,
                    "address": addr, "subAddress": 0 if sub_addr is None else sub_addr})
       CP.carFw = fw
-      _, matches = match_fw_to_car(CP.carFw, CP.carVin, allow_fuzzy=False)
+      _, matches = match_fw_to_car(CP.carFw, allow_fuzzy=False)
       if not test_non_essential:
         self.assertFingerprints(matches, car_model)
       else:
@@ -72,8 +72,8 @@
         fw.append({"ecu": ecu_name, "fwVersion": random.choice(fw_versions), 'brand': brand,
                    "address": addr, "subAddress": 0 if sub_addr is None else sub_addr})
       CP.carFw = fw
-      _, matches = match_fw_to_car(CP.carFw, CP.carVin, allow_exact=False, log=False)
-      brand_matches = config.match_fw_to_car_fuzzy(build_fw_dict(CP.carFw), CP.carVin, VERSIONS[brand])
+      _, matches = match_fw_to_car(CP.carFw, allow_exact=False, log=False)
+      brand_matches = config.match_fw_to_car_fuzzy(build_fw_dict(CP.carFw), VERSIONS[brand])
 
       # If both have matches, they must agree
       if len(matches) == 1 and len(brand_matches) == 1:
@@ -94,7 +94,7 @@
         fw.append({"ecu": ecu_name, "fwVersion": random.choice(ecus[ecu]), 'brand': brand,
                    "address": addr, "subAddress": 0 if sub_addr is None else sub_addr})
       CP = car.CarParams.new_message(carFw=fw)
-      _, matches = match_fw_to_car(CP.carFw, CP.carVin, allow_exact=False, log=False)
+      _, matches = match_fw_to_car(CP.carFw, allow_exact=False, log=False)
 
       # Assert no match if there are not enough unique ECUs
       unique_ecus = {(f['address'], f['subAddress']) for f in fw}
@@ -146,14 +146,6 @@
             for ecu in ecus.keys():
               self.assertNotEqual(ecu[0], Ecu.transmission, f"{car_model}: Blacklisted ecu: (Ecu.{ECU_NAME[ecu[0]]}, {hex(ecu[1])})")
 
-  def test_non_essential_ecus(self):
-    for brand, config in FW_QUERY_CONFIGS.items():
-      with self.subTest(brand):
-        # These ECUs are already not in ESSENTIAL_ECUS which the fingerprint functions give a pass if missing
-        unnecessary_non_essential_ecus = set(config.non_essential_ecus) - set(ESSENTIAL_ECUS)
-        self.assertEqual(unnecessary_non_essential_ecus, set(), "Declaring non-essential ECUs non-essential is not required: " +
-                                                                f"{', '.join([f'Ecu.{ECU_NAME[ecu]}' for ecu in unnecessary_non_essential_ecus])}")
-
   def test_missing_versions_and_configs(self):
     brand_versions = set(VERSIONS.keys())
     brand_configs = set(FW_QUERY_CONFIGS.keys())
@@ -245,7 +237,7 @@
   def test_startup_timing(self):
     # Tests worse-case VIN query time and typical present ECU query time
     vin_ref_times = {'worst': 1.4, 'best': 0.7}  # best assumes we go through all queries to get a match
-    present_ecu_ref_time = 0.45
+    present_ecu_ref_time = 0.75
 
     def fake_get_ecu_addrs(*_, timeout):
       self.total_time += timeout
@@ -271,11 +263,7 @@
         print(f'get_vin {name} case, query time={self.total_time / self.N} seconds')
 
   def test_fw_query_timing(self):
-<<<<<<< HEAD
-    total_ref_time = {1: 7.2, 2: 7.8}
-=======
     total_ref_time = {1: 8.0, 2: 8.6}
->>>>>>> 071e554d
     brand_ref_times = {
       1: {
         'gm': 1.0,
@@ -287,13 +275,8 @@
         'mazda': 0.1,
         'nissan': 0.8,
         'subaru': 0.65,
-<<<<<<< HEAD
-        'tesla': 0.3,
-        'toyota': 0.7,
-=======
         'tesla': 0.2,
         'toyota': 1.6,
->>>>>>> 071e554d
         'volkswagen': 0.65,
       },
       2: {
