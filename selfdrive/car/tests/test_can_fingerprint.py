--- conflicted
+++ resolved
@@ -22,8 +22,8 @@
       car_fingerprint, finger = can_fingerprint(lambda: next(fingerprint_iter, empty_can))  # noqa: B023
 
       self.assertEqual(car_fingerprint, car_model)
-<<<<<<< HEAD
-      self.assertEqual(finger[0], fingerprint)  # we only fake bus 0
+      self.assertEqual(finger[0], fingerprint)
+      self.assertEqual(finger[1], fingerprint)
 
   def test_timing(self):
     # just pick any CAN fingerprinting car
@@ -60,10 +60,6 @@
         car_fingerprint, _ = can_fingerprint(test)
         self.assertEqual(car_fingerprint, car_model)
         self.assertEqual(frames, expected_frames + 2)  # TODO: fix extra frames
-=======
-      self.assertEqual(finger[0], fingerprint)
-      self.assertEqual(finger[1], fingerprint)
->>>>>>> 19767da6
 
 
 if __name__ == "__main__":
