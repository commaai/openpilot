--- conflicted
+++ resolved
@@ -243,27 +243,16 @@
           failed_addrs[hex(msg.address)] += 1
 
       # ensure all msgs defined in the addr checks are valid
-<<<<<<< HEAD
-      if self.car_model not in ignore_addr_checks_valid:
-        self.safety.safety_tick_current_rx_checks()
-        if t > 1e6:
-          self.assertTrue(self.safety.addr_checks_valid())
-
-        # No need to check relay malfunction on disabled routes (relay closed),
-        # or before fingerprinting is done (elm327 and noOutput)
-        if self.openpilot_enabled and t / 1e4 > self.car_safety_mode_frame:
-=======
       self.safety.safety_tick_current_rx_checks()
       if t > 1e6:
         self.assertTrue(self.safety.addr_checks_valid())
 
-        # No need to check relay malfunction on disabled routes (relay closed),
-        # or before fingerprinting is done (1s of tolerance to exit silent mode)
-        if self.openpilot_enabled and t / 1e4 > (self.elm_frame + 100):
->>>>>>> e44d84a7
-          self.assertFalse(self.safety.get_relay_malfunction())
-        else:
-          self.safety.set_relay_malfunction(False)
+      # No need to check relay malfunction on disabled routes (relay closed),
+      # or before fingerprinting is done (elm327 and noOutput)
+      if self.openpilot_enabled and t / 1e4 > self.car_safety_mode_frame:
+        self.assertFalse(self.safety.get_relay_malfunction())
+      else:
+        self.safety.set_relay_malfunction(False)
 
     self.assertFalse(len(failed_addrs), f"panda safety RX check failed: {failed_addrs}")
 
