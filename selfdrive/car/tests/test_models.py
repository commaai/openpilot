#!/usr/bin/env python3
# pylint: disable=E1101
import os
import importlib
import unittest
from collections import defaultdict, Counter
from typing import List, Optional, Tuple
from parameterized import parameterized_class

from cereal import log, car
from common.realtime import DT_CTRL
from selfdrive.boardd.boardd import can_capnp_to_can_list, can_list_to_can_capnp
from selfdrive.car.fingerprints import all_known_cars
from selfdrive.car.car_helpers import interfaces
from selfdrive.car.gm.values import CAR as GM
from selfdrive.car.honda.values import CAR as HONDA, HONDA_BOSCH
from selfdrive.car.hyundai.values import CAR as HYUNDAI
from selfdrive.car.tests.routes import non_tested_cars, routes, CarTestRoute
from selfdrive.test.openpilotci import get_url
from tools.lib.logreader import LogReader
from tools.lib.route import Route

from panda.tests.safety import libpandasafety_py
from panda.tests.safety.common import package_can_msg

PandaType = log.PandaState.PandaType

NUM_JOBS = int(os.environ.get("NUM_JOBS", "1"))
JOB_ID = int(os.environ.get("JOB_ID", "0"))

ignore_addr_checks_valid = [
  GM.BUICK_REGAL,
  HYUNDAI.GENESIS_G70_2020,
]

# build list of test cases
routes_by_car = defaultdict(set)
for r in routes:
  routes_by_car[r.car_model].add(r)

test_cases: List[Tuple[str, Optional[CarTestRoute]]] = []
for i, c in enumerate(sorted(all_known_cars())):
  if i % NUM_JOBS == JOB_ID:
    test_cases.extend((c, r) for r in routes_by_car.get(c, (None, )))

SKIP_ENV_VAR = "SKIP_LONG_TESTS"


class TestCarModelBase(unittest.TestCase):
  car_model = None
  test_route = None
  ci = False

  @unittest.skipIf(SKIP_ENV_VAR in os.environ, f"Long running test skipped. Unset {SKIP_ENV_VAR} to run")
  @classmethod
  def setUpClass(cls):
    if cls.__name__ == 'TestCarModel' or cls.__name__.endswith('Base'):
      raise unittest.SkipTest

    if 'FILTER' in os.environ:
      if not cls.car_model.startswith(tuple(os.environ.get('FILTER').split(','))):
        raise unittest.SkipTest

    if cls.test_route is None:
      if cls.car_model in non_tested_cars:
        print(f"Skipping tests for {cls.car_model}: missing route")
        raise unittest.SkipTest
      raise Exception(f"missing test route for {cls.car_model}")

<<<<<<< HEAD
    disable_radar = False
    test_segs = (1, 0)
=======
    experimental_long = False
    test_segs = (2, 1, 0)
>>>>>>> bf5a6565
    if cls.test_route.segment is not None:
      test_segs = (cls.test_route.segment,)

    for seg in test_segs:
#      try:
      if cls.ci:
        lr = LogReader(get_url(cls.test_route.route, seg))
      else:
        lr = LogReader(Route(cls.test_route.route).log_paths()[seg])
#      except Exception:
#        continue

      car_fw = []
      can_msgs = []
      fingerprint = defaultdict(dict)
      for msg in lr:
        if msg.which() == "can":
          for m in msg.can:
            if m.src < 64:
              fingerprint[m.src][m.address] = len(m.dat)
          can_msgs.append(msg)
        elif msg.which() == "carParams":
          car_fw = msg.carParams.carFw
          if msg.carParams.openpilotLongitudinalControl:
            experimental_long = True
          if cls.car_model is None and not cls.ci:
            cls.car_model = msg.carParams.carFingerprint

      if len(can_msgs) > int(50 / DT_CTRL):
        break
    else:
      raise Exception(f"Route: {repr(cls.test_route.route)} with segments: {test_segs} not found or no CAN msgs found. Is it uploaded?")

    cls.can_msgs = sorted(can_msgs, key=lambda msg: msg.logMonoTime)

    cls.CarInterface, cls.CarController, cls.CarState = interfaces[cls.car_model]
    cls.CP = cls.CarInterface.get_params(cls.car_model, fingerprint, car_fw, experimental_long)
    assert cls.CP
    assert cls.CP.carFingerprint == cls.car_model

  def setUp(self):
    self.CI = self.CarInterface(self.CP, self.CarController, self.CarState)
    assert self.CI

    # TODO: check safetyModel is in release panda build
    self.safety = libpandasafety_py.libpandasafety

    cfg = self.CP.safetyConfigs[-1]
    set_status = self.safety.set_safety_hooks(cfg.safetyModel.raw, cfg.safetyParam)
    self.assertEqual(0, set_status, f"failed to set safetyModel {cfg}")
    self.safety.init_tests()

  def test_car_params(self):
    if self.CP.dashcamOnly:
      self.skipTest("no need to check carParams for dashcamOnly")

    # make sure car params are within a valid range
    self.assertGreater(self.CP.mass, 1)

    if self.CP.steerControlType != car.CarParams.SteerControlType.angle:
      tuning = self.CP.lateralTuning.which()
      if tuning == 'pid':
        self.assertTrue(len(self.CP.lateralTuning.pid.kpV))
      elif tuning == 'torque':
        self.assertTrue(self.CP.lateralTuning.torque.kf > 0)
      elif tuning == 'indi':
        self.assertTrue(len(self.CP.lateralTuning.indi.outerLoopGainV))
      else:
        raise Exception("unknown tuning")

  def test_car_interface(self):
    # TODO: also check for checksum violations from can parser
    can_invalid_cnt = 0
    can_valid = False
    CC = car.CarControl.new_message()

    for i, msg in enumerate(self.can_msgs):
      CS = self.CI.update(CC, (msg.as_builder().to_bytes(),))
      self.CI.apply(CC)

      if CS.canValid:
        can_valid = True

      # wait max of 2s for low frequency msgs to be seen
      if i > 200 or can_valid:
        can_invalid_cnt += not CS.canValid

    self.assertEqual(can_invalid_cnt, 0)

  def test_radar_interface(self):
    os.environ['NO_RADAR_SLEEP'] = "1"
    RadarInterface = importlib.import_module(f'selfdrive.car.{self.CP.carName}.radar_interface').RadarInterface
    RI = RadarInterface(self.CP)
    assert RI

    error_cnt = 0
    for i, msg in enumerate(self.can_msgs):
      rr = RI.update((msg.as_builder().to_bytes(),))
      if rr is not None and i > 50:
        error_cnt += car.RadarData.Error.canError in rr.errors
    self.assertEqual(error_cnt, 0)

  def test_panda_safety_rx_valid(self):
    if self.CP.dashcamOnly:
      self.skipTest("no need to check panda safety for dashcamOnly")

    start_ts = self.can_msgs[0].logMonoTime

    failed_addrs = Counter()
    for can in self.can_msgs:
      # update panda timer
      t = (can.logMonoTime - start_ts) / 1e3
      self.safety.set_timer(int(t))

      # run all msgs through the safety RX hook
      for msg in can.can:
        if msg.src >= 64:
          continue

        to_send = package_can_msg([msg.address, 0, msg.dat, msg.src % 4])
        if self.safety.safety_rx_hook(to_send) != 1:
          failed_addrs[hex(msg.address)] += 1

      # ensure all msgs defined in the addr checks are valid
      if self.car_model not in ignore_addr_checks_valid:
        self.safety.safety_tick_current_rx_checks()
        if t > 1e6:
          self.assertTrue(self.safety.addr_checks_valid())
    self.assertFalse(len(failed_addrs), f"panda safety RX check failed: {failed_addrs}")

  def test_panda_safety_carstate(self):
    """
      Assert that panda safety matches openpilot's carState
    """
    if self.CP.dashcamOnly:
      self.skipTest("no need to check panda safety for dashcamOnly")

    CC = car.CarControl.new_message()

    # warm up pass, as initial states may be different
    for can in self.can_msgs[:300]:
      for msg in can_capnp_to_can_list(can.can, src_filter=range(64)):
        to_send = package_can_msg(msg)
        self.safety.safety_rx_hook(to_send)
        self.CI.update(CC, (can_list_to_can_capnp([msg, ]), ))

    if not self.CP.pcmCruise:
      self.safety.set_controls_allowed(0)

    controls_allowed_prev = False
    CS_prev = car.CarState.new_message()
    checks = defaultdict(lambda: 0)
    for can in self.can_msgs:
      CS = self.CI.update(CC, (can.as_builder().to_bytes(), ))
      for msg in can_capnp_to_can_list(can.can, src_filter=range(64)):
        msg = list(msg)
        msg[3] %= 4
        to_send = package_can_msg(msg)
        ret = self.safety.safety_rx_hook(to_send)
        self.assertEqual(1, ret, f"safety rx failed ({ret=}): {to_send}")

      # TODO: check rest of panda's carstate (steering, ACC main on, etc.)

      checks['gasPressed'] += CS.gasPressed != self.safety.get_gas_pressed_prev()
      checks['cruiseState'] += CS.cruiseState.enabled and not CS.cruiseState.available
      if self.CP.carName not in ("hyundai", "volkswagen", "gm", "body"):
        # TODO: fix standstill mismatches for other makes
        checks['standstill'] += CS.standstill == self.safety.get_vehicle_moving()

      # TODO: remove this exception once this mismatch is resolved
      brake_pressed = CS.brakePressed
      if CS.brakePressed and not self.safety.get_brake_pressed_prev():
        if self.CP.carFingerprint in (HONDA.PILOT, HONDA.PASSPORT, HONDA.RIDGELINE) and CS.brake > 0.05:
          brake_pressed = False
      safety_brake_pressed = self.safety.get_brake_pressed_prev() or self.safety.get_regen_braking_prev()
      checks['brakePressed'] += brake_pressed != safety_brake_pressed

      if self.CP.pcmCruise:
        # On most pcmCruise cars, openpilot's state is always tied to the PCM's cruise state.
        # On Honda Nidec, we always engage on the rising edge of the PCM cruise state, but
        # openpilot brakes to zero even if the min ACC speed is non-zero (i.e. the PCM disengages).
        if self.CP.carName == "honda" and self.CP.carFingerprint not in HONDA_BOSCH:
          # only the rising edges are expected to match
          if CS.cruiseState.enabled and not CS_prev.cruiseState.enabled:
            checks['controlsAllowed'] += not self.safety.get_controls_allowed()
        else:
          checks['controlsAllowed'] += not CS.cruiseState.enabled and self.safety.get_controls_allowed()
      else:
        # Check for enable events on rising edge of controls allowed
        button_enable = any(evt.enable for evt in CS.events)
        mismatch = button_enable != (self.safety.get_controls_allowed() and not controls_allowed_prev)
        checks['controlsAllowed'] += mismatch
        controls_allowed_prev = self.safety.get_controls_allowed()
        if button_enable and not mismatch:
          self.safety.set_controls_allowed(False)

      if self.CP.carName == "honda":
        checks['mainOn'] += CS.cruiseState.available != self.safety.get_acc_main_on()

      CS_prev = CS

    failed_checks = {k: v for k, v in checks.items() if v > 0}
    self.assertFalse(len(failed_checks), f"panda safety doesn't agree with openpilot: {failed_checks}")


@parameterized_class(('car_model', 'test_route'), test_cases)
class TestCarModel(TestCarModelBase):
  pass


if __name__ == "__main__":
  unittest.main()<|MERGE_RESOLUTION|>--- conflicted
+++ resolved
@@ -49,7 +49,7 @@
 class TestCarModelBase(unittest.TestCase):
   car_model = None
   test_route = None
-  ci = False
+  ci = True
 
   @unittest.skipIf(SKIP_ENV_VAR in os.environ, f"Long running test skipped. Unset {SKIP_ENV_VAR} to run")
   @classmethod
@@ -67,24 +67,19 @@
         raise unittest.SkipTest
       raise Exception(f"missing test route for {cls.car_model}")
 
-<<<<<<< HEAD
-    disable_radar = False
-    test_segs = (1, 0)
-=======
     experimental_long = False
     test_segs = (2, 1, 0)
->>>>>>> bf5a6565
     if cls.test_route.segment is not None:
       test_segs = (cls.test_route.segment,)
 
     for seg in test_segs:
-#      try:
-      if cls.ci:
-        lr = LogReader(get_url(cls.test_route.route, seg))
-      else:
-        lr = LogReader(Route(cls.test_route.route).log_paths()[seg])
-#      except Exception:
-#        continue
+      try:
+        if cls.ci:
+          lr = LogReader(get_url(cls.test_route.route, seg))
+        else:
+          lr = LogReader(Route(cls.test_route.route).log_paths()[seg])
+      except Exception:
+        continue
 
       car_fw = []
       can_msgs = []
