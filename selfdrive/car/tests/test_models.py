--- conflicted
+++ resolved
@@ -15,10 +15,7 @@
 from openpilot.common.params import Params
 from openpilot.common.realtime import DT_CTRL
 from openpilot.selfdrive.car import gen_empty_fingerprint
-<<<<<<< HEAD
-=======
 from openpilot.selfdrive.car.card import Car
->>>>>>> aa081f57
 from openpilot.selfdrive.car.fingerprints import all_known_cars, MIGRATION
 from openpilot.selfdrive.car.car_helpers import FRAME_FINGERPRINT, interfaces
 from openpilot.selfdrive.car.honda.values import CAR as HONDA, HondaFlags
@@ -97,11 +94,7 @@
         car_fw = msg.carParams.carFw
         if msg.carParams.openpilotLongitudinalControl:
           experimental_long = True
-<<<<<<< HEAD
-        if cls.platform is None and not cls.ci:
-=======
         if cls.platform is None and not cls.test_route_on_bucket:
->>>>>>> aa081f57
           live_fingerprint = msg.carParams.carFingerprint
           cls.platform = MIGRATION.get(live_fingerprint, live_fingerprint)
 
