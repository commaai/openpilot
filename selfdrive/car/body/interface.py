import math
from cereal import car
<<<<<<< HEAD
from openpilot.selfdrive.car import DT_CTRL, get_safety_config, structs
=======
from openpilot.selfdrive.car import get_safety_config
>>>>>>> 7ec99863
from openpilot.selfdrive.car.interfaces import CarInterfaceBase
from openpilot.selfdrive.car.body.carstate import CarState
from openpilot.selfdrive.car.body.values import SPEED_FROM_RPM

class CarInterface(CarInterfaceBase):
  CS: CarState

  @staticmethod
  def _get_params(ret: structs.CarParams, candidate, fingerprint, car_fw, experimental_long, docs):
    ret.notCar = True
    ret.carName = "body"
    ret.safetyConfigs = [get_safety_config(structs.CarParams.SafetyModel.body)]

    ret.minSteerSpeed = -math.inf
    ret.maxLateralAccel = math.inf  # TODO: set to a reasonable value
    ret.steerLimitTimer = 1.0
    ret.steerActuatorDelay = 0.

    ret.wheelSpeedFactor = SPEED_FROM_RPM

    ret.radarUnavailable = True
    ret.openpilotLongitudinalControl = True
    ret.steerControlType = structs.CarParams.SteerControlType.angle

    return ret

  def _update(self, c) -> structs.CarState:
    ret = self.CS.update(self.cp)

<<<<<<< HEAD
    # # wait for everything to init first
    # if self.frame > int(5. / DT_CTRL):
    #   # body always wants to enable
    #   ret.init('events', 1)
    #   ret.events[0].name = car.CarEvent.EventName.pcmEnable
    #   ret.events[0].enable = True
    # self.frame += 1

=======
>>>>>>> 7ec99863
    return ret<|MERGE_RESOLUTION|>--- conflicted
+++ resolved
@@ -1,10 +1,5 @@
 import math
-from cereal import car
-<<<<<<< HEAD
-from openpilot.selfdrive.car import DT_CTRL, get_safety_config, structs
-=======
-from openpilot.selfdrive.car import get_safety_config
->>>>>>> 7ec99863
+from openpilot.selfdrive.car import get_safety_config, structs
 from openpilot.selfdrive.car.interfaces import CarInterfaceBase
 from openpilot.selfdrive.car.body.carstate import CarState
 from openpilot.selfdrive.car.body.values import SPEED_FROM_RPM
@@ -34,15 +29,4 @@
   def _update(self, c) -> structs.CarState:
     ret = self.CS.update(self.cp)
 
-<<<<<<< HEAD
-    # # wait for everything to init first
-    # if self.frame > int(5. / DT_CTRL):
-    #   # body always wants to enable
-    #   ret.init('events', 1)
-    #   ret.events[0].name = car.CarEvent.EventName.pcmEnable
-    #   ret.events[0].enable = True
-    # self.frame += 1
-
-=======
->>>>>>> 7ec99863
     return ret