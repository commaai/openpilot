from opendbc.can.parser import CANParser
from openpilot.selfdrive.car import structs
from openpilot.selfdrive.car.interfaces import CarStateBase
from openpilot.selfdrive.car.body.values import DBC


class CarState(CarStateBase):
<<<<<<< HEAD
  def update(self, cp) -> structs.CarState:
    ret = structs.CarState()
=======
  def update(self, cp, *_):
    ret = car.CarState.new_message()
>>>>>>> 7248b000

    ret.wheelSpeeds.fl = cp.vl['MOTORS_DATA']['SPEED_L']
    ret.wheelSpeeds.fr = cp.vl['MOTORS_DATA']['SPEED_R']

    ret.vEgoRaw = ((ret.wheelSpeeds.fl + ret.wheelSpeeds.fr) / 2.) * self.CP.wheelSpeedFactor

    ret.vEgo, ret.aEgo = self.update_speed_kf(ret.vEgoRaw)
    ret.standstill = False

    ret.steerFaultPermanent = any([cp.vl['VAR_VALUES']['MOTOR_ERR_L'], cp.vl['VAR_VALUES']['MOTOR_ERR_R'],
                                   cp.vl['VAR_VALUES']['FAULT']])

    ret.charging = cp.vl["BODY_DATA"]["CHARGER_CONNECTED"] == 1
    ret.fuelGauge = cp.vl["BODY_DATA"]["BATT_PERCENTAGE"] / 100

    # irrelevant for non-car
    ret.gearShifter = structs.CarState.GearShifter.drive
    ret.cruiseState.enabled = True
    ret.cruiseState.available = True

    return ret

  @staticmethod
  def get_can_parser(CP):
    messages = [
      ("MOTORS_DATA", 100),
      ("VAR_VALUES", 10),
      ("BODY_DATA", 1),
    ]
    return CANParser(DBC[CP.carFingerprint]["pt"], messages, 0)<|MERGE_RESOLUTION|>--- conflicted
+++ resolved
@@ -5,13 +5,8 @@
 
 
 class CarState(CarStateBase):
-<<<<<<< HEAD
-  def update(self, cp) -> structs.CarState:
+  def update(self, cp, *_) -> structs.CarState:
     ret = structs.CarState()
-=======
-  def update(self, cp, *_):
-    ret = car.CarState.new_message()
->>>>>>> 7248b000
 
     ret.wheelSpeeds.fl = cp.vl['MOTORS_DATA']['SPEED_L']
     ret.wheelSpeeds.fr = cp.vl['MOTORS_DATA']['SPEED_R']
