import time
from collections import defaultdict
from functools import partial
from typing import Optional

import cereal.messaging as messaging
from selfdrive.swaglog import cloudlog
from selfdrive.boardd.boardd import can_list_to_can_capnp
from panda.python.uds import CanClient, IsoTpMessage, FUNCTIONAL_ADDRS, get_rx_addr_for_tx_addr


class IsoTpParallelQuery:
  def __init__(self, sendcan, logcan, bus, addrs, request, response, response_offset=0x8, functional_addr=False, debug=False, response_pending_timeout=10):
    self.sendcan = sendcan
    self.logcan = logcan
    self.bus = bus
    self.request = request
    self.response = response
    self.debug = debug
    self.functional_addr = functional_addr
    self.response_pending_timeout = response_pending_timeout

    self.real_addrs = []
    for a in addrs:
      if isinstance(a, tuple):
        self.real_addrs.append(a)
      else:
        self.real_addrs.append((a, None))

    self.msg_addrs = {tx_addr: get_rx_addr_for_tx_addr(tx_addr[0], rx_offset=response_offset) for tx_addr in self.real_addrs}
    self.msg_buffer = defaultdict(list)

  def rx(self):
    """Drain can socket and sort messages into buffers based on address"""
    can_packets = messaging.drain_sock(self.logcan, wait_for_one=True)

    for packet in can_packets:
      for msg in packet.can:
        if msg.src == self.bus:
          if self.functional_addr:
            if (0x7E8 <= msg.address <= 0x7EF) or (0x18DAF100 <= msg.address <= 0x18DAF1FF):
              fn_addr = next(a for a in FUNCTIONAL_ADDRS if msg.address - a <= 32)
              self.msg_buffer[fn_addr].append((msg.address, msg.busTime, msg.dat, msg.src))
          elif msg.address in self.msg_addrs.values():
            self.msg_buffer[msg.address].append((msg.address, msg.busTime, msg.dat, msg.src))

  def _can_tx(self, tx_addr, dat, bus):
    """Helper function to send single message"""
    msg = [tx_addr, 0, dat, bus]
    self.sendcan.send(can_list_to_can_capnp([msg], msgtype='sendcan'))

  def _can_rx(self, addr, sub_addr=None):
    """Helper function to retrieve message with specified address and subadress from buffer"""
    keep_msgs = []

    if sub_addr is None:
      msgs = self.msg_buffer[addr]
    else:
      # Filter based on subadress
      msgs = []
      for m in self.msg_buffer[addr]:
        first_byte = m[2][0]
        if first_byte == sub_addr:
          msgs.append(m)
        else:
          keep_msgs.append(m)

    self.msg_buffer[addr] = keep_msgs
    return msgs

  def _drain_rx(self):
    messaging.drain_sock(self.logcan)
    self.msg_buffer = defaultdict(list)

  def get_data(self, timeout, total_timeout=60.):
    self._drain_rx()

    # Create message objects
    msgs = {}
    request_counter = {}
    request_done = {}
    for tx_addr, rx_addr in self.msg_addrs.items():
      # rx_addr not set when using functional tx addr
      id_addr = rx_addr or tx_addr[0]
      sub_addr = tx_addr[1]

      can_client = CanClient(self._can_tx, partial(self._can_rx, id_addr, sub_addr=sub_addr), tx_addr[0], rx_addr,
                             self.bus, sub_addr=sub_addr, debug=self.debug)

      max_len = 8 if sub_addr is None else 7

      msg = IsoTpMessage(can_client, timeout=0, max_len=max_len, debug=self.debug)
      msg.send(self.request[0])

      msgs[tx_addr] = msg
      request_counter[tx_addr] = 0
      request_done[tx_addr] = False

    results = {}
    start_time = time.monotonic()
    response_timeouts = {tx_addr: start_time + timeout for tx_addr in self.msg_addrs}
    pending_responses = set()
    while True:
      self.rx()

      if all(request_done.values()):
        break

      for tx_addr, msg in msgs.items():
        try:
          dat: Optional[bytes] = msg.recv()
        except Exception:
          cloudlog.exception("Error processing UDS response")
          request_done[tx_addr] = True
          continue

        if not dat:
          continue

        counter = request_counter[tx_addr]
        expected_response = self.response[counter]
        response_valid = dat[:len(expected_response)] == expected_response

        if response_valid:
          response_timeouts[tx_addr] = time.monotonic() + timeout
          pending_responses.discard(tx_addr)
          if counter + 1 < len(self.request):
            msg.send(self.request[counter + 1])
            request_counter[tx_addr] += 1
          else:
            results[tx_addr] = dat[len(expected_response):]
            request_done[tx_addr] = True
        else:
<<<<<<< HEAD
          error_code = dat[2] if len(dat) > 2 else -1
          if error_code == 0x78:
            response_timeouts[tx_addr] = time.monotonic() + self.response_pending_timeout
            pending_responses.add(tx_addr)
            if self.debug:
              cloudlog.warning(f"iso-tp query response pending: {hex(tx_addr)}")
          else:
            request_done[tx_addr] = True
            cloudlog.warning(f"iso-tp query bad response: 0x{dat.hex()}")
=======
          request_done[tx_addr] = True
          cloudlog.warning(f"iso-tp query bad response: {tx_addr} - 0x{dat.hex()}")
>>>>>>> 29a1bf5a

      cur_time = time.monotonic()
      if cur_time - max(response_timeouts.values()) > 0:
        for tx_addr in msgs:
          if (request_counter[tx_addr] > 0 or tx_addr in pending_responses) and (not request_done[tx_addr]):
            cloudlog.warning(f"iso-tp query timeout after receiving response: {tx_addr}")
        break

      if cur_time - start_time > total_timeout:
        cloudlog.warning("iso-tp query timeout while receiving data")
        break

    return results<|MERGE_RESOLUTION|>--- conflicted
+++ resolved
@@ -131,7 +131,6 @@
             results[tx_addr] = dat[len(expected_response):]
             request_done[tx_addr] = True
         else:
-<<<<<<< HEAD
           error_code = dat[2] if len(dat) > 2 else -1
           if error_code == 0x78:
             response_timeouts[tx_addr] = time.monotonic() + self.response_pending_timeout
@@ -140,11 +139,7 @@
               cloudlog.warning(f"iso-tp query response pending: {hex(tx_addr)}")
           else:
             request_done[tx_addr] = True
-            cloudlog.warning(f"iso-tp query bad response: 0x{dat.hex()}")
-=======
-          request_done[tx_addr] = True
-          cloudlog.warning(f"iso-tp query bad response: {tx_addr} - 0x{dat.hex()}")
->>>>>>> 29a1bf5a
+            cloudlog.warning(f"iso-tp query bad response: {tx_addr} - 0x{dat.hex()}")
 
       cur_time = time.monotonic()
       if cur_time - max(response_timeouts.values()) > 0:
