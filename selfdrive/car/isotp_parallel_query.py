import time
from collections import defaultdict
from functools import partial

import cereal.messaging as messaging
from system.swaglog import cloudlog
from selfdrive.boardd.boardd import can_list_to_can_capnp
from panda.python.uds import CanClient, IsoTpMessage, FUNCTIONAL_ADDRS, get_rx_addr_for_tx_addr


class IsoTpParallelQuery:
  def __init__(self, sendcan, logcan, bus, addrs, request, response, response_offset=0x8, functional_addrs=None, debug=False, response_pending_timeout=10):
    self.sendcan = sendcan
    self.logcan = logcan
    self.bus = bus
    self.request = request
    self.response = response
    self.functional_addrs = functional_addrs or []
    self.debug = debug
    self.response_pending_timeout = response_pending_timeout

<<<<<<< HEAD
    if functional_addr:
      assert all([a in FUNCTIONAL_ADDRS for a in addrs]), "Non-functional addresses in addrs"
      real_addrs = []
      if 0x7DF in addrs:
        real_addrs.extend([(0x7e0 + i, None) for i in range(8)])
      if 0x18DB33F1 in addrs:
        # TODO: is this correct?
        real_addrs.extend([(0x18da00f1 + (i << 8), None) for i in range(256)])
    else:
      real_addrs = [a if isinstance(a, tuple) else (a, None) for a in addrs]

    self.msg_addrs = {tx_addr: get_rx_addr_for_tx_addr(tx_addr, rx_offset=response_offset) for tx_addr in real_addrs}
=======
    real_addrs = [a if isinstance(a, tuple) else (a, None) for a in addrs]
    for tx_addr, _ in real_addrs:
      assert tx_addr not in FUNCTIONAL_ADDRS, f"Functional address should be defined in functional_addrs: {hex(tx_addr)}"

    self.msg_addrs = {tx_addr: get_rx_addr_for_tx_addr(tx_addr[0], rx_offset=response_offset) for tx_addr in real_addrs}
>>>>>>> bea96067
    self.msg_buffer = defaultdict(list)

  def rx(self):
    """Drain can socket and sort messages into buffers based on address"""
    can_packets = messaging.drain_sock(self.logcan, wait_for_one=True)

    for packet in can_packets:
      for msg in packet.can:
        if msg.src == self.bus and msg.address in self.msg_addrs.values():
          self.msg_buffer[msg.address].append((msg.address, msg.busTime, msg.dat, msg.src))

  def _can_tx(self, tx_addr, dat, bus):
    """Helper function to send single message"""
    msg = [tx_addr, 0, dat, bus]
    self.sendcan.send(can_list_to_can_capnp([msg], msgtype='sendcan'))

  def _can_rx(self, addr, sub_addr=None):
    """Helper function to retrieve message with specified address and subadress from buffer"""
    keep_msgs = []

    if sub_addr is None:
      msgs = self.msg_buffer[addr]
    else:
      # Filter based on subadress
      msgs = []
      for m in self.msg_buffer[addr]:
        first_byte = m[2][0]
        if first_byte == sub_addr:
          msgs.append(m)
        else:
          keep_msgs.append(m)

    self.msg_buffer[addr] = keep_msgs
    return msgs

  def _drain_rx(self):
    messaging.drain_sock(self.logcan)
    self.msg_buffer = defaultdict(list)

  def _create_isotp_msg(self, tx_addr, sub_addr, rx_addr):
    can_client = CanClient(self._can_tx, partial(self._can_rx, rx_addr, sub_addr=sub_addr), tx_addr, rx_addr,
                           self.bus, sub_addr=sub_addr, debug=self.debug)

    max_len = 8 if sub_addr is None else 7
    return IsoTpMessage(can_client, timeout=0, max_len=max_len, debug=self.debug)

  def get_data(self, timeout, total_timeout=60.):
    self._drain_rx()

    # Create message objects
    msgs = {}
    request_counter = {}
    request_done = {}
    for tx_addr, rx_addr in self.msg_addrs.items():
      msgs[tx_addr] = self._create_isotp_msg(*tx_addr, rx_addr)
      request_counter[tx_addr] = 0
      request_done[tx_addr] = False

    # Send first request to functional addrs, subsequent responses are handled on physical addrs
    if len(self.functional_addrs):
      for addr in self.functional_addrs:
        self._create_isotp_msg(addr, None, -1).send(self.request[0])

    # If querying functional addrs, set up physical IsoTpMessages to send consecutive frames
    for msg in msgs.values():
      msg.send(self.request[0], setup_only=len(self.functional_addrs) > 0)

    results = {}
    start_time = time.monotonic()
    response_timeouts = {tx_addr: start_time + timeout for tx_addr in self.msg_addrs}
    while True:
      self.rx()

      if all(request_done.values()):
        break

      for tx_addr, msg in msgs.items():
        try:
          dat, updated = msg.recv()
        except Exception:
          cloudlog.exception(f"Error processing UDS response: {tx_addr}")
          request_done[tx_addr] = True
          continue

        if updated:
          response_timeouts[tx_addr] = time.monotonic() + timeout

        if not dat:
          continue

        counter = request_counter[tx_addr]
        expected_response = self.response[counter]
        response_valid = dat[:len(expected_response)] == expected_response

        if response_valid:
          if counter + 1 < len(self.request):
            msg.send(self.request[counter + 1])
            request_counter[tx_addr] += 1
          else:
            results[(tx_addr, msg._can_client.rx_addr)] = dat[len(expected_response):]
            request_done[tx_addr] = True
        else:
          error_code = dat[2] if len(dat) > 2 else -1
          if error_code == 0x78:
            response_timeouts[tx_addr] = time.monotonic() + self.response_pending_timeout
            if self.debug:
              cloudlog.warning(f"iso-tp query response pending: {tx_addr}")
          else:
            response_timeouts[tx_addr] = 0
            request_done[tx_addr] = True
            cloudlog.warning(f"iso-tp query bad response: {tx_addr} - 0x{dat.hex()}")

      cur_time = time.monotonic()
      if cur_time - max(response_timeouts.values()) > 0:
        for tx_addr in msgs:
          if request_counter[tx_addr] > 0 and not request_done[tx_addr]:
            cloudlog.warning(f"iso-tp query timeout after receiving response: {tx_addr}")
        break

      if cur_time - start_time > total_timeout:
        cloudlog.warning("iso-tp query timeout while receiving data")
        break

    return results<|MERGE_RESOLUTION|>--- conflicted
+++ resolved
@@ -19,26 +19,11 @@
     self.debug = debug
     self.response_pending_timeout = response_pending_timeout
 
-<<<<<<< HEAD
-    if functional_addr:
-      assert all([a in FUNCTIONAL_ADDRS for a in addrs]), "Non-functional addresses in addrs"
-      real_addrs = []
-      if 0x7DF in addrs:
-        real_addrs.extend([(0x7e0 + i, None) for i in range(8)])
-      if 0x18DB33F1 in addrs:
-        # TODO: is this correct?
-        real_addrs.extend([(0x18da00f1 + (i << 8), None) for i in range(256)])
-    else:
-      real_addrs = [a if isinstance(a, tuple) else (a, None) for a in addrs]
-
-    self.msg_addrs = {tx_addr: get_rx_addr_for_tx_addr(tx_addr, rx_offset=response_offset) for tx_addr in real_addrs}
-=======
     real_addrs = [a if isinstance(a, tuple) else (a, None) for a in addrs]
     for tx_addr, _ in real_addrs:
       assert tx_addr not in FUNCTIONAL_ADDRS, f"Functional address should be defined in functional_addrs: {hex(tx_addr)}"
 
     self.msg_addrs = {tx_addr: get_rx_addr_for_tx_addr(tx_addr[0], rx_offset=response_offset) for tx_addr in real_addrs}
->>>>>>> bea96067
     self.msg_buffer = defaultdict(list)
 
   def rx(self):
