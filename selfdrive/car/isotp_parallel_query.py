import time
from collections import defaultdict
from functools import partial

import cereal.messaging as messaging
from system.swaglog import cloudlog
from selfdrive.boardd.boardd import can_list_to_can_capnp
from panda.python.uds import CanClient, IsoTpMessage, FUNCTIONAL_ADDRS, get_rx_addr_for_tx_addr


class IsoTpParallelQuery:
  def __init__(self, sendcan, logcan, bus, addrs, request, response, response_offset=0x8, functional_addrs=None, debug=False, response_pending_timeout=10):
    self.sendcan = sendcan
    self.logcan = logcan
    self.bus = bus
    self.request = request
    self.response = response
    self.functional_addrs = functional_addrs or []
    self.debug = debug
    self.response_pending_timeout = response_pending_timeout

    real_addrs = [a if isinstance(a, tuple) else (a, None) for a in addrs]
    for tx_addr, _ in real_addrs:
      assert tx_addr not in FUNCTIONAL_ADDRS, f"Functional address should be defined in functional_addrs: {hex(tx_addr)}"

    self.msg_addrs = {tx_addr: get_rx_addr_for_tx_addr(tx_addr[0], rx_offset=response_offset) for tx_addr in real_addrs}
    self.msg_buffer = defaultdict(list)

  def rx(self):
    """Drain can socket and sort messages into buffers based on address"""
    can_packets = messaging.drain_sock(self.logcan, wait_for_one=True)

    for packet in can_packets:
      for msg in packet.can:
        if msg.src == self.bus and msg.address in self.msg_addrs.values():
          self.msg_buffer[msg.address].append((msg.address, msg.busTime, msg.dat, msg.src))

  def _can_tx(self, tx_addr, dat, bus):
    """Helper function to send single message"""
    msg = [tx_addr, 0, dat, bus]
    self.sendcan.send(can_list_to_can_capnp([msg], msgtype='sendcan'))

  def _can_rx(self, addr, sub_addr=None):
    """Helper function to retrieve message with specified address and subadress from buffer"""
    keep_msgs = []

    if sub_addr is None:
      msgs = self.msg_buffer[addr]
    else:
      # Filter based on subadress
      msgs = []
      for m in self.msg_buffer[addr]:
        first_byte = m[2][0]
        if first_byte == sub_addr:
          msgs.append(m)
        else:
          keep_msgs.append(m)

    self.msg_buffer[addr] = keep_msgs
    return msgs

  def _drain_rx(self):
    messaging.drain_sock_raw(self.logcan)
    self.msg_buffer = defaultdict(list)

  def _create_isotp_msg(self, tx_addr, sub_addr, rx_addr):
    can_client = CanClient(self._can_tx, partial(self._can_rx, rx_addr, sub_addr=sub_addr), tx_addr, rx_addr,
                           self.bus, sub_addr=sub_addr, debug=self.debug)

    max_len = 8 if sub_addr is None else 7
    # uses iso-tp frame separation time of 10 ms
    # TODO: use single_frame_mode so ECUs can send as fast as they want,
    # as well as reduces chances we process messages from previous queries
    return IsoTpMessage(can_client, timeout=0, separation_time=0.01, debug=self.debug, max_len=max_len)

  def get_data(self, timeout, total_timeout=60.):
    self._drain_rx()

    # Create message objects
    msgs = {}
    request_counter = {}
    request_done = {}
    for tx_addr, rx_addr in self.msg_addrs.items():
      msgs[tx_addr] = self._create_isotp_msg(*tx_addr, rx_addr)
      request_counter[tx_addr] = 0
      request_done[tx_addr] = False

    # Send first request to functional addrs, subsequent responses are handled on physical addrs
    if len(self.functional_addrs):
      for addr in self.functional_addrs:
        self._create_isotp_msg(addr, None, -1).send(self.request[0])

    # If querying functional addrs, set up physical IsoTpMessages to send consecutive frames
    for msg in msgs.values():
      msg.send(self.request[0], setup_only=len(self.functional_addrs) > 0)

    results = {}
    start_time = time.monotonic()
    response_timeouts = {tx_addr: start_time + timeout for tx_addr in self.msg_addrs}
    while True:
      self.rx()

      for tx_addr, msg in msgs.items():
        try:
          dat, rx_in_progress = msg.recv()
        except Exception:
          cloudlog.exception(f"Error processing UDS response: {tx_addr}")
          request_done[tx_addr] = True
          continue

        # Extend timeout for each consecutive ISO-TP frame to avoid timing out on long responses
        if rx_in_progress:
          response_timeouts[tx_addr] = time.monotonic() + timeout

        if not dat:
          continue

        counter = request_counter[tx_addr]
        expected_response = self.response[counter]
        response_valid = dat[:len(expected_response)] == expected_response

        if response_valid:
          if counter + 1 < len(self.request):
            response_timeouts[tx_addr] = time.monotonic() + timeout
            msg.send(self.request[counter + 1])
            request_counter[tx_addr] += 1
          else:
            results[tx_addr] = dat[len(expected_response):]
            request_done[tx_addr] = True
        else:
          error_code = dat[2] if len(dat) > 2 else -1
          if error_code == 0x78:
            response_timeouts[tx_addr] = time.monotonic() + self.response_pending_timeout
            cloudlog.error(f"iso-tp query response pending: {tx_addr}")
          else:
            response_timeouts[tx_addr] = 0
            request_done[tx_addr] = True
            cloudlog.error(f"iso-tp query bad response: {tx_addr} - 0x{dat.hex()}")

<<<<<<< HEAD
      # Break if all requests are done
      if all(request_done.values()):
        break

      # Or if we've timed out on all requests
=======
      # Break if all requests are done, we've timed out on all requests, or we've hit a max total timeout
      if all(request_done.values()):
        break

>>>>>>> 74f709a5
      cur_time = time.monotonic()
      if cur_time - max(response_timeouts.values()) > 0:
        for tx_addr in msgs:
          if request_counter[tx_addr] > 0 and not request_done[tx_addr]:
            cloudlog.error(f"iso-tp query timeout after receiving response: {tx_addr}")
        break

      # Or we've hit a max total timeout
      if cur_time - start_time > total_timeout:
        cloudlog.error("iso-tp query timeout while receiving data")
        break

    return results<|MERGE_RESOLUTION|>--- conflicted
+++ resolved
@@ -137,18 +137,10 @@
             request_done[tx_addr] = True
             cloudlog.error(f"iso-tp query bad response: {tx_addr} - 0x{dat.hex()}")
 
-<<<<<<< HEAD
-      # Break if all requests are done
-      if all(request_done.values()):
-        break
-
-      # Or if we've timed out on all requests
-=======
       # Break if all requests are done, we've timed out on all requests, or we've hit a max total timeout
       if all(request_done.values()):
         break
 
->>>>>>> 74f709a5
       cur_time = time.monotonic()
       if cur_time - max(response_timeouts.values()) > 0:
         for tx_addr in msgs:
