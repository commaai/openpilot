#!/usr/bin/env python3
import capnp
import copy
from dataclasses import dataclass, field
import struct
from typing import Callable, Dict, List, Optional, Tuple

import panda.python.uds as uds


def p16(val):
  return struct.pack("!H", val)


class StdQueries:
  # FW queries
  TESTER_PRESENT_REQUEST = bytes([uds.SERVICE_TYPE.TESTER_PRESENT, 0x0])
  TESTER_PRESENT_RESPONSE = bytes([uds.SERVICE_TYPE.TESTER_PRESENT + 0x40, 0x0])

  SHORT_TESTER_PRESENT_REQUEST = bytes([uds.SERVICE_TYPE.TESTER_PRESENT])
  SHORT_TESTER_PRESENT_RESPONSE = bytes([uds.SERVICE_TYPE.TESTER_PRESENT + 0x40])

  DEFAULT_DIAGNOSTIC_REQUEST = bytes([uds.SERVICE_TYPE.DIAGNOSTIC_SESSION_CONTROL,
                                      uds.SESSION_TYPE.DEFAULT])
  DEFAULT_DIAGNOSTIC_RESPONSE = bytes([uds.SERVICE_TYPE.DIAGNOSTIC_SESSION_CONTROL + 0x40,
                                      uds.SESSION_TYPE.DEFAULT, 0x0, 0x32, 0x1, 0xf4])

  EXTENDED_DIAGNOSTIC_REQUEST = bytes([uds.SERVICE_TYPE.DIAGNOSTIC_SESSION_CONTROL,
                                       uds.SESSION_TYPE.EXTENDED_DIAGNOSTIC])
  EXTENDED_DIAGNOSTIC_RESPONSE = bytes([uds.SERVICE_TYPE.DIAGNOSTIC_SESSION_CONTROL + 0x40,
                                        uds.SESSION_TYPE.EXTENDED_DIAGNOSTIC, 0x0, 0x32, 0x1, 0xf4])

  MANUFACTURER_SOFTWARE_VERSION_REQUEST = bytes([uds.SERVICE_TYPE.READ_DATA_BY_IDENTIFIER]) + \
    p16(uds.DATA_IDENTIFIER_TYPE.VEHICLE_MANUFACTURER_ECU_SOFTWARE_NUMBER)
  MANUFACTURER_SOFTWARE_VERSION_RESPONSE = bytes([uds.SERVICE_TYPE.READ_DATA_BY_IDENTIFIER + 0x40]) + \
    p16(uds.DATA_IDENTIFIER_TYPE.VEHICLE_MANUFACTURER_ECU_SOFTWARE_NUMBER)

  UDS_VERSION_REQUEST = bytes([uds.SERVICE_TYPE.READ_DATA_BY_IDENTIFIER]) + \
    p16(uds.DATA_IDENTIFIER_TYPE.APPLICATION_SOFTWARE_IDENTIFICATION)
  UDS_VERSION_RESPONSE = bytes([uds.SERVICE_TYPE.READ_DATA_BY_IDENTIFIER + 0x40]) + \
    p16(uds.DATA_IDENTIFIER_TYPE.APPLICATION_SOFTWARE_IDENTIFICATION)

  OBD_VERSION_REQUEST = b'\x09\x04'
  OBD_VERSION_RESPONSE = b'\x49\x04'

  # VIN queries
  OBD_VIN_REQUEST = b'\x09\x02'
  OBD_VIN_RESPONSE = b'\x49\x02\x01'

  UDS_VIN_REQUEST = bytes([uds.SERVICE_TYPE.READ_DATA_BY_IDENTIFIER]) + p16(uds.DATA_IDENTIFIER_TYPE.VIN)
  UDS_VIN_RESPONSE = bytes([uds.SERVICE_TYPE.READ_DATA_BY_IDENTIFIER + 0x40]) + p16(uds.DATA_IDENTIFIER_TYPE.VIN)


@dataclass
class Request:
  request: List[bytes]
  response: List[bytes]
  whitelist_ecus: List[int] = field(default_factory=list)
  rx_offset: int = 0x8
  bus: int = 1
  # Whether this query should be run on the first auxiliary panda (CAN FD cars for example)
  auxiliary: bool = False
  # FW responses from these queries will not be used for fingerprinting
  logging: bool = False
  # boardd toggles OBD multiplexing on/off as needed
  obd_multiplexing: bool = True


@dataclass
class FwQueryConfig:
  requests: List[Request]
  # TODO: make this automatic and remove hardcoded lists, or do fingerprinting with ecus
  # Overrides and removes from essential ecus for specific models and ecus (exact matching)
  non_essential_ecus: Dict[capnp.lib.capnp._EnumModule, List[str]] = field(default_factory=dict)
  # Ecus added for data collection, not to be fingerprinted on
  extra_ecus: List[Tuple[capnp.lib.capnp._EnumModule, int, Optional[int]]] = field(default_factory=list)
<<<<<<< HEAD
  # A function that each make can provide to fuzzy fingerprint reliably on that make
  match_fw_to_car_fuzzy: Optional[Callable] = None
=======

  def __post_init__(self):
    for i in range(len(self.requests)):
      if self.requests[i].auxiliary:
        new_request = copy.deepcopy(self.requests[i])
        new_request.bus += 4
        self.requests.append(new_request)
>>>>>>> 23de5f1b
<|MERGE_RESOLUTION|>--- conflicted
+++ resolved
@@ -74,15 +74,12 @@
   non_essential_ecus: Dict[capnp.lib.capnp._EnumModule, List[str]] = field(default_factory=dict)
   # Ecus added for data collection, not to be fingerprinted on
   extra_ecus: List[Tuple[capnp.lib.capnp._EnumModule, int, Optional[int]]] = field(default_factory=list)
-<<<<<<< HEAD
   # A function that each make can provide to fuzzy fingerprint reliably on that make
   match_fw_to_car_fuzzy: Optional[Callable] = None
-=======
 
   def __post_init__(self):
     for i in range(len(self.requests)):
       if self.requests[i].auxiliary:
         new_request = copy.deepcopy(self.requests[i])
         new_request.bus += 4
-        self.requests.append(new_request)
->>>>>>> 23de5f1b
+        self.requests.append(new_request)