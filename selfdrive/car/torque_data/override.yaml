--- conflicted
+++ resolved
@@ -45,11 +45,8 @@
 GENESIS GV60 ELECTRIC 1ST GEN: [2.5, 2.5, 0.1]
 KIA SORENTO 4TH GEN: [2.5, 2.5, 0.1]
 KIA NIRO HYBRID 2ND GEN: [2.42, 2.5, 0.12]
-<<<<<<< HEAD
-KIA CARNIVAL 4TH GEN: [2.5, 2.5, 0.1]
-=======
 KIA NIRO EV 2ND GEN: [2.05, 2.5, 0.14]
->>>>>>> 86dd0923
+KIA CARNIVAL 4TH GEN: [1.75, 1.75, 0.14805325865745544]
 
 # Dashcam or fallback configured as ideal car
 mock: [10.0, 10, 0.0]
