--- conflicted
+++ resolved
@@ -26,11 +26,8 @@
 FORD F-150 14TH GEN: [.nan, 1.5, .nan]
 FORD FOCUS 4TH GEN: [.nan, 1.5, .nan]
 FORD MAVERICK 1ST GEN: [.nan, 1.5, .nan]
-<<<<<<< HEAD
+FORD F-150 LIGHTNING 1ST GEN: [.nan, 1.5, .nan]
 FORD MUSTANG MACH-E 1ST GEN: [.nan, 1.5, .nan]
-=======
-FORD F-150 LIGHTNING 1ST GEN: [.nan, 1.5, .nan]
->>>>>>> c4759c0a
 ###
 
 # No steering wheel
