--- conflicted
+++ resolved
@@ -67,11 +67,7 @@
     return ret
 
   def _update(self):
-<<<<<<< HEAD
     ret = super()._update()
-=======
-    ret = self.CS.update(self.cp, self.cp_cam)
->>>>>>> 65fccbf7
 
     ret.buttonEvents = create_button_events(self.CS.distance_button, self.CS.prev_distance_button, {1: ButtonType.gapAdjustCruise})
 
