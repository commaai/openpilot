from cereal import car
from panda import Panda
from openpilot.common.conversions import Conversions as CV
from openpilot.selfdrive.car import get_safety_config
from openpilot.selfdrive.car.ford.fordcan import CanBus
from openpilot.selfdrive.car.ford.values import CANFD_CAR, CAR, Ecu
from openpilot.selfdrive.car.interfaces import CarInterfaceBase

TransmissionType = car.CarParams.TransmissionType
GearShifter = car.CarState.GearShifter


class CarInterface(CarInterfaceBase):
  @staticmethod
  def _get_params(ret, candidate, fingerprint, car_fw, experimental_long, docs):
    ret.carName = "ford"
    ret.dashcamOnly = candidate in CANFD_CAR

    ret.radarUnavailable = True
    ret.steerControlType = car.CarParams.SteerControlType.angle
    ret.steerActuatorDelay = 0.2
    ret.steerLimitTimer = 1.0

    CAN = CanBus(fingerprint=fingerprint)
    cfgs = [get_safety_config(car.CarParams.SafetyModel.ford)]
    if CAN.main >= 4:
      cfgs.insert(0, get_safety_config(car.CarParams.SafetyModel.noOutput))
    ret.safetyConfigs = cfgs

    ret.experimentalLongitudinalAvailable = True
    if experimental_long:
      ret.safetyConfigs[-1].safetyParam |= Panda.FLAG_FORD_LONG_CONTROL
      ret.openpilotLongitudinalControl = True

    if candidate in CANFD_CAR:
      ret.safetyConfigs[-1].safetyParam |= Panda.FLAG_FORD_CANFD

    if candidate == CAR.BRONCO_SPORT_MK1:
      ret.wheelbase = 2.67
      ret.steerRatio = 17.7
      ret.mass = 1625

    elif candidate == CAR.ESCAPE_MK4:
      ret.wheelbase = 2.71
      ret.steerRatio = 16.7
      ret.mass = 1750

    elif candidate == CAR.EXPLORER_MK6:
      ret.wheelbase = 3.025
      ret.steerRatio = 16.8
      ret.mass = 2050

    elif candidate == CAR.F_150_MK14:
      # required trim only on SuperCrew
      ret.wheelbase = 3.69
      ret.steerRatio = 17.0
      ret.mass = 2000

<<<<<<< HEAD
    elif candidate == CAR.MUSTANG_MACH_E_MK1:
      ret.wheelbase = 2.984
      ret.steerRatio = 17.0  # guess
      ret.mass = 2200
=======
    elif candidate == CAR.F_150_LIGHTNING_MK1:
      # required trim only on SuperCrew
      ret.wheelbase = 3.70
      ret.steerRatio = 16.9
      ret.mass = 2948
>>>>>>> c4759c0a

    elif candidate == CAR.FOCUS_MK4:
      ret.wheelbase = 2.7
      ret.steerRatio = 15.0
      ret.mass = 1350

    elif candidate == CAR.MAVERICK_MK1:
      ret.wheelbase = 3.076
      ret.steerRatio = 17.0
      ret.mass = 1650

    else:
      raise ValueError(f"Unsupported car: {candidate}")

    # Auto Transmission: 0x732 ECU or Gear_Shift_by_Wire_FD1
    found_ecus = [fw.ecu for fw in car_fw]
    if Ecu.shiftByWire in found_ecus or 0x5A in fingerprint[CAN.main] or docs:
      ret.transmissionType = TransmissionType.automatic
    else:
      ret.transmissionType = TransmissionType.manual
      ret.minEnableSpeed = 20.0 * CV.MPH_TO_MS

    # BSM: Side_Detect_L_Stat, Side_Detect_R_Stat
    # TODO: detect bsm in car_fw?
    ret.enableBsm = 0x3A6 in fingerprint[CAN.main] and 0x3A7 in fingerprint[CAN.main]

    # LCA can steer down to zero
    ret.minSteerSpeed = 0.

    ret.autoResumeSng = ret.minEnableSpeed == -1.
    ret.centerToFront = ret.wheelbase * 0.44
    return ret

  def _update(self, c):
    ret = self.CS.update(self.cp, self.cp_cam)

    events = self.create_common_events(ret, extra_gears=[GearShifter.manumatic])
    if not self.CS.vehicle_sensors_valid:
      events.add(car.CarEvent.EventName.vehicleSensorsInvalid)
<<<<<<< HEAD
    if self.CS.hybrid_platform and self.CP.carFingerprint not in CANFD_CAR:
=======
    if self.CS.unsupported_platform:
>>>>>>> c4759c0a
      events.add(car.CarEvent.EventName.startupNoControl)

    ret.events = events.to_msg()

    return ret

  def apply(self, c, now_nanos):
    return self.CC.update(c, self.CS, now_nanos)<|MERGE_RESOLUTION|>--- conflicted
+++ resolved
@@ -56,18 +56,16 @@
       ret.steerRatio = 17.0
       ret.mass = 2000
 
-<<<<<<< HEAD
-    elif candidate == CAR.MUSTANG_MACH_E_MK1:
-      ret.wheelbase = 2.984
-      ret.steerRatio = 17.0  # guess
-      ret.mass = 2200
-=======
     elif candidate == CAR.F_150_LIGHTNING_MK1:
       # required trim only on SuperCrew
       ret.wheelbase = 3.70
       ret.steerRatio = 16.9
       ret.mass = 2948
->>>>>>> c4759c0a
+
+    elif candidate == CAR.MUSTANG_MACH_E_MK1:
+      ret.wheelbase = 2.984
+      ret.steerRatio = 17.0  # guess
+      ret.mass = 2200
 
     elif candidate == CAR.FOCUS_MK4:
       ret.wheelbase = 2.7
@@ -107,11 +105,7 @@
     events = self.create_common_events(ret, extra_gears=[GearShifter.manumatic])
     if not self.CS.vehicle_sensors_valid:
       events.add(car.CarEvent.EventName.vehicleSensorsInvalid)
-<<<<<<< HEAD
-    if self.CS.hybrid_platform and self.CP.carFingerprint not in CANFD_CAR:
-=======
     if self.CS.unsupported_platform:
->>>>>>> c4759c0a
       events.add(car.CarEvent.EventName.startupNoControl)
 
     ret.events = events.to_msg()
