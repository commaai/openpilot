from collections import namedtuple
from dataclasses import dataclass
from enum import Enum
from typing import Dict, List, Union

from cereal import car
from panda.python import uds
from selfdrive.car import dbc_dict
<<<<<<< HEAD
from selfdrive.car.docs_definitions import CarInfo
from selfdrive.car.fw_versions_definitions import Fpv2Config, Request, p16, TESTER_PRESENT_REQUEST, TESTER_PRESENT_RESPONSE
=======
from selfdrive.car.docs_definitions import CarInfo, Harness
>>>>>>> 4974ca03

Ecu = car.CarParams.Ecu
TransmissionType = car.CarParams.TransmissionType
GearShifter = car.CarState.GearShifter

AngleRateLimit = namedtuple('AngleRateLimit', ['speed_points', 'max_angle_diff_points'])


class CarControllerParams:
  # Messages: Lane_Assist_Data1, LateralMotionControl
  LKAS_STEER_STEP = 5
  # Message: IPMA_Data
  LKAS_UI_STEP = 100
  # Message: ACCDATA_3
  ACC_UI_STEP = 5

  STEER_RATIO = 2.75
  STEER_DRIVER_ALLOWANCE = 0.8

  RATE_LIMIT_UP = AngleRateLimit(speed_points=[0., 5., 15.], max_angle_diff_points=[5., .8, .15])
  RATE_LIMIT_DOWN = AngleRateLimit(speed_points=[0., 5., 15.], max_angle_diff_points=[5., 3.5, 0.4])


class RADAR:
  DELPHI_ESR = 'ford_fusion_2018_adas'
  DELPHI_MRR = 'FORD_CADS'


class CANBUS:
  main = 0
  radar = 1
  camera = 2


class CAR:
  ESCAPE_MK4 = "FORD ESCAPE 4TH GEN"
  EXPLORER_MK6 = "FORD EXPLORER 6TH GEN"
  FOCUS_MK4 = "FORD FOCUS 4TH GEN"


@dataclass
class FordCarInfo(CarInfo):
  package: str = "Co-Pilot360 Assist+"
  harness: Enum = Harness.ford_q3


CAR_INFO: Dict[str, Union[CarInfo, List[CarInfo]]] = {
  CAR.ESCAPE_MK4: [
    FordCarInfo("Ford Escape 2020"),
    FordCarInfo("Ford Kuga EU", "Driver Assistance Pack"),
  ],
  CAR.EXPLORER_MK6: FordCarInfo("Ford Explorer 2020-21"),
  CAR.FOCUS_MK4: FordCarInfo("Ford Focus EU 2019", "Driver Assistance Pack"),
}

FORD_VERSION_REQUEST = bytes([uds.SERVICE_TYPE.READ_DATA_BY_IDENTIFIER]) + \
  p16(uds.DATA_IDENTIFIER_TYPE.VEHICLE_MANUFACTURER_ECU_SOFTWARE_NUMBER)
FORD_VERSION_RESPONSE = bytes([uds.SERVICE_TYPE.READ_DATA_BY_IDENTIFIER + 0x40]) + \
  p16(uds.DATA_IDENTIFIER_TYPE.VEHICLE_MANUFACTURER_ECU_SOFTWARE_NUMBER)

FPV2_CONFIG = Fpv2Config(
  requests=[
    Request(
      "ford",
      [TESTER_PRESENT_REQUEST, FORD_VERSION_REQUEST],
      [TESTER_PRESENT_RESPONSE, FORD_VERSION_RESPONSE],
      whitelist_ecus=[Ecu.engine],
    ),
    Request(
      "ford",
      [TESTER_PRESENT_REQUEST, FORD_VERSION_REQUEST],
      [TESTER_PRESENT_RESPONSE, FORD_VERSION_RESPONSE],
      bus=0,
      whitelist_ecus=[Ecu.eps, Ecu.abs, Ecu.fwdRadar, Ecu.fwdCamera],
    ),
  ],
)

FW_VERSIONS = {
  CAR.ESCAPE_MK4: {
    (Ecu.eps, 0x730, None): [
      b'LX6C-14D003-AH\x00\x00\x00\x00\x00\x00\x00\x00\x00\x00',
    ],
    (Ecu.abs, 0x760, None): [
      b'LX6C-2D053-NS\x00\x00\x00\x00\x00\x00\x00\x00\x00\x00\x00',
    ],
    (Ecu.fwdRadar, 0x764, None): [
      b'LB5T-14D049-AB\x00\x00\x00\x00\x00\x00\x00\x00\x00\x00',
    ],
    (Ecu.fwdCamera, 0x706, None): [
      b'LJ6T-14F397-AD\x00\x00\x00\x00\x00\x00\x00\x00\x00\x00',
    ],
    (Ecu.engine, 0x7E0, None): [
      b'LX6A-14C204-ESG\x00\x00\x00\x00\x00\x00\x00\x00\x00',
    ],
    (Ecu.shiftByWire, 0x732, None): [
    ],
  },
  CAR.EXPLORER_MK6: {
    (Ecu.eps, 0x730, None): [
      b'L1MC-14D003-AK\x00\x00\x00\x00\x00\x00\x00\x00\x00\x00',
      b'L1MC-14D003-AL\x00\x00\x00\x00\x00\x00\x00\x00\x00\x00',
    ],
    (Ecu.abs, 0x760, None): [
      b'L1MC-2D053-BB\x00\x00\x00\x00\x00\x00\x00\x00\x00\x00\x00',
      b'L1MC-2D053-BF\x00\x00\x00\x00\x00\x00\x00\x00\x00\x00\x00',
    ],
    (Ecu.fwdRadar, 0x764, None): [
      b'LB5T-14D049-AB\x00\x00\x00\x00\x00\x00\x00\x00\x00\x00',
    ],
    (Ecu.fwdCamera, 0x706, None): [
      b'LB5T-14F397-AE\x00\x00\x00\x00\x00\x00\x00\x00\x00\x00',
      b'LB5T-14F397-AF\x00\x00\x00\x00\x00\x00\x00\x00\x00\x00',
    ],
    (Ecu.engine, 0x7E0, None): [
      b'LB5A-14C204-EAC\x00\x00\x00\x00\x00\x00\x00\x00\x00',
      b'MB5A-14C204-MD\x00\x00\x00\x00\x00\x00\x00\x00\x00\x00',
    ],
    (Ecu.shiftByWire, 0x732, None): [
      b'L1MP-14G395-AD\x00\x00\x00\x00\x00\x00\x00\x00\x00\x00',
      b'L1MP-14G395-AE\x00\x00\x00\x00\x00\x00\x00\x00\x00\x00',
    ],
  },
  CAR.FOCUS_MK4: {
    (Ecu.eps, 0x730, None): [
      b'JX6C-14D003-AH\x00\x00\x00\x00\x00\x00\x00\x00\x00\x00',
    ],
    (Ecu.abs, 0x760, None): [
      b'JX61-2D053-CJ\x00\x00\x00\x00\x00\x00\x00\x00\x00\x00\x00',
    ],
    (Ecu.fwdRadar, 0x764, None): [
      b'JX7T-14D049-AC\x00\x00\x00\x00\x00\x00\x00\x00\x00\x00',
    ],
    (Ecu.fwdCamera, 0x706, None): [
      b'JX7T-14F397-AH\x00\x00\x00\x00\x00\x00\x00\x00\x00\x00',
    ],
    (Ecu.engine, 0x7E0, None): [
      b'JX6A-14C204-BPL\x00\x00\x00\x00\x00\x00\x00\x00\x00',
    ],
    (Ecu.shiftByWire, 0x732, None): [
    ],
  },
}


DBC = {
  CAR.ESCAPE_MK4: dbc_dict('ford_lincoln_base_pt', RADAR.DELPHI_MRR),
  CAR.EXPLORER_MK6: dbc_dict('ford_lincoln_base_pt', RADAR.DELPHI_MRR),
  CAR.FOCUS_MK4: dbc_dict('ford_lincoln_base_pt', RADAR.DELPHI_MRR),
}<|MERGE_RESOLUTION|>--- conflicted
+++ resolved
@@ -6,12 +6,8 @@
 from cereal import car
 from panda.python import uds
 from selfdrive.car import dbc_dict
-<<<<<<< HEAD
-from selfdrive.car.docs_definitions import CarInfo
+from selfdrive.car.docs_definitions import CarInfo, Harness
 from selfdrive.car.fw_versions_definitions import Fpv2Config, Request, p16, TESTER_PRESENT_REQUEST, TESTER_PRESENT_RESPONSE
-=======
-from selfdrive.car.docs_definitions import CarInfo, Harness
->>>>>>> 4974ca03
 
 Ecu = car.CarParams.Ecu
 TransmissionType = car.CarParams.TransmissionType
@@ -85,7 +81,7 @@
       [TESTER_PRESENT_REQUEST, FORD_VERSION_REQUEST],
       [TESTER_PRESENT_RESPONSE, FORD_VERSION_RESPONSE],
       bus=0,
-      whitelist_ecus=[Ecu.eps, Ecu.abs, Ecu.fwdRadar, Ecu.fwdCamera],
+      whitelist_ecus=[Ecu.eps, Ecu.abs, Ecu.fwdRadar, Ecu.fwdCamera, Ecu.shiftByWire],
     ),
   ],
 )
