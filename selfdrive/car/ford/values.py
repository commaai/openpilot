--- conflicted
+++ resolved
@@ -47,21 +47,11 @@
   F_150_MK14 = "FORD F-150 14TH GEN"
   FOCUS_MK4 = "FORD FOCUS 4TH GEN"
   MAVERICK_MK1 = "FORD MAVERICK 1ST GEN"
-<<<<<<< HEAD
   F_150_LIGHTNING_MK1 = "FORD F-150 LIGHTNING 1ST GEN"
 
 
 CANFD_CAR = {CAR.F_150_MK14, CAR.F_150_LIGHTNING_MK1}
 FORD_EV = {CAR.F_150_LIGHTNING_MK1}
-
-=======
-  F_150_LIGHTNING_MK1 = "FORD F150 LIGHTNING 1ST GEN"
-  MUSTANG_MACH_E_MK1 = "FORD MUSTANG MACH E 1ST GEN"
-
-
-CANFD_CAR = {CAR.F_150_MK14, CAR.MUSTANG_MACH_E_MK1, CAR.F_150_LIGHTNING_MK1}
-FORD_EV = {CAR.F_150_LIGHTNING_MK1, CAR.MUSTANG_MACH_E_MK1}
->>>>>>> 18879e49
 
 class RADAR:
   DELPHI_ESR = 'ford_fusion_2018_adas'
@@ -70,12 +60,8 @@
 
 DBC: Dict[str, Dict[str, str]] = defaultdict(lambda: dbc_dict("ford_lincoln_base_pt", RADAR.DELPHI_MRR))
 
-# F-150 radar is not yet supported
-<<<<<<< HEAD
 DBC[CAR.F_150_MK14, CAR.F_150_LIGHTNING_MK1] = dbc_dict("ford_lincoln_base_pt", None)
-=======
-DBC[CAR.F_150_MK14, CAR.MUSTANG_MACH_E_MK1, CAR.F_150_LIGHTNING_MK1] = dbc_dict("ford_lincoln_base_pt", None)
->>>>>>> 18879e49
+
 
 
 class Footnote(Enum):
@@ -94,13 +80,9 @@
   def init_make(self, CP: car.CarParams):
     if CP.carFingerprint in (CAR.BRONCO_SPORT_MK1, CAR.MAVERICK_MK1):
       self.car_parts = CarParts([Device.threex_angled_mount, CarHarness.ford_q3])
-<<<<<<< HEAD
     if CP.carFingerprint in (CAR.F_150_LIGHTNING_MK1):
       SELF.car_parts = CarParts([Device.threex_angled_mount, CarHarness.ford_q4])
-=======
-    if CP.carFingerprint in (CAR.MUSTANG_MACH_E_MK1, CAR.F_150_LIGHTNING_MK1):
-      self.car_parts = CarParts([Device.threex_angled_mount, CarHarness.ford_q4])
->>>>>>> 18879e49
+
 
 
 CAR_INFO: Dict[str, Union[CarInfo, List[CarInfo]]] = {
@@ -114,12 +96,8 @@
     FordCarInfo("Lincoln Aviator 2020-21", "Co-Pilot360 Plus"),
   ],
   CAR.F_150_MK14: FordCarInfo("Ford F-150 2023", "Co-Pilot360 Active 2.0"),
-<<<<<<< HEAD
   CAR.F_150_LIGHTNING_MK1: FordCarInfo("Ford F-150 Lightning 2022-2023", "Co-Pilot360 Active 2.0"),
-=======
-  CAR.F_150_LIGHTNING_MK1: FordCarInfo("Ford F-150 LIGHTNING 2022", "Co-Pilot360 Active 2.0"),
-  CAR.MUSTANG_MACH_E_MK1: FordCarInfo("Ford F-150 2022-23", "Co-Pilot360 Active 2.0"),
->>>>>>> 18879e49
+
   CAR.FOCUS_MK4: FordCarInfo("Ford Focus 2018", "Adaptive Cruise Control with Lane Centering", footnotes=[Footnote.FOCUS]),
   CAR.MAVERICK_MK1: [
     FordCarInfo("Ford Maverick 2022", "LARIAT Luxury"),
@@ -241,19 +219,21 @@
       b'NB5A-14C204-HB\x00\x00\x00\x00\x00\x00\x00\x00\x00\x00',
     ],
   },
-  CAR.F_150_LIGHTNING_MK1: {
-    (Ecu.shiftByWire, 0x732, None): [
-      b'ML3P-7P470-AK\x00\x00\x00\x00\x00\x00\x00\x00\x00\x00\x00',
-    ],
-  },
-  CAR.MUSTANG_MACH_E_MK1: {
-    (Ecu.shiftByWire, 0x732, None): [
-      b'ML3P-7P470-AK\x00\x00\x00\x00\x00\x00\x00\x00\x00\x00\x00',
-    ],
-  },
   CAR.F_150_MK14: {
-    (Ecu.shiftByWire, 0x732, None): [
-      b'ML3P-7P470-AK\x00\x00\x00\x00\x00\x00\x00\x00\x00\x00\x00',
+    (Ecu.eps, 0x730, None): [
+      b'ML3V-14D003-BC\x00\x00\x00\x00\x00\x00\x00\x00\x00\x00',
+    ],
+    (Ecu.abs, 0x760, None): [
+      b'PL34-2D053-CA\x00\x00\x00\x00\x00\x00\x00\x00\x00\x00\x00',
+    ],
+    (Ecu.fwdRadar, 0x764, None): [
+      b'ML3T-14D049-AL\x00\x00\x00\x00\x00\x00\x00\x00\x00\x00',
+    ],
+    (Ecu.fwdCamera, 0x706, None): [
+      b'PJ6T-14H102-ABJ\x00\x00\x00\x00\x00\x00\x00\x00\x00',
+    ],
+    (Ecu.engine, 0x7E0, None): [
+      b'PL3A-14C204-BRB\x00\x00\x00\x00\x00\x00\x00\x00\x00',
     ],
   },
   CAR.F_150_LIGHTNING_MK1: {
