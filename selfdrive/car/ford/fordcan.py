--- conflicted
+++ resolved
@@ -152,22 +152,6 @@
   else:
     status = 0    # Off
 
-<<<<<<< HEAD
-  values = {
-    **stock_values,
-    "Tja_D_Stat": status,
-  }
-
-  if CP.openpilotLongitudinalControl:
-    values.update({
-      "AccStopStat_D_Dsply": 2 if standstill else 0,              # Stopping status text
-      "AccTGap_B_Dsply": 0,                                       # Show time gap control UI
-      "AccFllwMde_B_Dsply": 1 if hud_control.leadVisible else 0,  # Lead indicator
-      "AccStopMde_B_Dsply": 1 if standstill else 0,
-      "AccTGap_D_Dsply": 4,                                       # Fixed time gap in UI
-    })
-
-=======
   values = {s: stock_values[s] for s in [
     "HaDsply_No_Cs",
     "HaDsply_No_Cnt",
@@ -199,7 +183,16 @@
   values.update({
     "Tja_D_Stat": status,        # TJA status
   })
->>>>>>> 202751a7
+
+  if CP.openpilotLongitudinalControl:
+    values.update({
+      "AccStopStat_D_Dsply": 2 if standstill else 0,              # Stopping status text
+      "AccTGap_B_Dsply": 0,                                       # Show time gap control UI
+      "AccFllwMde_B_Dsply": 1 if hud_control.leadVisible else 0,  # Lead indicator
+      "AccStopMde_B_Dsply": 1 if standstill else 0,
+      "AccTGap_D_Dsply": 4,                                       # Fixed time gap in UI
+    })
+
   return packer.make_can_msg("ACCDATA_3", CANBUS.main, values)
 
 
