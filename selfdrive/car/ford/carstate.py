--- conflicted
+++ resolved
@@ -220,11 +220,9 @@
   def get_cam_can_parser(CP):
     signals = [
       # sig_name, sig_address
-<<<<<<< HEAD
       ("CmbbDeny_B_Actl", "ACCDATA"),               # ACC unavailable/lockout
-=======
+
       ("CmbbBrkDecel_B_Rq", "ACCDATA_2"),           # AEB actuation request bit
->>>>>>> d59172bc
 
       ("HaDsply_No_Cs", "ACCDATA_3"),
       ("HaDsply_No_Cnt", "ACCDATA_3"),
@@ -270,11 +268,8 @@
 
     checks = [
       # sig_address, frequency
-<<<<<<< HEAD
       ("ACCDATA", 50),
-=======
       ("ACCDATA_2", 50),
->>>>>>> d59172bc
       ("ACCDATA_3", 5),
       ("IPMA_Data", 1),
     ]
