--- conflicted
+++ resolved
@@ -24,13 +24,8 @@
     ret.vEgo, ret.aEgo = self.update_speed_kf(ret.vEgoRaw)
     ret.standstill = ret.vEgoRaw < 0.001
     ret.steeringAngleDeg = cp.vl["Steering_Wheel_Data_CG1"]["SteWhlRelInit_An_Sns"]
-<<<<<<< HEAD
     ret.steeringPressed = not bool(cp.vl["Lane_Keep_Assist_Status"]["LaHandsOff_B_Actl"])
-    ret.steerError = bool(cp.vl["Lane_Keep_Assist_Status"]["LaActDeny_B_Actl"])
-=======
-    ret.steeringPressed = not cp.vl["Lane_Keep_Assist_Status"]["LaHandsOff_B_Actl"]
-    ret.steerFaultPermanent = cp.vl["Lane_Keep_Assist_Status"]["LaActDeny_B_Actl"] == 1
->>>>>>> 4f4f18a6
+    ret.steerFaultPermanent = bool(cp.vl["Lane_Keep_Assist_Status"]["LaActDeny_B_Actl"])
     ret.cruiseState.speed = cp.vl["Cruise_Status"]["Set_Speed"] * CV.MPH_TO_MS
     ret.cruiseState.enabled = cp.vl["Cruise_Status"]["Cruise_State"] not in (0, 3)
     ret.cruiseState.available = cp.vl["Cruise_Status"]["Cruise_State"] != 0
