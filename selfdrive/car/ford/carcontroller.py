from cereal import car
<<<<<<< HEAD
from common.numpy_fast import clip
from selfdrive.car import apply_std_steer_angle_limits
from selfdrive.car.ford.carstate import CarState
from selfdrive.car.ford.fordcan import CanBus, create_acc_msg, create_acc_ui_msg, create_button_msg, \
                                       create_lat_ctl_msg, create_lat_ctl2_msg, create_lka_msg, create_lkas_ui_msg
from selfdrive.car.ford.values import CANFD_CAR, CarControllerParams
from selfdrive.car.interfaces import CarControllerBase
=======
from openpilot.common.numpy_fast import clip
from opendbc.can.packer import CANPacker
from openpilot.selfdrive.car import apply_std_steer_angle_limits
from openpilot.selfdrive.car.ford.fordcan import CanBus, create_acc_msg, create_acc_ui_msg, create_button_msg, \
                                       create_lat_ctl_msg, create_lat_ctl2_msg, create_lka_msg, create_lkas_ui_msg
from openpilot.selfdrive.car.ford.values import CANFD_CAR, CarControllerParams
>>>>>>> 61653bf3

LongCtrlState = car.CarControl.Actuators.LongControlState
VisualAlert = car.CarControl.HUDControl.VisualAlert


def apply_ford_curvature_limits(apply_curvature, apply_curvature_last, current_curvature, v_ego_raw):
  # No blending at low speed due to lack of torque wind-up and inaccurate current curvature
  if v_ego_raw > 9:
    apply_curvature = clip(apply_curvature, current_curvature - CarControllerParams.CURVATURE_ERROR,
                           current_curvature + CarControllerParams.CURVATURE_ERROR)

  # Curvature rate limit after driver torque limit
  apply_curvature = apply_std_steer_angle_limits(apply_curvature, apply_curvature_last, v_ego_raw, CarControllerParams)

  return clip(apply_curvature, -CarControllerParams.CURVATURE_MAX, CarControllerParams.CURVATURE_MAX)


class CarController(CarControllerBase):
  CCP: CarControllerParams
  def __init__(self, dbc_name, CP, VM):
    super().__init__(dbc_name, CP, VM)
    self.CAN = CanBus(CP)

    self.apply_curvature_last = 0
    self.main_on_last = False
    self.lkas_enabled_last = False
    self.steer_alert_last = False

  def update(self, CC, CS: CarState, now_nanos):
    can_sends = []

    actuators = CC.actuators
    hud_control = CC.hudControl

    main_on = CS.out.cruiseState.available
    steer_alert = hud_control.visualAlert in (VisualAlert.steerRequired, VisualAlert.ldw)
    fcw_alert = hud_control.visualAlert == VisualAlert.fcw

    ### acc buttons ###
    if CC.cruiseControl.cancel:
      can_sends.append(create_button_msg(self.packer, self.CAN.camera, CS.buttons_stock_values, cancel=True))
      can_sends.append(create_button_msg(self.packer, self.CAN.main, CS.buttons_stock_values, cancel=True))
    elif CC.cruiseControl.resume and (self.frame % CarControllerParams.BUTTONS_STEP) == 0:
      can_sends.append(create_button_msg(self.packer, self.CAN.camera, CS.buttons_stock_values, resume=True))
      can_sends.append(create_button_msg(self.packer, self.CAN.main, CS.buttons_stock_values, resume=True))
    # if stock lane centering isn't off, send a button press to toggle it off
    # the stock system checks for steering pressed, and eventually disengages cruise control
    elif CS.acc_tja_status_stock_values["Tja_D_Stat"] != 0 and (self.frame % CarControllerParams.ACC_UI_STEP) == 0:
      can_sends.append(create_button_msg(self.packer, self.CAN.camera, CS.buttons_stock_values, tja_toggle=True))

    ### lateral control ###
    # send steer msg at 20Hz
    if (self.frame % CarControllerParams.STEER_STEP) == 0:
      if CC.latActive:
        # apply rate limits, curvature error limit, and clip to signal range
        current_curvature = -CS.out.yawRate / max(CS.out.vEgoRaw, 0.1)
        apply_curvature = apply_ford_curvature_limits(actuators.curvature, self.apply_curvature_last, current_curvature, CS.out.vEgoRaw)
      else:
        apply_curvature = 0.

      self.apply_curvature_last = apply_curvature

      if self.CP.carFingerprint in CANFD_CAR:
        # TODO: extended mode
        mode = 1 if CC.latActive else 0
        counter = (self.frame // CarControllerParams.STEER_STEP) % 0xF
        can_sends.append(create_lat_ctl2_msg(self.packer, self.CAN, mode, 0., 0., -apply_curvature, 0., counter))
      else:
        can_sends.append(create_lat_ctl_msg(self.packer, self.CAN, CC.latActive, 0., 0., -apply_curvature, 0.))

    # send lka msg at 33Hz
    if (self.frame % CarControllerParams.LKA_STEP) == 0:
      can_sends.append(create_lka_msg(self.packer, self.CAN))

    ### longitudinal control ###
    # send acc msg at 50Hz
    if self.CP.openpilotLongitudinalControl and (self.frame % CarControllerParams.ACC_CONTROL_STEP) == 0:
      # Both gas and accel are in m/s^2, accel is used solely for braking
      accel = clip(actuators.accel, CarControllerParams.ACCEL_MIN, CarControllerParams.ACCEL_MAX)
      gas = accel
      if not CC.longActive or gas < CarControllerParams.MIN_GAS:
        gas = CarControllerParams.INACTIVE_GAS

      stopping = CC.actuators.longControlState == LongCtrlState.stopping
      can_sends.append(create_acc_msg(self.packer, self.CAN, CC.longActive, gas, accel, stopping))

    ### ui ###
    send_ui = (self.main_on_last != main_on) or (self.lkas_enabled_last != CC.latActive) or (self.steer_alert_last != steer_alert)
    # send lkas ui msg at 1Hz or if ui state changes
    if (self.frame % CarControllerParams.LKAS_UI_STEP) == 0 or send_ui:
      can_sends.append(create_lkas_ui_msg(self.packer, self.CAN, main_on, CC.latActive, steer_alert, hud_control, CS.lkas_status_stock_values))
    # send acc ui msg at 5Hz or if ui state changes
    if (self.frame % CarControllerParams.ACC_UI_STEP) == 0 or send_ui:
      can_sends.append(create_acc_ui_msg(self.packer, self.CAN, self.CP, main_on, CC.latActive,
                                         fcw_alert, CS.out.cruiseState.standstill, hud_control,
                                         CS.acc_tja_status_stock_values))

    self.main_on_last = main_on
    self.lkas_enabled_last = CC.latActive
    self.steer_alert_last = steer_alert

    new_actuators = actuators.copy()
    new_actuators.curvature = self.apply_curvature_last

    self.frame += 1
    return new_actuators, can_sends<|MERGE_RESOLUTION|>--- conflicted
+++ resolved
@@ -1,20 +1,11 @@
 from cereal import car
-<<<<<<< HEAD
-from common.numpy_fast import clip
+from openpilot.common.numpy_fast import clip
 from selfdrive.car import apply_std_steer_angle_limits
-from selfdrive.car.ford.carstate import CarState
-from selfdrive.car.ford.fordcan import CanBus, create_acc_msg, create_acc_ui_msg, create_button_msg, \
-                                       create_lat_ctl_msg, create_lat_ctl2_msg, create_lka_msg, create_lkas_ui_msg
-from selfdrive.car.ford.values import CANFD_CAR, CarControllerParams
-from selfdrive.car.interfaces import CarControllerBase
-=======
-from openpilot.common.numpy_fast import clip
-from opendbc.can.packer import CANPacker
-from openpilot.selfdrive.car import apply_std_steer_angle_limits
+from openpilot.selfdrive.car.ford.carstate import CarState
 from openpilot.selfdrive.car.ford.fordcan import CanBus, create_acc_msg, create_acc_ui_msg, create_button_msg, \
                                        create_lat_ctl_msg, create_lat_ctl2_msg, create_lka_msg, create_lkas_ui_msg
 from openpilot.selfdrive.car.ford.values import CANFD_CAR, CarControllerParams
->>>>>>> 61653bf3
+from selfdrive.car.interfaces import CarControllerBase
 
 LongCtrlState = car.CarControl.Actuators.LongControlState
 VisualAlert = car.CarControl.HUDControl.VisualAlert
