import math
from cereal import car
from common.numpy_fast import clip, interp
from opendbc.can.packer import CANPacker
from selfdrive.car.ford import fordcan
from selfdrive.car.ford.values import CANBUS, CarControllerParams

VisualAlert = car.CarControl.HUDControl.VisualAlert


def apply_ford_steer_angle_limits(apply_angle, apply_angle_last, vEgo):
  # rate limit
  steer_up = apply_angle_last * apply_angle > 0. and abs(apply_angle) > abs(apply_angle_last)
  rate_limit = CarControllerParams.RATE_LIMIT_UP if steer_up else CarControllerParams.RATE_LIMIT_DOWN
  max_angle_diff = interp(vEgo, rate_limit.speed_points, rate_limit.max_angle_diff_points)
  apply_angle = clip(apply_angle, (apply_angle_last - max_angle_diff), (apply_angle_last + max_angle_diff))

  # absolute limit (LatCtlPath_An_Actl)
  apply_path_angle = math.radians(apply_angle) / CarControllerParams.LKAS_STEER_RATIO
  apply_path_angle = clip(apply_path_angle, -0.5, 0.5235)
  apply_angle = math.degrees(apply_path_angle) * CarControllerParams.LKAS_STEER_RATIO

  return apply_angle


class CarController:
  def __init__(self, dbc_name, CP, VM):
    self.CP = CP
    self.VM = VM
    self.packer = CANPacker(dbc_name)
    self.frame = 0

    self.apply_angle_last = 0
    self.main_on_last = False
    self.lkas_enabled_last = False
    self.steer_alert_last = False

  def update(self, CC, CS):
    can_sends = []

    actuators = CC.actuators
    hud_control = CC.hudControl

    main_on = CS.out.cruiseState.available
    steer_alert = hud_control.visualAlert in (VisualAlert.steerRequired, VisualAlert.ldw)

    ### acc buttons ###
    if CC.cruiseControl.cancel:
      can_sends.append(fordcan.create_button_command(self.packer, CS.buttons_stock_values, cancel=True))
      can_sends.append(fordcan.create_button_command(self.packer, CS.buttons_stock_values, cancel=True, bus=CANBUS.main))
    elif CC.cruiseControl.resume and (self.frame % CarControllerParams.BUTTONS_STEP) == 0:
      can_sends.append(fordcan.create_button_command(self.packer, CS.buttons_stock_values, resume=True))
      can_sends.append(fordcan.create_button_command(self.packer, CS.buttons_stock_values, resume=True, bus=CANBUS.main))
    # if stock lane centering isn't off, send a button press to toggle it off
    # the stock system checks for steering pressed, and eventually disengages cruise control
    elif CS.acc_tja_status_stock_values["Tja_D_Stat"] != 0 and (self.frame % CarControllerParams.ACC_UI_STEP) == 0:
      can_sends.append(fordcan.create_button_command(self.packer, CS.buttons_stock_values, tja_toggle=True))


    ### lateral control ###
    if CC.latActive:
      lca_rq = 1
      apply_angle = apply_ford_steer_angle_limits(actuators.steeringAngleDeg, self.apply_angle_last, CS.out.vEgo)
    else:
      lca_rq = 0
      apply_angle = 0.

    # send steering commands at 20Hz
<<<<<<< HEAD
    if (self.frame % CarControllerParams.STEER_STEP) == 0:
      lca_rq = 1 if CC.latActive else 0

=======
    if (self.frame % CarControllerParams.LKAS_STEER_STEP) == 0:
>>>>>>> 3253b859
      # use LatCtlPath_An_Actl to actuate steering
      path_angle = math.radians(apply_angle) / CarControllerParams.LKAS_STEER_RATIO

      # set slower ramp type when small steering angle change
      # 0=Slow, 1=Medium, 2=Fast, 3=Immediately
      steer_change = abs(CS.out.steeringAngleDeg - actuators.steeringAngleDeg)
      if steer_change < 2.0:
        ramp_type = 0
      elif steer_change < 4.0:
        ramp_type = 1
      elif steer_change < 6.0:
        ramp_type = 2
      else:
        ramp_type = 3
      precision = 1  # 0=Comfortable, 1=Precise (the stock system always uses comfortable)

      self.apply_angle_last = apply_angle
      can_sends.append(fordcan.create_lka_command(self.packer, 0, 0))
      can_sends.append(fordcan.create_tja_command(self.packer, lca_rq, ramp_type, precision,
                                                  0, path_angle, 0, 0))


    ### ui ###
    send_ui = (self.main_on_last != main_on) or (self.lkas_enabled_last != CC.latActive) or (self.steer_alert_last != steer_alert)

    # send lkas ui command at 1Hz or if ui state changes
    if (self.frame % CarControllerParams.LKAS_UI_STEP) == 0 or send_ui:
      can_sends.append(fordcan.create_lkas_ui_command(self.packer, main_on, CC.latActive, steer_alert, hud_control, CS.lkas_status_stock_values))

    # send acc ui command at 20Hz or if ui state changes
    if (self.frame % CarControllerParams.ACC_UI_STEP) == 0 or send_ui:
      can_sends.append(fordcan.create_acc_ui_command(self.packer, main_on, CC.latActive, hud_control, CS.acc_tja_status_stock_values))

    self.main_on_last = main_on
    self.lkas_enabled_last = CC.latActive
    self.steer_alert_last = steer_alert

    new_actuators = actuators.copy()
    new_actuators.steeringAngleDeg = self.apply_angle_last

    self.frame += 1
    return new_actuators, can_sends<|MERGE_RESOLUTION|>--- conflicted
+++ resolved
@@ -66,13 +66,7 @@
       apply_angle = 0.
 
     # send steering commands at 20Hz
-<<<<<<< HEAD
     if (self.frame % CarControllerParams.STEER_STEP) == 0:
-      lca_rq = 1 if CC.latActive else 0
-
-=======
-    if (self.frame % CarControllerParams.LKAS_STEER_STEP) == 0:
->>>>>>> 3253b859
       # use LatCtlPath_An_Actl to actuate steering
       path_angle = math.radians(apply_angle) / CarControllerParams.LKAS_STEER_RATIO
 
