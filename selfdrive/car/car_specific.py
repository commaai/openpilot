--- conflicted
+++ resolved
@@ -54,15 +54,6 @@
     elif self.CP.carName == 'nissan':
       events = self.create_common_events(CS.out, CS_prev, extra_gears=[GearShifter.brake])
 
-<<<<<<< HEAD
-    elif self.CP.carName == 'mazda':
-      events = self.create_common_events(CS.out, CS_prev)
-
-      if CS.out.lowSpeedAlert:
-        events.add(EventName.belowSteerSpeed)
-
-=======
->>>>>>> 6f092701
     elif self.CP.carName == 'chrysler':
       events = self.create_common_events(CS.out, CS_prev, extra_gears=[GearShifter.low])
 
