--- conflicted
+++ resolved
@@ -110,11 +110,7 @@
     assert self.vipc.connect(False)
     self.vipc.recv()
 
-<<<<<<< HEAD
-  def _run_test(self, expect_valid, location=LOCATION1):
-=======
   def _run_test(self, expect_valid, locations=LOCATION1_REPEATED):
->>>>>>> 676ba9f9
     starting_frame_id = None
 
     render_times = []
@@ -222,10 +218,6 @@
     self.assertLess(_max, 0.2)
     self.assertGreater(_min, 0.0010)
 
-<<<<<<< HEAD
-    self._run_test(True, LOCATION2)
-=======
->>>>>>> 676ba9f9
 
 if __name__ == "__main__":
   unittest.main()