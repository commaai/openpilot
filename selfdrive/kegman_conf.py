import json
import copy
import os, stat
import threading
import time
<<<<<<< HEAD
from selfdrive.swaglog import cloudlog
from common.basedir import BASEDIR

class kegman_conf():
  def __init__(self, read_only=False):  # start thread by default
    self.conf = self.read_config()
    # when you import kegman_conf and only use it to read data, you can specify read_only in your import as to not start the write_thread
    if not read_only and BASEDIR == "/data/openpilot":  # if not travis test nor read only
      threading.Thread(target=self.kegman_thread).start()
=======

class kegman_conf():
  def __init__(self):
    self.last_conf = None
    self.conf = self.read_config()
>>>>>>> a18cb6fe

  def read_config(self):
    self.element_updated = False
    self.default_config = {"cameraOffset":"0.06", "lastTrMode":"1", "battChargeMin":"90", "battChargeMax":"95", "wheelTouchSeconds":"1800", "battPercOff":"25", "carVoltageMinEonShutdown":"11200", "brakeStoppingTarget":"0.25", "angle_steers_offset":"0" , "brake_distance_extra":"1" , "lastALCAMode":"1" , "brakefactor":"1.2", "lastGasMode":"0" , "lastSloMode":"1", "leadDistance":"5"}

    if os.path.isfile('/data/kegman.json'):
      with open('/data/kegman.json', 'r') as f:
        try:
          self.config = json.load(f)
        except:
          self.config = self.default_config
      self.last_conf = copy.deepcopy(self.config)
      if "battPercOff" not in self.config:
        self.config.update({"battPercOff":"25"})
        self.element_updated = True
      if "carVoltageMinEonShutdown" not in self.config:
        self.config.update({"carVoltageMinEonShutdown":"11200"})
        self.element_updated = True
      if "brakeStoppingTarget" not in self.config:
        self.config.update({"brakeStoppingTarget":"0.25"})
        self.element_updated = True
      if "angle_steers_offset" not in self.config:
        self.config.update({"angle_steers_offset":"0"})
        self.element_updated = True
      if "brake_distance_extra" not in self.config: # extra braking distance in m
        self.config.update({"brake_distance_extra":"1"})
        self.element_updated = True
      if "lastALCAMode" not in self.config:
        self.config.update({"lastALCAMode":"1"})
        self.element_updated = True
      if "brakefactor" not in self.config: # brake at 20% higher speeds than what I like
        self.config.update({"brakefactor":"1.2"}) 
        self.element_updated = True
      if "lastGasMode" not in self.config:
        self.config.update({"lastGasMode":"0"}) 
        self.element_updated = True
      if "lastSloMode" not in self.config:
        self.config.update({"lastSloMode":"1"}) 
        self.element_updated = True
      if "leadDistance" not in self.config: # leadDistance only works for Accord and Insight, have not tested other honda vehicles
        self.config.update({"leadDistance":"5.0"})
        self.element_updated = True

      # force update
      if self.config['carVoltageMinEonShutdown'] == "11800":
        self.config.update({"carVoltageMinEonShutdown":"11200"})
        self.element_updated = True
      if int(self.config['wheelTouchSeconds']) < 200:
        self.config.update({"wheelTouchSeconds":"1800"})
        self.element_updated = True
      if int(self.config['battChargeMin']) == 85:
        self.config.update({"battChargeMin":"90"})
        self.element_updated = True
      if int(self.config['battChargeMax']) == 90:
        self.config.update({"battChargeMax":"95"})
        self.element_updated = True
      
      if self.element_updated:      
        self.write_config(self.config)

<<<<<<< HEAD
  def kegman_thread(self):  # do reading and writing in one thread
    last_conf = copy.deepcopy(self.conf)
    while True:
      if self.conf != last_conf:
        self.write_config()
        last_conf = copy.deepcopy(self.conf)  # cache the current config
      time.sleep(15)  # every n seconds check for conf change
      with open('/data/kegman.json', 'r') as f:
        conf_tmp = json.load(f)
        if conf_tmp != self.conf:
          self.conf = conf_tmp
          last_conf = copy.deepcopy(self.conf)

  def write_config(self):  # never to be called outside kegman_conf
    try:
      with open('/data/kegman.json', 'w') as f:
        json.dump(self.conf, f, indent=2, sort_keys=True)
        os.chmod("/data/kegman.json", 0o764)
=======
    else:
      self.config = self.default_config
      self.write_config(self.config)
    return self.config

  def write_config(self, config):
    try:
      # Only write if data has changed
      if (self.last_conf != config):
        #print "Config changed, writing file"
        self.last_conf = copy.deepcopy(config) # cache the current config
        with open('/data/kegman.json', 'w') as f:
          json.dump(config, f, indent=2, sort_keys=True)
          os.chmod("/data/kegman.json", 0o764)
>>>>>>> a18cb6fe
    except IOError:
      os.mkdir('/data')
      with open('/data/kegman.json', 'w') as f:
        json.dump(config, f, indent=2, sort_keys=True)
        os.chmod("/data/kegman.json", 0o764)<|MERGE_RESOLUTION|>--- conflicted
+++ resolved
@@ -3,7 +3,6 @@
 import os, stat
 import threading
 import time
-<<<<<<< HEAD
 from selfdrive.swaglog import cloudlog
 from common.basedir import BASEDIR
 
@@ -13,13 +12,6 @@
     # when you import kegman_conf and only use it to read data, you can specify read_only in your import as to not start the write_thread
     if not read_only and BASEDIR == "/data/openpilot":  # if not travis test nor read only
       threading.Thread(target=self.kegman_thread).start()
-=======
-
-class kegman_conf():
-  def __init__(self):
-    self.last_conf = None
-    self.conf = self.read_config()
->>>>>>> a18cb6fe
 
   def read_config(self):
     self.element_updated = False
@@ -80,7 +72,6 @@
       if self.element_updated:      
         self.write_config(self.config)
 
-<<<<<<< HEAD
   def kegman_thread(self):  # do reading and writing in one thread
     last_conf = copy.deepcopy(self.conf)
     while True:
@@ -99,24 +90,8 @@
       with open('/data/kegman.json', 'w') as f:
         json.dump(self.conf, f, indent=2, sort_keys=True)
         os.chmod("/data/kegman.json", 0o764)
-=======
-    else:
-      self.config = self.default_config
-      self.write_config(self.config)
-    return self.config
-
-  def write_config(self, config):
-    try:
-      # Only write if data has changed
-      if (self.last_conf != config):
-        #print "Config changed, writing file"
-        self.last_conf = copy.deepcopy(config) # cache the current config
-        with open('/data/kegman.json', 'w') as f:
-          json.dump(config, f, indent=2, sort_keys=True)
-          os.chmod("/data/kegman.json", 0o764)
->>>>>>> a18cb6fe
     except IOError:
       os.mkdir('/data')
       with open('/data/kegman.json', 'w') as f:
-        json.dump(config, f, indent=2, sort_keys=True)
+        json.dump(self.conf, f, indent=2, sort_keys=True)
         os.chmod("/data/kegman.json", 0o764)