import json
import copy
import os, stat
import threading
import time

class kegman_conf():
  def __init__(self):
    self.conf = self.read_config()
    self.last_conf = copy.deepcopy(self.conf)

  def read_config(self):
    self.element_updated = False
    self.default_config = {"cameraOffset":"0.06", "lastTrMode":"1", "battChargeMin":"90", "battChargeMax":"95", "wheelTouchSeconds":"1800", "battPercOff":"25", "carVoltageMinEonShutdown":"11200", "brakeStoppingTarget":"0.25", "angle_steers_offset":"0" , "brake_distance_extra":"1" , "lastALCAMode":"1" , "brakefactor":"1.2", "lastGasMode":"0" , "lastSloMode":"1", "leadDistance":"5"}

    if os.path.isfile('/data/kegman.json'):
      with open('/data/kegman.json', 'r') as f:
        try:
          self.config = json.load(f)
        except:
          self.config = self.default_config
      self.last_conf = copy.deepcopy(self.config)
      if "battPercOff" not in self.config:
        self.config.update({"battPercOff":"25"})
        self.element_updated = True
      if "carVoltageMinEonShutdown" not in self.config:
        self.config.update({"carVoltageMinEonShutdown":"11200"})
        self.element_updated = True
      if "brakeStoppingTarget" not in self.config:
        self.config.update({"brakeStoppingTarget":"0.25"})
        self.element_updated = True
      if "angle_steers_offset" not in self.config:
        self.config.update({"angle_steers_offset":"0"})
        self.element_updated = True
      if "brake_distance_extra" not in self.config: # extra braking distance in m
        self.config.update({"brake_distance_extra":"1"})
        self.element_updated = True
      if "lastALCAMode" not in self.config:
        self.config.update({"lastALCAMode":"1"})
        self.element_updated = True
      if "brakefactor" not in self.config: # brake at 20% higher speeds than what I like
        self.config.update({"brakefactor":"1.2"}) 
        self.element_updated = True
      if "lastGasMode" not in self.config:
        self.config.update({"lastGasMode":"0"}) 
        self.element_updated = True
      if "lastSloMode" not in self.config:
        self.config.update({"lastSloMode":"1"}) 
        self.element_updated = True
      if "leadDistance" not in self.config: # leadDistance only works for Accord and Insight, have not tested other honda vehicles
        self.config.update({"leadDistance":"5.0"})
        self.element_updated = True

      # force update
      if self.config['carVoltageMinEonShutdown'] == "11800":
        self.config.update({"carVoltageMinEonShutdown":"11200"})
        self.element_updated = True
      if int(self.config['wheelTouchSeconds']) < 200:
        self.config.update({"wheelTouchSeconds":"1800"})
        self.element_updated = True
      if int(self.config['battChargeMin']) == 85:
        self.config.update({"battChargeMin":"90"})
        self.element_updated = True
      if int(self.config['battChargeMax']) == 90:
        self.config.update({"battChargeMax":"95"})
        self.element_updated = True
      
      if self.element_updated:      
        self.write_config(self.config)

    else:
      self.config = self.default_config
      self.write_config(self.config)
    return self.config

  def write_config(self, config):
    try:
<<<<<<< HEAD
      # Only write if data has changed
      if (self.last_conf != config):
        #print "Config changed, writing file"
        self.last_conf = copy.deepcopy(config) # cache the current config
        with lock:
          with open('/data/kegman.json', 'w') as f:
            json.dump(config, f, indent=2, sort_keys=True)
            os.chmod("/data/kegman.json", 0o764)
=======
      start = time.time()
      with open('/data/kegman.json', 'w') as f:
        json.dump(config, f, indent=2, sort_keys=True)
        os.chmod("/data/kegman.json", 0o764)
      with open('/data/kegman_times', 'a') as f:
        f.write(str(time.time() - start) + "\n")
>>>>>>> 467e44a6
    except IOError:
      os.mkdir('/data')
      with open('/data/kegman.json', 'w') as f:
        json.dump(config, f, indent=2, sort_keys=True)
        os.chmod("/data/kegman.json", 0o764)<|MERGE_RESOLUTION|>--- conflicted
+++ resolved
@@ -75,7 +75,6 @@
 
   def write_config(self, config):
     try:
-<<<<<<< HEAD
       # Only write if data has changed
       if (self.last_conf != config):
         #print "Config changed, writing file"
@@ -84,14 +83,6 @@
           with open('/data/kegman.json', 'w') as f:
             json.dump(config, f, indent=2, sort_keys=True)
             os.chmod("/data/kegman.json", 0o764)
-=======
-      start = time.time()
-      with open('/data/kegman.json', 'w') as f:
-        json.dump(config, f, indent=2, sort_keys=True)
-        os.chmod("/data/kegman.json", 0o764)
-      with open('/data/kegman_times', 'a') as f:
-        f.write(str(time.time() - start) + "\n")
->>>>>>> 467e44a6
     except IOError:
       os.mkdir('/data')
       with open('/data/kegman.json', 'w') as f:
