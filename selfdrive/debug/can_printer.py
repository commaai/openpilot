#!/usr/bin/env python3
import argparse
import binascii
import time
from collections import defaultdict

import cereal.messaging as messaging
<<<<<<< HEAD
from openpilot.common.realtime import sec_since_boot
=======
>>>>>>> d61f86d3


def can_printer(bus, max_msg, addr, ascii_decode):
  logcan = messaging.sub_sock('can', addr=addr)

  start = time.monotonic()
  lp = time.monotonic()
  msgs = defaultdict(list)
  while 1:
    can_recv = messaging.drain_sock(logcan, wait_for_one=True)
    for x in can_recv:
      for y in x.can:
        if y.src == bus:
          msgs[y.address].append(y.dat)

    if time.monotonic() - lp > 0.1:
      dd = chr(27) + "[2J"
      dd += f"{time.monotonic() - start:5.2f}\n"
      for addr in sorted(msgs.keys()):
        a = f"\"{msgs[addr][-1].decode('ascii', 'backslashreplace')}\"" if ascii_decode else ""
        x = binascii.hexlify(msgs[addr][-1]).decode('ascii')
        freq = len(msgs[addr]) / (time.monotonic() - start)
        if max_msg is None or addr < max_msg:
          dd += "%04X(%4d)(%6d)(%3dHz) %s %s\n" % (addr, addr, len(msgs[addr]), freq, x.ljust(20), a)
      print(dd)
      lp = time.monotonic()

if __name__ == "__main__":
  parser = argparse.ArgumentParser(description="simple CAN data viewer",
                                   formatter_class=argparse.ArgumentDefaultsHelpFormatter)

  parser.add_argument("--bus", type=int, help="CAN bus to print out", default=0)
  parser.add_argument("--max_msg", type=int, help="max addr")
  parser.add_argument("--ascii", action='store_true', help="decode as ascii")
  parser.add_argument("--addr", default="127.0.0.1")

  args = parser.parse_args()
  can_printer(args.bus, args.max_msg, args.addr, args.ascii)<|MERGE_RESOLUTION|>--- conflicted
+++ resolved
@@ -5,10 +5,6 @@
 from collections import defaultdict
 
 import cereal.messaging as messaging
-<<<<<<< HEAD
-from openpilot.common.realtime import sec_since_boot
-=======
->>>>>>> d61f86d3
 
 
 def can_printer(bus, max_msg, addr, ascii_decode):
