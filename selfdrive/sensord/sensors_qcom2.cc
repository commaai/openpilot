--- conflicted
+++ resolved
@@ -28,13 +28,10 @@
 ExitHandler do_exit;
 std::mutex pm_mutex;
 
-<<<<<<< HEAD
-=======
 // filter first values (0.5sec) as those may contain inaccuracies
 uint64_t init_ts = 0;
 constexpr uint64_t init_delay = 500*1e6;
 
->>>>>>> bae94a00
 void interrupt_loop(int fd, std::vector<Sensor *>& sensors, PubMaster& pm) {
   struct pollfd fd_list[1] = {0};
   fd_list[0].fd = fd;
@@ -95,19 +92,12 @@
       events.adoptWithCaveats(i, kj::mv(collected_events[i]));
     }
 
-<<<<<<< HEAD
-    {
-      std::lock_guard<std::mutex> lock(pm_mutex);
-      pm.send("sensorEvents", msg);
-    }
-=======
     if (ts - init_ts < init_delay) {
       continue;
     }
 
     std::lock_guard<std::mutex> lock(pm_mutex);
     pm.send("sensorEvents", msg);
->>>>>>> bae94a00
   }
 
   // poweroff sensors, disable interrupts
@@ -191,13 +181,6 @@
   std::vector<Sensor *> lsm_interrupt_sensors = {&lsm6ds3_accel, &lsm6ds3_gyro};
   std::thread lsm_interrupt_thread(&interrupt_loop, lsm6ds3_accel.gpio_fd, std::ref(lsm_interrupt_sensors), std::ref(pm));
 
-<<<<<<< HEAD
-  // thread for reading events via interrupts
-  std::vector<Sensor *> lsm_interrupt_sensors = {&lsm6ds3_accel, &lsm6ds3_gyro};
-  std::thread lsm_interrupt_thread(&interrupt_loop, lsm6ds3_accel.gpio_fd, std::ref(lsm_interrupt_sensors), std::ref(pm));
-
-=======
->>>>>>> bae94a00
   // polling loop for non interrupt handled sensors
   while (!do_exit) {
     std::chrono::steady_clock::time_point begin = std::chrono::steady_clock::now();
@@ -211,13 +194,10 @@
       sensors[i]->get_event(event);
     }
 
-<<<<<<< HEAD
-=======
     if (nanos_since_boot() - init_ts < init_delay) {
       continue;
     }
 
->>>>>>> bae94a00
     {
       std::lock_guard<std::mutex> lock(pm_mutex);
       pm.send("sensorEvents", msg);
@@ -227,13 +207,10 @@
     std::this_thread::sleep_for(std::chrono::milliseconds(10) - (end - begin));
   }
 
-<<<<<<< HEAD
-=======
   for (Sensor *sensor :  sensors) {
     sensor->shutdown();
   }
 
->>>>>>> bae94a00
   lsm_interrupt_thread.join();
   delete i2c_bus_imu;
   return 0;
