--- conflicted
+++ resolved
@@ -51,8 +51,6 @@
   return ret;
 }
 
-<<<<<<< HEAD
-=======
 int BMX055_Accel::shutdown()  {
   // enter deep suspend mode (lowest power mode)
   int ret = set_register(BMX055_ACCEL_I2C_REG_PMU, BMX055_ACCEL_DEEP_SUSPEND);
@@ -63,7 +61,6 @@
   return ret;
 }
 
->>>>>>> bae94a00
 bool BMX055_Accel::get_event(cereal::SensorEventData::Builder &event) {
   uint64_t start_time = nanos_since_boot();
   uint8_t buffer[6];
