--- conflicted
+++ resolved
@@ -118,12 +118,6 @@
 }
 
 int LSM6DS3_Accel::init() {
-<<<<<<< HEAD
-  auto chip = verify_chip_id(LSM6DS3_ACCEL_I2C_REG_ID, LSM6DS3_ACCEL_CHIP_ID, LSM6DS3TRC_ACCEL_CHIP_ID);
-  if (!chip) return -1;
-=======
-  int ret = 0;
-  uint8_t buffer[1];
   uint8_t value = 0;
   bool do_self_test = false;
 
@@ -132,21 +126,13 @@
     do_self_test = true;
   }
 
-  ret = read_register(LSM6DS3_ACCEL_I2C_REG_ID, buffer, 1);
-  if(ret < 0) {
-    LOGE("Reading chip ID failed: %d", ret);
-    goto fail;
-  }
->>>>>>> 0398f3ec
-
-  if (*chip == LSM6DS3TRC_ACCEL_CHIP_ID) {
+  int ret = verify_chip_id(LSM6DS3_ACCEL_I2C_REG_ID, {LSM6DS3_ACCEL_CHIP_ID, LSM6DS3TRC_ACCEL_CHIP_ID});
+  if (ret == -1) return -1;
+
+  if (ret == LSM6DS3TRC_ACCEL_CHIP_ID) {
     source = cereal::SensorEventData::SensorSource::LSM6DS3TRC;
   }
 
-<<<<<<< HEAD
-  uint8_t value = 0;
-  int ret = init_gpio();
-=======
   ret = self_test(LSM6DS3_ACCEL_POSITIVE_TEST);
   if (ret < 0) {
     LOGE("LSM6DS3 accel positive self-test failed!");
@@ -160,7 +146,6 @@
   }
 
   ret = init_gpio();
->>>>>>> 0398f3ec
   if (ret < 0) {
     goto fail;
   }
