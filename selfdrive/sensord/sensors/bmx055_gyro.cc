#include "bmx055_gyro.h"

#include <cassert>
#include <cmath>

#include "common/swaglog.h"
#include "common/util.h"

#define DEG2RAD(x) ((x) * M_PI / 180.0)


BMX055_Gyro::BMX055_Gyro(I2CBus *bus) : I2CSensor(bus) {}

int BMX055_Gyro::init() {
  int ret = 0;
  uint8_t buffer[1];

  ret =read_register(BMX055_GYRO_I2C_REG_ID, buffer, 1);
  if(ret < 0) {
    LOGE("Reading chip ID failed: %d", ret);
    goto fail;
  }

  if(buffer[0] != BMX055_GYRO_CHIP_ID) {
    LOGE("Chip ID wrong. Got: %d, Expected %d", buffer[0], BMX055_GYRO_CHIP_ID);
    ret = -1;
    goto fail;
  }

  ret = set_register(BMX055_GYRO_I2C_REG_LPM1, BMX055_GYRO_NORMAL_MODE);
  if (ret < 0) {
    goto fail;
  }
  // bmx055 gyro has a 30ms wakeup time from deep suspend mode
  util::sleep_for(50);

  // High bandwidth
  // ret = set_register(BMX055_GYRO_I2C_REG_HBW, BMX055_GYRO_HBW_ENABLE);
  // if (ret < 0) {
  //   goto fail;
  // }

  // Low bandwidth
  ret = set_register(BMX055_GYRO_I2C_REG_HBW, BMX055_GYRO_HBW_DISABLE);
  if (ret < 0) {
    goto fail;
  }

  // 116 Hz filter
  ret = set_register(BMX055_GYRO_I2C_REG_BW, BMX055_GYRO_BW_116HZ);
  if (ret < 0) {
    goto fail;
  }

  // +- 125 deg/s range
  ret = set_register(BMX055_GYRO_I2C_REG_RANGE, BMX055_GYRO_RANGE_125);
  if (ret < 0) {
    goto fail;
  }

fail:
  return ret;
}

<<<<<<< HEAD
=======
int BMX055_Gyro::shutdown()  {
  // enter deep suspend mode (lowest power mode)
  int ret = set_register(BMX055_GYRO_I2C_REG_LPM1, BMX055_GYRO_DEEP_SUSPEND);
  if (ret < 0) {
    LOGE("Could not move BMX055 GYRO in deep suspend mode!")
  }

  return ret;
}

>>>>>>> bae94a00
bool BMX055_Gyro::get_event(cereal::SensorEventData::Builder &event) {
  uint64_t start_time = nanos_since_boot();
  uint8_t buffer[6];
  int len = read_register(BMX055_GYRO_I2C_REG_RATE_X_LSB, buffer, sizeof(buffer));
  assert(len == 6);

  // 16 bit = +- 125 deg/s
  float scale = 125.0f / (1 << 15);
  float x = -DEG2RAD(read_16_bit(buffer[0], buffer[1]) * scale);
  float y = -DEG2RAD(read_16_bit(buffer[2], buffer[3]) * scale);
  float z = DEG2RAD(read_16_bit(buffer[4], buffer[5]) * scale);

  event.setSource(cereal::SensorEventData::SensorSource::BMX055);
  event.setVersion(1);
  event.setSensor(SENSOR_GYRO_UNCALIBRATED);
  event.setType(SENSOR_TYPE_GYROSCOPE_UNCALIBRATED);
  event.setTimestamp(start_time);

  float xyz[] = {x, y, z};
  auto svec = event.initGyroUncalibrated();
  svec.setV(xyz);
  svec.setStatus(true);
  return true;
}<|MERGE_RESOLUTION|>--- conflicted
+++ resolved
@@ -62,8 +62,6 @@
   return ret;
 }
 
-<<<<<<< HEAD
-=======
 int BMX055_Gyro::shutdown()  {
   // enter deep suspend mode (lowest power mode)
   int ret = set_register(BMX055_GYRO_I2C_REG_LPM1, BMX055_GYRO_DEEP_SUSPEND);
@@ -74,7 +72,6 @@
   return ret;
 }
 
->>>>>>> bae94a00
 bool BMX055_Gyro::get_event(cereal::SensorEventData::Builder &event) {
   uint64_t start_time = nanos_since_boot();
   uint8_t buffer[6];
