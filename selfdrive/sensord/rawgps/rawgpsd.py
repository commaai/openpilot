--- conflicted
+++ resolved
@@ -122,17 +122,11 @@
   # disable DPO power savings for more accuracy
   at_cmd("AT+QGPSCFG=\"dpoenable\",0")
   # don't automatically turn on GNSS on powerup
-<<<<<<< HEAD
-  mmcli("--command='AT+QGPSCFG=\"autogps\",0'")
-  mmcli("--location-enable-gps-raw --location-enable-gps-nmea")
-  mmcli("--location-set-supl-server=supl.google.com:7276")
-=======
   at_cmd("AT+QGPSCFG=\"autogps\",0")
 
   at_cmd("AT+QGPSSUPLURL=\"supl.google.com:7275\"")
   at_cmd("AT+QGPSCFG=\"outport\",\"usbnmea\"")
   at_cmd("AT+QGPS=1")
->>>>>>> d257e284
 
   # enable OEMDRE mode
   DIAG_SUBSYS_CMD_F = 75
