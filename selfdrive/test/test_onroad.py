import math
import json
import os
import pytest
import shutil
import subprocess
import time
import numpy as np
from collections import Counter, defaultdict
from pathlib import Path
from tabulate import tabulate

from cereal import log
import cereal.messaging as messaging
from cereal.services import SERVICE_LIST
from openpilot.common.basedir import BASEDIR
from openpilot.common.timeout import Timeout
from openpilot.common.params import Params
from openpilot.selfdrive.selfdrived.events import EVENTS, ET
from openpilot.selfdrive.test.helpers import set_params_enabled, release_only
from openpilot.system.hardware.hw import Paths
from openpilot.tools.lib.logreader import LogReader
from openpilot.tools.lib.log_time_series import msgs_to_time_series

"""
CPU usage budget
* each process is entitled to at least 8%
* total CPU usage of openpilot (sum(PROCS.values())
  should not exceed MAX_TOTAL_CPU
"""

TEST_DURATION = 25
LOG_OFFSET = 8

<<<<<<< HEAD
MAX_TOTAL_CPU = 310.  # total for all 8 cores
=======
MAX_TOTAL_CPU = 287.  # total for all 8 cores
>>>>>>> 93f7925c
PROCS = {
  # Baseline CPU usage by process
  "selfdrive.controls.controlsd": 16.0,
  "selfdrive.selfdrived.selfdrived": 16.0,
  "selfdrive.car.card": 26.0,
  "./loggerd": 14.0,
  "./encoderd": 13.0,
  "./camerad": 10.0,
  "selfdrive.controls.plannerd": 8.0,
  "./ui": 18.0,
  "system.sensord.sensord": 13.0,
  "selfdrive.controls.radard": 2.0,
  "selfdrive.modeld.modeld": 22.0,
  "selfdrive.modeld.dmonitoringmodeld": 18.0,
  "system.hardware.hardwared": 4.0,
  "selfdrive.locationd.calibrationd": 2.0,
  "selfdrive.locationd.torqued": 5.0,
  "selfdrive.locationd.locationd": 25.0,
  "selfdrive.locationd.paramsd": 9.0,
  "selfdrive.locationd.lagd": 11.0,
  "selfdrive.ui.soundd": 3.0,
  "selfdrive.ui.feedback.feedbackd": 1.0,
  "selfdrive.monitoring.dmonitoringd": 4.0,
  "./proclogd": 2.0,
  "system.logmessaged": 1.0,
  "system.tombstoned": 0,
  "./logcatd": 1.0,
  "system.micd": 5.0,
  "system.timed": 0,
  "selfdrive.pandad.pandad": 22.0,
  "system.statsd": 1.0,
  "system.loggerd.uploader": 15.0,
  "system.loggerd.deleter": 1.0,
  "./pandad": 19.0,
  "system.qcomgpsd.qcomgpsd": 1.0,
}

<<<<<<< HEAD
PROCS.update({
  "tici": {
    "./ubloxd": 1.0,
    "system.ubloxd.pigeond": 6.0,
  },
  "tizi": {
    "system.qcomgpsd.qcomgpsd": 1.0,
  }
}.get(HARDWARE.get_device_type(), {}))

=======
>>>>>>> 93f7925c
TIMINGS = {
  # rtols: max/min, rsd
  "can": [2.5, 0.35],
  "pandaStates": [2.5, 0.35],
  "peripheralState": [2.5, 0.35],
  "sendcan": [2.5, 0.35],
  "carState": [2.5, 0.35],
  "carControl": [2.5, 0.35],
  "controlsState": [2.5, 0.35],
  "longitudinalPlan": [2.5, 0.5],
  "driverAssistance": [2.5, 0.5],
  "roadCameraState": [2.5, 0.35],
  "driverCameraState": [2.5, 0.35],
  "modelV2": [2.5, 0.35],
  "driverStateV2": [2.5, 0.40],
  "livePose": [2.5, 0.35],
  "liveParameters": [2.5, 0.35],
  "wideRoadCameraState": [1.5, 0.35],
}

LOGS_SIZE = {  # MB per segment
  "qlog.zst": 0.5,
  "rlog.zst": 8.1,
  "qcamera.ts": 2.3,
}
LOGS_SIZE.update(dict.fromkeys(['ecamera.hevc', 'fcamera.hevc', 'dcamera.hevc'], 76.5))


def cputime_total(ct):
  return ct.cpuUser + ct.cpuSystem + ct.cpuChildrenUser + ct.cpuChildrenSystem


@pytest.mark.tici
@pytest.mark.skip_tici_setup
class TestOnroad:

  @classmethod
  def setup_class(cls):
    if "DEBUG" in os.environ:
      segs = filter(lambda x: os.path.exists(os.path.join(x, "rlog.zst")), Path(Paths.log_root()).iterdir())
      segs = sorted(segs, key=lambda x: x.stat().st_mtime)
      cls.lr = list(LogReader(os.path.join(segs[-1], "rlog.zst")))
      cls.ts = msgs_to_time_series(cls.lr)
      return

    # setup env
    params = Params()
    params.remove("CurrentRoute")
    params.put_bool("RecordFront", True)
    set_params_enabled()
    os.environ['REPLAY'] = '1'
    os.environ['TESTING_CLOSET'] = '1'
    if os.path.exists(Paths.log_root()):
      shutil.rmtree(Paths.log_root())

    # start manager and run openpilot for TEST_DURATION
    proc = None
    try:
      manager_path = os.path.join(BASEDIR, "system/manager/manager.py")
      cls.manager_st = time.monotonic()
      proc = subprocess.Popen(["python", manager_path])

      sm = messaging.SubMaster(['carState'])
      with Timeout(30, "controls didn't start"):
        while not sm.seen['carState']:
          sm.update(1000)

      route = params.get("CurrentRoute")
      assert route is not None

      segs = list(Path(Paths.log_root()).glob(f"{route}--*"))
      assert len(segs) == 1

      time.sleep(TEST_DURATION)
    finally:
      if proc is not None:
        proc.terminate()
        if proc.wait(60) is None:
          proc.kill()

    cls.lr = list(LogReader(os.path.join(str(segs[0]), "rlog.zst")))
    st = time.monotonic()
    cls.ts = msgs_to_time_series(cls.lr)
    print("msgs to time series", time.monotonic() - st)
    log_path = segs[0]

    cls.log_sizes = {}
    for f in log_path.iterdir():
      assert f.is_file()
      cls.log_sizes[f] = f.stat().st_size / 1e6

    cls.msgs = defaultdict(list)
    for m in cls.lr:
      cls.msgs[m.which()].append(m)

  def test_service_frequencies(self, subtests):
    for s, msgs in self.msgs.items():
      if s in ('initData', 'sentinel'):
        continue

      # skip gps services for now
      if s in ('ubloxGnss', 'ubloxRaw', 'gnssMeasurements', 'gpsLocation', 'gpsLocationExternal', 'qcomGnss'):
        continue

      with subtests.test(service=s):
        assert len(msgs) >= math.floor(SERVICE_LIST[s].frequency*int(TEST_DURATION*0.8))

  def test_manager_starting_time(self):
    st = self.ts['managerState']['t'][0]
    assert (st - self.manager_st) < 12.5, f"manager.py took {st - self.manager_st}s to publish the first 'managerState' msg"

  def test_cloudlog_size(self):
    msgs = self.msgs['logMessage']

    total_size = sum(len(m.as_builder().to_bytes()) for m in msgs)
    assert total_size < 3.5e5

    cnt = Counter(json.loads(m.logMessage)['filename'] for m in msgs)
    big_logs = [f for f, n in cnt.most_common(3) if n / sum(cnt.values()) > 30.]
    assert len(big_logs) == 0, f"Log spam: {big_logs}"

  def test_log_sizes(self, subtests):
    # TODO: this isn't super stable between different devices
    for f, sz in self.log_sizes.items():
      rate = LOGS_SIZE[f.name]/60.
      minn = rate * TEST_DURATION * 0.5
      maxx = rate * TEST_DURATION * 1.5
      with subtests.test(file=f.name):
        assert minn < sz <  maxx

  def test_ui_timings(self):
    result = "\n"
    result += "------------------------------------------------\n"
    result += "-------------- UI Draw Timing ------------------\n"
    result += "------------------------------------------------\n"

    ts = self.ts['uiDebug']['drawTimeMillis']
    result += f"min  {min(ts):.2f}ms\n"
    result += f"max  {max(ts):.2f}ms\n"
    result += f"std  {np.std(ts):.2f}ms\n"
    result += f"mean {np.mean(ts):.2f}ms\n"
    result += "------------------------------------------------\n"
    print(result)

    assert max(ts) < 250.
    assert np.mean(ts) < 10.
    #self.assertLess(np.std(ts), 5.)

    # some slow frames are expected since camerad/modeld can preempt ui
    veryslow = [x for x in ts if x > 40.]
    assert len(veryslow) < 5, f"Too many slow frame draw times: {veryslow}"

  def test_cpu_usage(self, subtests):
    print("\n------------------------------------------------")
    print("------------------ CPU Usage -------------------")
    print("------------------------------------------------")

    plogs_by_proc = defaultdict(list)
    for pl in self.msgs['procLog']:
      for x in pl.procLog.procs:
        if len(x.cmdline) > 0:
          n = list(x.cmdline)[0]
          plogs_by_proc[n].append(x)

    cpu_ok = True
    dt = (self.msgs['procLog'][-1].logMonoTime - self.msgs['procLog'][0].logMonoTime) / 1e9
    header = ['process', 'usage', 'expected', 'max allowed', 'test result']
    rows = []
    for proc_name, expected in PROCS.items():

      error = ""
      usage = 0.
      x = plogs_by_proc[proc_name]
      if len(x) > 2:
        cpu_time = cputime_total(x[-1]) - cputime_total(x[0])
        usage = cpu_time / dt * 100.

        max_allowed = max(expected * 1.8, expected + 5.0)
        if usage > max_allowed:
          error = "❌ USING MORE CPU THAN EXPECTED ❌"
          cpu_ok = False

      else:
        error = "❌ NO METRICS FOUND ❌"
        cpu_ok = False

      rows.append([proc_name, usage, expected, max_allowed, error or "✅"])
    print(tabulate(rows, header, tablefmt="simple_grid", stralign="center", numalign="center", floatfmt=".2f"))

    # Ensure there's no missing procs
    all_procs = {p.name for p in self.msgs['managerState'][0].managerState.processes if p.shouldBeRunning}
    for p in all_procs:
      with subtests.test(proc=p):
        assert any(p in pp for pp in PROCS.keys()), f"Expected CPU usage missing for {p}"

    # total CPU check
    procs_tot = sum([(max(x) if isinstance(x, tuple) else x) for x in PROCS.values()])
    with subtests.test(name="total CPU"):
      assert procs_tot < MAX_TOTAL_CPU, "Total CPU budget exceeded"
    print("------------------------------------------------")
    print(f"Total allocated CPU usage is {procs_tot}%, budget is {MAX_TOTAL_CPU}%, {MAX_TOTAL_CPU-procs_tot:.1f}% left")
    print("------------------------------------------------")

    assert cpu_ok

  def test_memory_usage(self):
    print("\n------------------------------------------------")
    print("--------------- Memory Usage -------------------")
    print("------------------------------------------------")
    offset = int(SERVICE_LIST['deviceState'].frequency * LOG_OFFSET)
    mems = [m.deviceState.memoryUsagePercent for m in self.msgs['deviceState'][offset:]]
    print("Memory usage: ", mems)

    # check for big leaks. note that memory usage is
    # expected to go up while the MSGQ buffers fill up
    assert np.average(mems) <= 65, "Average memory usage above 65%"
    assert np.max(np.diff(mems)) <= 4, "Max memory increase too high"
    assert np.average(np.diff(mems)) <= 1, "Average memory increase too high"

  def test_camera_frame_timings(self, subtests):
    # test timing within a single camera
    result = "\n"
    result += "------------------------------------------------\n"
    result += "-----------------  SOF Timing ------------------\n"
    result += "------------------------------------------------\n"
    for name in ['roadCameraState', 'wideRoadCameraState', 'driverCameraState']:
      ts = self.ts[name]['timestampSof']
      d_ms = np.diff(ts) / 1e6
      d50 = np.abs(d_ms-50)
      result += f"{name} sof delta vs 50ms: min  {min(d50):.2f}ms\n"
      result += f"{name} sof delta vs 50ms: max  {max(d50):.2f}ms\n"
      result += f"{name} sof delta vs 50ms: mean {d50.mean():.2f}ms\n"
      with subtests.test(camera=name):
        assert max(d50) < 5.0, f"high SOF delta vs 50ms: {max(d50)}"
    result += "------------------------------------------------\n"
    print(result)

  def test_camera_sync(self, subtests):
    cam_states = ['roadCameraState', 'wideRoadCameraState', 'driverCameraState']
    encode_cams = ['roadEncodeIdx', 'wideRoadEncodeIdx', 'driverEncodeIdx']
    for cams in (cam_states, encode_cams):
      with subtests.test(cams=cams):
        # sanity checks within a single cam
        for cam in cams:
          with subtests.test(test="frame_skips", camera=cam):
            assert set(np.diff(self.ts[cam]['frameId'])) == {1, }, "Frame ID skips"

            # EOF > SOF
            eof_sof_diff = self.ts[cam]['timestampEof'] - self.ts[cam]['timestampSof']
            assert np.all(eof_sof_diff > 0)
            assert np.all(eof_sof_diff < 50*1e6)

        first_fid = {min(self.ts[c]['frameId']) for c in cams}
        assert len(first_fid) == 1, "Cameras don't start on same frame ID"
        if cam.endswith('CameraState'):
          # camerad guarantees that all cams start on frame ID 0
          # (note loggerd also needs to start up fast enough to catch it)
          assert next(iter(first_fid)) < 100, "Cameras start on frame ID too high"

        # we don't do a full segment rotation, so these might not match exactly
        last_fid = {max(self.ts[c]['frameId']) for c in cams}
        assert max(last_fid) - min(last_fid) < 10

        start, end = min(first_fid), min(last_fid)
        for i in range(end-start):
          ts = {c: round(self.ts[c]['timestampSof'][i]/1e6, 1) for c in cams}
          diff = (max(ts.values()) - min(ts.values()))
          assert diff < 2, f"Cameras not synced properly: frame_id={start+i}, {diff=:.1f}ms, {ts=}"

  def test_camera_encoder_matches(self, subtests):
    # sanity check that the frame metadata is consistent with the encoded frames
    pairs = [('roadCameraState', 'roadEncodeIdx'),
             ('wideRoadCameraState', 'wideRoadEncodeIdx'),
             ('driverCameraState', 'driverEncodeIdx')]
    for cam, enc in pairs:
      with subtests.test(camera=cam, encoder=enc):
        cam_frames = {fid: (sof, eof) for fid, sof, eof in zip(
          self.ts[cam]['frameId'],
          self.ts[cam]['timestampSof'],
          self.ts[cam]['timestampEof'],
          strict=True,
        )}
        for i, fid in enumerate(self.ts[enc]['frameId']):
          cam_sof, cam_eof = cam_frames[fid]
          enc_sof, enc_eof = self.ts[enc]['timestampSof'][i], self.ts[enc]['timestampEof'][i]
          assert enc_sof == cam_sof, f"SOF mismatch: frameId={fid}, enc_sof={enc_sof}, cam_sof={cam_sof}"
          assert enc_eof == cam_eof, f"EOF mismatch: frameId={fid}, enc_eof={enc_eof}, cam_eof={cam_eof}"

  def test_mpc_execution_timings(self):
    result = "\n"
    result += "------------------------------------------------\n"
    result += "-----------------  MPC Timing ------------------\n"
    result += "------------------------------------------------\n"

    cfgs = [("longitudinalPlan", 0.05, 0.05),]
    for (s, instant_max, avg_max) in cfgs:
      ts = [getattr(m, s).solverExecutionTime for m in self.msgs[s]]
      assert max(ts) < instant_max, f"high '{s}' execution time: {max(ts)}"
      assert np.mean(ts) < avg_max, f"high avg '{s}' execution time: {np.mean(ts)}"
      result += f"'{s}' execution time: min  {min(ts):.5f}s\n"
      result += f"'{s}' execution time: max  {max(ts):.5f}s\n"
      result += f"'{s}' execution time: mean {np.mean(ts):.5f}s\n"
    result += "------------------------------------------------\n"
    print(result)

  def test_model_execution_timings(self, subtests):
    result = "\n"
    result += "------------------------------------------------\n"
    result += "----------------- Model Timing -----------------\n"
    result += "------------------------------------------------\n"
    cfgs = [
      # since multiple processes use the GPU and can preempt each other,
      # these numbers are not fully self-contained.
      ("modelV2", 0.06, 0.040),

      # can miss cycles here and there, just important the avg frequency is 20Hz
      ("driverStateV2", 0.3, 0.05),
    ]
    for (s, instant_max, avg_max) in cfgs:
      ts = [getattr(m, s).modelExecutionTime for m in self.msgs[s]]
      # TODO some init can happen in first iteration
      ts = ts[1:]
      result += f"'{s}' execution time: min  {min(ts):.5f}s\n"
      result += f"'{s}' execution time: max {max(ts):.5f}s\n"
      result += f"'{s}' execution time: mean {np.mean(ts):.5f}s\n"
      with subtests.test(s):
        assert max(ts) < instant_max, f"high '{s}' execution time: {max(ts)}"
        assert np.mean(ts) < avg_max, f"high avg '{s}' execution time: {np.mean(ts)}"
    result += "------------------------------------------------\n"
    print(result)

  def test_timings(self):
    passed = True
    print("\n------------------------------------------------")
    print("----------------- Service Timings --------------")
    print("------------------------------------------------")

    header = ['service', 'max', 'min', 'mean', 'expected mean', 'rsd', 'max allowed rsd', 'test result']
    rows = []
    for s, (maxmin, rsd) in TIMINGS.items():
      offset = int(SERVICE_LIST[s].frequency * LOG_OFFSET)
      msgs = [m.logMonoTime for m in self.msgs[s][offset:]]
      if not len(msgs):
        raise Exception(f"missing {s}")

      ts = np.diff(msgs) / 1e9
      dt = 1 / SERVICE_LIST[s].frequency

      errors = []
      if not np.allclose(np.mean(ts), dt, rtol=0.03, atol=0):
        errors.append("❌ FAILED MEAN TIMING CHECK ❌")
      if not np.allclose([np.max(ts), np.min(ts)], dt, rtol=maxmin, atol=0):
        errors.append("❌ FAILED MAX/MIN TIMING CHECK ❌")
      if (np.std(ts)/dt) > rsd:
        errors.append("❌ FAILED RSD TIMING CHECK ❌")
      passed = not errors and passed
      rows.append([s, *(np.array([np.max(ts), np.min(ts), np.mean(ts), dt])*1e3), np.std(ts)/dt, rsd, "\n".join(errors) or "✅"])

    print(tabulate(rows, header, tablefmt="simple_grid", stralign="center", numalign="center", floatfmt=".2f"))
    assert passed

  @release_only
  def test_startup(self):
    startup_alert = self.ts['selfdriveState']['alertText1'][0]
    expected = EVENTS[log.OnroadEvent.EventName.startup][ET.PERMANENT].alert_text_1
    assert startup_alert == expected, "wrong startup alert"

  def test_engagable(self):
    no_entries = Counter()
    for m in self.msgs['onroadEvents']:
      for evt in m.onroadEvents:
        if evt.noEntry:
          no_entries[evt.name] += 1

    offset = int(SERVICE_LIST['selfdriveState'].frequency * LOG_OFFSET)
    eng = [m.selfdriveState.engageable for m in self.msgs['selfdriveState'][offset:]]
    assert all(eng), \
           f"Not engageable for whole segment:\n- selfdriveState.engageable: {Counter(eng)}\n- No entry events: {no_entries}"<|MERGE_RESOLUTION|>--- conflicted
+++ resolved
@@ -32,11 +32,7 @@
 TEST_DURATION = 25
 LOG_OFFSET = 8
 
-<<<<<<< HEAD
-MAX_TOTAL_CPU = 310.  # total for all 8 cores
-=======
 MAX_TOTAL_CPU = 287.  # total for all 8 cores
->>>>>>> 93f7925c
 PROCS = {
   # Baseline CPU usage by process
   "selfdrive.controls.controlsd": 16.0,
@@ -66,27 +62,13 @@
   "./logcatd": 1.0,
   "system.micd": 5.0,
   "system.timed": 0,
-  "selfdrive.pandad.pandad": 22.0,
+  "selfdrive.pandad.pandad": 25.,
   "system.statsd": 1.0,
   "system.loggerd.uploader": 15.0,
   "system.loggerd.deleter": 1.0,
-  "./pandad": 19.0,
   "system.qcomgpsd.qcomgpsd": 1.0,
 }
 
-<<<<<<< HEAD
-PROCS.update({
-  "tici": {
-    "./ubloxd": 1.0,
-    "system.ubloxd.pigeond": 6.0,
-  },
-  "tizi": {
-    "system.qcomgpsd.qcomgpsd": 1.0,
-  }
-}.get(HARDWARE.get_device_type(), {}))
-
-=======
->>>>>>> 93f7925c
 TIMINGS = {
   # rtols: max/min, rsd
   "can": [2.5, 0.35],
