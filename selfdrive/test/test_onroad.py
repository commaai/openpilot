#!/usr/bin/env python3
import bz2
import math
import json
import os
import pathlib
import psutil
import pytest
import shutil
import subprocess
import time
import numpy as np
import unittest
from collections import Counter, defaultdict
from functools import cached_property
from pathlib import Path

from cereal import car
import cereal.messaging as messaging
from cereal.services import SERVICE_LIST
from openpilot.common.basedir import BASEDIR
from openpilot.common.timeout import Timeout
from openpilot.common.params import Params
from openpilot.selfdrive.controls.lib.events import EVENTS, ET
from openpilot.system.hardware import HARDWARE
from openpilot.selfdrive.test.helpers import set_params_enabled, release_only
from openpilot.system.hardware.hw import Paths
from openpilot.tools.lib.logreader import LogReader

# Baseline CPU usage by process
PROCS = {
<<<<<<< HEAD
  "selfdrive.controls.controlsd": 30.0,
  "selfdrive.car.card": 19.0,
=======
  "selfdrive.controls.controlsd": 46.0,
>>>>>>> bc2407ab
  "./loggerd": 14.0,
  "./encoderd": 17.0,
  "./camerad": 14.5,
  "./locationd": 11.0,
  "./mapsd": (0.5, 10.0),
  "selfdrive.controls.plannerd": 11.0,
  "./ui": 18.0,
  "selfdrive.locationd.paramsd": 9.0,
  "./sensord": 7.0,
  "selfdrive.controls.radard": 7.0,
  "selfdrive.modeld.modeld": 13.0,
  "selfdrive.modeld.dmonitoringmodeld": 8.0,
  "selfdrive.modeld.navmodeld": 1.0,
  "selfdrive.thermald.thermald": 3.87,
  "selfdrive.locationd.calibrationd": 2.0,
  "selfdrive.locationd.torqued": 5.0,
  "selfdrive.ui.soundd": 3.5,
  "selfdrive.monitoring.dmonitoringd": 4.0,
  "./proclogd": 1.54,
  "system.logmessaged": 0.2,
  "selfdrive.tombstoned": 0,
  "./logcatd": 0,
  "system.micd": 6.0,
  "system.timed": 0,
  "selfdrive.boardd.pandad": 0,
  "selfdrive.statsd": 0.4,
  "selfdrive.navd.navd": 0.4,
  "system.loggerd.uploader": (0.5, 15.0),
  "system.loggerd.deleter": 0.1,
}

PROCS.update({
  "tici": {
    "./boardd": 4.0,
    "./ubloxd": 0.02,
    "system.sensord.pigeond": 6.0,
  },
  "tizi": {
     "./boardd": 19.0,
    "system.qcomgpsd.qcomgpsd": 1.0,
  }
}.get(HARDWARE.get_device_type(), {}))

TIMINGS = {
  # rtols: max/min, rsd
  "can": [2.5, 0.35],
  "pandaStates": [2.5, 0.35],
  "peripheralState": [2.5, 0.35],
  "sendcan": [2.5, 0.35],
  "carState": [2.5, 0.35],
  "carControl": [2.5, 0.35],
  "controlsState": [2.5, 0.35],
  "longitudinalPlan": [2.5, 0.5],
  "roadCameraState": [2.5, 0.35],
  "driverCameraState": [2.5, 0.35],
  "modelV2": [2.5, 0.35],
  "driverStateV2": [2.5, 0.40],
  "navModel": [2.5, 0.35],
  "mapRenderState": [2.5, 0.35],
  "liveLocationKalman": [2.5, 0.35],
  "wideRoadCameraState": [1.5, 0.35],
}


def cputime_total(ct):
  return ct.cpuUser + ct.cpuSystem + ct.cpuChildrenUser + ct.cpuChildrenSystem


@pytest.mark.tici
class TestOnroad(unittest.TestCase):

  @classmethod
  def setUpClass(cls):
    if "DEBUG" in os.environ:
      segs = filter(lambda x: os.path.exists(os.path.join(x, "rlog")), Path(Paths.log_root()).iterdir())
      segs = sorted(segs, key=lambda x: x.stat().st_mtime)
      print(segs[-3])
      cls.lr = list(LogReader(os.path.join(segs[-3], "rlog")))
      return

    # setup env
    params = Params()
    params.remove("CurrentRoute")
    set_params_enabled()
    os.environ['REPLAY'] = '1'
    os.environ['TESTING_CLOSET'] = '1'
    if os.path.exists(Paths.log_root()):
      shutil.rmtree(Paths.log_root())

    # start manager and run openpilot for a minute
    proc = None
    try:
      manager_path = os.path.join(BASEDIR, "selfdrive/manager/manager.py")
      proc = subprocess.Popen(["python", manager_path])

      sm = messaging.SubMaster(['carState'])
      with Timeout(150, "controls didn't start"):
        while sm.recv_frame['carState'] < 0:
          sm.update(1000)

      # make sure we get at least two full segments
      route = None
      cls.segments = []
      with Timeout(300, "timed out waiting for logs"):
        while route is None:
          route = params.get("CurrentRoute", encoding="utf-8")
          time.sleep(0.1)

        while len(cls.segments) < 3:
          segs = set()
          if Path(Paths.log_root()).exists():
            segs = set(Path(Paths.log_root()).glob(f"{route}--*"))
          cls.segments = sorted(segs, key=lambda s: int(str(s).rsplit('--')[-1]))
          time.sleep(2)

      # chop off last, incomplete segment
      cls.segments = cls.segments[:-1]

    finally:
      cls.gpu_procs = {psutil.Process(int(f.name)).name() for f in pathlib.Path('/sys/devices/virtual/kgsl/kgsl/proc/').iterdir() if f.is_dir()}

      if proc is not None:
        proc.terminate()
        if proc.wait(60) is None:
          proc.kill()

    cls.lrs = [list(LogReader(os.path.join(str(s), "rlog"))) for s in cls.segments]

    # use the second segment by default as it's the first full segment
    cls.lr = list(LogReader(os.path.join(str(cls.segments[1]), "rlog")))
    cls.log_path = cls.segments[1]

    cls.log_sizes = {}
    for f in cls.log_path.iterdir():
      assert f.is_file()
      cls.log_sizes[f]  = f.stat().st_size / 1e6
      if f.name in ("qlog", "rlog"):
        with open(f, 'rb') as ff:
          cls.log_sizes[f] = len(bz2.compress(ff.read())) / 1e6


  @cached_property
  def service_msgs(self):
    msgs = defaultdict(list)
    for m in self.lr:
      msgs[m.which()].append(m)
    return msgs

  def test_service_frequencies(self):
    for s, msgs in self.service_msgs.items():
      if s in ('initData', 'sentinel'):
        continue

      # skip gps services for now
      if s in ('ubloxGnss', 'ubloxRaw', 'gnssMeasurements', 'gpsLocation', 'gpsLocationExternal', 'qcomGnss'):
        continue

      with self.subTest(service=s):
        assert len(msgs) >= math.floor(SERVICE_LIST[s].frequency*55)

  def test_cloudlog_size(self):
    msgs = [m for m in self.lr if m.which() == 'logMessage']

    total_size = sum(len(m.as_builder().to_bytes()) for m in msgs)
    self.assertLess(total_size, 3.5e5)

    cnt = Counter(json.loads(m.logMessage)['filename'] for m in msgs)
    big_logs = [f for f, n in cnt.most_common(3) if n / sum(cnt.values()) > 30.]
    self.assertEqual(len(big_logs), 0, f"Log spam: {big_logs}")

  def test_log_sizes(self):
    for f, sz in self.log_sizes.items():
      if f.name == "qcamera.ts":
        assert 2.15 < sz < 2.35
      elif f.name == "qlog":
        assert 0.7 < sz < 1.0
      elif f.name == "rlog":
        assert 5 < sz < 50
      elif f.name.endswith('.hevc'):
        assert 70 < sz < 77
      else:
        raise NotImplementedError

  def test_ui_timings(self):
    result = "\n"
    result += "------------------------------------------------\n"
    result += "-------------- UI Draw Timing ------------------\n"
    result += "------------------------------------------------\n"

    ts = [m.uiDebug.drawTimeMillis for m in self.service_msgs['uiDebug']]
    result += f"min  {min(ts):.2f}ms\n"
    result += f"max  {max(ts):.2f}ms\n"
    result += f"std  {np.std(ts):.2f}ms\n"
    result += f"mean {np.mean(ts):.2f}ms\n"
    result += "------------------------------------------------\n"
    print(result)

    self.assertLess(max(ts), 250.)
    self.assertLess(np.mean(ts), 10.)
    #self.assertLess(np.std(ts), 5.)

    # some slow frames are expected since camerad/modeld can preempt ui
    veryslow = [x for x in ts if x > 40.]
    assert len(veryslow) < 5, f"Too many slow frame draw times: {veryslow}"

  def test_cpu_usage(self):
    result = "\n"
    result += "------------------------------------------------\n"
    result += "------------------ CPU Usage -------------------\n"
    result += "------------------------------------------------\n"

    plogs_by_proc = defaultdict(list)
    for pl in self.service_msgs['procLog']:
      for x in pl.procLog.procs:
        if len(x.cmdline) > 0:
          n = list(x.cmdline)[0]
          plogs_by_proc[n].append(x)
    print(plogs_by_proc.keys())

    cpu_ok = True
    dt = (self.service_msgs['procLog'][-1].logMonoTime - self.service_msgs['procLog'][0].logMonoTime) / 1e9
    for proc_name, expected_cpu in PROCS.items():

      err = ""
      cpu_usage = 0.
      x = plogs_by_proc[proc_name]
      if len(x) > 2:
        cpu_time = cputime_total(x[-1]) - cputime_total(x[0])
        cpu_usage = cpu_time / dt * 100.

        if isinstance(expected_cpu, tuple):
          exp = str(expected_cpu)
          minn, maxx = expected_cpu
        else:
          exp = f"{expected_cpu:5.2f}"
          minn = min(expected_cpu * 0.65, max(expected_cpu - 1.0, 0.0))
          maxx = max(expected_cpu * 1.15, expected_cpu + 5.0)

        if cpu_usage > maxx:
          err = "using more CPU than expected"
        elif cpu_usage < minn:
          err = "using less CPU than expected"
      else:
        err = "NO METRICS FOUND"

      result += f"{proc_name.ljust(35)}  {cpu_usage:5.2f}% ({exp}%) {err}\n"
      if len(err) > 0:
        cpu_ok = False

    # Ensure there's no missing procs
    all_procs = {p.name for p in self.service_msgs['managerState'][0].managerState.processes if p.shouldBeRunning}
    for p in all_procs:
      with self.subTest(proc=p):
        assert any(p in pp for pp in PROCS.keys()), f"Expected CPU usage missing for {p}"

    result += "------------------------------------------------\n"
    print(result)

    self.assertTrue(cpu_ok)

  def test_memory_usage(self):
    mems = [m.deviceState.memoryUsagePercent for m in self.service_msgs['deviceState']]
    print("Memory usage: ", mems)

    # check for big leaks. note that memory usage is
    # expected to go up while the MSGQ buffers fill up
    self.assertLessEqual(max(mems) - min(mems), 3.0)

  def test_gpu_usage(self):
    self.assertEqual(self.gpu_procs, {"weston", "ui", "camerad", "selfdrive.modeld.modeld"})

  def test_camera_processing_time(self):
    result = "\n"
    result += "------------------------------------------------\n"
    result += "-------------- Debayer Timing ------------------\n"
    result += "------------------------------------------------\n"

    ts = [getattr(m, m.which()).processingTime for m in self.lr if 'CameraState' in m.which()]
    self.assertLess(min(ts), 0.025, f"high execution time: {min(ts)}")
    result += f"execution time: min  {min(ts):.5f}s\n"
    result += f"execution time: max  {max(ts):.5f}s\n"
    result += f"execution time: mean {np.mean(ts):.5f}s\n"
    result += "------------------------------------------------\n"
    print(result)

  @unittest.skip("TODO: enable once timings are fixed")
  def test_camera_frame_timings(self):
    result = "\n"
    result += "------------------------------------------------\n"
    result += "-----------------  SoF Timing ------------------\n"
    result += "------------------------------------------------\n"
    for name in ['roadCameraState', 'wideRoadCameraState', 'driverCameraState']:
      ts = [getattr(m, m.which()).timestampSof for m in self.lr if name in m.which()]
      d_ms = np.diff(ts) / 1e6
      d50 = np.abs(d_ms-50)
      self.assertLess(max(d50), 1.0, f"high sof delta vs 50ms: {max(d50)}")
      result += f"{name} sof delta vs 50ms: min  {min(d50):.5f}s\n"
      result += f"{name} sof delta vs 50ms: max  {max(d50):.5f}s\n"
      result += f"{name} sof delta vs 50ms: mean {d50.mean():.5f}s\n"
      result += "------------------------------------------------\n"
    print(result)

  def test_mpc_execution_timings(self):
    result = "\n"
    result += "------------------------------------------------\n"
    result += "-----------------  MPC Timing ------------------\n"
    result += "------------------------------------------------\n"

    cfgs = [("longitudinalPlan", 0.05, 0.05),]
    for (s, instant_max, avg_max) in cfgs:
      ts = [getattr(m, s).solverExecutionTime for m in self.service_msgs[s]]
      self.assertLess(max(ts), instant_max, f"high '{s}' execution time: {max(ts)}")
      self.assertLess(np.mean(ts), avg_max, f"high avg '{s}' execution time: {np.mean(ts)}")
      result += f"'{s}' execution time: min  {min(ts):.5f}s\n"
      result += f"'{s}' execution time: max  {max(ts):.5f}s\n"
      result += f"'{s}' execution time: mean {np.mean(ts):.5f}s\n"
    result += "------------------------------------------------\n"
    print(result)

  def test_model_execution_timings(self):
    result = "\n"
    result += "------------------------------------------------\n"
    result += "----------------- Model Timing -----------------\n"
    result += "------------------------------------------------\n"
    # TODO: this went up when plannerd cpu usage increased, why?
    cfgs = [
      ("modelV2", 0.050, 0.036),
      ("driverStateV2", 0.050, 0.026),
    ]
    for (s, instant_max, avg_max) in cfgs:
      ts = [getattr(m, s).modelExecutionTime for m in self.service_msgs[s]]
      self.assertLess(max(ts), instant_max, f"high '{s}' execution time: {max(ts)}")
      self.assertLess(np.mean(ts), avg_max, f"high avg '{s}' execution time: {np.mean(ts)}")
      result += f"'{s}' execution time: min  {min(ts):.5f}s\n"
      result += f"'{s}' execution time: max {max(ts):.5f}s\n"
      result += f"'{s}' execution time: mean {np.mean(ts):.5f}s\n"
    result += "------------------------------------------------\n"
    print(result)

  def test_timings(self):
    passed = True
    result = "\n"
    result += "------------------------------------------------\n"
    result += "----------------- Service Timings --------------\n"
    result += "------------------------------------------------\n"
    for s, (maxmin, rsd) in TIMINGS.items():
      msgs = [m.logMonoTime for m in self.service_msgs[s]]
      if not len(msgs):
        raise Exception(f"missing {s}")

      ts = np.diff(msgs) / 1e9
      dt = 1 / SERVICE_LIST[s].frequency

      try:
        np.testing.assert_allclose(np.mean(ts), dt, rtol=0.03, err_msg=f"{s} - failed mean timing check")
        np.testing.assert_allclose([np.max(ts), np.min(ts)], dt, rtol=maxmin, err_msg=f"{s} - failed max/min timing check")
      except Exception as e:
        result += str(e) + "\n"
        passed = False

      if np.std(ts) / dt > rsd:
        result += f"{s} - failed RSD timing check\n"
        passed = False

      result += f"{s.ljust(40)}: {np.array([np.mean(ts), np.max(ts), np.min(ts)])*1e3}\n"
      result += f"{''.ljust(40)}  {np.max(np.absolute([np.max(ts)/dt, np.min(ts)/dt]))} {np.std(ts)/dt}\n"
    result += "="*67
    print(result)
    self.assertTrue(passed)

  @release_only
  def test_startup(self):
    startup_alert = None
    for msg in self.lrs[0]:
      # can't use onroadEvents because the first msg can be dropped while loggerd is starting up
      if msg.which() == "controlsState":
        startup_alert = msg.controlsState.alertText1
        break
    expected = EVENTS[car.CarEvent.EventName.startup][ET.PERMANENT].alert_text_1
    self.assertEqual(startup_alert, expected, "wrong startup alert")

  def test_engagable(self):
    no_entries = Counter()
    for m in self.service_msgs['onroadEvents']:
      for evt in m.onroadEvents:
        if evt.noEntry:
          no_entries[evt.name] += 1

    eng = [m.controlsState.engageable for m in self.service_msgs['controlsState']]
    assert all(eng), \
           f"Not engageable for whole segment:\n- controlsState.engageable: {Counter(eng)}\n- No entry events: {no_entries}"


if __name__ == "__main__":
  unittest.main()<|MERGE_RESOLUTION|>--- conflicted
+++ resolved
@@ -29,12 +29,8 @@
 
 # Baseline CPU usage by process
 PROCS = {
-<<<<<<< HEAD
   "selfdrive.controls.controlsd": 30.0,
   "selfdrive.car.card": 19.0,
-=======
-  "selfdrive.controls.controlsd": 46.0,
->>>>>>> bc2407ab
   "./loggerd": 14.0,
   "./encoderd": 17.0,
   "./camerad": 14.5,
