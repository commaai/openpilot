#!/usr/bin/env python3
import argparse
import concurrent.futures
import os
import sys
from collections import defaultdict
from tqdm import tqdm
from typing import Any, Dict

from selfdrive.car.car_helpers import interface_names
from selfdrive.test.openpilotci import get_url, upload_file
from selfdrive.test.process_replay.compare_logs import compare_logs, save_log
from selfdrive.test.process_replay.process_replay import CONFIGS, PROC_REPLAY_DIR, FAKEDATA, check_enabled, replay_process
from system.version import get_commit
from tools.lib.filereader import FileReader
from tools.lib.logreader import LogReader

original_segments = [
  # ("BODY", "937ccb7243511b65|2022-05-24--16-03-09--1"),        # COMMA.BODY
  # ("HYUNDAI", "02c45f73a2e5c6e9|2021-01-01--19-08-22--1"),     # HYUNDAI.SONATA
  # ("TOYOTA", "0982d79ebb0de295|2021-01-04--17-13-21--13"),     # TOYOTA.PRIUS (INDI)
  # ("TOYOTA2", "0982d79ebb0de295|2021-01-03--20-03-36--6"),     # TOYOTA.RAV4  (LQR)
  # ("TOYOTA3", "f7d7e3538cda1a2a|2021-08-16--08-55-34--6"),     # TOYOTA.COROLLA_TSS2
  # ("HONDA", "eb140f119469d9ab|2021-06-12--10-46-24--27"),      # HONDA.CIVIC (NIDEC)
  # ("HONDA2", "7d2244f34d1bbcda|2021-06-25--12-25-37--26"),     # HONDA.ACCORD (BOSCH)
  ("HONDA3", "f1055ddb93ff2d3b|2022-06-12--18-47-57--1"),      # HONDA.CIVIC_BOSCH (BOSCH LONGITUDINAL)
  # ("CHRYSLER", "4deb27de11bee626|2021-02-20--11-28-55--8"),    # CHRYSLER.PACIFICA
  # ("SUBARU", "4d70bc5e608678be|2021-01-15--17-02-04--5"),      # SUBARU.IMPREZA
  # ("GM", "0c58b6a25109da2b|2021-02-23--16-35-50--11"),         # GM.VOLT
  # ("NISSAN", "35336926920f3571|2021-02-12--18-38-48--46"),     # NISSAN.XTRAIL
  # ("VOLKSWAGEN", "de9592456ad7d144|2021-06-29--11-00-15--6"),  # VOLKSWAGEN.GOLF
  # ("MAZDA", "bd6a637565e91581|2021-10-30--15-14-53--2"),       # MAZDA.CX9_2021

  # Enable when port is tested and dascamOnly is no longer set
  #("TESLA", "bb50caf5f0945ab1|2021-06-19--17-20-18--3"),      # TESLA.AP2_MODELS
]

segments = [
  ("BODY", "bd6a637565e91581|2022-04-04--22-05-08--0"),
  ("HYUNDAI", "fakedata|2022-01-20--17-49-04--0"),
  ("TOYOTA", "fakedata|2022-04-29--15-57-12--0"),
  ("TOYOTA2", "fakedata|2022-04-29--16-08-01--0"),
  ("TOYOTA3", "fakedata|2022-04-29--16-17-39--0"),
  ("HONDA", "fakedata|2022-01-20--17-56-40--0"),
  ("HONDA2", "fakedata|2022-04-29--16-31-55--0"),
  ("HONDA3", "regenD6F4AFB670E|2022-06-13--17-52-30--0"),
  ("CHRYSLER", "fakedata|2022-01-20--18-00-11--0"),
  ("SUBARU", "fakedata|2022-01-20--18-01-57--0"),
  ("GM", "fakedata|2022-01-20--18-03-41--0"),
  ("NISSAN", "fakedata|2022-01-20--18-05-29--0"),
  ("VOLKSWAGEN", "fakedata|2022-01-20--18-07-15--0"),
  ("MAZDA", "fakedata|2022-01-20--18-09-32--0"),
]

# dashcamOnly makes don't need to be tested until a full port is done
excluded_interfaces = ["mock", "ford", "mazda", "tesla"]

BASE_URL = "https://commadataci.blob.core.windows.net/openpilotci/"
REF_COMMIT_FN = os.path.join(PROC_REPLAY_DIR, "ref_commit")


def run_test_process(data):
  segment, cfg, args, cur_log_fn, ref_log_path, lr_dat = data
  res = None
  if not args.upload_only:
    lr = LogReader.from_bytes(lr_dat)
    res, log_msgs = test_process(cfg, lr, ref_log_path, args.ignore_fields, args.ignore_msgs)
    # save logs so we can upload when updating refs
    save_log(cur_log_fn, log_msgs)

  if args.update_refs or args.upload_only:
    print(f'Uploading: {os.path.basename(cur_log_fn)}')
    assert os.path.exists(cur_log_fn), f"Cannot find log to upload: {cur_log_fn}"
    upload_file(cur_log_fn, os.path.basename(cur_log_fn))
    os.remove(cur_log_fn)
  return (segment, cfg.proc_name, res)


def get_log_data(segment):
  r, n = segment.rsplit("--", 1)
  with FileReader(get_url(r, n)) as f:
    return (segment, f.read())


def test_process(cfg, lr, ref_log_path, ignore_fields=None, ignore_msgs=None):
  if ignore_fields is None:
    ignore_fields = []
  if ignore_msgs is None:
    ignore_msgs = []

  ref_log_msgs = list(LogReader(ref_log_path))

  log_msgs = replay_process(cfg, lr)

  # check to make sure openpilot is engaged in the route
  if cfg.proc_name == "controlsd":
    if not check_enabled(log_msgs):
<<<<<<< HEAD
      print(ref_log_path)
      segment = '/'.join(ref_log_path.split('/')[-4:])
      raise Exception(f"Route never enabled: {segment}")
=======
      raise Exception(f"Route never enabled: {ref_log_path}")
>>>>>>> a6652a53

  try:
    return compare_logs(ref_log_msgs, log_msgs, ignore_fields + cfg.ignore, ignore_msgs, cfg.tolerance), log_msgs
  except Exception as e:
    return str(e), log_msgs


def format_diff(results, ref_commit):
  diff1, diff2 = "", ""
  diff2 += f"***** tested against commit {ref_commit} *****\n"

  failed = False
  for segment, result in list(results.items()):
    diff1 += f"***** results for segment {segment} *****\n"
    diff2 += f"***** differences for segment {segment} *****\n"

    for proc, diff in list(result.items()):
      diff1 += f"\t{proc}\n"
      diff2 += f"*** process: {proc} ***\n"

      if isinstance(diff, str):
        diff1 += f"\t\t{diff}\n"
        failed = True
      elif len(diff):
        cnt: Dict[str, int] = {}
        for d in diff:
          diff2 += f"\t{str(d)}\n"

          k = str(d[1])
          cnt[k] = 1 if k not in cnt else cnt[k] + 1

        for k, v in sorted(cnt.items()):
          diff1 += f"\t\t{k}: {v}\n"
        failed = True
  return diff1, diff2, failed


if __name__ == "__main__":
  all_cars = {car for car, _ in segments}
  all_procs = {cfg.proc_name for cfg in CONFIGS}

  parser = argparse.ArgumentParser(description="Regression test to identify changes in a process's output")
  parser.add_argument("--whitelist-procs", type=str, nargs="*", default=all_procs,
                      help="Whitelist given processes from the test (e.g. controlsd)")
  parser.add_argument("--whitelist-cars", type=str, nargs="*", default=all_cars,
                      help="Whitelist given cars from the test (e.g. HONDA)")
  parser.add_argument("--blacklist-procs", type=str, nargs="*", default=[],
                      help="Blacklist given processes from the test (e.g. controlsd)")
  parser.add_argument("--blacklist-cars", type=str, nargs="*", default=[],
                      help="Blacklist given cars from the test (e.g. HONDA)")
  parser.add_argument("--ignore-fields", type=str, nargs="*", default=[],
                      help="Extra fields or msgs to ignore (e.g. carState.events)")
  parser.add_argument("--ignore-msgs", type=str, nargs="*", default=[],
                      help="Msgs to ignore (e.g. carEvents)")
  parser.add_argument("--update-refs", action="store_true",
                      help="Updates reference logs using current commit")
  parser.add_argument("--upload-only", action="store_true",
                      help="Skips testing processes and uploads logs from previous test run")
  parser.add_argument("-j", "--jobs", type=int, default=1)
  args = parser.parse_args()

  tested_procs = set(args.whitelist_procs) - set(args.blacklist_procs)
  tested_cars = set(args.whitelist_cars) - set(args.blacklist_cars)
  tested_cars = {c.upper() for c in tested_cars}

  full_test = (tested_procs == all_procs) and (tested_cars == all_cars) and all(len(x) == 0 for x in (args.ignore_fields, args.ignore_msgs))
  upload = args.update_refs or args.upload_only
  os.makedirs(os.path.dirname(FAKEDATA), exist_ok=True)

  # if upload:
  #   assert full_test, "Need to run full test when updating refs"

  try:
    ref_commit = open(REF_COMMIT_FN).read().strip()
  except FileNotFoundError:
    print("Couldn't find reference commit")
    sys.exit(1)

  cur_commit = get_commit()
  if cur_commit is None:
    raise Exception("Couldn't get current commit")

  print(f"***** testing against commit {ref_commit} *****")

  # check to make sure all car brands are tested
  if full_test:
    untested = (set(interface_names) - set(excluded_interfaces)) - {c.lower() for c in tested_cars}
    assert len(untested) == 0, f"Cars missing routes: {str(untested)}"

  with concurrent.futures.ProcessPoolExecutor(max_workers=args.jobs) as pool:
    if not args.upload_only:
      download_segments = [seg for car, seg in segments if car in tested_cars]
      log_data: Dict[str, LogReader] = {}
      p1 = pool.map(get_log_data, download_segments)
      for segment, lr in tqdm(p1, desc="Getting Logs", total=len(download_segments)):
        log_data[segment] = lr

    pool_args: Any = []
    for car_brand, segment in segments:
      if car_brand not in tested_cars:
        continue

      for cfg in CONFIGS:
        if cfg.proc_name not in tested_procs:
          continue

        cur_log_fn = os.path.join(FAKEDATA, f"{segment}_{cfg.proc_name}_{cur_commit}.bz2")
        if args.update_refs:  # reference logs will not exist if routes were just regenerated
          ref_log_path = get_url(*segment.rsplit("--", 1))
        else:
          ref_log_fn = os.path.join(FAKEDATA, f"{segment}_{cfg.proc_name}_{ref_commit}.bz2")
          ref_log_path = ref_log_fn if os.path.exists(ref_log_fn) else BASE_URL + os.path.basename(ref_log_fn)

        dat = None if args.upload_only else log_data[segment]
        pool_args.append((segment, cfg, args, cur_log_fn, ref_log_path, dat))

    results: Any = defaultdict(dict)
    p2 = pool.map(run_test_process, pool_args)
    for (segment, proc, result) in tqdm(p2, desc="Running Tests", total=len(pool_args)):
      if isinstance(result, list):
        results[segment][proc] = result

  diff1, diff2, failed = format_diff(results, ref_commit)
  if not upload:
    with open(os.path.join(PROC_REPLAY_DIR, "diff.txt"), "w") as f:
      f.write(diff2)
    print(diff1)

    if failed:
      print("TEST FAILED")
      print("\n\nTo push the new reference logs for this commit run:")
      print("./test_processes.py --upload-only")
    else:
      print("TEST SUCCEEDED")

  else:
    with open(REF_COMMIT_FN, "w") as f:
      f.write(cur_commit)
    print(f"\n\nUpdated reference logs for commit: {cur_commit}")

  sys.exit(int(failed))<|MERGE_RESOLUTION|>--- conflicted
+++ resolved
@@ -95,13 +95,7 @@
   # check to make sure openpilot is engaged in the route
   if cfg.proc_name == "controlsd":
     if not check_enabled(log_msgs):
-<<<<<<< HEAD
-      print(ref_log_path)
-      segment = '/'.join(ref_log_path.split('/')[-4:])
-      raise Exception(f"Route never enabled: {segment}")
-=======
       raise Exception(f"Route never enabled: {ref_log_path}")
->>>>>>> a6652a53
 
   try:
     return compare_logs(ref_log_msgs, log_msgs, ignore_fields + cfg.ignore, ignore_msgs, cfg.tolerance), log_msgs
