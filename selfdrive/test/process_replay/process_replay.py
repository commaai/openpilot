--- conflicted
+++ resolved
@@ -369,6 +369,11 @@
 
   # Regen or python process
   if CP is not None:
+    if CP.openpilotLongitudinalControl:
+      params.put_bool("DisableRadar", True)
+    if CP.alternativeExperience == ALTERNATIVE_EXPERIENCE.DISABLE_DISENGAGE_ON_GAS:
+      params.put_bool("DisengageOnAccelerator", False)
+
     if CP.fingerprintSource == "fw" and CP.carFingerprint in FW_VERSIONS:
       params.put("CarParamsCache", CP.as_builder().to_bytes())
     else:
@@ -394,27 +399,8 @@
     os.environ['FINGERPRINT'] = fingerprint
     setup_env()
   else:
-<<<<<<< HEAD
-    os.environ['SKIP_FW_QUERY'] = ""
-    os.environ['FINGERPRINT'] = ""
-    params = Params()
-    for msg in lr:
-      if msg.which() == 'carParams':
-        if msg.carParams.openpilotLongitudinalControl:
-          params.put_bool("DisableRadar", True)
-        if msg.carParams.alternativeExperience == ALTERNATIVE_EXPERIENCE.DISABLE_DISENGAGE_ON_GAS:
-          params.put_bool("DisengageOnAccelerator", False)
-
-        car_fingerprint = migration.get(msg.carParams.carFingerprint, msg.carParams.carFingerprint)
-        if msg.carParams.fingerprintSource == "fw" and (car_fingerprint in FW_VERSIONS):
-          Params().put("CarParamsCache", msg.carParams.as_builder().to_bytes())
-        else:
-          os.environ['SKIP_FW_QUERY'] = "1"
-          os.environ['FINGERPRINT'] = car_fingerprint
-=======
     CP = [m for m in lr if m.which() == 'carParams'][0].carParams
     setup_env(CP=CP)
->>>>>>> a6652a53
 
   assert(type(managed_processes[cfg.proc_name]) is PythonProcess)
   managed_processes[cfg.proc_name].prepare()
