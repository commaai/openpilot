--- conflicted
+++ resolved
@@ -22,7 +22,7 @@
 MigrationFunc = Callable[[list[MessageWithIndex]], MigrationOps]
 
 
-<<<<<<< HEAD
+
 ## rules for migration functions
 ## 1. must use the decorator @migration(inputs=[...], product="...") and MigrationFunc signature
 ## 2. it only gets the messages that are in the inputs list
@@ -58,14 +58,6 @@
       prev = seg
 
 
-=======
-# rules for migration functions
-# 1. must use the decorator @migration(inputs=[...], product="...") and MigrationFunc signature
-# 2. it only gets the messages that are in the inputs list
-# 3. product is the message type created by the migration function, and the function will be skipped if product type already exists in lr
-# 4. it must return a list of operations to be applied to the logreader (replace, add, delete)
-# 5. all migration functions must be independent of each other
->>>>>>> 66c0971a
 def migrate_all(lr: LogIterable, manager_states: bool = False, panda_states: bool = False, camera_states: bool = False):
   migrations = [
     migrate_sensorEvents,
