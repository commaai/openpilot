#!/usr/bin/env python3
import bz2
import os
import time
import multiprocessing
import argparse
from tqdm import tqdm
# run DM procs
os.environ["USE_WEBCAM"] = "1"

import cereal.messaging as messaging
from cereal import car
from cereal.services import service_list
from cereal.visionipc import VisionIpcServer, VisionStreamType
from common.params import Params
from common.realtime import Ratekeeper, DT_MDL, DT_DMON, sec_since_boot
from common.transformations.camera import eon_f_frame_size, eon_d_frame_size, tici_f_frame_size, tici_d_frame_size
from panda.python import Panda
from selfdrive.car.toyota.values import EPS_SCALE
from selfdrive.manager.process import ensure_running
from selfdrive.manager.process_config import managed_processes
from selfdrive.test.process_replay.process_replay import FAKEDATA, setup_env, check_enabled
from selfdrive.test.update_ci_routes import upload_route
from tools.lib.route import Route
from tools.lib.framereader import FrameReader
from tools.lib.logreader import LogReader

def replay_panda_states(s, msgs):
  pm = messaging.PubMaster([s, 'peripheralState'])
  rk = Ratekeeper(service_list[s].frequency, print_delay_threshold=None)
  smsgs = [m for m in msgs if m.which() in ['pandaStates', 'pandaStateDEPRECATED']]

  # TODO: new safety params from flags, remove after getting new routes for Toyota
  safety_param_migration = {
    "TOYOTA PRIUS 2017": EPS_SCALE["TOYOTA PRIUS 2017"] | Panda.FLAG_TOYOTA_STOCK_LONGITUDINAL,
    "TOYOTA RAV4 2017": EPS_SCALE["TOYOTA RAV4 2017"] | Panda.FLAG_TOYOTA_ALT_BRAKE,
  }

  # Migrate safety param base on carState
  cp = [m for m in msgs if m.which() == 'carParams'][0].carParams
  if cp.carFingerprint in safety_param_migration:
    safety_param = safety_param_migration[cp.carFingerprint]
  elif len(cp.safetyConfigs):
    safety_param = cp.safetyConfigs[0].safetyParam
    if cp.safetyConfigs[0].safetyParamDEPRECATED != 0:
      safety_param = cp.safetyConfigs[0].safetyParamDEPRECATED
  else:
    safety_param = cp.safetyParamDEPRECATED

  while True:
    for m in smsgs:
      if m.which() == 'pandaStateDEPRECATED':
        new_m = messaging.new_message('pandaStates', 1)
        new_m.pandaStates[0] = m.pandaStateDEPRECATED
        new_m.pandaStates[0].safetyParam = safety_param
        pm.send(s, new_m)
      else:
        new_m = m.as_builder()
        new_m.logMonoTime = int(sec_since_boot() * 1e9)
      pm.send(s, new_m)

      new_m = messaging.new_message('peripheralState')
      pm.send('peripheralState', new_m)

      rk.keep_time()


def replay_manager_state(s, msgs):
  pm = messaging.PubMaster([s, ])
  rk = Ratekeeper(service_list[s].frequency, print_delay_threshold=None)

  while True:
    new_m = messaging.new_message('managerState')
    new_m.managerState.processes = [{'name': name, 'running': True} for name in managed_processes]
    pm.send(s, new_m)
    rk.keep_time()


def replay_device_state(s, msgs):
  pm = messaging.PubMaster([s, ])
  rk = Ratekeeper(service_list[s].frequency, print_delay_threshold=None)
  smsgs = [m for m in msgs if m.which() == s]
  while True:
    for m in smsgs:
      new_m = m.as_builder()
      new_m.logMonoTime = int(sec_since_boot() * 1e9)
      new_m.deviceState.freeSpacePercent = 50
      new_m.deviceState.memoryUsagePercent = 50
      pm.send(s, new_m)
      rk.keep_time()


def replay_sensor_events(s, msgs):
  pm = messaging.PubMaster([s, ])
  rk = Ratekeeper(service_list[s].frequency, print_delay_threshold=None)
  smsgs = [m for m in msgs if m.which() == s]
  while True:
    for m in smsgs:
      new_m = m.as_builder()
      new_m.logMonoTime = int(sec_since_boot() * 1e9)

      for evt in new_m.sensorEvents:
        evt.timestamp = new_m.logMonoTime

      pm.send(s, new_m)
      rk.keep_time()


def replay_service(s, msgs):
  pm = messaging.PubMaster([s, ])
  rk = Ratekeeper(service_list[s].frequency, print_delay_threshold=None)
  smsgs = [m for m in msgs if m.which() == s]
  while True:
    for m in smsgs:
      new_m = m.as_builder()
      new_m.logMonoTime = int(sec_since_boot() * 1e9)
      pm.send(s, new_m)
      rk.keep_time()


def replay_cameras(lr, frs, disable_tqdm=False):
  eon_cameras = [
    ("roadCameraState", DT_MDL, eon_f_frame_size, VisionStreamType.VISION_STREAM_ROAD, True),
    ("driverCameraState", DT_DMON, eon_d_frame_size, VisionStreamType.VISION_STREAM_DRIVER, False),
  ]
  tici_cameras = [
    ("roadCameraState", DT_MDL, tici_f_frame_size, VisionStreamType.VISION_STREAM_ROAD, True),
    ("driverCameraState", DT_MDL, tici_d_frame_size, VisionStreamType.VISION_STREAM_DRIVER, False),
  ]

  def replay_camera(s, stream, dt, vipc_server, frames, size, use_extra_client):
    services = [(s, stream)]
    if use_extra_client:
      services.append(("wideRoadCameraState", VisionStreamType.VISION_STREAM_WIDE_ROAD))
    pm = messaging.PubMaster([s for s, _ in services])
    rk = Ratekeeper(1 / dt, print_delay_threshold=None)

    img = b"\x00" * int(size[0] * size[1] * 3 / 2)
    while True:
      if frames is not None:
        img = frames[rk.frame % len(frames)]

      rk.keep_time()

      for s, stream in services:
        m = messaging.new_message(s)
        msg = getattr(m, s)
        msg.frameId = rk.frame
        msg.timestampSof = m.logMonoTime
        msg.timestampEof = m.logMonoTime
        pm.send(s, m)

        vipc_server.send(stream, img, msg.frameId, msg.timestampSof, msg.timestampEof)

  init_data = [m for m in lr if m.which() == 'initData'][0]
  cameras = tici_cameras if (init_data.initData.deviceType == 'tici') else eon_cameras

  # init vipc server and cameras
  p = []
  vs = VisionIpcServer("camerad")
  for (s, dt, size, stream, use_extra_client) in cameras:
    fr = frs.get(s, None)

    frames = None
    if fr is not None:
      print(f"Decompressing frames {s}")
      frames = []
      for i in tqdm(range(fr.frame_count), disable=disable_tqdm):
        img = fr.get(i, pix_fmt='nv12')[0]
        frames.append(img.flatten().tobytes())

    vs.create_buffers(stream, 40, False, size[0], size[1])
    if use_extra_client:
      vs.create_buffers(VisionStreamType.VISION_STREAM_WIDE_ROAD, 40, False, size[0], size[1])
    p.append(multiprocessing.Process(target=replay_camera,
                                     args=(s, stream, dt, vs, frames, size, use_extra_client)))

  vs.start_listener()
  return vs, p


def migrate_carparams(lr):
  all_msgs = []
  for msg in lr:
    if msg.which() == 'carParams':
      CP = messaging.new_message('carParams')
      CP.carParams = msg.carParams.as_builder()
      for car_fw in CP.carParams.carFw:
        car_fw.brand = CP.carParams.carName
      msg = CP.as_reader()
    all_msgs.append(msg)

  return all_msgs


def trim_and_write_segment(log_path):
  regen_seg_lr = LogReader(log_path)
  os.remove(log_path)
  initialized = False
  for msg in sorted(regen_seg_lr, key=lambda msg: msg.logMonoTime):
    if msg.which() == 'carEvents':
      initialized = car.CarEvent.EventName.controlsInitializing not in [e.name for e in msg.carEvents]

    if initialized:
      with open(log_path, "ab") as f:
        f.write(msg.as_builder().to_bytes())


def regen_segment(lr, segment_num, frs=None, outdir=FAKEDATA, disable_tqdm=False):
  lr = migrate_carparams(list(lr))
  if frs is None:
    frs = dict()

  params = Params()
  os.environ["LOG_ROOT"] = outdir

  # Get and setup initial state
  CP = [m for m in lr if m.which() == 'carParams'][0].carParams
<<<<<<< HEAD
  controlsState = [m for m in lr if m.which() == 'controlsState'][0].controlsState
  liveCalibration = [m for m in lr if m.which() == 'liveCalibration'][0]

  setup_env(CP=CP, controlsState=controlsState)
  params.put("CalibrationParams", liveCalibration.as_builder().to_bytes())
=======
  liveCalibration = [m for m in lr if m.which() == 'liveCalibration'][0]
>>>>>>> 1388c80a

  setup_env(CP=CP)
  params.put("CalibrationParams", liveCalibration.as_builder().to_bytes())

  vs, cam_procs = replay_cameras(lr, frs, disable_tqdm=disable_tqdm)
  fake_daemons = {
    'sensord': [
      multiprocessing.Process(target=replay_sensor_events, args=('sensorEvents', lr)),
    ],
    'pandad': [
      multiprocessing.Process(target=replay_service, args=('can', lr)),
      multiprocessing.Process(target=replay_service, args=('ubloxRaw', lr)),
      multiprocessing.Process(target=replay_panda_states, args=('pandaStates', lr)),
    ],
    'managerState': [
      multiprocessing.Process(target=replay_manager_state, args=('managerState', lr)),
    ],
    'thermald': [
      multiprocessing.Process(target=replay_device_state, args=('deviceState', lr)),
    ],
    'camerad': [
      *cam_procs,
    ],
  }

  try:
    # TODO: make first run of onnxruntime CUDA provider fast
    managed_processes["modeld"].start()
    managed_processes["dmonitoringmodeld"].start()
    time.sleep(5)

    # start procs up
    ignore = list(fake_daemons.keys()) + ['ui', 'manage_athenad', 'uploader', 'soundd']
    ensure_running(managed_processes.values(), started=True, params=Params(), CP=car.CarParams(), not_run=ignore)
    for procs in fake_daemons.values():
      for p in procs:
        p.start()

    for _ in tqdm(range(60), disable=disable_tqdm):
      # ensure all procs are running
      for d, procs in fake_daemons.items():
        for p in procs:
          if not p.is_alive():
            raise Exception(f"{d}'s {p.name} died")
      time.sleep(1)
  finally:
    # kill everything
    for p in managed_processes.values():
      p.stop()
    for procs in fake_daemons.values():
      for p in procs:
        p.terminate()

  del vs

  segment = params.get("CurrentRoute", encoding='utf-8') + "--0"
  seg_path = os.path.join(outdir, segment)

  # Trim segment to remove initializing frames
  if segment_num > 0:
    trim_and_write_segment(os.path.join(seg_path, "rlog"))

  # check to make sure openpilot is engaged in the route
  if not check_enabled(LogReader(os.path.join(seg_path, "rlog"))):
    raise Exception(f"Route did not engage for long enough: {segment}")

  return seg_path


def regen_and_save(route, sidx, upload=False, use_route_meta=False, outdir=FAKEDATA, disable_tqdm=False):
  if use_route_meta:
    r = Route(args.route)
    lr = LogReader(r.log_paths()[args.seg])
    fr = FrameReader(r.camera_paths()[args.seg])
  else:
    lr = LogReader(f"cd:/{route.replace('|', '/')}/{sidx}/rlog.bz2")
    fr = FrameReader(f"cd:/{route.replace('|', '/')}/{sidx}/fcamera.hevc")
  rpath = regen_segment(lr, sidx, {'roadCameraState': fr}, outdir=outdir, disable_tqdm=disable_tqdm)

  # compress raw rlog before uploading
  with open(os.path.join(rpath, "rlog"), "rb") as f:
    data = bz2.compress(f.read())
  with open(os.path.join(rpath, "rlog.bz2"), "wb") as f:
    f.write(data)
  os.remove(os.path.join(rpath, "rlog"))

  lr = LogReader(os.path.join(rpath, 'rlog.bz2'))
  controls_state_active = [m.controlsState.active for m in lr if m.which() == 'controlsState']
  assert any(controls_state_active), "Segment did not engage"

  relr = os.path.relpath(rpath)

  print("\n\n", "*"*30, "\n\n")
  print("New route:", relr, "\n")
  if upload:
    upload_route(relr, exclude_patterns=['*.hevc', ])
  return relr


if __name__ == "__main__":
  parser = argparse.ArgumentParser(description="Generate new segments from old ones")
  parser.add_argument("--upload", action="store_true", help="Upload the new segment to the CI bucket")
  parser.add_argument("route", type=str, help="The source route")
  parser.add_argument("seg", type=int, help="Segment in source route")
  args = parser.parse_args()
  regen_and_save(args.route, args.seg, args.upload)<|MERGE_RESOLUTION|>--- conflicted
+++ resolved
@@ -216,17 +216,10 @@
 
   # Get and setup initial state
   CP = [m for m in lr if m.which() == 'carParams'][0].carParams
-<<<<<<< HEAD
   controlsState = [m for m in lr if m.which() == 'controlsState'][0].controlsState
   liveCalibration = [m for m in lr if m.which() == 'liveCalibration'][0]
 
   setup_env(CP=CP, controlsState=controlsState)
-  params.put("CalibrationParams", liveCalibration.as_builder().to_bytes())
-=======
-  liveCalibration = [m for m in lr if m.which() == 'liveCalibration'][0]
->>>>>>> 1388c80a
-
-  setup_env(CP=CP)
   params.put("CalibrationParams", liveCalibration.as_builder().to_bytes())
 
   vs, cam_procs = replay_cameras(lr, frs, disable_tqdm=disable_tqdm)
