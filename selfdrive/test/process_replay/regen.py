#!/usr/bin/env python3
import bz2
import os
import time
import multiprocessing
import argparse
from tqdm import tqdm
# run DM procs
os.environ["USE_WEBCAM"] = "1"

import cereal.messaging as messaging
from cereal import car
from cereal.services import service_list
from cereal.visionipc import VisionIpcServer, VisionStreamType
from common.params import Params
from common.realtime import Ratekeeper, DT_MDL, DT_DMON, sec_since_boot
from common.transformations.camera import eon_f_frame_size, eon_d_frame_size, tici_f_frame_size, tici_d_frame_size
from selfdrive.car.fingerprints import FW_VERSIONS
from selfdrive.manager.process import ensure_running
from selfdrive.manager.process_config import managed_processes
from selfdrive.test.process_replay.process_replay import FAKEDATA, setup_env, check_enabled
from selfdrive.test.update_ci_routes import upload_route
from tools.lib.route import Route
from tools.lib.framereader import FrameReader
from tools.lib.logreader import LogReader

def replay_panda_states(s, msgs):
  pm = messaging.PubMaster([s, 'peripheralState'])
  rk = Ratekeeper(service_list[s].frequency, print_delay_threshold=None)
  smsgs = [m for m in msgs if m.which() in ['pandaStates', 'pandaStateDEPRECATED']]

  # TODO: new safety params from flags, remove after getting new routes for Toyota
  safety_param_migration = {
    "TOYOTA PRIUS 2017": 578,
    "TOYOTA RAV4 2017": 329
  }

  # Migrate safety param base on carState
  cp = [m for m in msgs if m.which() == 'carParams'][0].carParams
  if cp.carFingerprint in safety_param_migration:
    safety_param = safety_param_migration[cp.carFingerprint]
  elif len(cp.safetyConfigs):
    safety_param = cp.safetyConfigs[0].safetyParam
    if cp.safetyConfigs[0].safetyParamDEPRECATED != 0:
      safety_param = cp.safetyConfigs[0].safetyParamDEPRECATED
  else:
    safety_param = cp.safetyParamDEPRECATED

  while True:
    for m in smsgs:
      if m.which() == 'pandaStateDEPRECATED':
        new_m = messaging.new_message('pandaStates', 1)
        new_m.pandaStates[0] = m.pandaStateDEPRECATED
        new_m.pandaStates[0].safetyParam = safety_param
        pm.send(s, new_m)
      else:
        new_m = m.as_builder()
        new_m.logMonoTime = int(sec_since_boot() * 1e9)
      pm.send(s, new_m)

      new_m = messaging.new_message('peripheralState')
      pm.send('peripheralState', new_m)

      rk.keep_time()


def replay_manager_state(s, msgs):
  pm = messaging.PubMaster([s, ])
  rk = Ratekeeper(service_list[s].frequency, print_delay_threshold=None)

  while True:
    new_m = messaging.new_message('managerState')
    new_m.managerState.processes = [{'name': name, 'running': True} for name in managed_processes]
    pm.send(s, new_m)
    rk.keep_time()


def replay_device_state(s, msgs):
  pm = messaging.PubMaster([s, ])
  rk = Ratekeeper(service_list[s].frequency, print_delay_threshold=None)
  smsgs = [m for m in msgs if m.which() == s]
  while True:
    for m in smsgs:
      new_m = m.as_builder()
      new_m.logMonoTime = int(sec_since_boot() * 1e9)
      new_m.deviceState.freeSpacePercent = 50
      new_m.deviceState.memoryUsagePercent = 50
      pm.send(s, new_m)
      rk.keep_time()


def replay_sensor_events(s, msgs):
  pm = messaging.PubMaster([s, ])
  rk = Ratekeeper(service_list[s].frequency, print_delay_threshold=None)
  smsgs = [m for m in msgs if m.which() == s]
  while True:
    for m in smsgs:
      new_m = m.as_builder()
      new_m.logMonoTime = int(sec_since_boot() * 1e9)

      for evt in new_m.sensorEvents:
        evt.timestamp = new_m.logMonoTime

      pm.send(s, new_m)
      rk.keep_time()


def replay_service(s, msgs):
  pm = messaging.PubMaster([s, ])
  rk = Ratekeeper(service_list[s].frequency, print_delay_threshold=None)
  smsgs = [m for m in msgs if m.which() == s]
  while True:
    for m in smsgs:
      new_m = m.as_builder()
      new_m.logMonoTime = int(sec_since_boot() * 1e9)
      pm.send(s, new_m)
      rk.keep_time()


def replay_cameras(lr, frs, disable_tqdm=False):
  eon_cameras = [
    ("roadCameraState", DT_MDL, eon_f_frame_size, VisionStreamType.VISION_STREAM_ROAD, True),
    ("driverCameraState", DT_DMON, eon_d_frame_size, VisionStreamType.VISION_STREAM_DRIVER, False),
  ]
  tici_cameras = [
    ("roadCameraState", DT_MDL, tici_f_frame_size, VisionStreamType.VISION_STREAM_ROAD, True),
    ("driverCameraState", DT_MDL, tici_d_frame_size, VisionStreamType.VISION_STREAM_DRIVER, False),
  ]

  def replay_camera(s, stream, dt, vipc_server, frames, size, use_extra_client):
    pm = messaging.PubMaster([s, ])
    rk = Ratekeeper(1 / dt, print_delay_threshold=None)

    img = b"\x00" * int(size[0] * size[1] * 3 / 2)
    while True:
      if frames is not None:
        img = frames[rk.frame % len(frames)]

      rk.keep_time()

      m = messaging.new_message(s)
      msg = getattr(m, s)
      msg.frameId = rk.frame
      msg.timestampSof = m.logMonoTime
      msg.timestampEof = m.logMonoTime
      pm.send(s, m)

      vipc_server.send(stream, img, msg.frameId, msg.timestampSof, msg.timestampEof)
      if use_extra_client:
        vipc_server.send(VisionStreamType.VISION_STREAM_WIDE_ROAD, img, msg.frameId, msg.timestampSof, msg.timestampEof)

  init_data = [m for m in lr if m.which() == 'initData'][0]
  cameras = tici_cameras if (init_data.initData.deviceType == 'tici') else eon_cameras

  # init vipc server and cameras
  p = []
  vs = VisionIpcServer("camerad")
  for (s, dt, size, stream, use_extra_client) in cameras:
    fr = frs.get(s, None)

    frames = None
    if fr is not None:
      print(f"Decompressing frames {s}")
      frames = []
<<<<<<< HEAD
      for i in tqdm(range(fr.frame_count), disable=disable_tqdm):
        img = fr.get(i, pix_fmt='yuv420p')[0]
=======
      for i in tqdm(range(fr.frame_count)):
        img = fr.get(i, pix_fmt='nv12')[0]
>>>>>>> ea5b8cdf
        frames.append(img.flatten().tobytes())

    vs.create_buffers(stream, 40, False, size[0], size[1])
    if use_extra_client:
      vs.create_buffers(VisionStreamType.VISION_STREAM_WIDE_ROAD, 40, False, size[0], size[1])
    p.append(multiprocessing.Process(target=replay_camera,
                                     args=(s, stream, dt, vs, frames, size, use_extra_client)))

  vs.start_listener()
  return vs, p


def regen_segment(lr, frs=None, outdir=FAKEDATA, disable_tqdm=False):
  lr = list(lr)
  if frs is None:
    frs = dict()

  setup_env()
  params = Params()

  os.environ["LOG_ROOT"] = outdir
  os.environ['SKIP_FW_QUERY'] = ""
  os.environ['FINGERPRINT'] = ""

  # TODO: remove after getting new route for Mazda
  fp_migration = {
    "Mazda CX-9 2021": "MAZDA CX-9 2021",
  }
  # TODO: remove after getting new route for Subaru
  fingerprint_problem = ["SUBARU IMPREZA LIMITED 2019"]

  for msg in lr:
    if msg.which() == 'carParams':
      car_fingerprint = fp_migration.get(msg.carParams.carFingerprint, msg.carParams.carFingerprint)
      if len(msg.carParams.carFw) and (car_fingerprint in FW_VERSIONS) and (car_fingerprint not in fingerprint_problem):
        params.put("CarParamsCache", msg.carParams.as_builder().to_bytes())
      else:
        os.environ['SKIP_FW_QUERY'] = "1"
        os.environ['FINGERPRINT'] = car_fingerprint
    elif msg.which() == 'liveCalibration':
      params.put("CalibrationParams", msg.as_builder().to_bytes())

  vs, cam_procs = replay_cameras(lr, frs, disable_tqdm=disable_tqdm)

  fake_daemons = {
    'sensord': [
      multiprocessing.Process(target=replay_sensor_events, args=('sensorEvents', lr)),
    ],
    'pandad': [
      multiprocessing.Process(target=replay_service, args=('can', lr)),
      multiprocessing.Process(target=replay_service, args=('ubloxRaw', lr)),
      multiprocessing.Process(target=replay_panda_states, args=('pandaStates', lr)),
    ],
    'managerState': [
     multiprocessing.Process(target=replay_manager_state, args=('managerState', lr)),
    ],
    'thermald': [
      multiprocessing.Process(target=replay_device_state, args=('deviceState', lr)),
    ],
    'camerad': [
      *cam_procs,
    ],
  }

  try:
    # TODO: make first run of onnxruntime CUDA provider fast
    managed_processes["modeld"].start()
    managed_processes["dmonitoringmodeld"].start()
    time.sleep(5)

    # start procs up
    ignore = list(fake_daemons.keys()) + ['ui', 'manage_athenad', 'uploader']
    ensure_running(managed_processes.values(), started=True, params=Params(), CP=car.CarParams(), not_run=ignore)
    for procs in fake_daemons.values():
      for p in procs:
        p.start()

    for _ in tqdm(range(60), disable=disable_tqdm):
      # ensure all procs are running
      for d, procs in fake_daemons.items():
        for p in procs:
          if not p.is_alive():
            raise Exception(f"{d}'s {p.name} died")
      time.sleep(1)
  finally:
    # kill everything
    for p in managed_processes.values():
      p.stop()
    for procs in fake_daemons.values():
      for p in procs:
        p.terminate()

  del vs

  segment = params.get("CurrentRoute", encoding='utf-8') + "--0"
  seg_path = os.path.join(outdir, segment)
  # check to make sure openpilot is engaged in the route
  if not check_enabled(LogReader(os.path.join(seg_path, "rlog"))):
    raise Exception(f"Route never enabled: {segment}")

  return seg_path


def regen_and_save(route, sidx, upload=False, use_route_meta=False, outdir=FAKEDATA, disable_tqdm=False):
  if use_route_meta:
    r = Route(args.route)
    lr = LogReader(r.log_paths()[args.seg])
    fr = FrameReader(r.camera_paths()[args.seg])
  else:
    lr = LogReader(f"cd:/{route.replace('|', '/')}/{sidx}/rlog.bz2")
    fr = FrameReader(f"cd:/{route.replace('|', '/')}/{sidx}/fcamera.hevc")
  rpath = regen_segment(lr, {'roadCameraState': fr}, outdir=outdir, disable_tqdm=disable_tqdm)

  # compress raw rlog before uploading
  with open(os.path.join(rpath, "rlog"), "rb") as f:
    data = bz2.compress(f.read())
  with open(os.path.join(rpath, "rlog.bz2"), "wb") as f:
    f.write(data)
  os.remove(os.path.join(rpath, "rlog"))

  lr = LogReader(os.path.join(rpath, 'rlog.bz2'))
  controls_state_active = [m.controlsState.active for m in lr if m.which() == 'controlsState']
  assert any(controls_state_active), "Segment did not engage"

  relr = os.path.relpath(rpath)

  print("\n\n", "*"*30, "\n\n")
  print("New route:", relr, "\n")
  if upload:
    upload_route(relr)
  return relr


if __name__ == "__main__":
  parser = argparse.ArgumentParser(description="Generate new segments from old ones")
  parser.add_argument("--upload", action="store_true", help="Upload the new segment to the CI bucket")
  parser.add_argument("route", type=str, help="The source route")
  parser.add_argument("seg", type=int, help="Segment in source route")
  args = parser.parse_args()
  regen_and_save(args.route, args.seg, args.upload, outdir=os.path.join(FAKEDATA, "default_dongleid"))<|MERGE_RESOLUTION|>--- conflicted
+++ resolved
@@ -162,13 +162,8 @@
     if fr is not None:
       print(f"Decompressing frames {s}")
       frames = []
-<<<<<<< HEAD
       for i in tqdm(range(fr.frame_count), disable=disable_tqdm):
-        img = fr.get(i, pix_fmt='yuv420p')[0]
-=======
-      for i in tqdm(range(fr.frame_count)):
         img = fr.get(i, pix_fmt='nv12')[0]
->>>>>>> ea5b8cdf
         frames.append(img.flatten().tobytes())
 
     vs.create_buffers(stream, 40, False, size[0], size[1])
