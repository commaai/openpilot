--- conflicted
+++ resolved
@@ -202,10 +202,6 @@
         to_send = package_can_msg(msg)
         ret = self.safety.safety_rx_hook(to_send)
         self.assertEqual(1, ret, f"safety rx failed ({ret=}): {to_send}")
-<<<<<<< HEAD
-        CS = self.CI.update(CC, (can_list_to_can_capnp([msg, ]),))
-=======
->>>>>>> 48e97b78
 
       # TODO: check rest of panda's carstate (steering, ACC main on, etc.)
 
