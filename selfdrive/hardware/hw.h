--- conflicted
+++ resolved
@@ -1,21 +1,5 @@
 #pragma once
 
-<<<<<<< HEAD
-#include <cstdlib>
-#include <fstream>
-
-// qcom
-#include <ui/DisplayInfo.h>
-#include <gui/ISurfaceComposer.h>
-#include <gui/Surface.h>
-#include <gui/SurfaceComposerClient.h>
-#include <hardware/hwcomposer_defs.h>
-
-#include "common/util.h"
-#include "common/params.h"
-
-=======
->>>>>>> d72855ec
 #ifdef QCOM
 #include "selfdrive/hardware/eon/hardware.h"
 #define Hardware HardwareEon
@@ -24,82 +8,4 @@
 #define Hardware HardwareTici
 #else
 #define Hardware HardwareNone
-<<<<<<< HEAD
-#endif
-
-//using namespace android;
-
-// no-op base hw class
-class HardwareNone {
-public:
-  static constexpr float MAX_VOLUME = 0;
-  static constexpr float MIN_VOLUME = 0;
-
-  static std::string get_os_version() { return "openpilot for PC"; };
-
-  static void reboot() {};
-  static void poweroff() {};
-  static void set_brightness(int percent) {};
-  static void set_displaly_power(bool on) {};
-
-  static bool get_ssh_enabled() { return false; };
-  static void set_ssh_enabled(bool enabled) {};
-};
-
-class HardwareEon : public HardwareNone {
-public:
-  static constexpr float MAX_VOLUME = 1.0;
-  static constexpr float MIN_VOLUME = 0.5;
-
-  static std::string get_os_version() {
-    return "NEOS " + util::read_file("/VERSION");
-  };
-
-  static void reboot() { std::system("reboot"); };
-  static void poweroff() { std::system("LD_LIBRARY_PATH= svc power shutdown"); };
-  static void set_brightness(int percent) {
-    std::ofstream brightness_control("/sys/class/leds/lcd-backlight/brightness");
-    if (brightness_control.is_open()) {
-      brightness_control << (int)(percent * (255/100.)) << "\n";
-      brightness_control.close();
-    }
-  };
-  static void set_display_power(bool on) {
-    auto dtoken = android::SurfaceComposerClient::getBuiltInDisplay(android::ISurfaceComposer::eDisplayIdMain);
-    android::SurfaceComposerClient::setDisplayPowerMode(dtoken, on ? HWC_POWER_MODE_NORMAL : HWC_POWER_MODE_OFF);
-  };
-
-  static bool get_ssh_enabled() {
-    return std::system("getprop persist.neos.ssh | grep -qF '1'") == 0;
-  };
-  static void set_ssh_enabled(bool enabled) {
-    std::string cmd = util::string_format("setprop persist.neos.ssh %d", enabled ? 1 : 0);
-    std::system(cmd.c_str());
-  };
-};
-
-class HardwareTici : public HardwareNone {
-public:
-  static constexpr float MAX_VOLUME = 0.5;
-  static constexpr float MIN_VOLUME = 0.4;
-
-  static std::string get_os_version() {
-    return "AGNOS " + util::read_file("/VERSION");
-  };
-
-  static void reboot() { std::system("sudo reboot"); };
-  static void poweroff() { std::system("sudo poweroff"); };
-  static void set_brightness(int percent) {
-    std::ofstream brightness_control("/sys/class/backlight/panel0-backlight/brightness");
-    if (brightness_control.is_open()) {
-      brightness_control << (percent * (int)(1023/100.)) << "\n";
-      brightness_control.close();
-    }
-  };
-
-  static bool get_ssh_enabled() { return Params().read_db_bool("SshEnabled"); };
-  static void set_ssh_enabled(bool enabled) { Params().write_db_value("SshEnabled", (enabled ? "1" : "0")); };
-};
-=======
-#endif
->>>>>>> d72855ec
+#endif