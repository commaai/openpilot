CC = clang
CXX = clang++

BASEDIR = ../..
PHONELIBS := ../../phonelibs

UNAME_S := $(shell uname -s)
UNAME_M := $(shell uname -m)

WARN_FLAGS = -Werror=implicit-function-declaration \
             -Werror=incompatible-pointer-types \
             -Werror=int-conversion \
             -Werror=return-type \
             -Werror=format-extra-args \
             -Wno-deprecated-declarations

CFLAGS = -std=gnu11 -g -fPIC -O2 $(WARN_FLAGS)
CXXFLAGS = -std=c++11 -g -fPIC -O2 $(WARN_FLAGS)
LDFLAGS =
<<<<<<< HEAD
=======

ifeq ($(ARCH),aarch64)
CFLAGS += -mcpu=cortex-a57
CXXFLAGS += -mcpu=cortex-a57
endif
>>>>>>> da42760e

ifeq ($(UNAME_S),Darwin)
	ZMQ_LIBS = -L/usr/local/lib -lzmq
else ifeq ($(OPTEST),1)
	ZMQ_LIBS = -lzmq
else ifeq ($(UNAME_M),x86_64)
	ZMQ_FLAGS = -I$(PHONELIBS)/zmq/x64/include
	ZMQ_LIBS = -L$(PHONELIBS)/zmq/x64/lib -l:libzmq.a
else ifeq ($(UNAME_M),aarch64)
<<<<<<< HEAD
	ZMQ_FLAGS = -I$(PHONELIBS)/zmq/aarch64/include
	ZMQ_LIBS = -L$(PHONELIBS)/zmq/aarch64/lib -l:libzmq.a
	LDFLAGS += -lgnustl_shared
=======
	ZMQ_LIBS = -l:libzmq.a -lgnustl_shared
>>>>>>> da42760e
endif

OBJDIR = obj

<<<<<<< HEAD
OPENDBC_PATH := $(shell python -c 'import opendbc; print opendbc.DBC_PATH')

DBC_SOURCES := $(wildcard $(OPENDBC_PATH)/*.dbc)
=======
OPENDBC_PATH := $(shell python2 -c 'import opendbc; print opendbc.DBC_PATH')

DBC_SOURCES := $(sort $(wildcard $(OPENDBC_PATH)/*.dbc))
>>>>>>> da42760e
DBC_OBJS := $(patsubst $(OPENDBC_PATH)/%.dbc,$(OBJDIR)/%.o,$(DBC_SOURCES))
DBC_CCS := $(patsubst $(OPENDBC_PATH)/%.dbc,dbc_out/%.cc,$(DBC_SOURCES))
.SECONDARY: $(DBC_CCS)

LIBDBC_OBJS := $(OBJDIR)/dbc.o $(OBJDIR)/parser.o $(OBJDIR)/packer.o

CWD := $(shell pwd)

.PHONY: all
<<<<<<< HEAD
all: $(OBJDIR) libdbc.so
=======
all: $(OBJDIR) libdbc.so parser_pyx.so
>>>>>>> da42760e

include ../common/cereal.mk

# make sure cereal is built
libdbc.so:: ../../cereal/gen/cpp/log.capnp.h

../../cereal/gen/cpp/log.capnp.h:
	cd ../../cereal && make

libdbc.so:: $(LIBDBC_OBJS) $(DBC_OBJS)
	@echo "[ LINK ] $@"
	$(CXX) -fPIC -shared -o '$@' $^ \
		-I. -I../.. \
		$(CXXFLAGS) \
		$(LDFLAGS) \
		$(ZMQ_FLAGS) \
		$(ZMQ_LIBS) \
		$(CEREAL_CXXFLAGS) \
		$(CEREAL_LIBS)

packer_impl.so: packer_impl.pyx packer_setup.py
<<<<<<< HEAD
	python packer_setup.py build_ext --inplace
	rm -rf build
	rm -f packer_impl.cpp

=======
	python2 packer_setup.py build_ext --inplace
	rm -rf build
	rm -f packer_impl.cpp

parser_pyx.so: parser_pyx_setup.py parser_pyx.pyx parser_pyx.pxd
	python $< build_ext --inplace
	rm -rf build
	rm -f parser_pyx.cpp

>>>>>>> da42760e
$(OBJDIR)/%.o: %.cc
	@echo "[ CXX ] $@"
	$(CXX) -fPIC -c -o '$@' $^ \
		-I. -I../.. \
		$(CXXFLAGS) \
		$(ZMQ_FLAGS) \
		$(CEREAL_CXXFLAGS) \

$(OBJDIR)/%.o: dbc_out/%.cc
	@echo "[ CXX ] $@"
	$(CXX) -fPIC -c -o '$@' $^ \
		-I. -I../.. \
		$(CXXFLAGS) \
		$(ZMQ_FLAGS) \
		$(CEREAL_CXXFLAGS) \

dbc_out/%.cc: process_dbc.py dbc_template.cc $(OPENDBC_PATH)/%.dbc
	@echo "[ DBC GEN ] $@"
	@echo "Missing prereq $?"
<<<<<<< HEAD
	PYTHONPATH=$(PYTHONPATH):$(CWD)/../../pyextra ./process_dbc.py $(OPENDBC_PATH) dbc_out
=======
	./process_dbc.py $(OPENDBC_PATH) dbc_out
>>>>>>> da42760e

$(OBJDIR):
	mkdir -p $@

.PHONY: clean $(OBJDIR)
clean:
	rm -rf libdbc.so*
	rm -f dbc_out/*.cc
	rm -f dbcs.txt
	rm -f dbcs.csv
	rm -rf $(OBJDIR)/*<|MERGE_RESOLUTION|>--- conflicted
+++ resolved
@@ -17,14 +17,11 @@
 CFLAGS = -std=gnu11 -g -fPIC -O2 $(WARN_FLAGS)
 CXXFLAGS = -std=c++11 -g -fPIC -O2 $(WARN_FLAGS)
 LDFLAGS =
-<<<<<<< HEAD
-=======
 
 ifeq ($(ARCH),aarch64)
 CFLAGS += -mcpu=cortex-a57
 CXXFLAGS += -mcpu=cortex-a57
 endif
->>>>>>> da42760e
 
 ifeq ($(UNAME_S),Darwin)
 	ZMQ_LIBS = -L/usr/local/lib -lzmq
@@ -34,26 +31,14 @@
 	ZMQ_FLAGS = -I$(PHONELIBS)/zmq/x64/include
 	ZMQ_LIBS = -L$(PHONELIBS)/zmq/x64/lib -l:libzmq.a
 else ifeq ($(UNAME_M),aarch64)
-<<<<<<< HEAD
-	ZMQ_FLAGS = -I$(PHONELIBS)/zmq/aarch64/include
-	ZMQ_LIBS = -L$(PHONELIBS)/zmq/aarch64/lib -l:libzmq.a
-	LDFLAGS += -lgnustl_shared
-=======
 	ZMQ_LIBS = -l:libzmq.a -lgnustl_shared
->>>>>>> da42760e
 endif
 
 OBJDIR = obj
 
-<<<<<<< HEAD
-OPENDBC_PATH := $(shell python -c 'import opendbc; print opendbc.DBC_PATH')
-
-DBC_SOURCES := $(wildcard $(OPENDBC_PATH)/*.dbc)
-=======
 OPENDBC_PATH := $(shell python2 -c 'import opendbc; print opendbc.DBC_PATH')
 
 DBC_SOURCES := $(sort $(wildcard $(OPENDBC_PATH)/*.dbc))
->>>>>>> da42760e
 DBC_OBJS := $(patsubst $(OPENDBC_PATH)/%.dbc,$(OBJDIR)/%.o,$(DBC_SOURCES))
 DBC_CCS := $(patsubst $(OPENDBC_PATH)/%.dbc,dbc_out/%.cc,$(DBC_SOURCES))
 .SECONDARY: $(DBC_CCS)
@@ -63,11 +48,7 @@
 CWD := $(shell pwd)
 
 .PHONY: all
-<<<<<<< HEAD
-all: $(OBJDIR) libdbc.so
-=======
 all: $(OBJDIR) libdbc.so parser_pyx.so
->>>>>>> da42760e
 
 include ../common/cereal.mk
 
@@ -89,12 +70,6 @@
 		$(CEREAL_LIBS)
 
 packer_impl.so: packer_impl.pyx packer_setup.py
-<<<<<<< HEAD
-	python packer_setup.py build_ext --inplace
-	rm -rf build
-	rm -f packer_impl.cpp
-
-=======
 	python2 packer_setup.py build_ext --inplace
 	rm -rf build
 	rm -f packer_impl.cpp
@@ -104,7 +79,6 @@
 	rm -rf build
 	rm -f parser_pyx.cpp
 
->>>>>>> da42760e
 $(OBJDIR)/%.o: %.cc
 	@echo "[ CXX ] $@"
 	$(CXX) -fPIC -c -o '$@' $^ \
@@ -124,11 +98,7 @@
 dbc_out/%.cc: process_dbc.py dbc_template.cc $(OPENDBC_PATH)/%.dbc
 	@echo "[ DBC GEN ] $@"
 	@echo "Missing prereq $?"
-<<<<<<< HEAD
-	PYTHONPATH=$(PYTHONPATH):$(CWD)/../../pyextra ./process_dbc.py $(OPENDBC_PATH) dbc_out
-=======
 	./process_dbc.py $(OPENDBC_PATH) dbc_out
->>>>>>> da42760e
 
 $(OBJDIR):
 	mkdir -p $@
