--- conflicted
+++ resolved
@@ -65,11 +65,7 @@
 }
 
 uint64_t read_u64_le(const uint8_t* v) {
-<<<<<<< HEAD
   return ((uint64_t)v[0]
-=======
-  return ((uint64_t)v[0] 
->>>>>>> 3c9fdabb
           | ((uint64_t)v[1] << 8)
           | ((uint64_t)v[2] << 16)
           | ((uint64_t)v[3] << 24)
@@ -98,7 +94,6 @@
     for (int i=0; i < parse_sigs.size(); i++) {
       auto& sig = parse_sigs[i];
       int64_t tmp;
-<<<<<<< HEAD
 
       if (sig.is_little_endian){
         tmp = (dat >> sig.b1) & ((1ULL << sig.b2)-1);
@@ -106,15 +101,6 @@
         tmp = (dat >> sig.bo) & ((1ULL << sig.b2)-1);
       }
 
-=======
-
-      if (sig.is_little_endian){
-        tmp = (dat >> sig.b1) & ((1ULL << sig.b2)-1);  
-      } else {
-        tmp = (dat >> sig.bo) & ((1ULL << sig.b2)-1);
-      }
-      
->>>>>>> 3c9fdabb
       if (sig.is_signed) {
         tmp -= (tmp >> (sig.b2-1)) ? (1ULL << sig.b2) : 0; //signed
       }
