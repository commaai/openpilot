--- conflicted
+++ resolved
@@ -63,21 +63,10 @@
 #ifndef QCOM2
 #define DCAM_BITRATE 2500000
 #else
-<<<<<<< HEAD
-#define DCAM_BITRATE 5000000
-#endif
-
-#ifndef QCOM2
+#define DCAM_BITRATE MAIN_BITRATE
+#endif
+
 #define LOG_ROOT "/data/media/0/realdata"
-#else
-#define LOG_ROOT "/userdata"
-#endif
-=======
-#define DCAM_BITRATE MAIN_BITRATE
-#endif
-
-#define LOG_ROOT "/data/media/0/realdata"
->>>>>>> 3014280d
 
 #define ENABLE_LIDAR 0
 
@@ -124,11 +113,7 @@
 
   // 0:f, 1:d, 2:e
   if (cam_idx == CAM_IDX_DCAM) {
-<<<<<<< HEAD
-    // TODO: add this back
-=======
   // TODO: add this back
->>>>>>> 3014280d
 #ifndef QCOM2
     std::vector<char> value = read_db_bytes("RecordFront");
     if (value.size() == 0 || value[0] != '1') return;
@@ -140,11 +125,7 @@
   } else if (cam_idx == CAM_IDX_ECAM) {
     set_thread_name("WideCameraEncoder");
   } else {
-<<<<<<< HEAD
-    printf("unexpected camera index provided");
-=======
     LOGE("unexpected camera index provided");
->>>>>>> 3014280d
     assert(false);
   }
 
@@ -228,11 +209,7 @@
         // all the rotation stuff
         bool should_rotate = false;
         std::unique_lock<std::mutex> lk(s.lock);
-<<<<<<< HEAD
-        if (cam_idx == CAM_IDX_FCAM) { // TODO: should wait for three cameras?
-=======
         if (cam_idx == CAM_IDX_FCAM) { // TODO: should wait for three cameras on tici?
->>>>>>> 3014280d
           // wait if log camera is older on back camera
           while ( extra.frame_id > s.last_frame_id //if the log camera is older, wait for it to catch up.
                  && (extra.frame_id-s.last_frame_id) < 8 // but if its too old then there probably was a discontinuity (visiond restarted)
@@ -330,11 +307,7 @@
 
         auto words = capnp::messageToFlatArray(msg);
         auto bytes = words.asBytes();
-<<<<<<< HEAD
-        
-=======
-
->>>>>>> 3014280d
+
         if (idx_sock->send((char*)bytes.begin(), bytes.size()) < 0) {
           printf("err sending encodeIdx pkt: %s\n", strerror(errno));
         }
@@ -714,19 +687,11 @@
   std::thread front_encoder_thread_handle(encoder_thread, false, false, CAM_IDX_DCAM);
   s.num_encoder += 1;
 
-<<<<<<< HEAD
-#ifdef QCOM2
-  // wide camera
-  std::thread wide_encoder_thread_handle(encoder_thread, false, false, CAM_IDX_ECAM);
-  s.num_encoder += 1;
-#endif
-=======
   #ifdef QCOM2
   // wide camera
   std::thread wide_encoder_thread_handle(encoder_thread, false, false, CAM_IDX_ECAM);
   s.num_encoder += 1;
   #endif
->>>>>>> 3014280d
 #endif
 
 #if ENABLE_LIDAR
@@ -802,15 +767,9 @@
 
 
 #ifndef DISABLE_ENCODER
-<<<<<<< HEAD
-#ifdef QCOM2
-  wide_encoder_thread_handle.join();
-#endif
-=======
   #ifdef QCOM2
   wide_encoder_thread_handle.join();
   #endif
->>>>>>> 3014280d
   front_encoder_thread_handle.join();
   encoder_thread_handle.join();
   LOGW("encoder joined");
