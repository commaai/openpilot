--- conflicted
+++ resolved
@@ -115,21 +115,12 @@
 void encoder_thread(bool is_streaming, bool raw_clips, int cam_idx) {
   int err;
 
-<<<<<<< HEAD
   // 0:f, 1:d, 2:e
   if (cam_idx == CAM_IDX_DCAM) {
     // TODO: add this back
 #ifndef QCOM2
-    char *value;
-    const int result = read_db_value("RecordFront", &value, NULL);
-    if (result != 0) return;
-    if (value[0] != '1') { free(value); return; }
-    free(value);
-=======
-  if (front) {
     std::vector<char> value = read_db_bytes("RecordFront");
     if (value.size() == 0 || value[0] != '1') return;
->>>>>>> cedbdacd
     LOGW("recording front camera");
 #endif
     set_thread_name("FrontCameraEncoder");
