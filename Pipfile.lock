--- conflicted
+++ resolved
@@ -1,11 +1,7 @@
 {
     "_meta": {
         "hash": {
-<<<<<<< HEAD
-            "sha256": "c9e828f81e737214b3b61a090c34abac03486acf95e461e20f3ba1c08af1aa23"
-=======
-            "sha256": "55c06fdfc0b686b6df23c263474db29b7a3629321b97b626ce81062d5c06e128"
->>>>>>> a6aa0944
+            "sha256": "658c6ab1fd200a6c84b1dec7a3b15b3d01ce911a76b1201bd4495b3031eac119"
         },
         "pipfile-spec": 6,
         "requires": {
@@ -313,7 +309,7 @@
                 "sha256:6f62d78e2f89b4500b080fe3a81690850cd254227f27f75c3a0c491a1f351ba7",
                 "sha256:e8443a5e7a020e9d7f97f1d7d9cd17c88bcb3bc7e218bf9cf5095fe550be2951"
             ],
-            "markers": "python_version < '4.0' and python_full_version >= '3.6.1'",
+            "markers": "python_full_version >= '3.6.1' and python_version < '4.0'",
             "version": "==5.10.1"
         },
         "itsdangerous": {
@@ -705,7 +701,6 @@
                 "sha256:8ee45429555515e1f6b185e78100aea234072576aa43ab53aefcae078162fca9",
                 "sha256:e644fdec12f7872f86c58ff790da456218b10f863970249516d60a5eaca77206"
             ],
-            "markers": "python_version >= '2.7' and python_version not in '3.0, 3.1, 3.2, 3.3'",
             "version": "==2.21"
         },
         "pycryptodome": {
@@ -947,14 +942,6 @@
             "index": "pypi",
             "version": "==1.2.2"
         },
-        "setuptools": {
-            "hashes": [
-                "sha256:5c89b1a14a67ac5f0956f1cb0aeb7d1d3f4c8ba4e4e1ab7bf1af4933f9a2f0fe",
-                "sha256:675fcebecb43c32eb930481abf907619137547f4336206e4d673180242e1a278"
-            ],
-            "markers": "python_version >= '3.7'",
-            "version": "==60.2.0"
-        },
         "six": {
             "hashes": [
                 "sha256:1e61c37477a1626458e36f7b1d82aa5c9b094fa4802892072e49de9c60c4c926",
@@ -992,7 +979,7 @@
                 "sha256:806143ae5bfb6a3c6e736a764057db0e6a0e05e338b5630894a5f779cabb4f9b",
                 "sha256:b3bda1d108d5dd99f4a20d24d9c348e91c4db7ab1b749200bded2f839ccbe68f"
             ],
-            "markers": "python_version >= '2.6' and python_version not in '3.0, 3.1, 3.2, 3.3'",
+            "markers": "python_version >= '2.6' and python_version not in '3.0, 3.1, 3.2'",
             "version": "==0.10.2"
         },
         "tqdm": {
@@ -1008,7 +995,7 @@
                 "sha256:4ca091dea149f945ec56afb48dae714f21e8692ef22a395223bcd328961b6a0e",
                 "sha256:7f001e5ac290a0c0401508864c7ec868be4e701886d5b573a9528ed3973d9d3b"
             ],
-            "markers": "python_version < '3.10'",
+            "markers": "python_version < '3.10' and python_version < '3.10'",
             "version": "==4.0.1"
         },
         "urllib3": {
@@ -1650,14 +1637,6 @@
             "markers": "python_version >= '3.6'",
             "version": "==0.1.0"
         },
-        "mdurl": {
-            "hashes": [
-                "sha256:40654d6dcb8d21501ed13c21cc0bd6fc42ff07ceb8be30029e5ae63ebc2ecfda",
-                "sha256:94873a969008ee48880fb21bad7de0349fef529f3be178969af5817239e9b990"
-            ],
-            "markers": "python_version >= '3.6'",
-            "version": "==0.1.0"
-        },
         "mypy": {
             "hashes": [
                 "sha256:0feb82e9fa849affca7edd24713dbe809dce780ced9f3feca5ed3d80e40b777f",
@@ -1853,7 +1832,6 @@
                 "sha256:8ee45429555515e1f6b185e78100aea234072576aa43ab53aefcae078162fca9",
                 "sha256:e644fdec12f7872f86c58ff790da456218b10f863970249516d60a5eaca77206"
             ],
-            "markers": "python_version >= '2.7' and python_version not in '3.0, 3.1, 3.2, 3.3'",
             "version": "==2.21"
         },
         "pycurl": {
@@ -2102,14 +2080,6 @@
             "index": "pypi",
             "version": "==1.7.3"
         },
-        "setuptools": {
-            "hashes": [
-                "sha256:5c89b1a14a67ac5f0956f1cb0aeb7d1d3f4c8ba4e4e1ab7bf1af4933f9a2f0fe",
-                "sha256:675fcebecb43c32eb930481abf907619137547f4336206e4d673180242e1a278"
-            ],
-            "markers": "python_version >= '3.7'",
-            "version": "==60.2.0"
-        },
         "six": {
             "hashes": [
                 "sha256:1e61c37477a1626458e36f7b1d82aa5c9b094fa4802892072e49de9c60c4c926",
@@ -2225,7 +2195,7 @@
                 "sha256:806143ae5bfb6a3c6e736a764057db0e6a0e05e338b5630894a5f779cabb4f9b",
                 "sha256:b3bda1d108d5dd99f4a20d24d9c348e91c4db7ab1b749200bded2f839ccbe68f"
             ],
-            "markers": "python_version >= '2.6' and python_version not in '3.0, 3.1, 3.2, 3.3'",
+            "markers": "python_version >= '2.6' and python_version not in '3.0, 3.1, 3.2'",
             "version": "==0.10.2"
         },
         "tomli": {
@@ -2241,7 +2211,7 @@
                 "sha256:4ca091dea149f945ec56afb48dae714f21e8692ef22a395223bcd328961b6a0e",
                 "sha256:7f001e5ac290a0c0401508864c7ec868be4e701886d5b573a9528ed3973d9d3b"
             ],
-            "markers": "python_version < '3.10'",
+            "markers": "python_version < '3.10' and python_version < '3.10'",
             "version": "==4.0.1"
         },
         "urllib3": {
